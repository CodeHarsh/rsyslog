--- conflicted
+++ resolved
@@ -3067,7 +3067,7 @@
 	 * only when actually neeeded. 
 	 * rgerhards, 2008-04-04
 	 */
-	while ((ch = getopt(argc, argv, "46Ac:dehi:f:g:l:m:M:nqQr::s:t:u:vwx")) != EOF) {
+	while ((ch = getopt(argc, argv, "46aAc:def:g:hi:l:m:M:nopqQr::s:t:u:vwx")) != EOF) {
 		switch((char)ch) {
                 case '4':
                 case '6':
@@ -3215,14 +3215,8 @@
 
 	/* END core initializations - we now come back to carrying out command line options*/
 
-<<<<<<< HEAD
 	while((iRet = bufOptRemove(&ch, &arg)) == RS_RET_OK) {
 		dbgprintf("deque option %c, optarg '%s'\n", ch, arg);
-=======
-	/* END core initializations */
-
-	while ((ch = getopt(argc, argv, "46aAc:def:g:hi:l:m:M:nopqQr::s:t:u:vwx")) != EOF) {
->>>>>>> c574f90c
 		switch((char)ch) {
                 case '4':
 	                family = PF_INET;
