--- conflicted
+++ resolved
@@ -41,11 +41,8 @@
 #include <unistd.h>
 #include <assert.h>
 #include <errno.h>
-<<<<<<< HEAD
 #include <fcntl.h>
-=======
 #include <unistd.h>
->>>>>>> 0a24b3af
 #include <sys/file.h>
 
 #include "syslogd.h"
