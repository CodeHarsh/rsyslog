--- conflicted
+++ resolved
@@ -233,87 +233,6 @@
 
 /* main message queue and its configuration parameters */
 qqueue_t *pMsgQueue = NULL;				/* the main message queue */
-<<<<<<< HEAD
-=======
-static int iMainMsgQueueSize = 10000;				/* size of the main message queue above */
-static int iMainMsgQHighWtrMark = 8000;				/* high water mark for disk-assisted queues */
-static int iMainMsgQLowWtrMark = 2000;				/* low water mark for disk-assisted queues */
-static int iMainMsgQDiscardMark = 9800;				/* begin to discard messages */
-static int iMainMsgQDiscardSeverity = 8;			/* by default, discard nothing to prevent unintentional loss */
-static int iMainMsgQueueNumWorkers = 1;				/* number of worker threads for the mm queue above */
-static queueType_t MainMsgQueType = QUEUETYPE_FIXED_ARRAY;	/* type of the main message queue above */
-static uchar *pszMainMsgQFName = NULL;				/* prefix for the main message queue file */
-static int64 iMainMsgQueMaxFileSize = 1024*1024;
-static int iMainMsgQPersistUpdCnt = 0;				/* persist queue info every n updates */
-static int bMainMsgQSyncQeueFiles = 0;				/* sync queue files on every write? */
-static int iMainMsgQtoQShutdown = 1500;				/* queue shutdown (ms) */ 
-static int iMainMsgQtoActShutdown = 1000;			/* action shutdown (in phase 2) */ 
-static int iMainMsgQtoEnq = 2000;				/* timeout for queue enque */ 
-static int iMainMsgQtoWrkShutdown = 60000;			/* timeout for worker thread shutdown */
-static int iMainMsgQWrkMinMsgs = 100;				/* minimum messages per worker needed to start a new one */
-static int iMainMsgQDeqSlowdown = 0;				/* dequeue slowdown (simple rate limiting) */
-static int64 iMainMsgQueMaxDiskSpace = 0;			/* max disk space allocated 0 ==> unlimited */
-static int64 iMainMsgQueDeqBatchSize = 32;			/* dequeue batch size */
-static int bMainMsgQSaveOnShutdown = 1;				/* save queue on shutdown (when DA enabled)? */
-static int iMainMsgQueueDeqtWinFromHr = 0;			/* hour begin of time frame when queue is to be dequeued */
-static int iMainMsgQueueDeqtWinToHr = 25;			/* hour begin of time frame when queue is to be dequeued */
-
-
-/* Reset config variables to default values.
- * rgerhards, 2007-07-17
- */
-static rsRetVal resetConfigVariables(uchar __attribute__((unused)) *pp, void __attribute__((unused)) *pVal)
-{
-	bLogStatusMsgs = DFLT_bLogStatusMsgs;
-	bActExecWhenPrevSusp = 0;
-	bDebugPrintTemplateList = 1;
-	bDebugPrintCfSysLineHandlerList = 1;
-	bDebugPrintModuleList = 1;
-	bReduceRepeatMsgs = 0;
-	bAbortOnUncleanConfig = 0;
-	free(pszMainMsgQFName);
-	pszMainMsgQFName = NULL;
-	iMainMsgQueueSize = 10000;
-	iMainMsgQHighWtrMark = 8000;
-	iMainMsgQLowWtrMark = 2000;
-	iMainMsgQDiscardMark = 9800;
-	iMainMsgQDiscardSeverity = 8;
-	iMainMsgQueMaxFileSize = 1024 * 1024;
-	iMainMsgQueueNumWorkers = 1;
-	iMainMsgQPersistUpdCnt = 0;
-	bMainMsgQSyncQeueFiles = 0;
-	iMainMsgQtoQShutdown = 1500;
-	iMainMsgQtoActShutdown = 1000;
-	iMainMsgQtoEnq = 2000;
-	iMainMsgQtoWrkShutdown = 60000;
-	iMainMsgQWrkMinMsgs = 100;
-	iMainMsgQDeqSlowdown = 0;
-	bMainMsgQSaveOnShutdown = 1;
-	MainMsgQueType = QUEUETYPE_FIXED_ARRAY;
-	iMainMsgQueMaxDiskSpace = 0;
-	iMainMsgQueDeqBatchSize = 32;
-	glbliActionResumeRetryCount = 0;
-
-	return RS_RET_OK;
-}
-
-
-/* hardcoded standard templates (used for defaults) */
-static uchar template_DebugFormat[] = "\"Debug line with all properties:\nFROMHOST: '%FROMHOST%', fromhost-ip: '%fromhost-ip%', HOSTNAME: '%HOSTNAME%', PRI: %PRI%,\nsyslogtag '%syslogtag%', programname: '%programname%', APP-NAME: '%APP-NAME%', PROCID: '%PROCID%', MSGID: '%MSGID%',\nTIMESTAMP: '%TIMESTAMP%', STRUCTURED-DATA: '%STRUCTURED-DATA%',\nmsg: '%msg%'\nescaped msg: '%msg:::drop-cc%'\ninputname: %inputname% rawmsg: '%rawmsg%'\n\n\"";
-static uchar template_SyslogProtocol23Format[] = "\"<%PRI%>1 %TIMESTAMP:::date-rfc3339% %HOSTNAME% %APP-NAME% %PROCID% %MSGID% %STRUCTURED-DATA% %msg%\n\"";
-static uchar template_TraditionalFileFormat[] = "=RSYSLOG_TraditionalFileFormat";
-static uchar template_FileFormat[] = "=RSYSLOG_FileFormat";
-static uchar template_ForwardFormat[] = "=RSYSLOG_ForwardFormat";
-static uchar template_TraditionalForwardFormat[] = "=RSYSLOG_TraditionalForwardFormat";
-static uchar template_WallFmt[] = "\"\r\n\7Message from syslogd@%HOSTNAME% at %timegenerated% ...\r\n %syslogtag%%msg%\n\r\"";
-static uchar template_StdUsrMsgFmt[] = "\" %syslogtag%%msg%\n\r\"";
-static uchar template_StdDBFmt[] = "\"insert into SystemEvents (Message, Facility, FromHost, Priority, DeviceReportedTime, ReceivedAt, InfoUnitID, SysLogTag) values ('%msg%', %syslogfacility%, '%HOSTNAME%', %syslogpriority%, '%timereported:::date-mysql%', '%timegenerated:::date-mysql%', %iut%, '%syslogtag%')\",SQL";
-static uchar template_StdPgSQLFmt[] = "\"insert into SystemEvents (Message, Facility, FromHost, Priority, DeviceReportedTime, ReceivedAt, InfoUnitID, SysLogTag) values ('%msg%', %syslogfacility%, '%HOSTNAME%', %syslogpriority%, '%timereported:::date-pgsql%', '%timegenerated:::date-pgsql%', %iut%, '%syslogtag%')\",STDSQL";
-static uchar template_SysklogdFileFormat[] = "\"%TIMESTAMP% %HOSTNAME% %syslogtag%%msg:::sp-if-no-1st-sp%%msg%\n\"";
-static uchar template_StdJSONFmt[] = "\"{\\\"message\\\":\\\"%msg%\\\",\\\"fromhost\\\":\\\"%HOSTNAME%\\\",\\\"facility\\\":\\\"%syslogfacility-text%\\\",\\\"priority\\\":\\\"%syslogpriority-text%\\\",\\\"timereported\\\":\\\"%timereported:::date-rfc3339%\\\",\\\"timegenerated\\\":\\\"%timegenerated:::date-rfc3339%\\\"}\",JSON";
-static uchar template_spoofadr[] = "\"%fromhost-ip%\"";
-/* end templates */
->>>>>>> ef34821a
 
 
 /* up to the next comment, prototypes that should be removed by reordering */
@@ -1469,100 +1388,6 @@
 	printf("\nSee http://www.rsyslog.com for more information.\n");
 }
 
-
-<<<<<<< HEAD
-=======
-/* This function is called after initial initalization. It is used to
- * move code out of the too-long main() function.
- * rgerhards, 2007-10-17
- */
-static rsRetVal mainThread()
-{
-	DEFiRet;
-	uchar *pTmp;
-
-	/* initialize the build-in templates */
-	pTmp = template_DebugFormat;
-	tplAddLine("RSYSLOG_DebugFormat", &pTmp);
-	pTmp = template_SyslogProtocol23Format;
-	tplAddLine("RSYSLOG_SyslogProtocol23Format", &pTmp);
-	pTmp = template_FileFormat; /* new format for files with high-precision stamp */
-	tplAddLine("RSYSLOG_FileFormat", &pTmp);
-	pTmp = template_TraditionalFileFormat;
-	tplAddLine("RSYSLOG_TraditionalFileFormat", &pTmp);
-	pTmp = template_WallFmt;
-	tplAddLine(" WallFmt", &pTmp);
-	pTmp = template_ForwardFormat;
-	tplAddLine("RSYSLOG_ForwardFormat", &pTmp);
-	pTmp = template_TraditionalForwardFormat;
-	tplAddLine("RSYSLOG_TraditionalForwardFormat", &pTmp);
-	pTmp = template_StdUsrMsgFmt;
-	tplAddLine(" StdUsrMsgFmt", &pTmp);
-	pTmp = template_StdDBFmt;
-	tplAddLine(" StdDBFmt", &pTmp);
-	pTmp = template_SysklogdFileFormat;
-	tplAddLine("RSYSLOG_SysklogdFileFormat", &pTmp);
-        pTmp = template_StdPgSQLFmt;
-        tplAddLine(" StdPgSQLFmt", &pTmp);
-        pTmp = template_StdJSONFmt;
-        tplAddLine(" StdJSONFmt", &pTmp);
-        pTmp = template_spoofadr;
-        tplLastStaticInit(tplAddLine("RSYSLOG_omudpspoofDfltSourceTpl", &pTmp));
-
-	CHKiRet(init());
-
-	if(Debug && debugging_on) {
-		DBGPRINTF("Debugging enabled, SIGUSR1 to turn off debugging.\n");
-	}
-
-	/* Send a signal to the parent so it can terminate.
-	 */
-	if(myPid != ppid)
-		kill(ppid, SIGTERM);
-
-
-	/* If instructed to do so, we now drop privileges. Note that this is not 100% secure,
-	 * because outputs are already running at this time. However, we can implement
-	 * dropping of privileges rather quickly and it will work in many cases. While it is not
-	 * the ultimate solution, the current one is still much better than not being able to
-	 * drop privileges at all. Doing it correctly, requires a change in architecture, which
-	 * we should do over time. TODO -- rgerhards, 2008-11-19
-	 */
-	if(gidDropPriv != 0) {
-		doDropPrivGid(gidDropPriv);
-	}
-
-	if(uidDropPriv != 0) {
-		doDropPrivUid(uidDropPriv);
-	}
-
-	/* finally let the inputs run... */
-	runInputModules();
-
-	/* END OF INTIALIZATION
-	 */
-	DBGPRINTF("initialization completed, transitioning to regular run mode\n");
-
-	/* close stderr and stdout if they are kept open during a fork. Note that this
-	 * may introduce subtle security issues: if we are in a jail, one may break out of
-	 * it via these descriptors. But if I close them earlier, error messages will (once
-	 * again) not be emitted to the user that starts the daemon. As root jail support
-	 * is still in its infancy (and not really done), we currently accept this issue.
-	 * rgerhards, 2009-06-29
-	 */
-	if(!(Debug == DEBUG_FULL || NoFork)) {
-		close(1);
-		close(2);
-		bErrMsgToStderr = 0;
-	}
-
-	mainloop();
-
-finalize_it:
-	RETiRet;
-}
-
->>>>>>> ef34821a
 
 /* Method to initialize all global classes and use the objects that we need.
  * rgerhards, 2008-01-04
