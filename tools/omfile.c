--- conflicted
+++ resolved
@@ -164,11 +164,7 @@
 			);
 	} else { /* regular file */
 		dbgprintf("%s", pData->f_fname);
-<<<<<<< HEAD
-		if (pData->fd == -1)
-=======
 		if (pData->pStrm == NULL)
->>>>>>> aef1a38f
 			dbgprintf(" (unused)");
 	}
 ENDdbgPrintInstInfo
