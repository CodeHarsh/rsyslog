--- conflicted
+++ resolved
@@ -8,22 +8,7 @@
  * File begun on 2007-07-20 by RGerhards (extracted from syslogd.c, which at the
  * time of the fork from sysklogd was under BSD license)
  *
-<<<<<<< HEAD
- * Copyright 2007-2011 Rainer Gerhards and Adiscon GmbH.
-=======
  * Copyright 2007-2012 Adiscon GmbH.
- *
- * rgerhards, 2008-07-04 (happy Independence Day!): rsyslog inherited the
- * wall functionality from sysklogd. Sysklogd was single-threaded and could
- * not afford to spent a lot of time inside a single action. Thus, it forked
- * off a new process to do the wall. In rsyslog, however, this creates some
- * grief with the threading model. Also, we do not really need to de-couple
- * processing, because we have ample ways to do it in rsyslog. Plus, the
- * default main message queue will care for a somewhat longer execution time.
- * So in short, the real fix to the problem is an architecture change. From
- * now on, we will not fork off a new process but rather do the notification
- * within the current one. This also reduces system overhead.
->>>>>>> 92f7e549
  *
  * This file is part of rsyslog.
  *
