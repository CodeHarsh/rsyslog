--- conflicted
+++ resolved
@@ -1,9 +1,6 @@
-<<<<<<< HEAD
 ---------------------------------------------------------------------------
 Version 7.5.3 [devel] 2013-07-??
-=======
 - imudp: add ability to specify SO_RCVBUF size (rcvbufSize parameter)
->>>>>>> 38aa077c
 - impstats: add process resource usage counters [via getrusage()]
 - librelp 1.2.0 is now required
 - make use of new librelp generic error reporting facility
