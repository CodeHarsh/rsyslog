---------------------------------------------------------------------------
<<<<<<< HEAD
Version 5.3.2  [DEVEL] (rgerhards), 2009-10-21
=======
Version 5.3.2  [DEVEL] (rgerhards), 2009-10-??
- bugfix: message processing states were not set correctly in all cases
  however, this had no negative effect, as the message processing state
  was not evaluated when a batch was deleted, and that was the only case
  where the state could be wrong.
- simplified and thus speeded up the queue engine, also fixed some
  potential race conditions (in very unusual shutdown conditions)
  along the way. The threading model has seriously changes, so there may
  be some regressions.
>>>>>>> 90e84752
- enhanced omfile to support transactional interface. This will increase
  performance in many cases.
- added multi-ruleset support to imudp
- re-enabled input thread termination handling that does avoid thread
  cancellation where possible. This provides a more reliable mode of
  rsyslogd termination (canceling threads my result in not properly
  freed resouces and potential later hangs, even though we perform
  proper cancel handling in our code). This is part of an effort to
  reduce thread cancellation as much as possible in rsyslog.
  NOTE: the code previously written code for this functionality had a
  subtle race condition. The new code solves that.
- enhanced immark to support non-cancel input module termination
- improved imudp so that epoll can be used in more environments,
  fixed potential compile time problem if EPOLL_CLOEXEC is not available.
- some cleanup/slight improvement:
  * changed imuxsock to no longer use deprecated submitAndParseMsg() IF
  * changed submitAndParseMsg() interface to be a wrapper around the new
    way of message creation/submission. This enables older plugins to be
    used together with the new interface. The removal also enables us to
    drop a lot of duplicate code, reducing complexity and increasing
    maintainability.
- bugfix: segfault when starting up with an invalid .qi file for a disk queue
  Failed for both pure disk as well as DA queues. Now, we emit an error
  message and disable disk queueing facility.
- bugfix: potential segfault on messages with empty MSG part. This was a
  recently introduced regression.
- bugfix: debug string larger than 1K were improperly displayed. Max size
  is now 32K, and if a string is even longer it is meaningfully truncated.
---------------------------------------------------------------------------
Version 5.3.1  [DEVEL] (rgerhards), 2009-10-05
- added $AbortOnUncleanConfig directive - permits to prevent startup when
  there are problems with the configuration file. See it's doc for
  details.
- included some important fixes from v4-stable:
  * bugfix: invalid handling of zero-sized messages
  * bugfix: zero-sized UDP messages are no longer processed
  * bugfix: random data could be appended to message
  * bugfix: reverse lookup reduction logic in imudp do DNS queries too often
- bugfixes imported from 4.5.4:
  * bugfix: potential segfault in stream writer on destruction
  * bugfix: potential race in object loader (obj.c) during use/release
  * bugfixes: potential problems in out file zip writer
---------------------------------------------------------------------------
Version 5.3.0  [DEVEL] (rgerhards), 2009-09-14
- begun to add simple GUI programs to gain insight into running rsyslogd
  instances and help setup and troubleshooting (active via the
  --enable-gui ./configure switch)
- changed imudp to utilize epoll(), where available. This shall provide
  slightly better performance (just slightly because we called select()
  rather infrequently on a busy system)
---------------------------------------------------------------------------
Version 5.1.6  [v5-beta] (rgerhards), 2009-09-??
- feature imports from v4.5.6
- bugfix: potential race condition when queue worker threads were
  terminated
- bugfix: solved potential (temporary) stall of messages when the queue was
  almost empty and few new data added (caused testbench to sometimes hang!)
- fixed some race condition in testbench
- added more elaborate diagnostics to parts of the testbench
- bugfixes imported from 4.5.4:
  * bugfix: potential segfault in stream writer on destruction
  * bugfix: potential race in object loader (obj.c) during use/release
  * bugfixes: potential problems in out file zip writer
- included some important fixes from 4.4.2:
  * bugfix: invalid handling of zero-sized messages
  * bugfix: zero-sized UDP messages are no longer processed
  * bugfix: random data could be appended to message
  * bugfix: reverse lookup reduction logic in imudp do DNS queries too often
---------------------------------------------------------------------------
Version 5.1.5  [v5-beta] (rgerhards), 2009-09-11
- added new config option $ActionWriteAllMarkMessages
  this option permites to process mark messages under all circumstances,
  even if an action was recently called. This can be useful to use mark
  messages as a kind of heartbeat.
- added new config option $InputUnixListenSocketCreatePath
  to permit the auto-creation of pathes to additional log sockets. This
  turns out to be useful if they reside on temporary file systems and
  rsyslogd starts up before the daemons that create these sockets
  (rsyslogd always creates the socket itself if it does not exist).
- added $LogRSyslogStatusMessages configuration directive
  permitting to turn off rsyslog start/stop/HUP messages. See Debian
  ticket http://bugs.debian.org/cgi-bin/bugreport.cgi?bug=463793
- bugfix: hostnames with dashes in them were incorrectly treated as
  malformed, thus causing them to be treated as TAG (this was a regression
  introduced from the "rfc3164 strict" change in 4.5.0). Testbench has been
  updated to include a smaple message with a hostname containing a dash.
- bugfix: strings improperly reused, resulting in some message properties
  be populated with strings from previous messages. This was caused by
  an improper predicate check.
- added new config directive $omfileForceChown [import from 4.7.0]
---------------------------------------------------------------------------
Version 5.1.4  [DEVEL] (rgerhards), 2009-08-20
- legacy syslog parser changed so that it now accepts date stamps in
  wrong case. Some devices seem to create them and I do not see any harm
  in supporting that.
- added $InputTCPMaxListeners directive - permits to specify how many 
  TCP servers shall be possible (default is 20).
- bugfix: memory leak with some input modules. Those inputs that
  use parseAndSubmitMsg() leak two small memory blocks with every message.
  Typically, those process only relatively few messages, so the issue 
  does most probably not have any effect in practice.
- bugfix: if tcp listen port could not be created, no error message was
  emitted
- bugfix: discard action did not work (did not discard messages)
- bugfix: discard action caused segfault
- bugfix: potential segfault in output file writer (omfile)
  In async write mode, we use modular arithmetic to index the output
  buffer array. However, the counter variables accidently were signed,
  thus resulting in negative indizes after integer overflow. That in turn
  could lead to segfaults, but was depending on the memory layout of 
  the instance in question (which in turn depended on a number of
  variables, like compile settings but also configuration). The counters
  are now unsigned (as they always should have been) and so the dangling
  mis-indexing does no longer happen. This bug potentially affected all
  installations, even if only some may actually have seen a segfault.
---------------------------------------------------------------------------
Version 5.1.3  [DEVEL] (rgerhards), 2009-07-28
- architecture change: queue now always has at least one worker thread
  if not running in direct mode. Previous versions could run without 
  any active workers. This simplifies the code at a very small expense.
  See v5 compatibility note document for more in-depth discussion.
- enhance: UDP spoofing supported via new output module omudpspoof
  See the omudpspoof documentation for details and samples
- bugfix: message could be truncated after TAG, often when forwarding
  This was a result of an internal processing error if maximum field
  sizes had been specified in the property replacer.
- bugfix: minor static memory leak while reading configuration
  did NOT leak based on message volume
- internal: added ability to terminate input modules not via pthread_cancel
  but an alternate approach via pthread_kill. This is somewhat safer as we
  do not need to think about the cancel-safeness of all libraries we use.
  However, not all inputs can easily supported, so this now is a feature
  that can be requested by the input module (the most important ones
  request it).
---------------------------------------------------------------------------
Version 5.1.2  [DEVEL] (rgerhards), 2009-07-08
- bugfix: properties inputname, fromhost, fromhost-ip, msg were lost when
  working with disk queues
- some performance enhancements
- bugfix: abort condition when RecvFrom was not set and message reduction
  was on. Happend e.g. with imuxsock.
- added $klogConsoleLogLevel directive which permits to set a new
  console log level while rsyslog is active
- some internal code cleanup
---------------------------------------------------------------------------
Version 5.1.1  [DEVEL] (rgerhards), 2009-07-03
- bugfix: huge memory leak in queue engine (made rsyslogd unusable in
  production). Occured if at least one queue was in direct mode 
  (the default for action queues)
- imported many performance optimizations from v4-devel (4.5.0)
- bugfix: subtle (and usually irrelevant) issue in timout processing
  timeout could be one second too early if nanoseconds wrapped
- set a more sensible timeout for shutdow, now 1.5 seconds to complete
  processing (this also removes those cases where the shutdown message
  was not written because the termination happened before it)
---------------------------------------------------------------------------
Version 5.1.0  [DEVEL] (rgerhards), 2009-05-29

*********************************** NOTE **********************************
The v5 versions of rsyslog feature a greatly redesigned queue engine. The
major theme for the v5 release is twofold:

a) greatly improved performance
b) enable audit-grade processing

Here, audit-grade processing means that rsyslog, if used together with
audit-grade transports and configured correctly, will never lose messages
that already have been acknowledged, not even in fatal failure cases like
sudden loss of power.

Note that large parts of rsyslog's important core components have been
restructured to support these design goals. As such, early versions of
the engine will probably be less stable than the v3/v4 engine.

Also note that the initial versions do not cover all and everything. As
usual, the code will evolve toward the final goal as version numbers
increase.
*********************************** NOTE **********************************

- redesigned queue engine so that it supports ultra-reliable operations
  This resulted in a rewrite of large parts. The new capability can be
  used to build audit-grade systems on the basis of rsyslog.
- added $MainMsgQueueDequeueBatchSize and $ActionQueueDequeueBatchSize 
  configuration directives
- implemented a new transactional output module interface which provides
  superior performance (for databases potentially far superior performance)
- increased ompgsql performance by adapting to new transactional
  output module interface
---------------------------------------------------------------------------
Version 4.7.0  [v4-devel] (rgerhards), 2009-09-??
- added new config option $InputUnixListenSocketCreatePath
  to permit the auto-creation of pathes to additional log sockets. This
  turns out to be useful if they reside on temporary file systems and
  rsyslogd starts up before the daemons that create these sockets
  (rsyslogd always creates the socket itself if it does not exist).
- added $LogRSyslogStatusMessages configuration directive
  permitting to turn off rsyslog start/stop/HUP messages. See Debian
  ticket http://bugs.debian.org/cgi-bin/bugreport.cgi?bug=463793
- added new config directive $omfileForceChown to (try to) fix some broken
  system configs.
  See ticket for details: http://bugzilla.adiscon.com/show_bug.cgi?id=150
- imported changes from 4.5.6 and below
---------------------------------------------------------------------------
Version 4.5.6  [v4-beta] (rgerhards), 2009-09-??
- bugfix(minor): diag function returned wrong queue memeber count
  for the main queue if an active DA queue existed. This had no relevance
  to real deployments (assuming they are not running the debug/diagnostic
  module...), but sometimes caused grief and false alerts in the 
  testbench.
- included some important fixes from v4-stable:
  * bugfix: invalid handling of zero-sized messages
  * bugfix: zero-sized UDP messages are no longer processed
  * bugfix: random data could be appended to message
  * bugfix: reverse lookup reduction logic in imudp do DNS queries too often
---------------------------------------------------------------------------
Version 4.5.5  [v4-beta] (rgerhards), 2009-09-??
- added $InputTCPServerNotifyOnConnectionClose config directive
  see doc for details
- bugfix: debug string larger than 1K were improperly displayed. Max size
  is now 32K
- bugfix: invalid storage class selected for some size config parameters.
  This resulted in wrong values. The most prominent victim was the
  directory creation mode, which was set to zero in some cases. For 
  details, see related blog post:
  http://blog.gerhards.net/2009/10/another-note-on-hard-to-find-bugs.html
---------------------------------------------------------------------------
Version 4.5.4  [v4-beta] (rgerhards), 2009-09-29
- bugfix: potential segfault in stream writer on destruction
  Most severely affected omfile. The problem was that some buffers were
  freed before the asynchronous writer thread was shut down. So the
  writer thread accessed invalid data, which may even already be
  overwritten. Symptoms (with omfile) were segfaults, grabled data
  and files with random names placed around the file system (most
  prominently into the root directory). Special thanks to Aaron for
  helping to track this down.
- bugfix: potential race in object loader (obj.c) during use/release
  of object interface
- bugfixes: potential problems in out file zip writer. Problems could
  lead to abort and/or memory leak. The module is now hardened in a very
  conservative way, which is sub-optimal from a performance point of view.
  This should be improved if it has proven reliable in practice.
---------------------------------------------------------------------------
Version 4.5.3  [v4-beta] (rgerhards), 2009-09-17
- bugfix: repeated messages were incorrectly processed
  this could lead to loss of the repeated message content. As a side-
  effect, it could probably also be possible that some segfault occurs
  (quite unlikely). The root cause was that some counters introduced
  during the malloc optimizations were not properly duplicated in
  MsgDup(). Note that repeated message processing is not enabled
  by default.
- bugfix: message sanitation had some issues:
  - control character DEL was not properly escaped
  - NUL and LF characters were not properly stripped if no control
    character replacement was to be done
  - NUL characters in the message body were silently dropped (this was
    a regeression introduced by some of the recent optimizations)
- bugfix: strings improperly reused, resulting in some message properties
  be populated with strings from previous messages. This was caused by
  an improper predicate check. [backported from v5]
- fixed some minor portability issues
- bugfix: reverse lookup reduction logic in imudp do DNS queries too often
  [imported from 4.4.2]
---------------------------------------------------------------------------
Version 4.5.2  [v4-beta] (rgerhards), 2009-08-21
- legacy syslog parser changed so that it now accepts date stamps in
  wrong case. Some devices seem to create them and I do not see any harm
  in supporting that.
- added $InputTCPMaxListeners directive - permits to specify how many 
  TCP servers shall be possible (default is 20).
- bugfix: memory leak with some input modules. Those inputs that
  use parseAndSubmitMsg() leak two small memory blocks with every message.
  Typically, those process only relatively few messages, so the issue 
  does most probably not have any effect in practice.
- bugfix: if tcp listen port could not be created, no error message was
  emitted
- bugfix: potential segfault in output file writer (omfile)
  In async write mode, we use modular arithmetic to index the output
  buffer array. However, the counter variables accidently were signed,
  thus resulting in negative indizes after integer overflow. That in turn
  could lead to segfaults, but was depending on the memory layout of 
  the instance in question (which in turn depended on a number of
  variables, like compile settings but also configuration). The counters
  are now unsigned (as they always should have been) and so the dangling
  mis-indexing does no longer happen. This bug potentially affected all
  installations, even if only some may actually have seen a segfault.
- bugfix: hostnames with dashes in them were incorrectly treated as
  malformed, thus causing them to be treated as TAG (this was a regression
  introduced from the "rfc3164 strict" change in 4.5.0).
---------------------------------------------------------------------------
Version 4.5.1  [DEVEL] (rgerhards), 2009-07-15
- CONFIG CHANGE: $HUPisRestart default is now "off". We are doing this
  to support removal of restart-type HUP in v5.
- bugfix: fromhost-ip was sometimes truncated
- bugfix: potential segfault when zip-compressed syslog records were
  received (double free)
- bugfix: properties inputname, fromhost, fromhost-ip, msg were lost when
  working with disk queues
- performance enhancement: much faster, up to twice as fast (depending
  on configuration)
- bugfix: abort condition when RecvFrom was not set and message reduction
  was on. Happend e.g. with imuxsock.
- added $klogConsoleLogLevel directive which permits to set a new
  console log level while rsyslog is active
- bugfix: message could be truncated after TAG, often when forwarding
  This was a result of an internal processing error if maximum field
  sizes had been specified in the property replacer.
- added ability for the TCP output action to "rebind" its send socket after
  sending n messages (actually, it re-opens the connection, the name is 
  used because this is a concept very similiar to $ActionUDPRebindInterval).
  New config directive $ActionSendTCPRebindInterval added for the purpose.
  By default, rebinding is disabled. This is considered useful for load
  balancers.
- testbench improvements
---------------------------------------------------------------------------
Version 4.5.0  [DEVEL] (rgerhards), 2009-07-02
- activation order of inputs changed, they are now activated only after
  privileges are dropped. Thanks to Michael Terry for the patch.
- greatly improved performance
- greatly reduced memory requirements of msg object
  to around half of the previous demand. This means that more messages can
  be stored in core! Due to fewer cache misses, this also means some
  performance improvement.
- improved config error messages: now contain a copy of the config line
  that (most likely) caused the error
- reduced max value for $DynaFileCacheSize to 1,000 (the former maximum
  of 10,000 really made no sense, even 1,000 is very high, but we like
  to keep the user in control ;)).
- added capability to fsync() queue disk files for enhanced reliability
  (also add's speed, because you do no longer need to run the whole file
  system in sync mode)
- more strict parsing of the hostname in rfc3164 mode, hopefully
  removes false positives (but may cause some trouble with hostname
  parsing). For details, see this bug tracker:
  http://bugzilla.adiscon.com/show_bug.cgi?id=126
- added configuration commands (see doc for explanations)
  * $OMFileZipLevel
  * $OMFileIOBufferSize
  * $OMFileFlushOnTXEnd
  * $MainMsgQueueSyncQueueFiles
  * $ActionQueueSyncQueueFiles
- done some memory accesses explicitely atomic
- bugfix: subtle (and usually irrelevant) issue in timout processing
  timeout could be one second too early if nanoseconds wrapped
- set a more sensible timeout for shutdow, now 1.5 seconds to complete
  processing (this also removes those cases where the shutdown message
  was not written because the termination happened before it)
- internal bugfix: object pointer was only reset to NULL when an object
  was actually destructed. This most likely had no effect to existing code,
  but it may also have caused trouble in remote cases. Similarly, the fix
  may also cause trouble...
- bugfix: missing initialization during timestamp creation
  This could lead to timestamps written in the wrong format, but not to
  an abort
---------------------------------------------------------------------------
Version 4.4.2  [v4-stable] (rgerhards), 2009-09-??
- bugfix: invalid handling of zero-sized messages, could lead to mis-
  addressing and potential memory corruption/segfault
- bugfix: zero-sized UDP messages are no longer processed
  until now, they were forwarded to processing, but this makes no sense
  Also, it looks like the system seems to provide a zero return code
  on a UDP recvfrom() from time to time for some internal reasons. These
  "receives" are now silently ignored.
- bugfix: random data could be appended to message, possibly causing
  segfaults
- bugfix: reverse lookup reduction logic in imudp do DNS queries too often
  A comparison was done between the current and the former source address.
  However, this was done on the full sockaddr_storage structure and not
  on the host address only. This has now been changed for IPv4 and IPv6.
  The end result of this bug could be a higher UDP message loss rate than
  necessary (note that UDP message loss can not totally be avoided due
  to the UDP spec)
---------------------------------------------------------------------------
Version 4.4.1  [v4-stable] (rgerhards), 2009-09-02
- features requiring Java are automatically disabled if Java is not
  present (thanks to Michael Biebl for his help!)
- bugfix: invalid double-quoted PRI, among others in outgoing messages
  This causes grief with all receivers.
  Bug tracker: http://bugzilla.adiscon.com/show_bug.cgi?id=147
- bugfix: Java testing tools were required, even if testbench was disabled
  This resulted in build errors if no Java was present on the build system,
  even though none of the selected option actually required Java.
  (I forgot to backport a similar fix to newer releases).
- bugfix (backport): omfwd segfault
  Note that the orginal (higher version) patch states this happens only
  when debugging mode is turned on. That statement is wrong: if debug
  mode is turned off, the message is not being emitted, but the division
  by zero in the actual parameters still happens.
---------------------------------------------------------------------------
Version 4.4.0  [v4-stable] (rgerhards), 2009-08-21
- bugfix: stderr/stdout were not closed to be able to emit error messages,
  but this caused ssh sessions to hang. Now we close them after the 
  initial initialization. See forum thread:
  http://kb.monitorware.com/controlling-terminal-issues-t9875.html
- bugfix: sending syslog messages with zip compression did not work
---------------------------------------------------------------------------
Version 4.3.2  [v4-beta] (rgerhards), 2009-06-24
- removed long-obsoleted property UxTradMsg
- added a generic network stream server (in addition to rather specific
  syslog tcp server)
- added ability for the UDP output action to rebind its send socket after
  sending n messages. New config directive $ActionSendUDPRebindInterval
  added for the purpose. By default, rebinding is disabled. This is 
  considered useful for load balancers.
- bugfix: imdiag/imtcp had a race condition
- improved testbench (now much better code design and reuse)
- added config switch --enable-testbench=no to turn off testbench
---------------------------------------------------------------------------
Version 4.3.1  [DEVEL] (rgerhards), 2009-05-25
- added capability to run multiple tcp listeners (on different ports)
- performance enhancement: imtcp calls parser no longer on input thread
  but rather inside on of the potentially many main msg queue worker
  threads (an enhancement scheduled for all input plugins where this is
  possible)
- added $GenerateConfigGraph configuration command which can be used
  to generate nice-looking (and very informative) rsyslog configuration
  graphs.
- added $ActionName configuration directive (currently only used for
  graph generation, but may find other uses)
- improved doc
  * added (hopefully) easier to grasp queue explanation
- improved testbench
  * added tests for queue disk-only mode (checks disk queue logic)
- bugfix: light and full delay watermarks had invalid values, badly
  affecting performance for delayable inputs
- build system improvements - thanks to Michael Biebl
- added new testing module imdiag, which enables to talk to the 
  rsyslog core at runtime. The current implementation is only a 
  beginning, but can be expanded over time
---------------------------------------------------------------------------
Version 4.3.0  [DEVEL] (rgerhards), 2009-04-17
- new feature: new output plugin omprog, which permits to start program
  and feed it (via its stdin) with syslog messages. If the program
  terminates, it is restarted.
- improved internal handling of RainerScript functions, building the
  necessary plumbing to support more functions with decent runtime
  performance. This is also necessary towards the long-term goal
  of loadable library modules.
- added new RainerScript function "tolower"
- improved testbench
  * added tests for tcp-based reception
  * added tcp-load test (1000 connections, 20,000 messages)
- added $MaxOpenFiles configuration directive
- bugfix: solved potential memory leak in msg processing, could manifest
  itself in imtcp
- bugfix: ompgsql did not detect problems in sql command execution
  this could cause loss of messages. The handling was correct if the
  connection broke, but not if there was a problem with statement
  execution. The most probable case for such a case would be invalid
  sql inside the template, and this is now much easier to diagnose.
---------------------------------------------------------------------------
Version 4.2.0  [v4-stable] (rgerhards), 2009-06-23
- bugfix: light and full delay watermarks had invalid values, badly
  affecting performance for delayable inputs
- imported all patches from 3.22.1 as of today (see below)
- bugfix: compile problems in im3195
---------------------------------------------------------------------------
Version 4.1.7  [BETA] (rgerhards), 2009-04-22
- bugfix: $InputTCPMaxSessions config directive was accepted, but not
  honored. This resulted in a fixed upper limit of 200 connections.
- bugfix: the default for $DirCreateMode was 0644, and as such wrong.
  It has now been changed to 0700. For some background, please see
  http://lists.adiscon.net/pipermail/rsyslog/2009-April/001986.html
- bugfix: ompgsql did not detect problems in sql command execution
  this could cause loss of messages. The handling was correct if the
  connection broke, but not if there was a problem with statement
  execution. The most probable case for such a case would be invalid
  sql inside the template, and this is now much easier to diagnose.
---------------------------------------------------------------------------
Version 4.1.6  [DEVEL] (rgerhards), 2009-04-07
- added new "csv" property replacer options to enable simple creation
  of CSV-formatted outputs (format from RFC4180 is used)
- implemented function support in RainerScript. That means the engine
  parses and compile functions, as well as executes a few build-in
  ones. Dynamic loading and registration of functions is not yet
  supported - but we now have a good foundation to do that later on.
- implemented the strlen() RainerScript function
- added a template output module
- added -T rsyslogd command line option, enables to specify a directory
  where to chroot() into on startup. This is NOT a security feature but
  introduced to support testing. Thus, -T does not make sure chroot()
  is used in a secure way. (may be removed later)
- added omstdout module for testing purposes. Spits out all messages to
  stdout - no config option, no other features
- added a parser testing suite (still needs to be extended, but a good
  start)
- modified $ModLoad statement so that for modules whom's name starts with
  a dot, no path is prepended (this enables relative-pathes and should
  not break any valid current config)
- fixed a bug that caused action retries not to work correctly
  situation was only cleared by a restart
- bugfix: closed dynafile was potentially never written until another
  dynafile name was generated - potential loss of messages
- improved omfile so that it properly suspends itself if there is an
  i/o or file name generation error. This enables it to be used with
  the full high availability features of rsyslog's engine
- bugfix: fixed some segaults on Solaris, where vsprintf() does not
  check for NULL pointers
- improved performance of regexp-based filters
  Thanks to Arnaud Cornet for providing the idea and initial patch.
- added a new way how output plugins may be passed parameters. This is
  more effcient for some outputs. They new can receive fields not only
  as a single string but rather in an array where each string is seperated.
- added (some) developer documentation for output plugin interface
- bugfix: potential abort with DA queue after high watermark is reached
  There exists a race condition that can lead to a segfault. Thanks
  go to vbernetr, who performed the analysis and provided patch, which
  I only tweaked a very little bit.
- bugfix: imtcp did incorrectly parse hostname/tag
  Thanks to Luis Fernando Muñoz Mejías for the patch.
---------------------------------------------------------------------------
Version 4.1.5  [DEVEL] (rgerhards), 2009-03-11
- bugfix: parser did not correctly parse fields in UDP-received messages
- added ERE support in filter conditions
  new comparison operation "ereregex"
- added new config directive $RepeatedMsgContainsOriginalMsg so that the
  "last message repeated n times" messages, if generated, may
  have an alternate format that contains the message that is being repeated
---------------------------------------------------------------------------
Version 4.1.4  [DEVEL] (rgerhards), 2009-01-29
- bugfix: inconsistent use of mutex/atomic operations could cause segfault
  details are too many, for full analysis see blog post at:
  http://blog.gerhards.net/2009/01/rsyslog-data-race-analysis.html
- bugfix: unitialized mutex was used in msg.c:getPRI
  This was subtle, because getPRI is called as part of the debugging code
  (always executed) in syslogd.c:logmsg.
- bufgix: $PreserveFQDN was not properly handled for locally emitted
  messages
---------------------------------------------------------------------------
Version 4.1.3  [DEVEL] (rgerhards), 2008-12-17
- added $InputTCPServerAddtlFrameDelimiter config directive, which
  enables to specify an additional, non-standard message delimiter
  for processing plain tcp syslog. This is primarily a fix for the invalid
  framing used in Juniper's NetScreen products. Credit to forum user
  Arv for suggesting this solution.
- added $InputTCPServerInputName property, which enables a name to be
  specified that will be available during message processing in the
  inputname property. This is considered useful for logic that treats
  messages differently depending on which input received them.
- added $PreserveFQDN config file directive
  Enables to use FQDNs in sender names where the legacy default
  would have stripped the domain part.
  Thanks to BlinkMind, Inc. http://www.blinkmind.com for sponsoring this
  development.
- bugfix: imudp went into an endless loop under some circumstances
  (but could also leave it under some other circumstances...)
  Thanks to David Lang and speedfox for reporting this issue.
---------------------------------------------------------------------------
Version 4.1.2  [DEVEL] (rgerhards), 2008-12-04
- bugfix: code did not compile without zlib
- security bugfix: $AllowedSender was not honored, all senders were
  permitted instead (see http://www.rsyslog.com/Article322.phtml)
- security fix: imudp emitted a message when a non-permitted sender
  tried to send a message to it. This behaviour is operator-configurable.
  If enabled, a message was emitted each time. That way an attacker could
  effectively fill the disk via this facility. The message is now
  emitted only once in a minute (this currently is a hard-coded limit,
  if someone comes up with a good reason to make it configurable, we
  will probably do that).
- doc bugfix: typo in v3 compatibility document directive syntax
  thanks to Andrej for reporting
- imported other changes from 3.21.8 and 3.20.1 (see there)
---------------------------------------------------------------------------
Version 4.1.1  [DEVEL] (rgerhards), 2008-11-26
- added $PrivDropToGroup, $PrivDropToUser, $PrivDropToGroupID,
  $PrivDropToUserID config directives to enable dropping privileges.
  This is an effort to provide a security enhancement. For the limits of this
  approach, see http://wiki.rsyslog.com/index.php/Security
- re-enabled imklog to compile on FreeBSD (brought in from beta)
---------------------------------------------------------------------------
Version 4.1.0  [DEVEL] (rgerhards), 2008-11-18

********************************* WARNING *********************************
This version has a slightly different on-disk format for message entries.
As a consequence, old queue files being read by this version may have
an invalid output timestamp, which could result to some malfunction inside
the output driver. It is recommended to drain queues with the previous
version before switching to this one.
********************************* WARNING *********************************

- greatly enhanced performance when compared to v3.
- added configuration directive "HUPisRestart" which enables to configure
  HUP to be either a full restart or "just" a leightweight way to
  close open files.
- enhanced legacy syslog parser to detect year if part of the timestamp
  the format is based on what Cisco devices seem to emit.
- added a setting "$OptimizeForUniprocessor" to enable users to turn off
  pthread_yield calls which are counter-productive on multiprocessor 
  machines (but have been shown to be useful on uniprocessors)
- reordered imudp processing. Message parsing is now done as part of main
  message queue worker processing (was part of the input thread)
  This should also improve performance, as potentially more work is
  done in parallel.
- bugfix: compressed syslog messages could be slightly mis-uncompressed
  if the last byte of the compressed record was a NUL
- added $UDPServerTimeRequery option which enables to work with
  less acurate timestamps in favor of performance. This enables querying
  of the time only every n-th time if imudp is running in the tight
  receive loop (aka receiving messsages at a high rate)
- doc bugfix: queue doc had wrong parameter name for setting controlling
  worker thread shutdown period
- restructured rsyslog.conf documentation
- bugfix: memory leak in ompgsql
  Thanks to Ken for providing the patch
---------------------------------------------------------------------------
Version 3.22.2 [v3-stable] (rgerhards), 2009-07-??
- enhance: imrelp now also provides remote peer's IP address 
  [if librelp != 1.0.0 is used]
- bugfix: sending syslog messages with zip compression did not work
- clarified use of $ActionsSendStreamDriver[AuthMode/PermittedPeers]
  in doc set (require TLS drivers)
---------------------------------------------------------------------------
Version 3.22.1 [v3-stable] (rgerhards), 2009-07-02
- bugfix: invalid error message issued if $inlcudeConfig was on an empty
  set of files (e.g. *.conf, where none such files existed)
  thanks to Michael Biebl for reporting this bug
- bugfix: when run in foreground (but not in debug mode), a 
  debug message ("DoDie called") was emitted at shutdown. Removed.
  thanks to Michael Biebl for reporting this bug
- bugfix: some garbagge was emitted to stderr on shutdown. This
  garbage consisted of file names, which were written during 
  startup (key point: not a pointer error)
  thanks to Michael Biebl for reporting this bug
- bugfix: startup and shutdown message were emitted to stdout
  thanks to Michael Biebl for reporting this bug
- bugfix: error messages were not emitted to stderr in forked mode
  (stderr and stdo are now kept open across forks)
- bugfix: internal messages were emitted to whatever file had fd2 when
  rsyslogd ran in forked mode (as usual!)
  Thanks to varmojfekoj for the patch
- small enhancement: config validation run now exits with code 1 if an
  error is detected. This change is considered important but small enough
  to apply it directly to the stable version. [But it is a border case,
  the change requires more code than I had hoped. Thus I have NOT tried
  to actually catch all cases, this is left for the current devel
  releases, if necessary]
- bugfix: light and full delay watermarks had invalid values, badly
  affecting performance for delayable inputs
- bugfix: potential segfault issue when multiple $UDPServerRun directives
  are specified. Thanks to Michael Biebl for helping to debug this one.
- relaxed GnuTLS version requirement to 1.4.0 after confirmation from the
  field that this version is sufficient
- bugfix: parser did not properly handle empty structured data
- bugfix: invalid mutex release in msg.c (detected under thread debugger,
  seems not to have any impact on actual deployments)
---------------------------------------------------------------------------
Version 3.22.0 [v3-stable] (rgerhards), 2009-04-21
This is the first stable release that includes the full functionality
of the 3.21.x version tree.
- bugfix: $InputTCPMaxSessions config directive was accepted, but not
  honored. This resulted in a fixed upper limit of 200 connections.
- bugfix: the default for $DirCreateMode was 0644, and as such wrong.
  It has now been changed to 0700. For some background, please see
  http://lists.adiscon.net/pipermail/rsyslog/2009-April/001986.html
- bugfix: ompgsql did not detect problems in sql command execution
  this could cause loss of messages. The handling was correct if the
  connection broke, but not if there was a problem with statement
  execution. The most probable case for such a case would be invalid
  sql inside the template, and this is now much easier to diagnose.
---------------------------------------------------------------------------
Version 3.21.11 [BETA] (rgerhards), 2009-04-03
- build system improvements contributed by Michael Biebl - thx!
- all patches from 3.20.5 incorporated (see it's ChangeLog entry)
---------------------------------------------------------------------------
Version 3.21.10 [BETA] (rgerhards), 2009-02-02
- bugfix: inconsistent use of mutex/atomic operations could cause segfault
  details are too many, for full analysis see blog post at:
  http://blog.gerhards.net/2009/01/rsyslog-data-race-analysis.html
- the string "Do Die" was accidently emited upon exit in non-debug mode
  This has now been corrected. Thanks to varmojfekoj for the patch.
- some legacy options were not correctly processed.
  Thanks to varmojfekoj for the patch.
- doc bugfix: v3-compatiblity document had typo in config directive
  thanks to Andrej for reporting this
---------------------------------------------------------------------------
Version 3.21.9 [BETA] (rgerhards), 2008-12-04
- re-release of 3.21.8 with an additional fix, that could also lead
  to DoS; 3.21.8 has been removed from the official download archives
- security fix: imudp emitted a message when a non-permitted sender
  tried to send a message to it. This behaviour is operator-configurable.
  If enabled, a message was emitted each time. That way an attacker could
  effectively fill the disk via this facility. The message is now
  emitted only once in a minute (this currently is a hard-coded limit,
  if someone comes up with a good reason to make it configurable, we
  will probably do that).
---------------------------------------------------------------------------
Version 3.21.8  [BETA] (rgerhards), 2008-12-04
- bugfix: imklog did not compile on FreeBSD
- security bugfix: $AllowedSender was not honored, all senders were
  permitted instead (see http://www.rsyslog.com/Article322.phtml)
- merged in all other changes from 3.20.1 (see there)
---------------------------------------------------------------------------
Version 3.21.7  [BETA] (rgerhards), 2008-11-11
- this is the new beta branch, based on the former 3.21.6 devel
- new functionality: ZERO property replacer nomatch option (from v3-stable)
---------------------------------------------------------------------------
Version 3.21.6  [DEVEL] (rgerhards), 2008-10-22
- consolidated time calls during msg object creation, improves performance
  and consistency
- bugfix: solved a segfault condition
- bugfix: subsecond time properties generated by imfile, imklog and
  internal messages could be slightly inconsistent
- bugfix: (potentially big) memory leak on HUP if queues could not be
  drained before timeout - thanks to David Lang for pointing this out
- added capability to support multiple module search pathes. Thank
  to Marius Tomaschewski for providing the patch.
- bugfix: im3195 did no longer compile
- improved "make distcheck" by ensuring everything relevant is recompiled
---------------------------------------------------------------------------
Version 3.21.5  [DEVEL] (rgerhards), 2008-09-30
- performance optimization: unnecessary time() calls during message
  parsing removed - thanks to David Lang for his excellent performance
  analysis
- added new capability to property replacer: multiple immediately
  successive field delimiters are treated as a single one.
  Thanks to Zhuang Yuyao for the patch.
- added message property "inputname", which contains the name of the
  input (module) that generated it. Presence is depending on suport in
  each input module (else it is blank).
- added system property "$myhostname", which contains the name of the
  local host as it knows itself.
- imported a number of fixes and enhancements from the stable and
  devel branches, including a fix to a potential segfault on HUP
  when using UDP listners
- re-enabled gcc builtin atomic operations and added a proper
  ./configure check
- bugfix: potential race condition when adding messages to queue
  There was a wrong order of mutex lock operations. It is hard to
  believe that really caused problems, but in theory it could and with
  threading we often see that theory becomes practice if something is only
  used long enough on a fast enough machine with enough CPUs ;)
- cleaned up internal debug system code and made it behave better
  in regard to multi-threading
---------------------------------------------------------------------------
Version 3.21.4  [DEVEL] (rgerhards), 2008-09-04
- removed compile time fixed message size limit (was 2K), limit can now
  be set via $MaxMessageSize global config directive (finally gotten rid
  of MAXLINE ;))
- enhanced doc for $ActionExecOnlyEveryNthTimeTimeout
- integrated a number of patches from 3.18.4, namely
  - bugfix: order-of magnitude issue with base-10 size definitions
    in config file parser. Could lead to invalid sizes, constraints
    etc for e.g. queue files and any other object whose size was specified
    in base-10 entities. Did not apply to binary entities. Thanks to
    RB for finding this bug and providing a patch.
  - bugfix: action was not called when system time was set backwards
    (until the previous time was reached again). There are still some
    side-effects when time is rolled back (A time rollback is really a bad
    thing to do, ideally the OS should issue pseudo time (like NetWare did)
    when the user tries to roll back time). Thanks to varmojfekoj for this
    patch.
  - doc bugfix: rsyslog.conf man page improved and minor nit fixed
    thanks to Lukas Kuklinek for the patch.
---------------------------------------------------------------------------
Version 3.21.3  [DEVEL] (rgerhards), 2008-08-13
- added ability to specify flow control mode for imuxsock
- added ability to execute actions only after the n-th call of the action
  This also lead to the addition of two new config directives:
  $ActionExecOnlyEveryNthTime and $ActionExecOnlyEveryNthTimeTimeout
  This feature is useful, for example, for alerting: it permits you to
  send an alert only after at least n occurences of a specific message
  have been seen by rsyslogd. This protectes against false positives
  due to waiting for additional confirmation.
- bugfix: IPv6 addresses could not be specified in forwarding actions
  New syntax @[addr]:port introduced to enable that. Root problem was IPv6
  addresses contain colons.
- somewhat enhanced debugging messages
- imported from 3.18.3:
  - enhanced ommysql to support custom port to connect to server
    Port can be set via new $ActionOmmysqlServerPort config directive
    Note: this was a very minor change and thus deemed appropriate to be
    done in the stable release.
  - bugfix: misspelled config directive, previously was
    $MainMsgQueueWorkeTimeoutrThreadShutdown, is now
    $MainMsgQueueWorkerTimeoutThreadShutdown. Note that the misspelled
    directive is not preserved - if the misspelled directive was used
    (which I consider highly unlikely), the config file must be changed.
    Thanks to lperr for reporting the bug.
---------------------------------------------------------------------------
Version 3.21.2  [DEVEL] (rgerhards), 2008-08-04
- added $InputUnixListenSocketHostName config directive, which permits to
  override the hostname being used on a local unix socket. This is useful
  for differentiating "hosts" running in several jails. Feature was
  suggested by David Darville, thanks for the suggestion.
- enhanced ommail to support multiple email recipients. This is done by
  specifying $ActionMailTo multiple times. Note that this introduces a
  small incompatibility to previous config file syntax: the recipient
  list is now reset for each action (we honestly believe that will
  not cause any problem - apologies if it does).
- enhanced troubleshooting documentation
---------------------------------------------------------------------------
Version 3.21.1  [DEVEL] (rgerhards), 2008-07-30
- bugfix: no error was reported if the target of a $IncludeConfig
  could not be accessed.
- added testbed for common config errors
- added doc for -u option to rsyslogd man page
- enhanced config file checking - no active actions are detected
- added -N rsyslogd command line option for a config validation run
  (which does not execute actual syslogd code and does not interfere
  with a running instance)
- somewhat improved emergency configuration. It is now also selected
  if the config contains no active actions
- rsyslogd error messages are now reported to stderr by default. can be
  turned off by the new "$ErrorMessagesToStderr off" directive
 Thanks to HKS for suggesting the new features.
---------------------------------------------------------------------------
Version 3.21.0  [DEVEL] (rgerhards), 2008-07-18
- starts a new devel branch
- added a generic test driver for RainerScript plus some test cases
  to the testbench
- added a small diagnostic tool to obtain result of gethostname() API
- imported all changes from 3.18.1 until today (some quite important,
  see below)
---------------------------------------------------------------------------
Version 3.20.6 [v3-stable] (rgerhards), 2009-04-16
- this is the last v3-stable for the 3.20.x series
- bugfix: $InputTCPMaxSessions config directive was accepted, but not
  honored. This resulted in a fixed upper limit of 200 connections.
- bugfix: the default for $DirCreateMode was 0644, and as such wrong.
  It has now been changed to 0700. For some background, please see
  http://lists.adiscon.net/pipermail/rsyslog/2009-April/001986.html
---------------------------------------------------------------------------
Version 3.20.5 [v3-stable] (rgerhards), 2009-04-02
- bugfix: potential abort with DA queue after high watermark is reached
  There exists a race condition that can lead to a segfault. Thanks
  go to vbernetr, who performed the analysis and provided patch, which
  I only tweaked a very little bit.
- fixed bugs in RainerScript:
  o when converting a number and a string to a common type, both were 
    actually converted to the other variable's type.
  o the value of rsCStrConvertToNumber() was miscalculated.
  Thanks to varmojfekoj for the patch
- fixed a bug in configure.ac which resulted in problems with
  environment detection - thanks to Michael Biebl for the patch
- fixed a potential segfault problem in gssapi code
  thanks to varmojfekoj for the patch
- doc enhance: provide standard template for MySQL module and instructions
  on how to modify schema
---------------------------------------------------------------------------
Version 3.20.4 [v3-stable] (rgerhards), 2009-02-09
- bugfix: inconsistent use of mutex/atomic operations could cause segfault
  details are too many, for full analysis see blog post at:
  http://blog.gerhards.net/2009/01/rsyslog-data-race-analysis.html
- bugfix: invalid ./configure settings for RFC3195
  thanks to Michael Biebl for the patch
- bugfix: invalid mutex access in msg.c
- doc bugfix: dist tarball missed 2 files, had one extra file that no
  longer belongs into it. Thanks to Michael Biebl for pointing this out.
---------------------------------------------------------------------------
Version 3.20.3 [v3-stable] (rgerhards), 2009-01-19
- doc bugfix: v3-compatiblity document had typo in config directive
  thanks to Andrej for reporting this
- fixed a potential segfault condition with $AllowedSender directive
  On HUP, the root pointers were not properly cleaned up. Thanks to
  Michael Biebel, olgoat, and Juha Koho for reporting and analyzing
  the bug.
---------------------------------------------------------------------------
Version 3.20.2 [v3-stable] (rgerhards), 2008-12-04
- re-release of 3.20.1 with an additional fix, that could also lead
  to DoS; 3.20.1 has been removed from the official download archives
- security fix: imudp emitted a message when a non-permitted sender
  tried to send a message to it. This behaviour is operator-configurable.
  If enabled, a message was emitted each time. That way an attacker could
  effectively fill the disk via this facility. The message is now
  emitted only once in a minute (this currently is a hard-coded limit,
  if someone comes up with a good reason to make it configurable, we
  will probably do that).
---------------------------------------------------------------------------
Version 3.20.1 [v3-stable] (rgerhards), 2008-12-04
- security bugfix: $AllowedSender was not honored, all senders were
  permitted instead
- enhance: regex nomatch option "ZERO" has been added
  This allows to return the string 0 if a regular expression is
  not found. This is probably useful for storing numerical values into
  database columns.
- bugfix: memory leak in gtls netstream driver fixed
  memory was lost each time a TLS session was torn down. This could 
  result in a considerable memory leak if it happened quite frequently
  (potential system crash condition)
- doc update: documented how to specify multiple property replacer
  options + link to new online regex generator tool added
- minor bufgfix: very small memory leak in gtls netstream driver
  around a handful of bytes (< 20) for each HUP
- improved debug output for regular expressions inside property replacer
  RE's seem to be a big trouble spot and I would like to have more
  information inside the debug log. So I decided to add some additional
  debug strings permanently.
---------------------------------------------------------------------------
Version 3.20.0 [v3-stable] (rgerhards), 2008-11-05
- this is the inital release of the 3.19.x branch as a stable release
- bugfix: double-free in pctp netstream driver. Thank to varmojfeko
  for the patch
---------------------------------------------------------------------------
Version 3.19.12 [BETA] (rgerhards), 2008-10-16
- bugfix: subseconds where not correctly extracted from a timestamp
  if that timestamp did not contain any subsecond information (the
  resulting string was garbagge but should have been "0", what it
  now is).
- increased maximum size of a configuration statement to 4K (was 1K)
- imported all fixes from the stable branch (quite a lot)
- bugfix: (potentially big) memory leak on HUP if queues could not be
  drained before timeout - thanks to David Lang for pointing this out
---------------------------------------------------------------------------
Version 3.19.11 [BETA] (rgerhards), 2008-08-25
This is a refresh of the beta. No beta-specific fixes have been added.
- included fixes from v3-stable (most importantly 3.18.3)
---------------------------------------------------------------------------
Version 3.19.10 [BETA] (rgerhards), 2008-07-15
- start of a new beta branch based on former 3.19 devel branch
- bugfix: bad memory leak in disk-based queue modes
- bugfix: UDP syslog forwarding did not work on all platforms
  the ai_socktype was incorrectly set to 1. On some platforms, this
  lead to failing name resolution (e.g. FreeBSD 7). Thanks to HKS for
  reporting the bug.
- bugfix: priority was incorrectly calculated on FreeBSD 7,
  because the LOG_MAKEPRI() C macro has a different meaning there (it
  is just a simple addition of faciltity and severity). I have changed
  this to use own, consistent, code for PRI calculation. Thank to HKS
  for reporting this bug.
- bugfix (cosmetical): authorization was not checked when gtls handshake
  completed immediately. While this sounds scary, the situation can not
  happen in practice. We use non-blocking IO only for server-based gtls
  session setup. As TLS requires the exchange of multiple frames before
  the handshake completes, it simply is impossible to do this in one
  step. However, it is useful to have the code path correct even for 
  this case - otherwise, we may run into problems if the code is changed
  some time later (e.g. to use blocking sockets). Thanks to varmojfekoj
  for providing the patch.
- important queue bugfix from 3.18.1 imported (see below)
- cleanup of some debug messages
---------------------------------------------------------------------------
Version 3.19.9 (rgerhards), 2008-07-07
- added tutorial for creating a TLS-secured syslog infrastructure
- rewritten omusrmsg to no longer fork() a new process for sending messages
  this caused some problems with the threading model, e.g. zombies. Also,
  it was far less optimal than it is now.
- bugfix: machine certificate was required for client even in TLS anon mode
  Reference: http://bugzilla.adiscon.com/show_bug.cgi?id=85
  The fix also slightly improves performance by not storing certificates in
  client sessions when there is no need to do so.
- bugfix: RainerScript syntax error was not always detected
---------------------------------------------------------------------------
Version 3.19.8 (rgerhards), 2008-07-01
- bugfix: gtls module did not correctly handle EGAIN (and similar) recv()
  states. This has been fixed by introducing a new abstraction layer inside
  gtls.
- added (internal) error codes to error messages; added redirector to
  web description of error codes
  closes bug http://bugzilla.adiscon.com/show_bug.cgi?id=20
- disabled compile warnings caused by third-party libraries
- reduced number of compile warnings in gcc's -pedantic mode
- some minor documentation improvements
- included all fixes from beta 3.17.5
---------------------------------------------------------------------------
Version 3.19.7 (rgerhards), 2008-06-11
- added new property replacer option "date-subseconds" that enables
  to query just the subsecond part of a high-precision timestamp
- somewhat improved plain tcp syslog reliability by doing a connection
  check before sending. Credits to Martin Schuette for providing the
  idea. Details are available at
  http://blog.gerhards.net/2008/06/reliable-plain-tcp-syslog-once-again.html
- made rsyslog tickless in the (usual and default) case that repeated
  message reduction is turned off. More info:
  http://blog.gerhards.net/2008/06/coding-to-save-environment.html
- some build system cleanup, thanks to Michael Biebl
- bugfix: compile under (Free)BSD failed due to some invalid library
  definitions - this is fixed now. Thanks to Michael Biebl for the patch.
---------------------------------------------------------------------------
Version 3.19.6 (rgerhards), 2008-06-06
- enhanced property replacer to support multiple regex matches
- bugfix: part of permittedPeer structure was not correctly initialized
  thanks to varmojfekoj for spotting this
- bugfix: off-by-one bug during certificate check
- bugfix: removed some memory leaks in TLS code
---------------------------------------------------------------------------
Version 3.19.5 (rgerhards), 2008-05-30
- enabled Posix ERE expressions inside the property replacer
  (previously BRE was permitted only)
- provided ability to specify that a regular expression submatch shall
  be used inside the property replacer
- implemented in property replacer: if a regular expression does not match,
  it can now either return "**NO MATCH** (default, as before), a blank
  property or the full original property text
- enhanced property replacer to support multiple regex matches
---------------------------------------------------------------------------
Version 3.19.4 (rgerhards), 2008-05-27
- implemented x509/certvalid gtls auth mode
- implemented x509/name gtls auth mode (including wildcards)
- changed fingerprint gtls auth mode to new format fingerprint
- protected gtls error string function by a mutex. Without it, we
  could have a race condition in extreme cases. This was very remote,
  but now can no longer happen.
- changed config directive name to reflect different use
  $ActionSendStreamDriverCertFingerprint is now
  $ActionSendStreamDriverPermittedPeer and can be used both for
  fingerprint and name authentication (similar to the input side)
- bugfix: sender information (fromhost et al) was missing in imudp
  thanks to sandiso for reporting this bug
- this release fully inplements IETF's syslog-transport-tls-12 plus
  the latest text changes Joe Salowey provided via email. Not included
  is ipAddress subjectAltName authentication, which I think will be
  dropped from the draft. I don't think there is any real need for it.
This release also includes all bug fix up to today from the beta
and stable branches. Most importantly, this means the bugfix for
100% CPU utilization by imklog.
---------------------------------------------------------------------------
Version 3.19.3 (rgerhards), 2008-05-21
- added ability to authenticate the server against its certificate
  fingerprint
- added ability for client to provide its fingerprint
- added ability for server to obtain client cert's fingerprint
- bugfix: small mem leak in omfwd on exit (strmdriver name was not freed)
- bugfix: $ActionSendStreamDriver had no effect
- bugfix: default syslog port was no longer used if none was
  configured. Thanks to varmojfekoj for the patch
- bugfix: missing linker options caused build to fail on some
  systems. Thanks to Tiziano Mueller for the patch.
---------------------------------------------------------------------------
Version 3.19.2 (rgerhards), 2008-05-16
- bugfix: TCP input modules did incorrectly set fromhost property
  (always blank)
- bugfix: imklog did not set fromhost property
- added "fromhost-ip" property
  Note that adding this property changes the on-disk format for messages.
  However, that should not have any bad effect on existing spool files.
  But you will run into trouble if you create a spool file with this
  version and then try to process it with an older one (after a downgrade).
  Don't do that ;)
- added "RSYSLOG_DebugFormat" canned template
- bugfix: hostname and fromhost were swapped when a persisted message
  (in queued mode) was read in
- bugfix: lmtcpclt, lmtcpsrv and lmgssutil did all link to the static
  runtime library, resulting in a large size increase (and potential
  "interesting" effects). Thanks to Michael Biebel for reporting the size
  issue.
- bugfix: TLS server went into an endless loop in some situations.
  Thanks to Michael Biebl for reporting the problem.
- fixed potential segfault due to invalid call to cfsysline
  thanks to varmojfekoj for the patch
---------------------------------------------------------------------------
Version 3.19.1 (rgerhards), 2008-05-07
- configure help for --enable-gnutls wrong - said default is "yes" but
  default actually is "no" - thanks to darix for pointing this out
- file dirty.h was missing - thanks to darix for pointing this out
- bugfix: man files were not properly distributed - thanks to
  darix for reporting and to Michael Biebl for help with the fix
- some minor cleanup
---------------------------------------------------------------------------
Version 3.19.0 (rgerhards), 2008-05-06
- begins new devel branch version
- implemented TLS for plain tcp syslog (this is also the world's first
  implementation of IETF's upcoming syslog-transport-tls draft)
- partly rewritten and improved omfwd among others, now loads TCP
  code only if this is actually necessary
- split of a "runtime library" for rsyslog - this is not yet a clean
  model, because some modularization is still outstanding. In theory,
  this shall enable other utilities but rsyslogd to use the same
  runtime
- implemented im3195, the RFC3195 input as a plugin
- changed directory structure, files are now better organized
- a lot of cleanup in regard to modularization
- -c option no longer must be the first option - thanks to varmjofekoj
  for the patch
---------------------------------------------------------------------------
Version 3.18.7 (rgerhards), 2008-12-??
- bugfix: the default for $DirCreateMode was 0644, and as such wrong.
  It has now been changed to 0700. For some background, please see
  http://lists.adiscon.net/pipermail/rsyslog/2009-April/001986.html
- fixed a potential segfault condition with $AllowedSender directive
  On HUP, the root pointers were not properly cleaned up. Thanks to
  Michael Biebel, olgoat, and Juha Koho for reporting and analyzing
  the bug.
- some legacy options were not correctly processed.
  Thanks to varmojfekoj for the patch.
- doc bugfix: some spelling errors in man pages corrected. Thanks to
  Geoff Simmons for the patch.
---------------------------------------------------------------------------
Version 3.18.6 (rgerhards), 2008-12-08
- security bugfix: $AllowedSender was not honored, all senders were
  permitted instead (see http://www.rsyslog.com/Article322.phtml)
  (backport from v3-stable, v3.20.9)
- minor bugfix: dual close() call on tcp session closure
---------------------------------------------------------------------------
Version 3.18.5 (rgerhards), 2008-10-09
- bugfix: imudp input module could cause segfault on HUP
  It did not properly de-init a variable acting as a linked list head.
  That resulted in trying to access freed memory blocks after the HUP.
- bugfix:  rsyslogd could hang on HUP
  because getnameinfo() is not cancel-safe, but was not guarded against
  being cancelled. pthread_cancel() is routinely being called during
  HUP processing.
- bugfix[minor]: if queue size reached light_delay mark, enqueuing
  could potentially be blocked for a longer period of time, which
  was not the behaviour desired.
- doc bugfix: $ActionExecOnlyWhenPreviousIsSuspended was still misspelled
  as $...OnlyIfPrev... in some parts of the documentation. Thanks to 
  Lorenzo M. Catucci for reporting this bug.
- added doc on malformed messages, cause and how to work-around, to the
  doc set
- added doc on how to build from source repository
---------------------------------------------------------------------------
Version 3.18.4 (rgerhards), 2008-09-18
- bugfix: order-of magnitude issue with base-10 size definitions
  in config file parser. Could lead to invalid sizes, constraints
  etc for e.g. queue files and any other object whose size was specified
  in base-10 entities. Did not apply to binary entities. Thanks to
  RB for finding this bug and providing a patch.
- bugfix: action was not called when system time was set backwards
  (until the previous time was reached again). There are still some
  side-effects when time is rolled back (A time rollback is really a bad
  thing to do, ideally the OS should issue pseudo time (like NetWare did)
  when the user tries to roll back time). Thanks to varmojfekoj for this
  patch.
- doc bugfix: rsyslog.conf man page improved and minor nit fixed
  thanks to Lukas Kuklinek for the patch.
- bugfix: error code -2025 was used for two different errors. queue full
  is now -2074 and -2025 is unique again. (did cause no real problem
  except for troubleshooting)
- bugfix: default discard severity was incorrectly set to 4, which lead
  to discard-on-queue-full to be enabled by default. That could cause
  message loss where non was expected.  The default has now been changed
  to the correct value of 8, which disables the functionality. This
  problem applied both to the main message queue and the action queues.
  Thanks to Raoul Bhatia for pointing out this problem.
- bugfix: option value for legacy -a option could not be specified,
  resulting in strange operations. Thanks to Marius Tomaschewski
  for the patch.
- bugfix: colon after date should be ignored, but was not. This has
  now been corrected. Required change to the internal ParseTIMESTAMP3164()
  interface.
---------------------------------------------------------------------------
Version 3.18.3 (rgerhards), 2008-08-18
- bugfix: imfile could cause a segfault upon rsyslogd HUP and termination
  Thanks to lperr for an excellent bug report that helped detect this
  problem.
- enhanced ommysql to support custom port to connect to server
  Port can be set via new $ActionOmmysqlServerPort config directive
  Note: this was a very minor change and thus deemed appropriate to be
  done in the stable release.
- bugfix: misspelled config directive, previously was
  $MainMsgQueueWorkeTimeoutrThreadShutdown, is now
  $MainMsgQueueWorkerTimeoutThreadShutdown. Note that the misspelled
  directive is not preserved - if the misspelled directive was used
  (which I consider highly unlikely), the config file must be changed.
  Thanks to lperr for reporting the bug.
- disabled flow control for imuxsock, as it could cause system hangs
  under some circumstances. The devel (3.21.3 and above) will
  re-enable it and provide enhanced configurability to overcome the
  problems if they occur.
---------------------------------------------------------------------------
Version 3.18.2 (rgerhards), 2008-08-08
- merged in IPv6 forwarding address bugfix from v2-stable
---------------------------------------------------------------------------
Version 3.18.1 (rgerhards), 2008-07-21
- bugfix: potential segfault in creating message mutex in non-direct queue
  mode. rsyslogd segfaults on freeeBSD 7.0 (an potentially other platforms)
  if an action queue is running in any other mode than non-direct. The
  same problem can potentially be triggered by some main message queue
  settings. In any case, it will manifest during rsylog's startup. It is
  unlikely to happen after a successful startup (the only window of
  exposure may be a relatively seldom executed action running in queued
  mode). This has been corrected. Thank to HKS for point out the problem.
- bugfix: priority was incorrectly calculated on FreeBSD 7,
  because the LOG_MAKEPRI() C macro has a different meaning there (it
  is just a simple addition of faciltity and severity). I have changed
  this to use own, consistent, code for PRI calculation. [Backport from
  3.19.10]
- bugfix: remove PRI part from kernel message if it is present
  Thanks to Michael Biebl for reporting this bug
- bugfix: mark messages were not correctly written to text log files
  the markmessageinterval was not correctly propagated to all places
  where it was needed. This resulted in rsyslog using the default
  (20 minutes) in some code pathes, what looked to the user like mark
  messages were never written.
- added a new property replacer option "sp-if-no-1st-sp" to cover
  a problem with RFC 3164 based interpreation of tag separation. While
  it is a generic approach, it fixes a format problem introduced in
  3.18.0, where kernel messages no longer had a space after the tag.
  This is done by a modifcation of the default templates.
  Please note that this may affect some messages where there intentionally
  is no space between the tag and the first character of the message
  content. If so, this needs to be worked around via a specific
  template. However, we consider this scenario to be quite remote and,
  even if it exists, it is not expected that it will actually cause
  problems with log parsers (instead, we assume the new default template
  behaviour may fix previous problems with log parsers due to the 
  missing space).
- bugfix: imklog module was not correctly compiled for GNU/kFreeBSD.
  Thanks to Petr Salinger for the patch
- doc bugfix: property replacer options secpath-replace and
  secpath-drop were not documented
- doc bugfix: fixed some typos in rsyslog.conf man page
- fixed typo in source comment  - thanks to Rio Fujita
- some general cleanup (thanks to Michael Biebl)
---------------------------------------------------------------------------
Version 3.18.0 (rgerhards), 2008-07-11
- begun a new v3-stable based on former 3.17.4 beta plus patches to
  previous v3-stable
- bugfix in RainerScript: syntax error was not always detected
---------------------------------------------------------------------------
Version 3.17.5 (rgerhards), 2008-06-27
- added doc: howto set up a reliable connection to remote server via
  queued mode (and plain tcp protocol)
- bugfix: comments after actions were not properly treated. For some
  actions (e.g. forwarding), this could also lead to invalid configuration
---------------------------------------------------------------------------
Version 3.17.4 (rgerhards), 2008-06-16
- changed default for $KlogSymbolLookup to "off". The directive is
  also scheduled for removal in a later version. This was necessary
  because on kernels >= 2.6, the kernel does the symbol lookup itself. The
  imklog lookup logic then breaks the log message and makes it unusable.
---------------------------------------------------------------------------
Version 3.17.3 (rgerhards), 2008-05-28
- bugfix: imklog went into an endless loop if a PRI value was inside
  a kernel log message (unusual case under Linux, frequent under BSD)
---------------------------------------------------------------------------
Version 3.17.2 (rgerhards), 2008-05-04
- this version is the new beta, based on 3.17.1 devel feature set
- merged in imklog bug fix from v3-stable (3.16.1)
---------------------------------------------------------------------------
Version 3.17.1 (rgerhards), 2008-04-15
- removed dependency on MAXHOSTNAMELEN as much as it made sense.
  GNU/Hurd does not define it (because it has no limit), and we have taken
  care for cases where it is undefined now. However, some very few places
  remain where IMHO it currently is not worth fixing the code. If it is
  not defined, we have used a generous value of 1K, which is above IETF
  RFC's on hostname length at all. The memory consumption is no issue, as
  there are only a handful of this buffers allocated *per run* -- that's
  also the main reason why we consider it not worth to be fixed any further.
- enhanced legacy syslog parser to handle slightly malformed messages
  (with a space in front of the timestamp) - at least HP procurve is
  known to do that and I won't outrule that others also do it. The 
  change looks quite unintrusive and so we added it to the parser.
- implemented klogd functionality for BSD
- implemented high precision timestamps for the kernel log. Thanks to
  Michael Biebl for pointing out that the kernel log did not have them.
- provided ability to discard non-kernel messages if they are present
  in the kernel log (seems to happen on BSD)
- implemented $KLogInternalMsgFacility config directive
- implemented $KLogPermitNonKernelFacility config directive
Plus a number of bugfixes that were applied to v3-stable and beta
branches (not mentioned here in detail).
---------------------------------------------------------------------------
Version 3.17.0 (rgerhards), 2008-04-08
- added native ability to send mail messages
- removed no longer needed file relptuil.c/.h
- added $ActionExecOnlyOnceEveryInterval config directive
- bugfix: memory leaks in script engine
- bugfix: zero-length strings were not supported in object
  deserializer
- properties are now case-insensitive everywhere (script, filters,
  templates)
- added the capability to specify a processing (actually dequeue)
  timeframe with queues - so things can be configured to be done
  at off-peak hours
- We have removed the 32 character size limit (from RFC3164) on the
  tag. This had bad effects on existing envrionments, as sysklogd didn't
  obey it either (probably another bug in RFC3164...). We now receive
  the full size, but will modify the outputs so that only 32 characters
  max are used by default. If you need large tags in the output, you need
  to provide custom templates.
- changed command line processing. -v, -M, -c options are now parsed
  and processed before all other options. Inter-option dependencies
  have been relieved. Among others, permits to specify intial module
  load path via -M only (not the environment) which makes it much
  easier to work with non-standard module library locations. Thanks
  to varmojfekoj for suggesting this change. Matches bugzilla bug 55.
- bugfix: some messages were emited without hostname
Plus a number of bugfixes that were applied to v3-stable and beta
branches (not mentioned here in detail).
---------------------------------------------------------------------------
Version 3.16.3 (rgerhards), 2008-07-11
- updated information on rsyslog packages
- bugfix: memory leak in disk-based queue modes
---------------------------------------------------------------------------
Version 3.16.2 (rgerhards), 2008-06-25
- fixed potential segfault due to invalid call to cfsysline
  thanks to varmojfekoj for the patch
- bugfix: some whitespaces where incorrectly not ignored when parsing
  the config file. This is now corrected. Thanks to Michael Biebl for
  pointing out the problem.
---------------------------------------------------------------------------
Version 3.16.1 (rgerhards), 2008-05-02
- fixed a bug in imklog which lead to startup problems (including
  segfault) on some platforms under some circumsances. Thanks to
  Vieri for reporting this bug and helping to troubleshoot it.
---------------------------------------------------------------------------
Version 3.16.0 (rgerhards), 2008-04-24
- new v3-stable (3.16.x) based on beta 3.15.x (RELP support)
- bugfix: omsnmp had a too-small sized buffer for hostname+port. This
  could not lead to a segfault, as snprintf() was used, but could cause
  some trouble with extensively long hostnames.
- applied patch from Tiziano Müller to remove some compiler warnings
- added gssapi overview/howto thanks to Peter Vrabec
- changed some files to grant LGPLv3 extended persmissions on top of GPLv3
  this also is the first sign of something that will evolve into a
  well-defined "rsyslog runtime library"
---------------------------------------------------------------------------
Version 3.15.1 (rgerhards), 2008-04-11
- bugfix: some messages were emited without hostname
- disabled atomic operations for the time being because they introduce some
  cross-platform trouble - need to see how to fix this in the best 
  possible way
- bugfix: zero-length strings were not supported in object
  deserializer
- added librelp check via PKG_CHECK thanks to Michael Biebl's patch
- file relputil.c deleted, is not actually needed
- added more meaningful error messages to rsyslogd (when some errors
  happens during startup)
- bugfix: memory leaks in script engine
- bugfix: $hostname and $fromhost in RainerScript did not work
This release also includes all changes applied to the stable versions
up to today.
---------------------------------------------------------------------------
Version 3.15.0 (rgerhards), 2008-04-01
- major new feature: imrelp/omrelp support reliable delivery of syslog
  messages via the RELP protocol and librelp (http://www.librelp.com).
  Plain tcp syslog, so far the best reliability solution, can lose
  messages when something goes wrong or a peer goes down. With RELP,
  this can no longer happen. See imrelp.html for more details.
- bugfix: rsyslogd was no longer build by default; man pages are 
  only installed if corresponding option is selected. Thanks to
  Michael Biebl for pointing these problems out.
---------------------------------------------------------------------------
Version 3.14.2 (rgerhards), 2008-04-09
- bugfix: segfault with expression-based filters
- bugfix: omsnmp did not deref errmsg object on exit (no bad effects caused)
- some cleanup
- bugfix: imklog did not work well with kernel 2.6+. Thanks to Peter
  Vrabec for patching it based on the development in sysklogd - and thanks
  to the sysklogd project for upgrading klogd to support the new
  functionality
- some cleanup in imklog
- bugfix: potential segfault in imklog when kernel is compiled without
  /proc/kallsyms and the file System.map is missing. Thanks to
  Andrea Morandi for pointing it out and suggesting a fix.
- bugfixes, credits to varmojfekoj:
  * reset errno before printing a warning message
  * misspelled directive name in code processing legacy options
- bugfix: some legacy options not correctly interpreted - thanks to
  varmojfekoj for the patch
- improved detection of modules being loaded more than once
  thanks to varmojfekoj for the patch
---------------------------------------------------------------------------
Version 3.14.1 (rgerhards), 2008-04-04
- bugfix: some messages were emited without hostname
- bugfix: rsyslogd was no longer build by default; man pages are 
  only installed if corresponding option is selected. Thanks to
  Michael Biebl for pointing these problems out.
- bugfix: zero-length strings were not supported in object
  deserializer
- disabled atomic operations for this stable build as it caused
  platform problems
- bugfix: memory leaks in script engine
- bugfix: $hostname and $fromhost in RainerScript did not work
- bugfix: some memory leak when queue is runing in disk mode
- man pages improved thanks to varmofekoj and Peter Vrabec
- We have removed the 32 character size limit (from RFC3164) on the
  tag. This had bad effects on existing envrionments, as sysklogd didn't
  obey it either (probably another bug in RFC3164...). We now receive
  the full size, but will modify the outputs so that only 32 characters
  max are used by default. If you need large tags in the output, you need
  to provide custom templates.
- bugfix: some memory leak when queue is runing in disk mode
---------------------------------------------------------------------------
Version 3.14.0 (rgerhards), 2008-04-02
An interim version was accidently released to the web. It was named 3.14.0.
To avoid confusion, we have not assigned this version number to any
official release. If you happen to use 3.14.0, please update to 3.14.1.
---------------------------------------------------------------------------
Version 3.13.0-dev0 (rgerhards), 2008-03-31
- bugfix: accidently set debug option in 3.12.5 reset to production
  This option prevented dlclose() to be called. It had no real bad effects,
  as the modules were otherwise correctly deinitialized and dlopen()
  supports multiple opens of the same module without any memory footprint.
- removed --enable-mudflap, added --enable-valgrind ./configure setting
- bugfix: tcp receiver could segfault due to uninitialized variable
- docfix: queue doc had a wrong directive name that prevented max worker
  threads to be correctly set
- worked a bit on atomic memory operations to support problem-free
  threading (only at non-intrusive places)
- added a --enable/disable-rsyslogd configure option so that
  source-based packaging systems can build plugins without the need
  to compile rsyslogd
- some cleanup
- test of potential new version number scheme
---------------------------------------------------------------------------
Version 3.12.5 (rgerhards), 2008-03-28
- changed default for "last message repeated n times", which is now
  off by default
- implemented backward compatibility commandline option parsing
- automatically generated compatibility config lines are now also
  logged so that a user can diagnose problems with them
- added compatibility mode for -a, -o and -p options
- compatibility mode processing finished
- changed default file output format to include high-precision timestamps
- added a buid-in template for previous syslogd file format
- added new $ActionFileDefaultTemplate directive
- added support for high-precision timestamps when receiving legacy
  syslog messages
- added new $ActionForwardDefaultTemplate directive
- added new $ActionGSSForwardDefaultTemplate directive
- added build-in templates for easier configuration
- bugfix: fixed small memory leak in tcpclt.c
- bugfix: fixed small memory leak in template regular expressions
- bugfix: regular expressions inside property replacer did not work
  properly
- bugfix: QHOUR and HHOUR properties were wrongly calculated
- bugfix: fixed memory leaks in stream class and imfile
- bugfix: $ModDir did invalid bounds checking, potential overlow in
  dbgprintf() - thanks to varmojfekoj for the patch
- bugfix: -t and -g legacy options max number of sessions had a wrong
  and much too high value
---------------------------------------------------------------------------
Version 3.12.4 (rgerhards), 2008-03-25
- Greatly enhanced rsyslogd's file write performance by disabling
  file syncing capability of output modules by default. This
  feature is usually not required, not useful and an extreme performance
  hit (both to rsyslogd as well as the system at large). Unfortunately,
  most users enable it by default, because it was most intuitive to enable
  it in plain old sysklogd syslog.conf format. There is now the
  $ActionFileEnableSync config setting which must be enabled in order to
  support syncing. By default it is off. So even if the old-format config
  lines request syncing, it is not done unless explicitely enabled. I am
  sure this is a very useful change and not a risk at all. I need to think
  if I undo it under compatibility mode, but currently this does not
  happen (I fear a lot of lazy users will run rsyslogd in compatibility
  mode, again bringing up this performance problem...).
- added flow control options to other input sources
- added $HHOUR and $QHOUR system properties - can be used for half- and
  quarter-hour logfile rotation
- changed queue's discard severities default value to 8 (do not discard)
  to prevent unintentional message loss
- removed a no-longer needed callback from the output module 
  interface. Results in reduced code complexity.
- bugfix/doc: removed no longer supported -h option from man page
- bugfix: imklog leaked several hundered KB on each HUP. Thanks to
  varmojfekoj for the patch
- bugfix: potential segfault on module unload. Thanks to varmojfekoj for
  the patch
- bugfix: fixed some minor memory leaks
- bugfix: fixed some slightly invalid memory accesses
- bugfix: internally generated messages had "FROMHOST" property not set
---------------------------------------------------------------------------
Version 3.12.3 (rgerhards), 2008-03-18
- added advanced flow control for congestion cases (mode depending on message
  source and its capablity to be delayed without bad side effects)
- bugfix: $ModDir should not be reset on $ResetConfig - this can cause a lot
  of confusion and there is no real good reason to do so. Also conflicts with
  the new -M option and environment setting.
- bugfix: TCP and GSSAPI framing mode variable was uninitialized, leading to
  wrong framing (caused, among others, interop problems)
- bugfix: TCP (and GSSAPI) octet-counted frame did not work correctly in all
  situations. If the header was split across two packet reads, it was invalidly
  processed, causing loss or modification of messages.
- bugfix: memory leak in imfile
- bugfix: duplicate public symbol in omfwd and omgssapi could lead to
  segfault. thanks to varmojfekoj for the patch.
- bugfix: rsyslogd aborted on sigup - thanks to varmojfekoj for the patch
- some more internal cleanup ;)
- begun relp modules, but these are not functional yet
- Greatly enhanced rsyslogd's file write performance by disabling
  file syncing capability of output modules by default. This
  feature is usually not required, not useful and an extreme performance
  hit (both to rsyslogd as well as the system at large). Unfortunately,
  most users enable it by default, because it was most intuitive to enable
  it in plain old sysklogd syslog.conf format. There is now a new config
  setting which must be enabled in order to support syncing. By default it
  is off. So even if the old-format config lines request syncing, it is
  not done unless explicitely enabled. I am sure this is a very useful
  change and not a risk at all. I need to think if I undo it under
  compatibility mode, but currently this does not happen (I fear a lot of
  lazy users will run rsyslogd in compatibility mode, again bringing up
  this performance problem...).
---------------------------------------------------------------------------
Version 3.12.2 (rgerhards), 2008-03-13
- added RSYSLOGD_MODDIR environment variable
- added -M rsyslogd option (allows to specify module directory location)
- converted net.c into a loadable library plugin
- bugfix: debug module now survives unload of loadable module when
  printing out function call data
- bugfix: not properly initialized data could cause several segfaults if
  there were errors in the config file - thanks to varmojfekoj for the patch
- bugfix: rsyslogd segfaulted when imfile read an empty line - thanks
  to Johnny Tan for an excellent bug report
- implemented dynamic module unload capability (not visible to end user)
- some more internal cleanup
- bugfix: imgssapi segfaulted under some conditions; this fix is actually
  not just a fix but a change in the object model. Thanks to varmojfekoj
  for providing the bug report, an initial fix and lots of good discussion
  that lead to where we finally ended up.
- improved session recovery when outbound tcp connection breaks, reduces
  probability of message loss at the price of a highly unlikely potential
  (single) message duplication
---------------------------------------------------------------------------
Version 3.12.1 (rgerhards), 2008-03-06
- added library plugins, which can be automatically loaded
- bugfix: actions were not correctly retried; caused message loss
- changed module loader to automatically add ".so" suffix if not
  specified (over time, this shall also ease portability of config
  files)
- improved debugging support; debug runtime options can now be set via
  an environment variable
- bugfix: removed debugging code that I forgot to remove before releasing
  3.12.0 (does not cause harm and happened only during startup)
- added support for the MonitorWare syslog MIB to omsnmp
- internal code improvements (more code converted into classes)
- internal code reworking of the imtcp/imgssapi module
- added capability to ignore client-provided timestamp on unix sockets and
  made this mode the default; this was needed, as some programs (e.g. sshd)
  log with inconsistent timezone information, what messes up the local
  logs (which by default don't even contain time zone information). This
  seems to be consistent with what sysklogd did for the past four years.
  Alternate behaviour may be desirable if gateway-like processes send
  messages via the local log slot - in this case, it can be enabled
  via the $InputUnixListenSocketIgnoreMsgTimestamp and
  $SystemLogSocketIgnoreMsgTimestamp config directives
- added ability to compile on HP UX; verified that imudp worked on HP UX;
  however, we are still in need of people trying out rsyslogd on HP UX,
  so it can not yet be assumed it runs there
- improved session recovery when outbound tcp connection breaks, reduces
  probability of message loss at the price of a highly unlikely potential
  (single) message duplication
---------------------------------------------------------------------------
Version 3.12.0 (rgerhards), 2008-02-28
- added full expression support for filters; filters can now contain
  arbitrary complex boolean, string and arithmetic expressions
---------------------------------------------------------------------------
Version 3.11.6 (rgerhards), 2008-02-27
- bugfix: gssapi libraries were still linked to rsyslog core, what should
  no longer be necessary. Applied fix by Michael Biebl to solve this.
- enabled imgssapi to be loaded side-by-side with imtcp
- added InputGSSServerPermitPlainTCP config directive
- split imgssapi source code somewhat from imtcp
- bugfix: queue cancel cleanup handler could be called with
  invalid pointer if dequeue failed
- bugfix: rsyslogd segfaulted on second SIGHUP
  tracker: http://bugzilla.adiscon.com/show_bug.cgi?id=38
- improved stability of queue engine
- bugfix: queue disk file were not properly persisted when 
  immediately after closing an output file rsyslog was stopped
  or huped (the new output file open must NOT have happend at
  that point) - this lead to a sparse and invalid queue file
  which could cause several problems to the engine (unpredictable
  results). This situation should have happened only in very
  rare cases. tracker: http://bugzilla.adiscon.com/show_bug.cgi?id=40
- bugfix: during queue shutdown, an assert invalidly triggered when
  the primary queue's DA worker was terminated while the DA queue's
  regular worker was still executing. This could result in a segfault
  during shutdown.
  tracker: http://bugzilla.adiscon.com/show_bug.cgi?id=41
- bugfix: queue properties sizeOnDisk, bytesRead were persisted to 
  disk with wrong data type (long instead of int64) - could cause
  problems on 32 bit machines
- bugfix: queue aborted when it was shut down, DA-enabled, DA mode
  was just initiated but not fully initialized (a race condition)
- bugfix: imfile could abort under extreme stress conditions
  (when it was terminated before it could open all of its
  to be monitored files)
- applied patch from varmojfekoj to fix an issue with compatibility 
  mode and default module directories (many thanks!):
  I've also noticed a bug in the compatibility code; the problem is that 
  options are parsed before configuration file so options which need a 
  module to be loaded will currently ignore any $moddir directive. This 
  can be fixed by moving legacyOptsHook() after config file parsing. 
  (see the attached patch) This goes against the logical order of 
  processing, but the legacy options are only few and it doesn't seem to 
  be a problem.
- bugfix: object property deserializer did not handle negative numbers
---------------------------------------------------------------------------
Version 3.11.5 (rgerhards), 2008-02-25
- new imgssapi module, changed imtcp module - this enables to load/package
  GSSAPI support separately - thanks to varmojfekoj for the patch
- compatibility mode (the -c option series) is now at least partly
  completed - thanks to varmojfekoj for the patch
- documentation for imgssapi and imtcp added
- duplicate $ModLoad's for the same module are now detected and
  rejected -- thanks to varmojfekoj for the patch
---------------------------------------------------------------------------
Version 3.11.4 (rgerhards), 2008-02-21
- bugfix: debug.html was missing from release tarball - thanks to Michael
  Biebl for bringing this to my attention
- some internal cleanup on the stringbuf object calling interface
- general code cleanup and further modularization
- $MainMessageQueueDiscardSeverity can now also handle textual severities
  (previously only integers)
- bugfix: message object was not properly synchronized when the 
  main queue had a single thread and non-direct action queues were used
- some documentation improvements
---------------------------------------------------------------------------
Version 3.11.3 (rgerhards), 2008-02-18
- fixed a bug in imklog which lead to duplicate message content in
  kernel logs
- added support for better plugin handling in libdbi (we contributed
  a patch to do that, we just now need to wait for the next libdbi
  version)
- bugfix: fixed abort when invalid template was provided to an action
  bug http://bugzilla.adiscon.com/show_bug.cgi?id=4
- re-instantiated SIGUSR1 function; added SIGUSR2 to generate debug
  status output
- added some documentation on runtime-debug settings
- slightly improved man pages for novice users
---------------------------------------------------------------------------
Version 3.11.2 (rgerhards), 2008-02-15
- added the capability to monitor text files and process their content
  as syslog messages (including forwarding)
- added support for libdbi, a database abstraction layer. rsyslog now
  also supports the following databases via dbi drivers:
  * Firebird/Interbase
  * FreeTDS (access to MS SQL Server and Sybase)
  * SQLite/SQLite3
  * Ingres (experimental)
  * mSQL (experimental)
  * Oracle (experimental)
  Additional drivers may be provided by the libdbi-drivers project, which
  can be used by rsyslog as soon as they become available.
- removed some left-over unnecessary dbgprintf's (cluttered screen,
  cosmetic)
- doc bugfix: html documentation for omsnmp was missing
---------------------------------------------------------------------------
Version 3.11.1 (rgerhards), 2008-02-12
- SNMP trap sender added thanks to Andre Lorbach (omsnmp)
- added input-plugin interface specification in form of a (copy) template
  input module
- applied documentation fix by Michael Biebl -- many thanks!
- bugfix: immark did not have MARK flags set...
- added x-info field to rsyslogd startup/shutdown message. Hopefully
  points users to right location for further info (many don't even know
  they run rsyslog ;))
- bugfix: trailing ":" of tag was lost while parsing legacy syslog messages
  without timestamp - thanks to Anders Blomdell for providing a patch!
- fixed a bug in stringbuf.c related to STRINGBUF_TRIM_ALLOCSIZE, which
  wasn't supposed to be used with rsyslog. Put a warning message up that
  tells this feature is not tested and probably not worth the effort.
  Thanks to Anders Blomdell fro bringing this to our attention
- somewhat improved performance of string buffers
- fixed bug that caused invalid treatment of tabs (HT) in rsyslog.conf
- bugfix: setting for $EscapeCopntrolCharactersOnReceive was not 
  properly initialized
- clarified usage of space-cc property replacer option
- improved abort diagnostic handler
- some initial effort for malloc/free runtime debugging support
- bugfix: using dynafile actions caused rsyslogd abort
- fixed minor man errors thanks to Michael Biebl
---------------------------------------------------------------------------
Version 3.11.0 (rgerhards), 2008-01-31
- implemented queued actions
- implemented simple rate limiting for actions
- implemented deliberate discarding of lower priority messages over higher
  priority ones when a queue runs out of space
- implemented disk quotas for disk queues
- implemented the $ActionResumeRetryCount config directive
- added $ActionQueueFilename config directive
- added $ActionQueueSize config directive
- added $ActionQueueHighWaterMark config directive
- added $ActionQueueLowWaterMark config directive
- added $ActionQueueDiscardMark config directive
- added $ActionQueueDiscardSeverity config directive
- added $ActionQueueCheckpointInterval config directive
- added $ActionQueueType config directive
- added $ActionQueueWorkerThreads config directive
- added $ActionQueueTimeoutshutdown config directive
- added $ActionQueueTimeoutActionCompletion config directive
- added $ActionQueueTimeoutenQueue config directive
- added $ActionQueueTimeoutworkerThreadShutdown config directive
- added $ActionQueueWorkerThreadMinimumMessages config directive
- added $ActionQueueMaxFileSize config directive
- added $ActionQueueSaveonShutdown config directive
- addded $ActionQueueDequeueSlowdown config directive
- addded $MainMsgQueueDequeueSlowdown config directive
- bugfix: added forgotten docs to package
- improved debugging support
- fixed a bug that caused $MainMsgQueueCheckpointInterval to work incorrectly
- when a long-running action needs to be cancelled on shutdown, the message
  that was processed by it is now preserved. This finishes support for
  guaranteed delivery of messages (if the output supports it, of course)
- fixed bug in output module interface, see
  http://sourceforge.net/tracker/index.php?func=detail&aid=1881008&group_id=123448&atid=696552
- changed the ommysql output plugin so that the (lengthy) connection
  initialization now takes place in message processing. This works much
  better with the new queued action mode (fast startup)
- fixed a bug that caused a potential hang in file and fwd output module
  varmojfekoj provided the patch - many thanks!
- bugfixed stream class offset handling on 32bit platforms
---------------------------------------------------------------------------
Version 3.10.3 (rgerhards), 2008-01-28
- fixed a bug with standard template definitions (not a big deal) - thanks
  to varmojfekoj for spotting it
- run-time instrumentation added
- implemented disk-assisted queue mode, which enables on-demand disk
  spooling if the queue's in-memory queue is exhausted
- implemented a dynamic worker thread pool for processing incoming
  messages; workers are started and shut down as need arises
- implemented a run-time instrumentation debug package
- implemented the $MainMsgQueueSaveOnShutdown config directive
- implemented the $MainMsgQueueWorkerThreadMinimumMessages config directive
- implemented the $MainMsgQueueTimeoutWorkerThreadShutdown config directive
---------------------------------------------------------------------------
Version 3.10.2 (rgerhards), 2008-01-14
- added the ability to keep stop rsyslogd without the need to drain
  the main message queue. In disk queue mode, rsyslog continues to
  run from the point where it stopped. In case of a system failure, it
  continues to process messages from the last checkpoint.
- fixed a bug that caused a segfault on startup when no $WorkDir directive
  was specified in rsyslog.conf
- provided more fine-grain control over shutdown timeouts and added a
  way to specify the enqueue timeout when the main message queue is full
- implemented $MainMsgQueueCheckpointInterval config directive
- implemented $MainMsgQueueTimeoutActionCompletion config directive
- implemented $MainMsgQueueTimeoutEnqueue config directive
- implemented $MainMsgQueueTimeoutShutdown config directive
---------------------------------------------------------------------------
Version 3.10.1 (rgerhards), 2008-01-10
- implemented the "disk" queue mode. However, it currently is of very
  limited use, because it does not support persistence over rsyslogd
  runs. So when rsyslogd is stopped, the queue is drained just as with
  the in-memory queue modes. Persistent queues will be a feature of
  the next release.
- performance-optimized string class, should bring an overall improvement
- fixed a memory leak in imudp -- thanks to varmojfekoj for the patch
- fixed a race condition that could lead to a rsyslogd hang when during
  HUP or termination
- done some doc updates
- added $WorkDirectory config directive
- added $MainMsgQueueFileName config directive
- added $MainMsgQueueMaxFileSize config directive
---------------------------------------------------------------------------
Version 3.10.0 (rgerhards), 2008-01-07
- implemented input module interface and initial input modules
- enhanced threading for input modules (each on its own thread now)
- ability to bind UDP listeners to specific local interfaces/ports and
  ability to run multiple of them concurrently
- added ability to specify listen IP address for UDP syslog server
- license changed to GPLv3
- mark messages are now provided by loadble module immark
- rklogd is no longer provided. Its functionality has now been taken over
  by imklog, a loadable input module. This offers a much better integration
  into rsyslogd and makes sure that the kernel logger process is brought
  up and down at the appropriate times
- enhanced $IncludeConfig directive to support wildcard characters
  (thanks to Michael Biebl)
- all inputs are now implemented as loadable plugins
- enhanced threading model: each input module now runs on its own thread
- enhanced message queue which now supports different queueing methods
  (among others, this can be used for performance fine-tuning)
- added a large number of new configuration directives for the new
  input modules
- enhanced multi-threading utilizing a worker thread pool for the
  main message queue
- compilation without pthreads is no longer supported
- much cleaner code due to new objects and removal of single-threading
  mode
---------------------------------------------------------------------------
Version 2.0.8 V2-STABLE (rgerhards), 2008-??-??
- bugfix: ompgsql did not detect problems in sql command execution
  this could cause loss of messages. The handling was correct if the
  connection broke, but not if there was a problem with statement
  execution. The most probable case for such a case would be invalid
  sql inside the template, and this is now much easier to diagnose.
- doc bugfix: default for $DirCreateMode incorrectly stated
---------------------------------------------------------------------------
Version 2.0.7 V2-STABLE (rgerhards), 2008-04-14
- bugfix: the default for $DirCreateMode was 0644, and as such wrong.
  It has now been changed to 0700. For some background, please see
  http://lists.adiscon.net/pipermail/rsyslog/2009-April/001986.html
- bugfix: "$CreateDirs off" also disabled file creation
  Thanks to William Tisater for analyzing this bug and providing a patch.
  The actual code change is heavily based on William's patch.
- bugfix: memory leak in ompgsql
  Thanks to Ken for providing the patch
- bugfix: potential memory leak in msg.c
  This one did not surface yet and the issue was actually found due to
  a problem in v4 - but better fix it here, too
---------------------------------------------------------------------------
Version 2.0.6 V2-STABLE (rgerhards), 2008-08-07
- bugfix: memory leaks in rsyslogd, primarily in singlethread mode
  Thanks to Frederico Nunez for providing the fix
- bugfix: copy&paste error lead to dangling if - this caused a very minor
  issue with re-formatting a RFC3164 date when the message was invalidly
  formatted and had a colon immediately after the date. This was in the
  code for some years (even v1 had it) and I think it never had any
  effect at all in practice. Though, it should be fixed - but definitely
  nothing to worry about.
---------------------------------------------------------------------------
Version 2.0.6 V2-STABLE (rgerhards), 2008-08-07
- bugfix: IPv6 addresses could not be specified in forwarding actions
  New syntax @[addr]:port introduced to enable that. Root problem was IPv6
  addresses contain colons. (backport from 3.21.3)
---------------------------------------------------------------------------
Version 2.0.5 STABLE (rgerhards), 2008-05-15
- bugfix: regular expressions inside property replacer did not work
  properly
- adapted to liblogging 0.7.1+
---------------------------------------------------------------------------
Version 2.0.4 STABLE (rgerhards), 2008-03-27
- bugfix: internally generated messages had "FROMHOST" property not set
- bugfix: continue parsing if tag is oversize (discard oversize part) - thanks
  to mclaughlin77@gmail.com for the patch
- added $HHOUR and $QHOUR system properties - can be used for half- and
  quarter-hour logfile rotation
---------------------------------------------------------------------------
Version 2.0.3 STABLE (rgerhards), 2008-03-12
- bugfix: setting for $EscapeCopntrolCharactersOnReceive was not 
  properly initialized
- bugfix: resolved potential segfault condition on HUP (extremely
  unlikely to happen in practice), for details see tracker:
  http://bugzilla.adiscon.com/show_bug.cgi?id=38
- improved the man pages a bit - thanks to Michael Biebl for the patch
- bugfix: not properly initialized data could cause several segfaults if
  there were errors in the config file - thanks to varmojfekoj for the patch
---------------------------------------------------------------------------
Version 2.0.2 STABLE (rgerhards), 2008-02-12
- fixed a bug that could cause invalid string handling via strerror_r
  varmojfekoj provided the patch - many thanks!
- added x-info field to rsyslogd startup/shutdown message. Hopefully
  points users to right location for further info (many don't even know
  they run rsyslog ;))
- bugfix: suspended actions were not always properly resumed
  varmojfekoj provided the patch - many thanks!
- bugfix: errno could be changed during mark processing, leading to
  invalid error messages when processing inputs. Thank to varmojfekoj for
  pointing out this problem.
- bugfix: trailing ":" of tag was lost while parsing legacy syslog messages
  without timestamp - thanks to Anders Blomdell for providing a patch!
- bugfix (doc): misspelled config directive, invalid signal info
- applied some doc fixes from Michel Biebl and cleaned up some no longer
  needed files suggested by him
- cleaned up stringbuf.c to fix an annoyance reported by Anders Blomdell
- fixed bug that caused invalid treatment of tabs (HT) in rsyslog.conf
---------------------------------------------------------------------------
Version 2.0.1 STABLE (rgerhards), 2008-01-24
- fixed a bug in integer conversion - but this function was never called,
  so it is not really a useful bug fix ;)
- fixed a bug with standard template definitions (not a big deal) - thanks
  to varmojfekoj for spotting it
- fixed a bug that caused a potential hang in file and fwd output module
  varmojfekoj provided the patch - many thanks!
---------------------------------------------------------------------------
Version 2.0.0 STABLE (rgerhards), 2008-01-02
- re-release of 1.21.2 as STABLE with no modifications except some
  doc updates
---------------------------------------------------------------------------
Version 1.21.2 (rgerhards), 2007-12-28
- created a gss-api output module. This keeps GSS-API code and
  TCP/UDP code separated. It is also important for forward-
  compatibility with v3. Please note that this change breaks compatibility
  with config files created for 1.21.0 and 1.21.1 - this was considered
  acceptable.
- fixed an error in forwarding retry code (could lead to message corruption
  but surfaced very seldom)
- increased portability for older platforms (AI_NUMERICSERV moved)
- removed socket leak in omfwd.c
- cross-platform patch for GSS-API compile problem on some platforms
  thanks to darix for the patch!
---------------------------------------------------------------------------
Version 1.21.1 (rgerhards), 2007-12-23
- small doc fix for $IncludeConfig
- fixed a bug in llDestroy()
- bugfix: fixing memory leak when message queue is full and during
  parsing. Thanks to varmojfekoj for the patch.
- bugfix: when compiled without network support, unix sockets were
  not properply closed
- bugfix: memory leak in cfsysline.c/doGetWord() fixed
---------------------------------------------------------------------------
Version 1.21.0 (rgerhards), 2007-12-19
- GSS-API support for syslog/TCP connections was added. Thanks to
  varmojfekoj for providing the patch with this functionality
- code cleanup
- enhanced $IncludeConfig directive to support wildcard filenames
- changed some multithreading synchronization
---------------------------------------------------------------------------
Version 1.20.1 (rgerhards), 2007-12-12
- corrected a debug setting that survived release. Caused TCP connections
  to be retried unnecessarily often.
- When a hostname ACL was provided and DNS resolution for that name failed,
  ACL processing was stopped at that point. Thanks to mildew for the patch.
  Fedora Bugzilla: http://bugzilla.redhat.com/show_bug.cgi?id=395911
- fixed a potential race condition, see link for details:
  http://rgerhards.blogspot.com/2007/12/rsyslog-race-condition.html
  Note that the probability of problems from this bug was very remote
- fixed a memory leak that happend when PostgreSQL date formats were
  used
---------------------------------------------------------------------------
Version 1.20.0 (rgerhards), 2007-12-07
- an output module for postgres databases has been added. Thanks to
  sur5r for contributing this code
- unloading dynamic modules has been cleaned up, we now have a
  real implementation and not just a dummy "good enough for the time
  being".
- enhanced platform independence - thanks to Bartosz Kuzma and Michael
  Biebl for their very useful contributions
- some general code cleanup (including warnings on 64 platforms, only)
---------------------------------------------------------------------------
Version 1.19.12 (rgerhards), 2007-12-03
- cleaned up the build system (thanks to Michael Biebl for the patch)
- fixed a bug where ommysql was still not compiled with -pthread option
---------------------------------------------------------------------------
Version 1.19.11 (rgerhards), 2007-11-29
- applied -pthread option to build when building for multi-threading mode
  hopefully solves an issue with segfaulting
---------------------------------------------------------------------------
Version 1.19.10 (rgerhards), 2007-10-19
- introdcued the new ":modulename:" syntax for calling module actions
  in selector lines; modified ommysql to support it. This is primarily
  an aid for further modules and a prequisite to actually allow third
  party modules to be created.
- minor fix in slackware startup script, "-r 0" is now "-r0"
- updated rsyslogd doc set man page; now in html format
- undid creation of a separate thread for the main loop -- this did not
  turn out to be needed or useful, so reduce complexity once again.
- added doc fixes provided by Michael Biebl - thanks
---------------------------------------------------------------------------
Version 1.19.9 (rgerhards), 2007-10-12
- now packaging system which again contains all components in a single
  tarball
- modularized main() a bit more, resulting in less complex code
- experimentally added an additional thread - will see if that affects
  the segfault bug we experience on some platforms. Note that this change
  is scheduled to be removed again later.
---------------------------------------------------------------------------
Version 1.19.8 (rgerhards), 2007-09-27
- improved repeated message processing
- applied patch provided by varmojfekoj to support building ommysql
  in its own way (now also resides in a plugin subdirectory);
  ommysql is now a separate package
- fixed a bug in cvthname() that lead to message loss if part
  of the source hostname would have been dropped
- created some support for distributing ommysql together with the
  main rsyslog package. I need to re-think it in the future, but
  for the time being the current mode is best. I now simply include
  one additional tarball for ommysql inside the main distribution.
  I look forward to user feedback on how this should be done best. In the
  long term, a separate project should be spawend for ommysql, but I'd
  like to do that only after the plugin interface is fully stable (what
  it is not yet).
---------------------------------------------------------------------------
Version 1.19.7 (rgerhards), 2007-09-25
- added code to handle situations where senders send us messages ending with
  a NUL character. It is now simply removed. This also caused trailing LF
  reduction to fail, when it was followed by such a NUL. This is now also
  handled.
- replaced some non-thread-safe function calls by their thread-safe
  counterparts
- fixed a minor memory leak that occured when the %APPNAME% property was
  used (I think nobody used that in practice)
- fixed a bug that caused signal handlers in cvthname() not to be restored when
  a malicious pointer record was detected and processing of the message been
  stopped for that reason (this should be really rare and can not be related
  to the segfault bug we are hunting).
- fixed a bug in cvthname that lead to passing a wrong parameter - in
  practice, this had no impact.
- general code cleanup (e.g. compiler warnings, comments)
---------------------------------------------------------------------------
Version 1.19.6 (rgerhards), 2007-09-11
- applied patch by varmojfekoj to change signal handling to the new
  sigaction API set (replacing the depreciated signal() calls and its
  friends.
- fixed a bug that in --enable-debug mode caused an assertion when the
  discard action was used
- cleaned up compiler warnings
- applied patch by varmojfekoj to FIX a bug that could cause 
  segfaults if empty properties were processed using modifying
  options (e.g. space-cc, drop-cc)
- fixed man bug: rsyslogd supports -l option
---------------------------------------------------------------------------
Version 1.19.5 (rgerhards), 2007-09-07
- changed part of the CStr interface so that better error tracking
  is provided and the calling sequence is more intuitive (there were
  invalid calls based on a too-weired interface)
- (hopefully) fixed some remaining bugs rooted in wrong use of 
  the CStr class. These could lead to program abort.
- applied patch by varmojfekoj two fix two potential segfault situations
- added $ModDir config directive
- modified $ModLoad so that an absolute path may be specified as
  module name (e.g. /rsyslog/ommysql.so)
---------------------------------------------------------------------------
Version 1.19.4 (rgerhards/varmojfekoj), 2007-09-04
- fixed a number of small memory leaks - thanks varmojfekoj for patching
- fixed an issue with CString class that could lead to rsyslog abort
  in tplToString() - thanks varmojfekoj for patching
- added a man-version of the config file documenation - thanks to Michel
  Samia for providing the man file
- fixed bug: a template like this causes an infinite loop:
  $template opts,"%programname:::a,b%"
  thanks varmojfekoj for the patch
- fixed bug: case changing options crash freeing the string pointer
  because they modify it: $template opts2,"%programname::1:lowercase%"
  thanks varmojfekoj for the patch
---------------------------------------------------------------------------
Version 1.19.3 (mmeckelein/varmojfekoj), 2007-08-31
- small mem leak fixed (after calling parseSelectorAct) - Thx varmojkekoj
- documentation section "Regular File" und "Blocks" updated
- solved an issue with dynamic file generation - Once again many thanks
  to varmojfekoj
- the negative selector for program name filter (Blocks) does not work as
  expected - Thanks varmojfekoj for patching
- added forwarding information to sysklogd (requires special template)
  to config doc
---------------------------------------------------------------------------
Version 1.19.2 (mmeckelein/varmojfekoj), 2007-08-28
- a specifically formed message caused a segfault - Many thanks varmojfekoj
  for providing a patch
- a typo and a weird condition are fixed in msg.c - Thanks again
  varmojfekoj 
- on file creation the file was always owned by root:root. This is fixed
  now - Thanks ypsa for solving this issue
---------------------------------------------------------------------------
Version 1.19.1 (mmeckelein), 2007-08-22
- a bug that caused a high load when a TCP/UDP connection was closed is 
  fixed now - Thanks mildew for solving this issue
- fixed a bug which caused a segfault on reinit - Thx varmojfekoj for the
  patch
- changed the hardcoded module path "/lib/rsyslog" to $(pkglibdir) in order
  to avoid trouble e.g. on 64 bit platforms (/lib64) - many thanks Peter
  Vrabec and darix, both provided a patch for solving this issue
- enhanced the unloading of modules - thanks again varmojfekoj
- applied a patch from varmojfekoj which fixes various little things in
  MySQL output module
---------------------------------------------------------------------------
Version 1.19.0 (varmojfekoj/rgerhards), 2007-08-16
- integrated patch from varmojfekoj to make the mysql module a loadable one
  many thanks for the patch, MUCH appreciated
---------------------------------------------------------------------------
Version 1.18.2 (rgerhards), 2007-08-13
- fixed a bug in outchannel code that caused templates to be incorrectly
  parsed
- fixed a bug in ommysql that caused a wrong ";template" missing message
- added some code for unloading modules; not yet fully complete (and we do
  not yet have loadable modules, so this is no problem)
- removed debian subdirectory by request of a debian packager (this is a special
  subdir for debian and there is also no point in maintaining it when there
  is a debian package available - so I gladly did this) in some cases
- improved overall doc quality (some pages were quite old) and linked to
  more of the online resources.
- improved /contrib/delete_mysql script by adding a host option and some
  other minor modifications
---------------------------------------------------------------------------
Version 1.18.1 (rgerhards), 2007-08-08
- applied a patch from varmojfekoj which solved a potential segfault
  of rsyslogd on HUP
- applied patch from Michel Samia to fix compilation when the pthreads
  feature is disabled
- some code cleanup (moved action object to its own file set)
- add config directive $MainMsgQueueSize, which now allows to configure the
  queue size dynamically
- all compile-time settings are now shown in rsyslogd -v, not just the
  active ones
- enhanced performance a little bit more
- added config file directive $ActionResumeInterval
- fixed a bug that prevented compilation under debian sid
- added a contrib directory for user-contributed useful things
---------------------------------------------------------------------------
Version 1.18.0 (rgerhards), 2007-08-03
- rsyslog now supports fallback actions when an action did not work. This
  is a great feature e.g. for backup database servers or backup syslog
  servers
- modified rklogd to only change the console log level if -c is specified
- added feature to use multiple actions inside a single selector
- implemented $ActionExecOnlyWhenPreviousIsSuspended config directive
- error messages during startup are now spit out to the configured log
  destinations
---------------------------------------------------------------------------
Version 1.17.6 (rgerhards), 2007-08-01
- continued to work on output module modularization - basic stage of
  this work is now FINISHED
- fixed bug in OMSRcreate() - always returned SR_RET_OK
- fixed a bug that caused ommysql to always complain about missing
  templates
- fixed a mem leak in OMSRdestruct - freeing the object itself was
  forgotten - thanks to varmojfekoj for the patch
- fixed a memory leak in syslogd/init() that happend when the config
  file could not be read - thanks to varmojfekoj for the patch
- fixed insufficient memory allocation in addAction() and its helpers.
  The initial fix and idea was developed by mildew, I fine-tuned
  it a bit. Thanks a lot for the fix, I'd probably had pulled out my
  hair to find the bug...
- added output of config file line number when a parsing error occured
- fixed bug in objomsr.c that caused program to abort in debug mode with
  an invalid assertion (in some cases)
- fixed a typo that caused the default template for MySQL to be wrong.
  thanks to mildew for catching this.
- added configuration file command $DebugPrintModuleList and
  $DebugPrintCfSysLineHandlerList
- fixed an invalid value for the MARK timer - unfortunately, there was
  a testing aid left in place. This resulted in quite frequent MARK messages
- added $IncludeConfig config directive
- applied a patch from mildew to prevent rsyslogd from freezing under heavy
  load. This could happen when the queue was full. Now, we drop messages
  but rsyslogd remains active.
---------------------------------------------------------------------------
Version 1.17.5 (rgerhards), 2007-07-30
- continued to work on output module modularization
- fixed a missing file bug - thanks to Andrea Montanari for reporting
  this problem
- fixed a problem with shutting down the worker thread and freeing the
  selector_t list - this caused messages to be lost, because the
  message queue was not properly drained before the selectors got
  destroyed.
---------------------------------------------------------------------------
Version 1.17.4 (rgerhards), 2007-07-27
- continued to work on output module modularization
- fixed a situation where rsyslogd could create zombie processes
  thanks to mildew for the patch
- applied patch from Michel Samia to fix compilation when NOT
  compiled for pthreads
---------------------------------------------------------------------------
Version 1.17.3 (rgerhards), 2007-07-25
- continued working on output module modularization
- fixed a bug that caused rsyslogd to segfault on exit (and
  probably also on HUP), when there was an unsent message in a selector
  that required forwarding and the dns lookup failed for that selector
  (yes, it was pretty unlikely to happen;))
  thanks to varmojfekoj <varmojfekoj@gmail.com> for the patch
- fixed a memory leak in config file parsing and die()
  thanks to varmojfekoj <varmojfekoj@gmail.com> for the patch
- rsyslogd now checks on startup if it is capable to performa any work
  at all. If it cant, it complains and terminates
  thanks to Michel Samia for providing the patch!
- fixed a small memory leak when HUPing syslogd. The allowed sender
  list now gets freed. thanks to mildew for the patch.
- changed the way error messages in early startup are logged. They
  now do no longer use the syslogd code directly but are rather
  send to stderr.
---------------------------------------------------------------------------
Version 1.17.2 (rgerhards), 2007-07-23
- made the port part of the -r option optional. Needed for backward
  compatibility with sysklogd
- replaced system() calls with something more reasonable. Please note that
  this might break compatibility with some existing configuration files.
  We accept this in favour of the gained security.
- removed a memory leak that could occur if timegenerated was used in
  RFC 3164 format in templates
- did some preparation in msg.c for advanced multithreading - placed the
  hooks, but not yet any active code
- worked further on modularization
- added $ModLoad MySQL (dummy) config directive
- added DropTrailingLFOnReception config directive
---------------------------------------------------------------------------
Version 1.17.1 (rgerhards), 2007-07-20
- fixed a bug that caused make install to install rsyslogd and rklogd under
  the wrong names
- fixed bug that caused $AllowedSenders to handle IPv6 scopes incorrectly;
  also fixed but that could grabble $AllowedSender wildcards. Thanks to
  mildew@gmail.com for the patch
- minor code cleanup - thanks to Peter Vrabec for the patch
- fixed minimal memory leak on HUP (caused by templates)
  thanks to varmojfekoj <varmojfekoj@gmail.com> for the patch
- fixed another memory leak on HUPing and on exiting rsyslogd
  again thanks to varmojfekoj <varmojfekoj@gmail.com> for the patch
- code cleanup (removed compiler warnings)
- fixed portability bug in configure.ac - thanks to Bartosz Kuźma for patch
- moved msg object into its own file set
- added the capability to continue trying to write log files when the
  file system is full. Functionality based on patch by Martin Schulze
  to sysklogd package.
---------------------------------------------------------------------------
Version 1.17.0 (RGer), 2007-07-17
- added $RepeatedLineReduction config parameter
- added $EscapeControlCharactersOnReceive config parameter
- added $ControlCharacterEscapePrefix config parameter
- added $DirCreateMode config parameter
- added $CreateDirs config parameter
- added $DebugPrintTemplateList config parameter
- added $ResetConfigVariables config parameter
- added $FileOwner config parameter
- added $FileGroup config parameter
- added $DirOwner config parameter
- added $DirGroup config parameter
- added $FailOnChownFailure config parameter
- added regular expression support to the filter engine
  thanks to Michel Samia for providing the patch!
- enhanced $AllowedSender functionality. Credits to mildew@gmail.com for
  the patch doing that
  - added IPv6 support
  - allowed DNS hostnames
  - allowed DNS wildcard names
- added new option $DropMsgsWithMaliciousDnsPTRRecords
- added autoconf so that rfc3195d, rsyslogd and klogd are stored to /sbin
- added capability to auto-create directories with dynaFiles
---------------------------------------------------------------------------
Version 1.16.0 (RGer/Peter Vrabec), 2007-07-13 - The Friday, 13th Release ;)
- build system switched to autotools
- removed SYSV preprocessor macro use, replaced with autotools equivalents
- fixed a bug that caused rsyslogd to segfault when TCP listening was
  disabled and it terminated
- added new properties "syslogfacility-text" and "syslogseverity-text"
  thanks to varmojfekoj <varmojfekoj@gmail.com> for the patch
- added the -x option to disable hostname dns reslution
  thanks to varmojfekoj <varmojfekoj@gmail.com> for the patch
- begun to better modularize syslogd.c - this is an ongoing project; moved
  type definitions to a separate file
- removed some now-unused fields from struct filed
- move file size limit fields in struct field to the "right spot" (the file
  writing part of the union - f_un.f_file)
- subdirectories linux and solaris are no longer part of the distribution
  package. This is not because we cease support for them, but there are no
  longer any files in them after the move to autotools
---------------------------------------------------------------------------
Version 1.15.1 (RGer), 2007-07-10
- fixed a bug that caused a dynaFile selector to stall when there was
  an open error with one file 
- improved template processing for dynaFiles; templates are now only
  looked up during initialization - speeds up processing
- optimized memory layout in struct filed when compiled with MySQL
  support
- fixed a bug that caused compilation without SYSLOG_INET to fail
- re-enabled the "last message repeated n times" feature. This
  feature was not taken care of while rsyslogd evolved from sysklogd
  and it was more or less defunct. Now it is fully functional again.
- added system properties: $NOW, $YEAR, $MONTH, $DAY, $HOUR, $MINUTE
- fixed a bug in iovAsString() that caused a memory leak under stress
  conditions (most probably memory shortage). This was unlikely to
  ever happen, but it doesn't hurt doing it right
- cosmetic: defined type "uchar", change all unsigned chars to uchar
---------------------------------------------------------------------------
Version 1.15.0 (RGer), 2007-07-05
- added ability to dynamically generate file names based on templates
  and thus properties. This was a much-requested feature. It makes
  life easy when it e.g. comes to splitting files based on the sender
  address.
- added $umask and $FileCreateMode config file directives
- applied a patch from Bartosz Kuzma to compile cleanly under NetBSD
- checks for extra (unexpected) characters in system config file lines
  have been added
- added IPv6 documentation - was accidently missing from CVS
- begun to change char to unsigned char
---------------------------------------------------------------------------
Version 1.14.2 (RGer), 2007-07-03
** this release fixes all known nits with IPv6 **
- restored capability to do /etc/service lookup for "syslog"
  service when -r 0 was given
- documented IPv6 handling of syslog messages
- integrate patch from Bartosz Kuźma to make rsyslog compile under
  Solaris again (the patch replaced a strndup() call, which is not
  available under Solaris
- improved debug logging when waiting on select
- updated rsyslogd man page with new options (-46A)
---------------------------------------------------------------------------
Version 1.14.1 (RGer/Peter Vrabec), 2007-06-29
- added Peter Vrabec's patch for IPv6 TCP
- prefixed all messages send to stderr in rsyslogd with "rsyslogd: "
---------------------------------------------------------------------------
Version 1.14.0 (RGer/Peter Vrabec), 2007-06-28
- Peter Vrabec provided IPv6 for rsyslog, so we are now IPv6 enabled
  IPv6 Support is currently for UDP only, TCP is to come soon.
  AllowedSender configuration does not yet work for IPv6.
- fixed code in iovCreate() that broke C's strict aliasing rules 
- fixed some char/unsigned char differences that forced the compiler
  to spit out warning messages
- updated the Red Hat init script to fix a known issue (thanks to
  Peter Vrabec)
---------------------------------------------------------------------------
Version 1.13.5 (RGer), 2007-06-22
- made the TCP session limit configurable via command line switch
  now -t <port>,<max sessions>
- added man page for rklogd(8) (basically a copy from klogd, but now
  there is one...)
- fixed a bug that caused internal messages (e.g. rsyslogd startup) to
  appear without a tag.
- removed a minor memory leak that occurred when TAG processing requalified
  a HOSTNAME to be a TAG (and a TAG already was set).
- removed potential small memory leaks in MsgSet***() functions. There
  would be a leak if a property was re-set, something that happened
  extremely seldom.
---------------------------------------------------------------------------
Version 1.13.4 (RGer), 2007-06-18
- added a new property "PRI-text", which holds the PRI field in
  textual form (e.g. "syslog.info")
- added alias "syslogseverity" for "syslogpriority", which is a
  misleading property name that needs to stay for historical
  reasons (and backward-compatility)
- added doc on how to record PRI value in log file
- enhanced signal handling in klogd, including removal of an unsafe
  call to the logging system during signal handling
---------------------------------------------------------------------------
Version 1.13.3 (RGer), 2007-06-15
- create a version of syslog.c from scratch. This is now
  - highly optimized for rsyslog
  - removes an incompatible license problem as the original
    version had a BSD license with advertising clause
  - fixed in the regard that rklogd will continue to work when
    rsysogd has been restarted (the original version, as well
    as sysklogd, will remain silent then)
  - solved an issue with an extra NUL char at message end that the
    original version had
- applied some changes to klogd to care for the new interface
- fixed a bug in syslogd.c which prevented compiling under debian
---------------------------------------------------------------------------
Version 1.13.2 (RGer), 2007-06-13
- lib order in makefile patched to facilitate static linking - thanks
  to Bennett Todd for providing the patch
- Integrated a patch from Peter Vrabec (pvrabec@redheat.com):
  - added klogd under the name of rklogd (remove dependency on
    original sysklogd package
  - createDB.sql now in UTF
  - added additional config files for use on Red Hat
---------------------------------------------------------------------------
Version 1.13.1 (RGer), 2007-02-05
- changed the listen backlog limit to a more reasonable value based on
  the maximum number of TCP connections configurd (10% + 5) - thanks to Guy
  Standen for the hint (actually, the limit was 5 and that was a 
  left-over from early testing).
- fixed a bug in makefile which caused DB-support to be disabled when
  NETZIP support was enabled
- added the -e option to allow transmission of every message to remote
  hosts (effectively turns off duplicate message suppression)
- (somewhat) improved memory consumption when compiled with MySQL support
- looks like we fixed an incompatibility with MySQL 5.x and above software
  At least in one case, the remote server name was destroyed, leading to 
  a connection failure. The new, improved code does not have this issue and
  so we see this as solved (the new code is generally somewhat better, so
  there is a good chance we fixed this incompatibility).
---------------------------------------------------------------------------
Version 1.13.0 (RGer), 2006-12-19
- added '$' as ToPos proptery replacer specifier - means "up to the
  end of the string"
- property replacer option "escape-cc", "drop-cc" and "space-cc"  added
- changed the handling of \0 characters inside syslog messages. We now
  consistently escape them to "#000". This is somewhat recommended in
  the draft-ietf-syslog-protocol-19 draft. While the real recomendation
  is to not escape any characters at all, we can not do this without
  considerable modification of the code. So we escape it to "#000", which
  is consistent with a sample found in the Internet-draft.
- removed message glue logic (see printchopped() comment for details)
  Also caused removal of parts table and thus some improvements in
  memory usage.
- changed the default MAXLINE to 2048 to take care of recent syslog
  standardization efforts (can easily be changed in syslogd.c)
- added support for byte-counted TCP syslog messages (much like
  syslog-transport-tls-05 Internet Draft). This was necessary to
  support compression over TCP.
- added support for receiving compressed syslog messages
- added support for sending compressed syslog messages
- fixed a bug where the last message in a syslog/tcp stream was
  lost if it was not properly terminated by a LF character
---------------------------------------------------------------------------
Version 1.12.3 (RGer), 2006-10-04
- implemented some changes to support Solaris (but support is not
  yet complete)
- commented out (via #if 0) some methods that are currently not being use
  but should be kept for further us
- added (interim) -u 1 option to turn off hostname and tag parsing
- done some modifications to better support Fedora
- made the field delimiter inside property replace configurable via
  template
- fixed a bug in property replacer: if fields were used, the delimitor
  became part of the field. Up until now, this was barely noticable as 
  the delimiter as TAB only and thus invisible to a human. With other
  delimiters available now, it quickly showed up. This bug fix might cause
  some grief to existing installations if they used the extra TAB for
  whatever reasons - sorry folks... Anyhow, a solution is easy: just add
  a TAB character contstant into your template. Thus, there has no attempt
  been made to do this in a backwards-compatible way.
---------------------------------------------------------------------------
Version 1.12.2 (RGer), 2006-02-15
- fixed a bug in the RFC 3339 date formatter. An extra space was added
  after the actual timestamp
- added support for providing high-precision RFC3339 timestamps for
  (rsyslogd-)internally-generated messages
- very (!) experimental support for syslog-protocol internet draft
  added (the draft is experimental, the code is solid ;))
- added support for field-extracting in the property replacer
- enhanced the legacy-syslog parser so that it can interpret messages
  that do not contain a TIMESTAMP
- fixed a bug that caused the default socket (usually /dev/log) to be
  opened even when -o command line option was given
- fixed a bug in the Debian sample startup script - it caused rsyslogd
  to listen to remote requests, which it shouldn't by default
---------------------------------------------------------------------------
Version 1.12.1 (RGer), 2005-11-23
- made multithreading work with BSD. Some signal-handling needed to be
  restructured. Also, there might be a slight delay of up to 10 seconds
  when huping and terminating rsyslogd under BSD
- fixed a bug where a NULL-pointer was passed to printf() in logmsg().
- fixed a bug during "make install" where rc3195d was not installed
  Thanks to Bennett Todd for spotting this.
- fixed a bug where rsyslogd dumped core when no TAG was found in the
  received message
- enhanced message parser so that it can deal with missing hostnames
  in many cases (may not be totally fail-safe)
- fixed a bug where internally-generated messages did not have the correct
  TAG
---------------------------------------------------------------------------
Version 1.12.0 (RGer), 2005-10-26
- moved to a multi-threaded design. single-threading is still optionally
  available. Multi-threading is experimental!
- fixed a potential race condition. In the original code, marking was done
  by an alarm handler, which could lead to all sorts of bad things. This
  has been changed now. See comments in syslogd.c/domark() for details.
- improved debug output for property-based filters
- not a code change, but: I have checked all exit()s to make sure that
  none occurs once rsyslogd has started up. Even in unusual conditions
  (like low-memory conditions) rsyslogd somehow remains active. Of course,
  it might loose a message or two, but at least it does not abort and it
  can also recover when the condition no longer persists.
- fixed a bug that could cause loss of the last message received
  immediately before rsyslogd was terminated.
- added comments on thread-safety of global variables in syslogd.c
- fixed a small bug: spurios printf() when TCP syslog was used
- fixed a bug that causes rsyslogd to dump core on termination when one
  of the selector lines did not receive a message during the run (very
  unlikely)
- fixed an one-too-low memory allocation in the TCP sender. Could result
  in rsyslogd dumping core.
- fixed a bug with regular expression support (thanks to Andres Riancho)
- a little bit of code restructuring (especially main(), which was
  horribly large)
---------------------------------------------------------------------------
Version 1.11.1 (RGer), 2005-10-19
- support for BSD-style program name and host blocks
- added a new property "programname" that can be used in templates
- added ability to specify listen port for rfc3195d
- fixed a bug that rendered the "startswith" comparison operation
  unusable.
- changed more functions to "static" storage class to help compiler
  optimize (should have been static in the first place...)
- fixed a potential memory leak in the string buffer class destructor.
  As the destructur was previously never called, the leak did not actually
  appear.
- some internal restructuring in anticipation/preparation of minimal
  multi-threading support
- rsyslogd still shares some code with the sysklogd project. Some patches
  for this shared code have been brought over from the sysklogd CVS.
---------------------------------------------------------------------------
Version 1.11.0 (RGer), 2005-10-12
- support for receiving messages via RFC 3195; added rfc3195d for that
  purpose
- added an additional guard to prevent rsyslogd from aborting when the
  2gb file size limit is hit. While a user can configure rsyslogd to
  handle such situations, it would abort if that was not done AND large
  file support was not enabled (ok, this is hopefully an unlikely scenario)
- fixed a bug that caused additional Unix domain sockets to be incorrectly
  processed - could lead to message loss in extreme cases
---------------------------------------------------------------------------
Version 1.10.2 (RGer), 2005-09-27
- added comparison operations in property-based filters:
  * isequal
  * startswith
- added ability to negate all property-based filter comparison operations
  by adding a !-sign right in front of the operation name
- added the ability to specify remote senders for UDP and TCP
  received messages. Allows to block all but well-known hosts
- changed the $-config line directives to be case-INsensitive
- new command line option -w added: "do not display warnings if messages
  from disallowed senders are received"
- fixed a bug that caused rsyslogd to dump core when the compare value
  was not quoted in property-based filters
- fixed a bug in the new CStr compare function which lead to invalid
  results (fortunately, this function was not yet used widely)
- added better support for "debugging" rsyslog.conf property filters
  (only if -d switch is given)
- changed some function definitions to static, which eventually enables
  some compiler optimizations
- fixed a bug in MySQL code; when a SQL error occured, rsyslogd could
  run in a tight loop. This was due to invalid sequence of error reporting
  and is now fixed.
---------------------------------------------------------------------------
Version 1.10.1 (RGer), 2005-09-23
- added the ability to execute a shell script as an action.
  Thanks to Bjoern Kalkbrenner for providing the code!
- fixed a bug in the MySQL code; due to the bug the automatic one-time
  retry after an error did not happen - this lead to error message in
  cases where none should be seen (e.g. after a MySQL restart)
- fixed a security issue with SQL-escaping in conjunction with
  non-(SQL-)standard MySQL features.
---------------------------------------------------------------------------
Version 1.10.0 (RGer), 2005-09-20
  REMINDER: 1.10 is the first unstable version if the 1.x series!
- added the capability to filter on any property in selector lines
  (not just facility and priority)
- changed stringbuf into a new counted string class
- added support for a "discard" action. If a selector line with
  discard (~ character) is found, no selector lines *after* that
  line will be processed.
- thanks to Andres Riancho, regular expression support has been
  added to the template engine
- added the FROMHOST property in the template processor, which could
  previously not be obtained. Thanks to Cristian Testa for pointing
  this out and even providing a fix.
- added display of compile-time options to -v output
- performance improvement for production build - made some checks
  to happen only during debug mode
- fixed a problem with compiling on SUSE and - while doing so - removed
  the socket call to set SO_BSDCOMPAT in cases where it is obsolete.
---------------------------------------------------------------------------
Version 1.0.4 (RGer), 2006-02-01
- a small but important fix: the tcp receiver had two forgotten printf's
  in it that caused a lot of unnecessary output to stdout. This was
  important enough to justify a new release
---------------------------------------------------------------------------
Version 1.0.3 (RGer), 2005-11-14
- added an additional guard to prevent rsyslogd from aborting when the
  2gb file size limit is hit. While a user can configure rsyslogd to
  handle such situations, it would abort if that was not done AND large
  file support was not enabled (ok, this is hopefully an unlikely scenario)
- fixed a bug that caused additional Unix domain sockets to be incorrectly
  processed - could lead to message loss in extreme cases
- applied some patches available from the sysklogd project to code
  shared from there
- fixed a bug that causes rsyslogd to dump core on termination when one
  of the selector lines did not receive a message during the run (very
  unlikely)
- fixed an one-too-low memory allocation in the TCP sender. Could result
  in rsyslogd dumping core.
- fixed a bug in the TCP sender that caused the retry logic to fail
  after an error or receiver overrun
- fixed a bug in init() that could lead to dumping core
- fixed a bug that could lead to dumping core when no HOSTNAME or no TAG
  was present in the syslog message
---------------------------------------------------------------------------
Version 1.0.2 (RGer), 2005-10-05
- fixed an issue with MySQL error reporting. When an error occured,
  the MySQL driver went into an endless loop (at least in most cases).
---------------------------------------------------------------------------
Version 1.0.1 (RGer), 2005-09-23
- fixed a security issue with SQL-escaping in conjunction with
  non-(SQL-)standard MySQL features.
---------------------------------------------------------------------------
Version 1.0.0 (RGer), 2005-09-12
- changed install doc to cover daily cron scripts - a trouble source
- added rc script for slackware (provided by Chris Elvidge - thanks!) 
- fixed a really minor bug in usage() - the -r option was still
  reported as without the port parameter
---------------------------------------------------------------------------
Version 0.9.8 (RGer), 2005-09-05
- made startup and shutdown message more consistent and included the
  pid, so that they can be easier correlated. Used syslog-protocol
  structured data format for this purpose.
- improved config info in startup message, now tells not only
  if it is listening remote on udp, but also for tcp. Also includes
  the port numbers. The previous startup message was misleading, because
  it did not say "remote reception" if rsyslogd was only listening via
  tcp (but not via udp).
- added a "how can you help" document to the doc set
---------------------------------------------------------------------------
Version 0.9.7 (RGer), 2005-08-15
- some of the previous doc files (like INSTALL) did not properly
  reflect the changes to the build process and the new doc. Fixed
  that.
- changed syslogd.c so that when compiled without database support,
  an error message is displayed when a database action is detected
  in the config file (previously this was used as an user rule ;))
- fixed a bug in the os-specific Makefiles which caused MySQL
  support to not be compiled, even if selected
---------------------------------------------------------------------------
Version 0.9.6 (RGer), 2005-08-09
- greatly enhanced documentation. Now available in html format in
  the "doc" folder and FreeBSD. Finally includes an install howto.
- improved MySQL error messages a little - they now show up as log
  messages, too (formerly only in debug mode)
- added the ability to specify the listen port for udp syslog.
  WARNING: This introduces an incompatibility. Formerly, udp
  syslog was enabled by the -r command line option. Now, it is
  "-r [port]", which is consistent with the tcp listener. However,
  just -r will now return an error message.
- added sample startup scripts for Debian and FreeBSD
- added support for easy feature selection in the makefile. Un-
  fortunately, this also means I needed to spilt the make file
  for different OS and distros. There are some really bad syntax
  differences between FreeBSD and Linux make.
---------------------------------------------------------------------------
Version 0.9.5 (RGer), 2005-08-01
- the "semicolon bug" was actually not (fully) solved in 0.9.4. One
  part of the bug was solved, but another still existed. This one
  is fixed now, too.
- the "semicolon bug" actually turned out to be a more generic bug.
  It appeared whenever an invalid template name was given. With some
  selector actions, rsyslogd dumped core, with other it "just" had
  a small ressource leak with others all worked well. These anomalies
  are now fixed. Note that they only appeared during system initaliziation
  once the system was running, nothing bad happened.
- improved error reporting for template errors on startup. They are now
  shown on the console and the start-up tty. Formerly, they were only
  visible in debug mode.
- support for multiple instances of rsyslogd on a single machine added
- added new option "-o" --> omit local unix domain socket. This option
  enables rsyslogd NOT to listen to the local socket. This is most
  helpful when multiple instances of rsyslogd (or rsyslogd and another
  syslogd) shall run on a single system.
- added new option "-i <pidfile>" which allows to specify the pidfile.
  This is needed when multiple instances of rsyslogd are to be run.
- the new project home page is now online at www.rsyslog.com
---------------------------------------------------------------------------
Version 0.9.4 (RGer), 2005-07-25
- finally added the TCP sender. It now supports non-blocking mode, no
  longer disabling message reception during connect. As it is now, it
  is usable in production. The code could be more sophisticated, but
  I've kept it short in anticipation of the move to liblogging, which
  will lead to the removal of the code just written ;)
- the "exiting on signal..." message still had the "syslogd" name in 
  it. Changed this to "rsyslogd", as we do not have a large user base
  yet, this should pose no problem.
- fixed "the semiconlon" bug. rsyslogd dumped core if a write-db action
  was specified but no semicolon was given after the password (an empty
  template was ok, but the semicolon needed to be present).
- changed a default for traditional output format. During testing, it
  was seen that the timestamp written to file in default format was
  the time of message reception, not the time specified in the TIMESTAMP
  field of the message itself. Traditionally, the message TIMESTAMP is
  used and this has been changed now.
---------------------------------------------------------------------------
Version 0.9.3 (RGer), 2005-07-19
- fixed a bug in the message parser. In June, the RFC 3164 timestamp
  was not correctly parsed (yes, only in June and some other months,
  see the code comment to learn why...)
- added the ability to specify the destination port when forwarding
  syslog messages (both for TCP and UDP)
- added an very experimental TCP sender (activated by
  @@machine:port in config). This is not yet for production use. If
  the receiver is not alive, rsyslogd will wait quite some time until
  the connection request times out, which most probably leads to
  loss of incoming messages.

---------------------------------------------------------------------------
Version 0.9.2 (RGer), around 2005-07-06
- I intended to change the maxsupported message size to 32k to
  support IHE - but given the memory inefficiency in the usual use
  cases, I have not done this. I have, however, included very
  specific instructions on how to do this in the source code. I have
  also done some testing with 32k messages, so you can change the
  max size without taking too much risk.
- added a syslog/tcp receiver; we now can receive messages via
  plain tcp, but we can still send only via UDP. The syslog/tcp
  receiver is the primary enhancement of this release.
- slightly changed some error messages that contained a spurios \n at
  the end of the line (which gives empty lines in your log...)

---------------------------------------------------------------------------
Version 0.9.1 (RGer)
- fixed code so that it compiles without errors under FreeBSD
- removed now unused function "allocate_log()" from syslogd.c
- changed the make file so that it contains more defines for
  different environments (in the long term, we need a better
  system for disabling/enabling features...)
- changed some printf's printing off_t types to %lld and
  explicit (long long) casts. I tried to figure out the exact type,
  but did not succeed in this. In the worst case, ultra-large peta-
  byte files will now display funny informational messages on rollover,
  something I think we can live with for the neersion 3.11.2 (rgerhards), 2008-02-??
---------------------------------------------------------------------------
Version 3.11.1 (rgerhards), 2008-02-12
- SNMP trap sender added thanks to Andre Lorbach (omsnmp)
- added input-plugin interface specification in form of a (copy) template
  input module
- applied documentation fix by Michael Biebl -- many thanks!
- bugfix: immark did not have MARK flags set...
- added x-info field to rsyslogd startup/shutdown message. Hopefully
  points users to right location for further info (many don't even know
  they run rsyslog ;))
- bugfix: trailing ":" of tag was lost while parsing legacy syslog messages
  without timestamp - thanks to Anders Blomdell for providing a patch!
- fixed a bug in stringbuf.c related to STRINGBUF_TRIM_ALLOCSIZE, which
  wasn't supposed to be used with rsyslog. Put a warning message up that
  tells this feature is not tested and probably not worth the effort.
  Thanks to Anders Blomdell fro bringing this to our attention
- somewhat improved performance of string buffers
- fixed bug that caused invalid treatment of tabs (HT) in rsyslog.conf
- bugfix: setting for $EscapeCopntrolCharactersOnReceive was not 
  properly initialized
- clarified usage of space-cc property replacer option
- improved abort diagnostic handler
- some initial effort for malloc/free runtime debugging support
- bugfix: using dynafile actions caused rsyslogd abort
- fixed minor man errors thanks to Michael Biebl
---------------------------------------------------------------------------
Version 3.11.0 (rgerhards), 2008-01-31
- implemented queued actions
- implemented simple rate limiting for actions
- implemented deliberate discarding of lower priority messages over higher
  priority ones when a queue runs out of space
- implemented disk quotas for disk queues
- implemented the $ActionResumeRetryCount config directive
- added $ActionQueueFilename config directive
- added $ActionQueueSize config directive
- added $ActionQueueHighWaterMark config directive
- added $ActionQueueLowWaterMark config directive
- added $ActionQueueDiscardMark config directive
- added $ActionQueueDiscardSeverity config directive
- added $ActionQueueCheckpointInterval config directive
- added $ActionQueueType config directive
- added $ActionQueueWorkerThreads config directive
- added $ActionQueueTimeoutshutdown config directive
- added $ActionQueueTimeoutActionCompletion config directive
- added $ActionQueueTimeoutenQueue config directive
- added $ActionQueueTimeoutworkerThreadShutdown config directive
- added $ActionQueueWorkerThreadMinimumMessages config directive
- added $ActionQueueMaxFileSize config directive
- added $ActionQueueSaveonShutdown config directive
- addded $ActionQueueDequeueSlowdown config directive
- addded $MainMsgQueueDequeueSlowdown config directive
- bugfix: added forgotten docs to package
- improved debugging support
- fixed a bug that caused $MainMsgQueueCheckpointInterval to work incorrectly
- when a long-running action needs to be cancelled on shutdown, the message
  that was processed by it is now preserved. This finishes support for
  guaranteed delivery of messages (if the output supports it, of course)
- fixed bug in output module interface, see
  http://sourceforge.net/tracker/index.php?func=detail&aid=1881008&group_id=123448&atid=696552
- changed the ommysql output plugin so that the (lengthy) connection
  initialization now takes place in message processing. This works much
  better with the new queued action mode (fast startup)
- fixed a bug that caused a potential hang in file and fwd output module
  varmojfekoj provided the patch - many thanks!
- bugfixed stream class offset handling on 32bit platforms
---------------------------------------------------------------------------
Version 3.10.3 (rgerhards), 2008-01-28
- fixed a bug with standard template definitions (not a big deal) - thanks
  to varmojfekoj for spotting it
- run-time instrumentation added
- implemented disk-assisted queue mode, which enables on-demand disk
  spooling if the queue's in-memory queue is exhausted
- implemented a dynamic worker thread pool for processing incoming
  messages; workers are started and shut down as need arises
- implemented a run-time instrumentation debug package
- implemented the $MainMsgQueueSaveOnShutdown config directive
- implemented the $MainMsgQueueWorkerThreadMinimumMessages config directive
- implemented the $MainMsgQueueTimeoutWorkerThreadShutdown config directive
---------------------------------------------------------------------------
Version 3.10.2 (rgerhards), 2008-01-14
- added the ability to keep stop rsyslogd without the need to drain
  the main message queue. In disk queue mode, rsyslog continues to
  run from the point where it stopped. In case of a system failure, it
  continues to process messages from the last checkpoint.
- fixed a bug that caused a segfault on startup when no $WorkDir directive
  was specified in rsyslog.conf
- provided more fine-grain control over shutdown timeouts and added a
  way to specify the enqueue timeout when the main message queue is full
- implemented $MainMsgQueueCheckpointInterval config directive
- implemented $MainMsgQueueTimeoutActionCompletion config directive
- implemented $MainMsgQueueTimeoutEnqueue config directive
- implemented $MainMsgQueueTimeoutShutdown config directive
---------------------------------------------------------------------------
Version 3.10.1 (rgerhards), 2008-01-10
- implemented the "disk" queue mode. However, it currently is of very
  limited use, because it does not support persistence over rsyslogd
  runs. So when rsyslogd is stopped, the queue is drained just as with
  the in-memory queue modes. Persistent queues will be a feature of
  the next release.
- performance-optimized string class, should bring an overall improvement
- fixed a memory leak in imudp -- thanks to varmojfekoj for the patch
- fixed a race condition that could lead to a rsyslogd hang when during
  HUP or termination
- done some doc updates
- added $WorkDirectory config directive
- added $MainMsgQueueFileName config directive
- added $MainMsgQueueMaxFileSize config directive
---------------------------------------------------------------------------
Version 3.10.0 (rgerhards), 2008-01-07
- implemented input module interface and initial input modules
- enhanced threading for input modules (each on its own thread now)
- ability to bind UDP listeners to specific local interfaces/ports and
  ability to run multiple of them concurrently
- added ability to specify listen IP address for UDP syslog server
- license changed to GPLv3
- mark messages are now provided by loadble module immark
- rklogd is no longer provided. Its functionality has now been taken over
  by imklog, a loadable input module. This offers a much better integration
  into rsyslogd and makes sure that the kernel logger process is brought
  up and down at the appropriate times
- enhanced $IncludeConfig directive to support wildcard characters
  (thanks to Michael Biebl)
- all inputs are now implemented as loadable plugins
- enhanced threading model: each input module now runs on its own thread
- enhanced message queue which now supports different queueing methods
  (among others, this can be used for performance fine-tuning)
- added a large number of new configuration directives for the new
  input modules
- enhanced multi-threading utilizing a worker thread pool for the
  main message queue
- compilation without pthreads is no longer supported
- much cleaner code due to new objects and removal of single-threading
  mode
---------------------------------------------------------------------------
Version 2.0.1 STABLE (rgerhards), 2008-01-24
- fixed a bug in integer conversion - but this function was never called,
  so it is not really a useful bug fix ;)
- fixed a bug with standard template definitions (not a big deal) - thanks
  to varmojfekoj for spotting it
- fixed a bug that caused a potential hang in file and fwd output module
  varmojfekoj provided the patch - many thanks!
---------------------------------------------------------------------------
Version 2.0.0 STABLE (rgerhards), 2008-01-02
- re-release of 1.21.2 as STABLE with no modifications except some
  doc updates
---------------------------------------------------------------------------
Version 1.21.2 (rgerhards), 2007-12-28
- created a gss-api output module. This keeps GSS-API code and
  TCP/UDP code separated. It is also important for forward-
  compatibility with v3. Please note that this change breaks compatibility
  with config files created for 1.21.0 and 1.21.1 - this was considered
  acceptable.
- fixed an error in forwarding retry code (could lead to message corruption
  but surfaced very seldom)
- increased portability for older platforms (AI_NUMERICSERV moved)
- removed socket leak in omfwd.c
- cross-platform patch for GSS-API compile problem on some platforms
  thanks to darix for the patch!
---------------------------------------------------------------------------
Version 1.21.1 (rgerhards), 2007-12-23
- small doc fix for $IncludeConfig
- fixed a bug in llDestroy()
- bugfix: fixing memory leak when message queue is full and during
  parsing. Thanks to varmojfekoj for the patch.
- bugfix: when compiled without network support, unix sockets were
  not properply closed
- bugfix: memory leak in cfsysline.c/doGetWord() fixed
---------------------------------------------------------------------------
Version 1.21.0 (rgerhards), 2007-12-19
- GSS-API support for syslog/TCP connections was added. Thanks to
  varmojfekoj for providing the patch with this functionality
- code cleanup
- enhanced $IncludeConfig directive to support wildcard filenames
- changed some multithreading synchronization
---------------------------------------------------------------------------
Version 1.20.1 (rgerhards), 2007-12-12
- corrected a debug setting that survived release. Caused TCP connections
  to be retried unnecessarily often.
- When a hostname ACL was provided and DNS resolution for that name failed,
  ACL processing was stopped at that point. Thanks to mildew for the patch.
  Fedora Bugzilla: http://bugzilla.redhat.com/show_bug.cgi?id=395911
- fixed a potential race condition, see link for details:
  http://rgerhards.blogspot.com/2007/12/rsyslog-race-condition.html
  Note that the probability of problems from this bug was very remote
- fixed a memory leak that happend when PostgreSQL date formats were
  used
---------------------------------------------------------------------------
Version 1.20.0 (rgerhards), 2007-12-07
- an output module for postgres databases has been added. Thanks to
  sur5r for contributing this code
- unloading dynamic modules has been cleaned up, we now have a
  real implementation and not just a dummy "good enough for the time
  being".
- enhanced platform independence - thanks to Bartosz Kuzma and Michael
  Biebl for their very useful contributions
- some general code cleanup (including warnings on 64 platforms, only)
---------------------------------------------------------------------------
Version 1.19.12 (rgerhards), 2007-12-03
- cleaned up the build system (thanks to Michael Biebl for the patch)
- fixed a bug where ommysql was still not compiled with -pthread option
---------------------------------------------------------------------------
Version 1.19.11 (rgerhards), 2007-11-29
- applied -pthread option to build when building for multi-threading mode
  hopefully solves an issue with segfaulting
---------------------------------------------------------------------------
Version 1.19.10 (rgerhards), 2007-10-19
- introdcued the new ":modulename:" syntax for calling module actions
  in selector lines; modified ommysql to support it. This is primarily
  an aid for further modules and a prequisite to actually allow third
  party modules to be created.
- minor fix in slackware startup script, "-r 0" is now "-r0"
- updated rsyslogd doc set man page; now in html format
- undid creation of a separate thread for the main loop -- this did not
  turn out to be needed or useful, so reduce complexity once again.
- added doc fixes provided by Michael Biebl - thanks
---------------------------------------------------------------------------
Version 1.19.9 (rgerhards), 2007-10-12
- now packaging system which again contains all components in a single
  tarball
- modularized main() a bit more, resulting in less complex code
- experimentally added an additional thread - will see if that affects
  the segfault bug we experience on some platforms. Note that this change
  is scheduled to be removed again later.
---------------------------------------------------------------------------
Version 1.19.8 (rgerhards), 2007-09-27
- improved repeated message processing
- applied patch provided by varmojfekoj to support building ommysql
  in its own way (now also resides in a plugin subdirectory);
  ommysql is now a separate package
- fixed a bug in cvthname() that lead to message loss if part
  of the source hostname would have been dropped
- created some support for distributing ommysql together with the
  main rsyslog package. I need to re-think it in the future, but
  for the time being the current mode is best. I now simply include
  one additional tarball for ommysql inside the main distribution.
  I look forward to user feedback on how this should be done best. In the
  long term, a separate project should be spawend for ommysql, but I'd
  like to do that only after the plugin interface is fully stable (what
  it is not yet).
---------------------------------------------------------------------------
Version 1.19.7 (rgerhards), 2007-09-25
- added code to handle situations where senders send us messages ending with
  a NUL character. It is now simply removed. This also caused trailing LF
  reduction to fail, when it was followed by such a NUL. This is now also
  handled.
- replaced some non-thread-safe function calls by their thread-safe
  counterparts
- fixed a minor memory leak that occured when the %APPNAME% property was
  used (I think nobody used that in practice)
- fixed a bug that caused signal handlers in cvthname() not to be restored when
  a malicious pointer record was detected and processing of the message been
  stopped for that reason (this should be really rare and can not be related
  to the segfault bug we are hunting).
- fixed a bug in cvthname that lead to passing a wrong parameter - in
  practice, this had no impact.
- general code cleanup (e.g. compiler warnings, comments)
---------------------------------------------------------------------------
Version 1.19.6 (rgerhards), 2007-09-11
- applied patch by varmojfekoj to change signal handling to the new
  sigaction API set (replacing the depreciated signal() calls and its
  friends.
- fixed a bug that in --enable-debug mode caused an assertion when the
  discard action was used
- cleaned up compiler warnings
- applied patch by varmojfekoj to FIX a bug that could cause 
  segfaults if empty properties were processed using modifying
  options (e.g. space-cc, drop-cc)
- fixed man bug: rsyslogd supports -l option
---------------------------------------------------------------------------
Version 1.19.5 (rgerhards), 2007-09-07
- changed part of the CStr interface so that better error tracking
  is provided and the calling sequence is more intuitive (there were
  invalid calls based on a too-weired interface)
- (hopefully) fixed some remaining bugs rooted in wrong use of 
  the CStr class. These could lead to program abort.
- applied patch by varmojfekoj two fix two potential segfault situations
- added $ModDir config directive
- modified $ModLoad so that an absolute path may be specified as
  module name (e.g. /rsyslog/ommysql.so)
---------------------------------------------------------------------------
Version 1.19.4 (rgerhards/varmojfekoj), 2007-09-04
- fixed a number of small memory leaks - thanks varmojfekoj for patching
- fixed an issue with CString class that could lead to rsyslog abort
  in tplToString() - thanks varmojfekoj for patching
- added a man-version of the config file documenation - thanks to Michel
  Samia for providing the man file
- fixed bug: a template like this causes an infinite loop:
  $template opts,"%programname:::a,b%"
  thanks varmojfekoj for the patch
- fixed bug: case changing options crash freeing the string pointer
  because they modify it: $template opts2,"%programname::1:lowercase%"
  thanks varmojfekoj for the patch
---------------------------------------------------------------------------
Version 1.19.3 (mmeckelein/varmojfekoj), 2007-08-31
- small mem leak fixed (after calling parseSelectorAct) - Thx varmojkekoj
- documentation section "Regular File" und "Blocks" updated
- solved an issue with dynamic file generation - Once again many thanks
  to varmojfekoj
- the negative selector for program name filter (Blocks) does not work as
  expected - Thanks varmojfekoj for patching
- added forwarding information to sysklogd (requires special template)
  to config doc
---------------------------------------------------------------------------
Version 1.19.2 (mmeckelein/varmojfekoj), 2007-08-28
- a specifically formed message caused a segfault - Many thanks varmojfekoj
  for providing a patch
- a typo and a weird condition are fixed in msg.c - Thanks again
  varmojfekoj 
- on file creation the file was always owned by root:root. This is fixed
  now - Thanks ypsa for solving this issue
---------------------------------------------------------------------------
Version 1.19.1 (mmeckelein), 2007-08-22
- a bug that caused a high load when a TCP/UDP connection was closed is 
  fixed now - Thanks mildew for solving this issue
- fixed a bug which caused a segfault on reinit - Thx varmojfekoj for the
  patch
- changed the hardcoded module path "/lib/rsyslog" to $(pkglibdir) in order
  to avoid trouble e.g. on 64 bit platforms (/lib64) - many thanks Peter
  Vrabec and darix, both provided a patch for solving this issue
- enhanced the unloading of modules - thanks again varmojfekoj
- applied a patch from varmojfekoj which fixes various little things in
  MySQL output module
---------------------------------------------------------------------------
Version 1.19.0 (varmojfekoj/rgerhards), 2007-08-16
- integrated patch from varmojfekoj to make the mysql module a loadable one
  many thanks for the patch, MUCH appreciated
---------------------------------------------------------------------------
Version 1.18.2 (rgerhards), 2007-08-13
- fixed a bug in outchannel code that caused templates to be incorrectly
  parsed
- fixed a bug in ommysql that caused a wrong ";template" missing message
- added some code for unloading modules; not yet fully complete (and we do
  not yet have loadable modules, so this is no problem)
- removed debian subdirectory by request of a debian packager (this is a special
  subdir for debian and there is also no point in maintaining it when there
  is a debian package available - so I gladly did this) in some cases
- improved overall doc quality (some pages were quite old) and linked to
  more of the online resources.
- improved /contrib/delete_mysql script by adding a host option and some
  other minor modifications
---------------------------------------------------------------------------
Version 1.18.1 (rgerhards), 2007-08-08
- applied a patch from varmojfekoj which solved a potential segfault
  of rsyslogd on HUP
- applied patch from Michel Samia to fix compilation when the pthreads
  feature is disabled
- some code cleanup (moved action object to its own file set)
- add config directive $MainMsgQueueSize, which now allows to configure the
  queue size dynamically
- all compile-time settings are now shown in rsyslogd -v, not just the
  active ones
- enhanced performance a little bit more
- added config file directive $ActionResumeInterval
- fixed a bug that prevented compilation under debian sid
- added a contrib directory for user-contributed useful things
---------------------------------------------------------------------------
Version 1.18.0 (rgerhards), 2007-08-03
- rsyslog now supports fallback actions when an action did not work. This
  is a great feature e.g. for backup database servers or backup syslog
  servers
- modified rklogd to only change the console log level if -c is specified
- added feature to use multiple actions inside a single selector
- implemented $ActionExecOnlyWhenPreviousIsSuspended config directive
- error messages during startup are now spit out to the configured log
  destinations
---------------------------------------------------------------------------
Version 1.17.6 (rgerhards), 2007-08-01
- continued to work on output module modularization - basic stage of
  this work is now FINISHED
- fixed bug in OMSRcreate() - always returned SR_RET_OK
- fixed a bug that caused ommysql to always complain about missing
  templates
- fixed a mem leak in OMSRdestruct - freeing the object itself was
  forgotten - thanks to varmojfekoj for the patch
- fixed a memory leak in syslogd/init() that happend when the config
  file could not be read - thanks to varmojfekoj for the patch
- fixed insufficient memory allocation in addAction() and its helpers.
  The initial fix and idea was developed by mildew, I fine-tuned
  it a bit. Thanks a lot for the fix, I'd probably had pulled out my
  hair to find the bug...
- added output of config file line number when a parsing error occured
- fixed bug in objomsr.c that caused program to abort in debug mode with
  an invalid assertion (in some cases)
- fixed a typo that caused the default template for MySQL to be wrong.
  thanks to mildew for catching this.
- added configuration file command $DebugPrintModuleList and
  $DebugPrintCfSysLineHandlerList
- fixed an invalid value for the MARK timer - unfortunately, there was
  a testing aid left in place. This resulted in quite frequent MARK messages
- added $IncludeConfig config directive
- applied a patch from mildew to prevent rsyslogd from freezing under heavy
  load. This could happen when the queue was full. Now, we drop messages
  but rsyslogd remains active.
---------------------------------------------------------------------------
Version 1.17.5 (rgerhards), 2007-07-30
- continued to work on output module modularization
- fixed a missing file bug - thanks to Andrea Montanari for reporting
  this problem
- fixed a problem with shutting down the worker thread and freeing the
  selector_t list - this caused messages to be lost, because the
  message queue was not properly drained before the selectors got
  destroyed.
---------------------------------------------------------------------------
Version 1.17.4 (rgerhards), 2007-07-27
- continued to work on output module modularization
- fixed a situation where rsyslogd could create zombie processes
  thanks to mildew for the patch
- applied patch from Michel Samia to fix compilation when NOT
  compiled for pthreads
---------------------------------------------------------------------------
Version 1.17.3 (rgerhards), 2007-07-25
- continued working on output module modularization
- fixed a bug that caused rsyslogd to segfault on exit (and
  probably also on HUP), when there was an unsent message in a selector
  that required forwarding and the dns lookup failed for that selector
  (yes, it was pretty unlikely to happen;))
  thanks to varmojfekoj <varmojfekoj@gmail.com> for the patch
- fixed a memory leak in config file parsing and die()
  thanks to varmojfekoj <varmojfekoj@gmail.com> for the patch
- rsyslogd now checks on startup if it is capable to performa any work
  at all. If it cant, it complains and terminates
  thanks to Michel Samia for providing the patch!
- fixed a small memory leak when HUPing syslogd. The allowed sender
  list now gets freed. thanks to mildew for the patch.
- changed the way error messages in early startup are logged. They
  now do no longer use the syslogd code directly but are rather
  send to stderr.
---------------------------------------------------------------------------
Version 1.17.2 (rgerhards), 2007-07-23
- made the port part of the -r option optional. Needed for backward
  compatibility with sysklogd
- replaced system() calls with something more reasonable. Please note that
  this might break compatibility with some existing configuration files.
  We accept this in favour of the gained security.
- removed a memory leak that could occur if timegenerated was used in
  RFC 3164 format in templates
- did some preparation in msg.c for advanced multithreading - placed the
  hooks, but not yet any active code
- worked further on modularization
- added $ModLoad MySQL (dummy) config directive
- added DropTrailingLFOnReception config directive
---------------------------------------------------------------------------
Version 1.17.1 (rgerhards), 2007-07-20
- fixed a bug that caused make install to install rsyslogd and rklogd under
  the wrong names
- fixed bug that caused $AllowedSenders to handle IPv6 scopes incorrectly;
  also fixed but that could grabble $AllowedSender wildcards. Thanks to
  mildew@gmail.com for the patch
- minor code cleanup - thanks to Peter Vrabec for the patch
- fixed minimal memory leak on HUP (caused by templates)
  thanks to varmojfekoj <varmojfekoj@gmail.com> for the patch
- fixed another memory leak on HUPing and on exiting rsyslogd
  again thanks to varmojfekoj <varmojfekoj@gmail.com> for the patch
- code cleanup (removed compiler warnings)
- fixed portability bug in configure.ac - thanks to Bartosz Kuźma for patch
- moved msg object into its own file set
- added the capability to continue trying to write log files when the
  file system is full. Functionality based on patch by Martin Schulze
  to sysklogd package.
---------------------------------------------------------------------------
Version 1.17.0 (RGer), 2007-07-17
- added $RepeatedLineReduction config parameter
- added $EscapeControlCharactersOnReceive config parameter
- added $ControlCharacterEscapePrefix config parameter
- added $DirCreateMode config parameter
- added $CreateDirs config parameter
- added $DebugPrintTemplateList config parameter
- added $ResetConfigVariables config parameter
- added $FileOwner config parameter
- added $FileGroup config parameter
- added $DirOwner config parameter
- added $DirGroup config parameter
- added $FailOnChownFailure config parameter
- added regular expression support to the filter engine
  thanks to Michel Samia for providing the patch!
- enhanced $AllowedSender functionality. Credits to mildew@gmail.com for
  the patch doing that
  - added IPv6 support
  - allowed DNS hostnames
  - allowed DNS wildcard names
- added new option $DropMsgsWithMaliciousDnsPTRRecords
- added autoconf so that rfc3195d, rsyslogd and klogd are stored to /sbin
- added capability to auto-create directories with dynaFiles
---------------------------------------------------------------------------
Version 1.16.0 (RGer/Peter Vrabec), 2007-07-13 - The Friday, 13th Release ;)
- build system switched to autotools
- removed SYSV preprocessor macro use, replaced with autotools equivalents
- fixed a bug that caused rsyslogd to segfault when TCP listening was
  disabled and it terminated
- added new properties "syslogfacility-text" and "syslogseverity-text"
  thanks to varmojfekoj <varmojfekoj@gmail.com> for the patch
- added the -x option to disable hostname dns reslution
  thanks to varmojfekoj <varmojfekoj@gmail.com> for the patch
- begun to better modularize syslogd.c - this is an ongoing project; moved
  type definitions to a separate file
- removed some now-unused fields from struct filed
- move file size limit fields in struct field to the "right spot" (the file
  writing part of the union - f_un.f_file)
- subdirectories linux and solaris are no longer part of the distribution
  package. This is not because we cease support for them, but there are no
  longer any files in them after the move to autotools
---------------------------------------------------------------------------
Version 1.15.1 (RGer), 2007-07-10
- fixed a bug that caused a dynaFile selector to stall when there was
  an open error with one file 
- improved template processing for dynaFiles; templates are now only
  looked up during initialization - speeds up processing
- optimized memory layout in struct filed when compiled with MySQL
  support
- fixed a bug that caused compilation without SYSLOG_INET to fail
- re-enabled the "last message repeated n times" feature. This
  feature was not taken care of while rsyslogd evolved from sysklogd
  and it was more or less defunct. Now it is fully functional again.
- added system properties: $NOW, $YEAR, $MONTH, $DAY, $HOUR, $MINUTE
- fixed a bug in iovAsString() that caused a memory leak under stress
  conditions (most probably memory shortage). This was unlikely to
  ever happen, but it doesn't hurt doing it right
- cosmetic: defined type "uchar", change all unsigned chars to uchar
---------------------------------------------------------------------------
Version 1.15.0 (RGer), 2007-07-05
- added ability to dynamically generate file names based on templates
  and thus properties. This was a much-requested feature. It makes
  life easy when it e.g. comes to splitting files based on the sender
  address.
- added $umask and $FileCreateMode config file directives
- applied a patch from Bartosz Kuzma to compile cleanly under NetBSD
- checks for extra (unexpected) characters in system config file lines
  have been added
- added IPv6 documentation - was accidently missing from CVS
- begun to change char to unsigned char
---------------------------------------------------------------------------
Version 1.14.2 (RGer), 2007-07-03
** this release fixes all known nits with IPv6 **
- restored capability to do /etc/service lookup for "syslog"
  service when -r 0 was given
- documented IPv6 handling of syslog messages
- integrate patch from Bartosz Kuźma to make rsyslog compile under
  Solaris again (the patch replaced a strndup() call, which is not
  available under Solaris
- improved debug logging when waiting on select
- updated rsyslogd man page with new options (-46A)
---------------------------------------------------------------------------
Version 1.14.1 (RGer/Peter Vrabec), 2007-06-29
- added Peter Vrabec's patch for IPv6 TCP
- prefixed all messages send to stderr in rsyslogd with "rsyslogd: "
---------------------------------------------------------------------------
Version 1.14.0 (RGer/Peter Vrabec), 2007-06-28
- Peter Vrabec provided IPv6 for rsyslog, so we are now IPv6 enabled
  IPv6 Support is currently for UDP only, TCP is to come soon.
  AllowedSender configuration does not yet work for IPv6.
- fixed code in iovCreate() that broke C's strict aliasing rules 
- fixed some char/unsigned char differences that forced the compiler
  to spit out warning messages
- updated the Red Hat init script to fix a known issue (thanks to
  Peter Vrabec)
---------------------------------------------------------------------------
Version 1.13.5 (RGer), 2007-06-22
- made the TCP session limit configurable via command line switch
  now -t <port>,<max sessions>
- added man page for rklogd(8) (basically a copy from klogd, but now
  there is one...)
- fixed a bug that caused internal messages (e.g. rsyslogd startup) to
  appear without a tag.
- removed a minor memory leak that occurred when TAG processing requalified
  a HOSTNAME to be a TAG (and a TAG already was set).
- removed potential small memory leaks in MsgSet***() functions. There
  would be a leak if a property was re-set, something that happened
  extremely seldom.
---------------------------------------------------------------------------
Version 1.13.4 (RGer), 2007-06-18
- added a new property "PRI-text", which holds the PRI field in
  textual form (e.g. "syslog.info")
- added alias "syslogseverity" for "syslogpriority", which is a
  misleading property name that needs to stay for historical
  reasons (and backward-compatility)
- added doc on how to record PRI value in log file
- enhanced signal handling in klogd, including removal of an unsafe
  call to the logging system during signal handling
---------------------------------------------------------------------------
Version 1.13.3 (RGer), 2007-06-15
- create a version of syslog.c from scratch. This is now
  - highly optimized for rsyslog
  - removes an incompatible license problem as the original
    version had a BSD license with advertising clause
  - fixed in the regard that rklogd will continue to work when
    rsysogd has been restarted (the original version, as well
    as sysklogd, will remain silent then)
  - solved an issue with an extra NUL char at message end that the
    original version had
- applied some changes to klogd to care for the new interface
- fixed a bug in syslogd.c which prevented compiling under debian
---------------------------------------------------------------------------
Version 1.13.2 (RGer), 2007-06-13
- lib order in makefile patched to facilitate static linking - thanks
  to Bennett Todd for providing the patch
- Integrated a patch from Peter Vrabec (pvrabec@redheat.com):
  - added klogd under the name of rklogd (remove dependency on
    original sysklogd package
  - createDB.sql now in UTF
  - added additional config files for use on Red Hat
---------------------------------------------------------------------------
Version 1.13.1 (RGer), 2007-02-05
- changed the listen backlog limit to a more reasonable value based on
  the maximum number of TCP connections configurd (10% + 5) - thanks to Guy
  Standen for the hint (actually, the limit was 5 and that was a 
  left-over from early testing).
- fixed a bug in makefile which caused DB-support to be disabled when
  NETZIP support was enabled
- added the -e option to allow transmission of every message to remote
  hosts (effectively turns off duplicate message suppression)
- (somewhat) improved memory consumption when compiled with MySQL support
- looks like we fixed an incompatibility with MySQL 5.x and above software
  At least in one case, the remote server name was destroyed, leading to 
  a connection failure. The new, improved code does not have this issue and
  so we see this as solved (the new code is generally somewhat better, so
  there is a good chance we fixed this incompatibility).
---------------------------------------------------------------------------
Version 1.13.0 (RGer), 2006-12-19
- added '$' as ToPos proptery replacer specifier - means "up to the
  end of the string"
- property replacer option "escape-cc", "drop-cc" and "space-cc"  added
- changed the handling of \0 characters inside syslog messages. We now
  consistently escape them to "#000". This is somewhat recommended in
  the draft-ietf-syslog-protocol-19 draft. While the real recomendation
  is to not escape any characters at all, we can not do this without
  considerable modification of the code. So we escape it to "#000", which
  is consistent with a sample found in the Internet-draft.
- removed message glue logic (see printchopped() comment for details)
  Also caused removal of parts table and thus some improvements in
  memory usage.
- changed the default MAXLINE to 2048 to take care of recent syslog
  standardization efforts (can easily be changed in syslogd.c)
- added support for byte-counted TCP syslog messages (much like
  syslog-transport-tls-05 Internet Draft). This was necessary to
  support compression over TCP.
- added support for receiving compressed syslog messages
- added support for sending compressed syslog messages
- fixed a bug where the last message in a syslog/tcp stream was
  lost if it was not properly terminated by a LF character
---------------------------------------------------------------------------
Version 1.12.3 (RGer), 2006-10-04
- implemented some changes to support Solaris (but support is not
  yet complete)
- commented out (via #if 0) some methods that are currently not being use
  but should be kept for further us
- added (interim) -u 1 option to turn off hostname and tag parsing
- done some modifications to better support Fedora
- made the field delimiter inside property replace configurable via
  template
- fixed a bug in property replacer: if fields were used, the delimitor
  became part of the field. Up until now, this was barely noticable as 
  the delimiter as TAB only and thus invisible to a human. With other
  delimiters available now, it quickly showed up. This bug fix might cause
  some grief to existing installations if they used the extra TAB for
  whatever reasons - sorry folks... Anyhow, a solution is easy: just add
  a TAB character contstant into your template. Thus, there has no attempt
  been made to do this in a backwards-compatible way.
---------------------------------------------------------------------------
Version 1.12.2 (RGer), 2006-02-15
- fixed a bug in the RFC 3339 date formatter. An extra space was added
  after the actual timestamp
- added support for providing high-precision RFC3339 timestamps for
  (rsyslogd-)internally-generated messages
- very (!) experimental support for syslog-protocol internet draft
  added (the draft is experimental, the code is solid ;))
- added support for field-extracting in the property replacer
- enhanced the legacy-syslog parser so that it can interpret messages
  that do not contain a TIMESTAMP
- fixed a bug that caused the default socket (usually /dev/log) to be
  opened even when -o command line option was given
- fixed a bug in the Debian sample startup script - it caused rsyslogd
  to listen to remote requests, which it shouldn't by default
---------------------------------------------------------------------------
Version 1.12.1 (RGer), 2005-11-23
- made multithreading work with BSD. Some signal-handling needed to be
  restructured. Also, there might be a slight delay of up to 10 seconds
  when huping and terminating rsyslogd under BSD
- fixed a bug where a NULL-pointer was passed to printf() in logmsg().
- fixed a bug during "make install" where rc3195d was not installed
  Thanks to Bennett Todd for spotting this.
- fixed a bug where rsyslogd dumped core when no TAG was found in the
  received message
- enhanced message parser so that it can deal with missing hostnames
  in many cases (may not be totally fail-safe)
- fixed a bug where internally-generated messages did not have the correct
  TAG
---------------------------------------------------------------------------
Version 1.12.0 (RGer), 2005-10-26
- moved to a multi-threaded design. single-threading is still optionally
  available. Multi-threading is experimental!
- fixed a potential race condition. In the original code, marking was done
  by an alarm handler, which could lead to all sorts of bad things. This
  has been changed now. See comments in syslogd.c/domark() for details.
- improved debug output for property-based filters
- not a code change, but: I have checked all exit()s to make sure that
  none occurs once rsyslogd has started up. Even in unusual conditions
  (like low-memory conditions) rsyslogd somehow remains active. Of course,
  it might loose a message or two, but at least it does not abort and it
  can also recover when the condition no longer persists.
- fixed a bug that could cause loss of the last message received
  immediately before rsyslogd was terminated.
- added comments on thread-safety of global variables in syslogd.c
- fixed a small bug: spurios printf() when TCP syslog was used
- fixed a bug that causes rsyslogd to dump core on termination when one
  of the selector lines did not receive a message during the run (very
  unlikely)
- fixed an one-too-low memory allocation in the TCP sender. Could result
  in rsyslogd dumping core.
- fixed a bug with regular expression support (thanks to Andres Riancho)
- a little bit of code restructuring (especially main(), which was
  horribly large)
---------------------------------------------------------------------------
Version 1.11.1 (RGer), 2005-10-19
- support for BSD-style program name and host blocks
- added a new property "programname" that can be used in templates
- added ability to specify listen port for rfc3195d
- fixed a bug that rendered the "startswith" comparison operation
  unusable.
- changed more functions to "static" storage class to help compiler
  optimize (should have been static in the first place...)
- fixed a potential memory leak in the string buffer class destructor.
  As the destructur was previously never called, the leak did not actually
  appear.
- some internal restructuring in anticipation/preparation of minimal
  multi-threading support
- rsyslogd still shares some code with the sysklogd project. Some patches
  for this shared code have been brought over from the sysklogd CVS.
---------------------------------------------------------------------------
Version 1.11.0 (RGer), 2005-10-12
- support for receiving messages via RFC 3195; added rfc3195d for that
  purpose
- added an additional guard to prevent rsyslogd from aborting when the
  2gb file size limit is hit. While a user can configure rsyslogd to
  handle such situations, it would abort if that was not done AND large
  file support was not enabled (ok, this is hopefully an unlikely scenario)
- fixed a bug that caused additional Unix domain sockets to be incorrectly
  processed - could lead to message loss in extreme cases
---------------------------------------------------------------------------
Version 1.10.2 (RGer), 2005-09-27
- added comparison operations in property-based filters:
  * isequal
  * startswith
- added ability to negate all property-based filter comparison operations
  by adding a !-sign right in front of the operation name
- added the ability to specify remote senders for UDP and TCP
  received messages. Allows to block all but well-known hosts
- changed the $-config line directives to be case-INsensitive
- new command line option -w added: "do not display warnings if messages
  from disallowed senders are received"
- fixed a bug that caused rsyslogd to dump core when the compare value
  was not quoted in property-based filters
- fixed a bug in the new CStr compare function which lead to invalid
  results (fortunately, this function was not yet used widely)
- added better support for "debugging" rsyslog.conf property filters
  (only if -d switch is given)
- changed some function definitions to static, which eventually enables
  some compiler optimizations
- fixed a bug in MySQL code; when a SQL error occured, rsyslogd could
  run in a tight loop. This was due to invalid sequence of error reporting
  and is now fixed.
---------------------------------------------------------------------------
Version 1.10.1 (RGer), 2005-09-23
- added the ability to execute a shell script as an action.
  Thanks to Bjoern Kalkbrenner for providing the code!
- fixed a bug in the MySQL code; due to the bug the automatic one-time
  retry after an error did not happen - this lead to error message in
  cases where none should be seen (e.g. after a MySQL restart)
- fixed a security issue with SQL-escaping in conjunction with
  non-(SQL-)standard MySQL features.
---------------------------------------------------------------------------
Version 1.10.0 (RGer), 2005-09-20
  REMINDER: 1.10 is the first unstable version if the 1.x series!
- added the capability to filter on any property in selector lines
  (not just facility and priority)
- changed stringbuf into a new counted string class
- added support for a "discard" action. If a selector line with
  discard (~ character) is found, no selector lines *after* that
  line will be processed.
- thanks to Andres Riancho, regular expression support has been
  added to the template engine
- added the FROMHOST property in the template processor, which could
  previously not be obtained. Thanks to Cristian Testa for pointing
  this out and even providing a fix.
- added display of compile-time options to -v output
- performance improvement for production build - made some checks
  to happen only during debug mode
- fixed a problem with compiling on SUSE and - while doing so - removed
  the socket call to set SO_BSDCOMPAT in cases where it is obsolete.
---------------------------------------------------------------------------
Version 1.0.4 (RGer), 2006-02-01
- a small but important fix: the tcp receiver had two forgotten printf's
  in it that caused a lot of unnecessary output to stdout. This was
  important enough to justify a new release
---------------------------------------------------------------------------
Version 1.0.3 (RGer), 2005-11-14
- added an additional guard to prevent rsyslogd from aborting when the
  2gb file size limit is hit. While a user can configure rsyslogd to
  handle such situations, it would abort if that was not done AND large
  file support was not enabled (ok, this is hopefully an unlikely scenario)
- fixed a bug that caused additional Unix domain sockets to be incorrectly
  processed - could lead to message loss in extreme cases
- applied some patches available from the sysklogd project to code
  shared from there
- fixed a bug that causes rsyslogd to dump core on termination when one
  of the selector lines did not receive a message during the run (very
  unlikely)
- fixed an one-too-low memory allocation in the TCP sender. Could result
  in rsyslogd dumping core.
- fixed a bug in the TCP sender that caused the retry logic to fail
  after an error or receiver overrun
- fixed a bug in init() that could lead to dumping core
- fixed a bug that could lead to dumping core when no HOSTNAME or no TAG
  was present in the syslog message
---------------------------------------------------------------------------
Version 1.0.2 (RGer), 2005-10-05
- fixed an issue with MySQL error reporting. When an error occured,
  the MySQL driver went into an endless loop (at least in most cases).
---------------------------------------------------------------------------
Version 1.0.1 (RGer), 2005-09-23
- fixed a security issue with SQL-escaping in conjunction with
  non-(SQL-)standard MySQL features.
---------------------------------------------------------------------------
Version 1.0.0 (RGer), 2005-09-12
- changed install doc to cover daily cron scripts - a trouble source
- added rc script for slackware (provided by Chris Elvidge - thanks!) 
- fixed a really minor bug in usage() - the -r option was still
  reported as without the port parameter
---------------------------------------------------------------------------
Version 0.9.8 (RGer), 2005-09-05
- made startup and shutdown message more consistent and included the
  pid, so that they can be easier correlated. Used syslog-protocol
  structured data format for this purpose.
- improved config info in startup message, now tells not only
  if it is listening remote on udp, but also for tcp. Also includes
  the port numbers. The previous startup message was misleading, because
  it did not say "remote reception" if rsyslogd was only listening via
  tcp (but not via udp).
- added a "how can you help" document to the doc set
---------------------------------------------------------------------------
Version 0.9.7 (RGer), 2005-08-15
- some of the previous doc files (like INSTALL) did not properly
  reflect the changes to the build process and the new doc. Fixed
  that.
- changed syslogd.c so that when compiled without database support,
  an error message is displayed when a database action is detected
  in the config file (previously this was used as an user rule ;))
- fixed a bug in the os-specific Makefiles which caused MySQL
  support to not be compiled, even if selected
---------------------------------------------------------------------------
Version 0.9.6 (RGer), 2005-08-09
- greatly enhanced documentation. Now available in html format in
  the "doc" folder and FreeBSD. Finally includes an install howto.
- improved MySQL error messages a little - they now show up as log
  messages, too (formerly only in debug mode)
- added the ability to specify the listen port for udp syslog.
  WARNING: This introduces an incompatibility. Formerly, udp
  syslog was enabled by the -r command line option. Now, it is
  "-r [port]", which is consistent with the tcp listener. However,
  just -r will now return an error message.
- added sample startup scripts for Debian and FreeBSD
- added support for easy feature selection in the makefile. Un-
  fortunately, this also means I needed to spilt the make file
  for different OS and distros. There are some really bad syntax
  differences between FreeBSD and Linux make.
---------------------------------------------------------------------------
Version 0.9.5 (RGer), 2005-08-01
- the "semicolon bug" was actually not (fully) solved in 0.9.4. One
  part of the bug was solved, but another still existed. This one
  is fixed now, too.
- the "semicolon bug" actually turned out to be a more generic bug.
  It appeared whenever an invalid template name was given. With some
  selector actions, rsyslogd dumped core, with other it "just" had
  a small ressource leak with others all worked well. These anomalies
  are now fixed. Note that they only appeared during system initaliziation
  once the system was running, nothing bad happened.
- improved error reporting for template errors on startup. They are now
  shown on the console and the start-up tty. Formerly, they were only
  visible in debug mode.
- support for multiple instances of rsyslogd on a single machine added
- added new option "-o" --> omit local unix domain socket. This option
  enables rsyslogd NOT to listen to the local socket. This is most
  helpful when multiple instances of rsyslogd (or rsyslogd and another
  syslogd) shall run on a single system.
- added new option "-i <pidfile>" which allows to specify the pidfile.
  This is needed when multiple instances of rsyslogd are to be run.
- the new project home page is now online at www.rsyslog.com
---------------------------------------------------------------------------
Version 0.9.4 (RGer), 2005-07-25
- finally added the TCP sender. It now supports non-blocking mode, no
  longer disabling message reception during connect. As it is now, it
  is usable in production. The code could be more sophisticated, but
  I've kept it short in anticipation of the move to liblogging, which
  will lead to the removal of the code just written ;)
- the "exiting on signal..." message still had the "syslogd" name in 
  it. Changed this to "rsyslogd", as we do not have a large user base
  yet, this should pose no problem.
- fixed "the semiconlon" bug. rsyslogd dumped core if a write-db action
  was specified but no semicolon was given after the password (an empty
  template was ok, but the semicolon needed to be present).
- changed a default for traditional output format. During testing, it
  was seen that the timestamp written to file in default format was
  the time of message reception, not the time specified in the TIMESTAMP
  field of the message itself. Traditionally, the message TIMESTAMP is
  used and this has been changed now.
---------------------------------------------------------------------------
Version 0.9.3 (RGer), 2005-07-19
- fixed a bug in the message parser. In June, the RFC 3164 timestamp
  was not correctly parsed (yes, only in June and some other months,
  see the code comment to learn why...)
- added the ability to specify the destination port when forwarding
  syslog messages (both for TCP and UDP)
- added an very experimental TCP sender (activated by
  @@machine:port in config). This is not yet for production use. If
  the receiver is not alive, rsyslogd will wait quite some time until
  the connection request times out, which most probably leads to
  loss of incoming messages.

---------------------------------------------------------------------------
Version 0.9.2 (RGer), around 2005-07-06
- I intended to change the maxsupported message size to 32k to
  support IHE - but given the memory inefficiency in the usual use
  cases, I have not done this. I have, however, included very
  specific instructions on how to do this in the source code. I have
  also done some testing with 32k messages, so you can change the
  max size without taking too much risk.
- added a syslog/tcp receiver; we now can receive messages via
  plain tcp, but we can still send only via UDP. The syslog/tcp
  receiver is the primary enhancement of this release.
- slightly changed some error messages that contained a spurios \n at
  the end of the line (which gives empty lines in your log...)

---------------------------------------------------------------------------
Version 0.9.1 (RGer)
- fixed code so that it compiles without errors under FreeBSD
- removed now unused function "allocate_log()" from syslogd.c
- changed the make file so that it contains more defines for
  different environments (in the long term, we need a better
  system for disabling/enabling features...)
- changed some printf's printing off_t types to %lld and
  explicit (long long) casts. I tried to figure out the exact type,
  but did not succeed in this. In the worst case, ultra-large peta-
  byte files will now display funny informational messages on rollover,
  something I think we can live with for the neersion 3.11.2 (rgerhards), 2008-02-??
---------------------------------------------------------------------------
Version 3.11.1 (rgerhards), 2008-02-12
- SNMP trap sender added thanks to Andre Lorbach (omsnmp)
- added input-plugin interface specification in form of a (copy) template
  input module
- applied documentation fix by Michael Biebl -- many thanks!
- bugfix: immark did not have MARK flags set...
- added x-info field to rsyslogd startup/shutdown message. Hopefully
  points users to right location for further info (many don't even know
  they run rsyslog ;))
- bugfix: trailing ":" of tag was lost while parsing legacy syslog messages
  without timestamp - thanks to Anders Blomdell for providing a patch!
- fixed a bug in stringbuf.c related to STRINGBUF_TRIM_ALLOCSIZE, which
  wasn't supposed to be used with rsyslog. Put a warning message up that
  tells this feature is not tested and probably not worth the effort.
  Thanks to Anders Blomdell fro bringing this to our attention
- somewhat improved performance of string buffers
- fixed bug that caused invalid treatment of tabs (HT) in rsyslog.conf
- bugfix: setting for $EscapeCopntrolCharactersOnReceive was not 
  properly initialized
- clarified usage of space-cc property replacer option
- improved abort diagnostic handler
- some initial effort for malloc/free runtime debugging support
- bugfix: using dynafile actions caused rsyslogd abort
- fixed minor man errors thanks to Michael Biebl
---------------------------------------------------------------------------
Version 3.11.0 (rgerhards), 2008-01-31
- implemented queued actions
- implemented simple rate limiting for actions
- implemented deliberate discarding of lower priority messages over higher
  priority ones when a queue runs out of space
- implemented disk quotas for disk queues
- implemented the $ActionResumeRetryCount config directive
- added $ActionQueueFilename config directive
- added $ActionQueueSize config directive
- added $ActionQueueHighWaterMark config directive
- added $ActionQueueLowWaterMark config directive
- added $ActionQueueDiscardMark config directive
- added $ActionQueueDiscardSeverity config directive
- added $ActionQueueCheckpointInterval config directive
- added $ActionQueueType config directive
- added $ActionQueueWorkerThreads config directive
- added $ActionQueueTimeoutshutdown config directive
- added $ActionQueueTimeoutActionCompletion config directive
- added $ActionQueueTimeoutenQueue config directive
- added $ActionQueueTimeoutworkerThreadShutdown config directive
- added $ActionQueueWorkerThreadMinimumMessages config directive
- added $ActionQueueMaxFileSize config directive
- added $ActionQueueSaveonShutdown config directive
- addded $ActionQueueDequeueSlowdown config directive
- addded $MainMsgQueueDequeueSlowdown config directive
- bugfix: added forgotten docs to package
- improved debugging support
- fixed a bug that caused $MainMsgQueueCheckpointInterval to work incorrectly
- when a long-running action needs to be cancelled on shutdown, the message
  that was processed by it is now preserved. This finishes support for
  guaranteed delivery of messages (if the output supports it, of course)
- fixed bug in output module interface, see
  http://sourceforge.net/tracker/index.php?func=detail&aid=1881008&group_id=123448&atid=696552
- changed the ommysql output plugin so that the (lengthy) connection
  initialization now takes place in message processing. This works much
  better with the new queued action mode (fast startup)
- fixed a bug that caused a potential hang in file and fwd output module
  varmojfekoj provided the patch - many thanks!
- bugfixed stream class offset handling on 32bit platforms
---------------------------------------------------------------------------
Version 3.10.3 (rgerhards), 2008-01-28
- fixed a bug with standard template definitions (not a big deal) - thanks
  to varmojfekoj for spotting it
- run-time instrumentation added
- implemented disk-assisted queue mode, which enables on-demand disk
  spooling if the queue's in-memory queue is exhausted
- implemented a dynamic worker thread pool for processing incoming
  messages; workers are started and shut down as need arises
- implemented a run-time instrumentation debug package
- implemented the $MainMsgQueueSaveOnShutdown config directive
- implemented the $MainMsgQueueWorkerThreadMinimumMessages config directive
- implemented the $MainMsgQueueTimeoutWorkerThreadShutdown config directive
---------------------------------------------------------------------------
Version 3.10.2 (rgerhards), 2008-01-14
- added the ability to keep stop rsyslogd without the need to drain
  the main message queue. In disk queue mode, rsyslog continues to
  run from the point where it stopped. In case of a system failure, it
  continues to process messages from the last checkpoint.
- fixed a bug that caused a segfault on startup when no $WorkDir directive
  was specified in rsyslog.conf
- provided more fine-grain control over shutdown timeouts and added a
  way to specify the enqueue timeout when the main message queue is full
- implemented $MainMsgQueueCheckpointInterval config directive
- implemented $MainMsgQueueTimeoutActionCompletion config directive
- implemented $MainMsgQueueTimeoutEnqueue config directive
- implemented $MainMsgQueueTimeoutShutdown config directive
---------------------------------------------------------------------------
Version 3.10.1 (rgerhards), 2008-01-10
- implemented the "disk" queue mode. However, it currently is of very
  limited use, because it does not support persistence over rsyslogd
  runs. So when rsyslogd is stopped, the queue is drained just as with
  the in-memory queue modes. Persistent queues will be a feature of
  the next release.
- performance-optimized string class, should bring an overall improvement
- fixed a memory leak in imudp -- thanks to varmojfekoj for the patch
- fixed a race condition that could lead to a rsyslogd hang when during
  HUP or termination
- done some doc updates
- added $WorkDirectory config directive
- added $MainMsgQueueFileName config directive
- added $MainMsgQueueMaxFileSize config directive
---------------------------------------------------------------------------
Version 3.10.0 (rgerhards), 2008-01-07
- implemented input module interface and initial input modules
- enhanced threading for input modules (each on its own thread now)
- ability to bind UDP listeners to specific local interfaces/ports and
  ability to run multiple of them concurrently
- added ability to specify listen IP address for UDP syslog server
- license changed to GPLv3
- mark messages are now provided by loadble module immark
- rklogd is no longer provided. Its functionality has now been taken over
  by imklog, a loadable input module. This offers a much better integration
  into rsyslogd and makes sure that the kernel logger process is brought
  up and down at the appropriate times
- enhanced $IncludeConfig directive to support wildcard characters
  (thanks to Michael Biebl)
- all inputs are now implemented as loadable plugins
- enhanced threading model: each input module now runs on its own thread
- enhanced message queue which now supports different queueing methods
  (among others, this can be used for performance fine-tuning)
- added a large number of new configuration directives for the new
  input modules
- enhanced multi-threading utilizing a worker thread pool for the
  main message queue
- compilation without pthreads is no longer supported
- much cleaner code due to new objects and removal of single-threading
  mode
---------------------------------------------------------------------------
Version 2.0.1 STABLE (rgerhards), 2008-01-24
- fixed a bug in integer conversion - but this function was never called,
  so it is not really a useful bug fix ;)
- fixed a bug with standard template definitions (not a big deal) - thanks
  to varmojfekoj for spotting it
- fixed a bug that caused a potential hang in file and fwd output module
  varmojfekoj provided the patch - many thanks!
---------------------------------------------------------------------------
Version 2.0.0 STABLE (rgerhards), 2008-01-02
- re-release of 1.21.2 as STABLE with no modifications except some
  doc updates
---------------------------------------------------------------------------
Version 1.21.2 (rgerhards), 2007-12-28
- created a gss-api output module. This keeps GSS-API code and
  TCP/UDP code separated. It is also important for forward-
  compatibility with v3. Please note that this change breaks compatibility
  with config files created for 1.21.0 and 1.21.1 - this was considered
  acceptable.
- fixed an error in forwarding retry code (could lead to message corruption
  but surfaced very seldom)
- increased portability for older platforms (AI_NUMERICSERV moved)
- removed socket leak in omfwd.c
- cross-platform patch for GSS-API compile problem on some platforms
  thanks to darix for the patch!
---------------------------------------------------------------------------
Version 1.21.1 (rgerhards), 2007-12-23
- small doc fix for $IncludeConfig
- fixed a bug in llDestroy()
- bugfix: fixing memory leak when message queue is full and during
  parsing. Thanks to varmojfekoj for the patch.
- bugfix: when compiled without network support, unix sockets were
  not properply closed
- bugfix: memory leak in cfsysline.c/doGetWord() fixed
---------------------------------------------------------------------------
Version 1.21.0 (rgerhards), 2007-12-19
- GSS-API support for syslog/TCP connections was added. Thanks to
  varmojfekoj for providing the patch with this functionality
- code cleanup
- enhanced $IncludeConfig directive to support wildcard filenames
- changed some multithreading synchronization
---------------------------------------------------------------------------
Version 1.20.1 (rgerhards), 2007-12-12
- corrected a debug setting that survived release. Caused TCP connections
  to be retried unnecessarily often.
- When a hostname ACL was provided and DNS resolution for that name failed,
  ACL processing was stopped at that point. Thanks to mildew for the patch.
  Fedora Bugzilla: http://bugzilla.redhat.com/show_bug.cgi?id=395911
- fixed a potential race condition, see link for details:
  http://rgerhards.blogspot.com/2007/12/rsyslog-race-condition.html
  Note that the probability of problems from this bug was very remote
- fixed a memory leak that happend when PostgreSQL date formats were
  used
---------------------------------------------------------------------------
Version 1.20.0 (rgerhards), 2007-12-07
- an output module for postgres databases has been added. Thanks to
  sur5r for contributing this code
- unloading dynamic modules has been cleaned up, we now have a
  real implementation and not just a dummy "good enough for the time
  being".
- enhanced platform independence - thanks to Bartosz Kuzma and Michael
  Biebl for their very useful contributions
- some general code cleanup (including warnings on 64 platforms, only)
---------------------------------------------------------------------------
Version 1.19.12 (rgerhards), 2007-12-03
- cleaned up the build system (thanks to Michael Biebl for the patch)
- fixed a bug where ommysql was still not compiled with -pthread option
---------------------------------------------------------------------------
Version 1.19.11 (rgerhards), 2007-11-29
- applied -pthread option to build when building for multi-threading mode
  hopefully solves an issue with segfaulting
---------------------------------------------------------------------------
Version 1.19.10 (rgerhards), 2007-10-19
- introdcued the new ":modulename:" syntax for calling module actions
  in selector lines; modified ommysql to support it. This is primarily
  an aid for further modules and a prequisite to actually allow third
  party modules to be created.
- minor fix in slackware startup script, "-r 0" is now "-r0"
- updated rsyslogd doc set man page; now in html format
- undid creation of a separate thread for the main loop -- this did not
  turn out to be needed or useful, so reduce complexity once again.
- added doc fixes provided by Michael Biebl - thanks
---------------------------------------------------------------------------
Version 1.19.9 (rgerhards), 2007-10-12
- now packaging system which again contains all components in a single
  tarball
- modularized main() a bit more, resulting in less complex code
- experimentally added an additional thread - will see if that affects
  the segfault bug we experience on some platforms. Note that this change
  is scheduled to be removed again later.
---------------------------------------------------------------------------
Version 1.19.8 (rgerhards), 2007-09-27
- improved repeated message processing
- applied patch provided by varmojfekoj to support building ommysql
  in its own way (now also resides in a plugin subdirectory);
  ommysql is now a separate package
- fixed a bug in cvthname() that lead to message loss if part
  of the source hostname would have been dropped
- created some support for distributing ommysql together with the
  main rsyslog package. I need to re-think it in the future, but
  for the time being the current mode is best. I now simply include
  one additional tarball for ommysql inside the main distribution.
  I look forward to user feedback on how this should be done best. In the
  long term, a separate project should be spawend for ommysql, but I'd
  like to do that only after the plugin interface is fully stable (what
  it is not yet).
---------------------------------------------------------------------------
Version 1.19.7 (rgerhards), 2007-09-25
- added code to handle situations where senders send us messages ending with
  a NUL character. It is now simply removed. This also caused trailing LF
  reduction to fail, when it was followed by such a NUL. This is now also
  handled.
- replaced some non-thread-safe function calls by their thread-safe
  counterparts
- fixed a minor memory leak that occured when the %APPNAME% property was
  used (I think nobody used that in practice)
- fixed a bug that caused signal handlers in cvthname() not to be restored when
  a malicious pointer record was detected and processing of the message been
  stopped for that reason (this should be really rare and can not be related
  to the segfault bug we are hunting).
- fixed a bug in cvthname that lead to passing a wrong parameter - in
  practice, this had no impact.
- general code cleanup (e.g. compiler warnings, comments)
---------------------------------------------------------------------------
Version 1.19.6 (rgerhards), 2007-09-11
- applied patch by varmojfekoj to change signal handling to the new
  sigaction API set (replacing the depreciated signal() calls and its
  friends.
- fixed a bug that in --enable-debug mode caused an assertion when the
  discard action was used
- cleaned up compiler warnings
- applied patch by varmojfekoj to FIX a bug that could cause 
  segfaults if empty properties were processed using modifying
  options (e.g. space-cc, drop-cc)
- fixed man bug: rsyslogd supports -l option
---------------------------------------------------------------------------
Version 1.19.5 (rgerhards), 2007-09-07
- changed part of the CStr interface so that better error tracking
  is provided and the calling sequence is more intuitive (there were
  invalid calls based on a too-weired interface)
- (hopefully) fixed some remaining bugs rooted in wrong use of 
  the CStr class. These could lead to program abort.
- applied patch by varmojfekoj two fix two potential segfault situations
- added $ModDir config directive
- modified $ModLoad so that an absolute path may be specified as
  module name (e.g. /rsyslog/ommysql.so)
---------------------------------------------------------------------------
Version 1.19.4 (rgerhards/varmojfekoj), 2007-09-04
- fixed a number of small memory leaks - thanks varmojfekoj for patching
- fixed an issue with CString class that could lead to rsyslog abort
  in tplToString() - thanks varmojfekoj for patching
- added a man-version of the config file documenation - thanks to Michel
  Samia for providing the man file
- fixed bug: a template like this causes an infinite loop:
  $template opts,"%programname:::a,b%"
  thanks varmojfekoj for the patch
- fixed bug: case changing options crash freeing the string pointer
  because they modify it: $template opts2,"%programname::1:lowercase%"
  thanks varmojfekoj for the patch
---------------------------------------------------------------------------
Version 1.19.3 (mmeckelein/varmojfekoj), 2007-08-31
- small mem leak fixed (after calling parseSelectorAct) - Thx varmojkekoj
- documentation section "Regular File" und "Blocks" updated
- solved an issue with dynamic file generation - Once again many thanks
  to varmojfekoj
- the negative selector for program name filter (Blocks) does not work as
  expected - Thanks varmojfekoj for patching
- added forwarding information to sysklogd (requires special template)
  to config doc
---------------------------------------------------------------------------
Version 1.19.2 (mmeckelein/varmojfekoj), 2007-08-28
- a specifically formed message caused a segfault - Many thanks varmojfekoj
  for providing a patch
- a typo and a weird condition are fixed in msg.c - Thanks again
  varmojfekoj 
- on file creation the file was always owned by root:root. This is fixed
  now - Thanks ypsa for solving this issue
---------------------------------------------------------------------------
Version 1.19.1 (mmeckelein), 2007-08-22
- a bug that caused a high load when a TCP/UDP connection was closed is 
  fixed now - Thanks mildew for solving this issue
- fixed a bug which caused a segfault on reinit - Thx varmojfekoj for the
  patch
- changed the hardcoded module path "/lib/rsyslog" to $(pkglibdir) in order
  to avoid trouble e.g. on 64 bit platforms (/lib64) - many thanks Peter
  Vrabec and darix, both provided a patch for solving this issue
- enhanced the unloading of modules - thanks again varmojfekoj
- applied a patch from varmojfekoj which fixes various little things in
  MySQL output module
---------------------------------------------------------------------------
Version 1.19.0 (varmojfekoj/rgerhards), 2007-08-16
- integrated patch from varmojfekoj to make the mysql module a loadable one
  many thanks for the patch, MUCH appreciated
---------------------------------------------------------------------------
Version 1.18.2 (rgerhards), 2007-08-13
- fixed a bug in outchannel code that caused templates to be incorrectly
  parsed
- fixed a bug in ommysql that caused a wrong ";template" missing message
- added some code for unloading modules; not yet fully complete (and we do
  not yet have loadable modules, so this is no problem)
- removed debian subdirectory by request of a debian packager (this is a special
  subdir for debian and there is also no point in maintaining it when there
  is a debian package available - so I gladly did this) in some cases
- improved overall doc quality (some pages were quite old) and linked to
  more of the online resources.
- improved /contrib/delete_mysql script by adding a host option and some
  other minor modifications
---------------------------------------------------------------------------
Version 1.18.1 (rgerhards), 2007-08-08
- applied a patch from varmojfekoj which solved a potential segfault
  of rsyslogd on HUP
- applied patch from Michel Samia to fix compilation when the pthreads
  feature is disabled
- some code cleanup (moved action object to its own file set)
- add config directive $MainMsgQueueSize, which now allows to configure the
  queue size dynamically
- all compile-time settings are now shown in rsyslogd -v, not just the
  active ones
- enhanced performance a little bit more
- added config file directive $ActionResumeInterval
- fixed a bug that prevented compilation under debian sid
- added a contrib directory for user-contributed useful things
---------------------------------------------------------------------------
Version 1.18.0 (rgerhards), 2007-08-03
- rsyslog now supports fallback actions when an action did not work. This
  is a great feature e.g. for backup database servers or backup syslog
  servers
- modified rklogd to only change the console log level if -c is specified
- added feature to use multiple actions inside a single selector
- implemented $ActionExecOnlyWhenPreviousIsSuspended config directive
- error messages during startup are now spit out to the configured log
  destinations
---------------------------------------------------------------------------
Version 1.17.6 (rgerhards), 2007-08-01
- continued to work on output module modularization - basic stage of
  this work is now FINISHED
- fixed bug in OMSRcreate() - always returned SR_RET_OK
- fixed a bug that caused ommysql to always complain about missing
  templates
- fixed a mem leak in OMSRdestruct - freeing the object itself was
  forgotten - thanks to varmojfekoj for the patch
- fixed a memory leak in syslogd/init() that happend when the config
  file could not be read - thanks to varmojfekoj for the patch
- fixed insufficient memory allocation in addAction() and its helpers.
  The initial fix and idea was developed by mildew, I fine-tuned
  it a bit. Thanks a lot for the fix, I'd probably had pulled out my
  hair to find the bug...
- added output of config file line number when a parsing error occured
- fixed bug in objomsr.c that caused program to abort in debug mode with
  an invalid assertion (in some cases)
- fixed a typo that caused the default template for MySQL to be wrong.
  thanks to mildew for catching this.
- added configuration file command $DebugPrintModuleList and
  $DebugPrintCfSysLineHandlerList
- fixed an invalid value for the MARK timer - unfortunately, there was
  a testing aid left in place. This resulted in quite frequent MARK messages
- added $IncludeConfig config directive
- applied a patch from mildew to prevent rsyslogd from freezing under heavy
  load. This could happen when the queue was full. Now, we drop messages
  but rsyslogd remains active.
---------------------------------------------------------------------------
Version 1.17.5 (rgerhards), 2007-07-30
- continued to work on output module modularization
- fixed a missing file bug - thanks to Andrea Montanari for reporting
  this problem
- fixed a problem with shutting down the worker thread and freeing the
  selector_t list - this caused messages to be lost, because the
  message queue was not properly drained before the selectors got
  destroyed.
---------------------------------------------------------------------------
Version 1.17.4 (rgerhards), 2007-07-27
- continued to work on output module modularization
- fixed a situation where rsyslogd could create zombie processes
  thanks to mildew for the patch
- applied patch from Michel Samia to fix compilation when NOT
  compiled for pthreads
---------------------------------------------------------------------------
Version 1.17.3 (rgerhards), 2007-07-25
- continued working on output module modularization
- fixed a bug that caused rsyslogd to segfault on exit (and
  probably also on HUP), when there was an unsent message in a selector
  that required forwarding and the dns lookup failed for that selector
  (yes, it was pretty unlikely to happen;))
  thanks to varmojfekoj <varmojfekoj@gmail.com> for the patch
- fixed a memory leak in config file parsing and die()
  thanks to varmojfekoj <varmojfekoj@gmail.com> for the patch
- rsyslogd now checks on startup if it is capable to performa any work
  at all. If it cant, it complains and terminates
  thanks to Michel Samia for providing the patch!
- fixed a small memory leak when HUPing syslogd. The allowed sender
  list now gets freed. thanks to mildew for the patch.
- changed the way error messages in early startup are logged. They
  now do no longer use the syslogd code directly but are rather
  send to stderr.
---------------------------------------------------------------------------
Version 1.17.2 (rgerhards), 2007-07-23
- made the port part of the -r option optional. Needed for backward
  compatibility with sysklogd
- replaced system() calls with something more reasonable. Please note that
  this might break compatibility with some existing configuration files.
  We accept this in favour of the gained security.
- removed a memory leak that could occur if timegenerated was used in
  RFC 3164 format in templates
- did some preparation in msg.c for advanced multithreading - placed the
  hooks, but not yet any active code
- worked further on modularization
- added $ModLoad MySQL (dummy) config directive
- added DropTrailingLFOnReception config directive
---------------------------------------------------------------------------
Version 1.17.1 (rgerhards), 2007-07-20
- fixed a bug that caused make install to install rsyslogd and rklogd under
  the wrong names
- fixed bug that caused $AllowedSenders to handle IPv6 scopes incorrectly;
  also fixed but that could grabble $AllowedSender wildcards. Thanks to
  mildew@gmail.com for the patch
- minor code cleanup - thanks to Peter Vrabec for the patch
- fixed minimal memory leak on HUP (caused by templates)
  thanks to varmojfekoj <varmojfekoj@gmail.com> for the patch
- fixed another memory leak on HUPing and on exiting rsyslogd
  again thanks to varmojfekoj <varmojfekoj@gmail.com> for the patch
- code cleanup (removed compiler warnings)
- fixed portability bug in configure.ac - thanks to Bartosz Kuźma for patch
- moved msg object into its own file set
- added the capability to continue trying to write log files when the
  file system is full. Functionality based on patch by Martin Schulze
  to sysklogd package.
---------------------------------------------------------------------------
Version 1.17.0 (RGer), 2007-07-17
- added $RepeatedLineReduction config parameter
- added $EscapeControlCharactersOnReceive config parameter
- added $ControlCharacterEscapePrefix config parameter
- added $DirCreateMode config parameter
- added $CreateDirs config parameter
- added $DebugPrintTemplateList config parameter
- added $ResetConfigVariables config parameter
- added $FileOwner config parameter
- added $FileGroup config parameter
- added $DirOwner config parameter
- added $DirGroup config parameter
- added $FailOnChownFailure config parameter
- added regular expression support to the filter engine
  thanks to Michel Samia for providing the patch!
- enhanced $AllowedSender functionality. Credits to mildew@gmail.com for
  the patch doing that
  - added IPv6 support
  - allowed DNS hostnames
  - allowed DNS wildcard names
- added new option $DropMsgsWithMaliciousDnsPTRRecords
- added autoconf so that rfc3195d, rsyslogd and klogd are stored to /sbin
- added capability to auto-create directories with dynaFiles
---------------------------------------------------------------------------
Version 1.16.0 (RGer/Peter Vrabec), 2007-07-13 - The Friday, 13th Release ;)
- build system switched to autotools
- removed SYSV preprocessor macro use, replaced with autotools equivalents
- fixed a bug that caused rsyslogd to segfault when TCP listening was
  disabled and it terminated
- added new properties "syslogfacility-text" and "syslogseverity-text"
  thanks to varmojfekoj <varmojfekoj@gmail.com> for the patch
- added the -x option to disable hostname dns reslution
  thanks to varmojfekoj <varmojfekoj@gmail.com> for the patch
- begun to better modularize syslogd.c - this is an ongoing project; moved
  type definitions to a separate file
- removed some now-unused fields from struct filed
- move file size limit fields in struct field to the "right spot" (the file
  writing part of the union - f_un.f_file)
- subdirectories linux and solaris are no longer part of the distribution
  package. This is not because we cease support for them, but there are no
  longer any files in them after the move to autotools
---------------------------------------------------------------------------
Version 1.15.1 (RGer), 2007-07-10
- fixed a bug that caused a dynaFile selector to stall when there was
  an open error with one file 
- improved template processing for dynaFiles; templates are now only
  looked up during initialization - speeds up processing
- optimized memory layout in struct filed when compiled with MySQL
  support
- fixed a bug that caused compilation without SYSLOG_INET to fail
- re-enabled the "last message repeated n times" feature. This
  feature was not taken care of while rsyslogd evolved from sysklogd
  and it was more or less defunct. Now it is fully functional again.
- added system properties: $NOW, $YEAR, $MONTH, $DAY, $HOUR, $MINUTE
- fixed a bug in iovAsString() that caused a memory leak under stress
  conditions (most probably memory shortage). This was unlikely to
  ever happen, but it doesn't hurt doing it right
- cosmetic: defined type "uchar", change all unsigned chars to uchar
---------------------------------------------------------------------------
Version 1.15.0 (RGer), 2007-07-05
- added ability to dynamically generate file names based on templates
  and thus properties. This was a much-requested feature. It makes
  life easy when it e.g. comes to splitting files based on the sender
  address.
- added $umask and $FileCreateMode config file directives
- applied a patch from Bartosz Kuzma to compile cleanly under NetBSD
- checks for extra (unexpected) characters in system config file lines
  have been added
- added IPv6 documentation - was accidently missing from CVS
- begun to change char to unsigned char
---------------------------------------------------------------------------
Version 1.14.2 (RGer), 2007-07-03
** this release fixes all known nits with IPv6 **
- restored capability to do /etc/service lookup for "syslog"
  service when -r 0 was given
- documented IPv6 handling of syslog messages
- integrate patch from Bartosz Kuźma to make rsyslog compile under
  Solaris again (the patch replaced a strndup() call, which is not
  available under Solaris
- improved debug logging when waiting on select
- updated rsyslogd man page with new options (-46A)
---------------------------------------------------------------------------
Version 1.14.1 (RGer/Peter Vrabec), 2007-06-29
- added Peter Vrabec's patch for IPv6 TCP
- prefixed all messages send to stderr in rsyslogd with "rsyslogd: "
---------------------------------------------------------------------------
Version 1.14.0 (RGer/Peter Vrabec), 2007-06-28
- Peter Vrabec provided IPv6 for rsyslog, so we are now IPv6 enabled
  IPv6 Support is currently for UDP only, TCP is to come soon.
  AllowedSender configuration does not yet work for IPv6.
- fixed code in iovCreate() that broke C's strict aliasing rules 
- fixed some char/unsigned char differences that forced the compiler
  to spit out warning messages
- updated the Red Hat init script to fix a known issue (thanks to
  Peter Vrabec)
---------------------------------------------------------------------------
Version 1.13.5 (RGer), 2007-06-22
- made the TCP session limit configurable via command line switch
  now -t <port>,<max sessions>
- added man page for rklogd(8) (basically a copy from klogd, but now
  there is one...)
- fixed a bug that caused internal messages (e.g. rsyslogd startup) to
  appear without a tag.
- removed a minor memory leak that occurred when TAG processing requalified
  a HOSTNAME to be a TAG (and a TAG already was set).
- removed potential small memory leaks in MsgSet***() functions. There
  would be a leak if a property was re-set, something that happened
  extremely seldom.
---------------------------------------------------------------------------
Version 1.13.4 (RGer), 2007-06-18
- added a new property "PRI-text", which holds the PRI field in
  textual form (e.g. "syslog.info")
- added alias "syslogseverity" for "syslogpriority", which is a
  misleading property name that needs to stay for historical
  reasons (and backward-compatility)
- added doc on how to record PRI value in log file
- enhanced signal handling in klogd, including removal of an unsafe
  call to the logging system during signal handling
---------------------------------------------------------------------------
Version 1.13.3 (RGer), 2007-06-15
- create a version of syslog.c from scratch. This is now
  - highly optimized for rsyslog
  - removes an incompatible license problem as the original
    version had a BSD license with advertising clause
  - fixed in the regard that rklogd will continue to work when
    rsysogd has been restarted (the original version, as well
    as sysklogd, will remain silent then)
  - solved an issue with an extra NUL char at message end that the
    original version had
- applied some changes to klogd to care for the new interface
- fixed a bug in syslogd.c which prevented compiling under debian
---------------------------------------------------------------------------
Version 1.13.2 (RGer), 2007-06-13
- lib order in makefile patched to facilitate static linking - thanks
  to Bennett Todd for providing the patch
- Integrated a patch from Peter Vrabec (pvrabec@redheat.com):
  - added klogd under the name of rklogd (remove dependency on
    original sysklogd package
  - createDB.sql now in UTF
  - added additional config files for use on Red Hat
---------------------------------------------------------------------------
Version 1.13.1 (RGer), 2007-02-05
- changed the listen backlog limit to a more reasonable value based on
  the maximum number of TCP connections configurd (10% + 5) - thanks to Guy
  Standen for the hint (actually, the limit was 5 and that was a 
  left-over from early testing).
- fixed a bug in makefile which caused DB-support to be disabled when
  NETZIP support was enabled
- added the -e option to allow transmission of every message to remote
  hosts (effectively turns off duplicate message suppression)
- (somewhat) improved memory consumption when compiled with MySQL support
- looks like we fixed an incompatibility with MySQL 5.x and above software
  At least in one case, the remote server name was destroyed, leading to 
  a connection failure. The new, improved code does not have this issue and
  so we see this as solved (the new code is generally somewhat better, so
  there is a good chance we fixed this incompatibility).
---------------------------------------------------------------------------
Version 1.13.0 (RGer), 2006-12-19
- added '$' as ToPos proptery replacer specifier - means "up to the
  end of the string"
- property replacer option "escape-cc", "drop-cc" and "space-cc"  added
- changed the handling of \0 characters inside syslog messages. We now
  consistently escape them to "#000". This is somewhat recommended in
  the draft-ietf-syslog-protocol-19 draft. While the real recomendation
  is to not escape any characters at all, we can not do this without
  considerable modification of the code. So we escape it to "#000", which
  is consistent with a sample found in the Internet-draft.
- removed message glue logic (see printchopped() comment for details)
  Also caused removal of parts table and thus some improvements in
  memory usage.
- changed the default MAXLINE to 2048 to take care of recent syslog
  standardization efforts (can easily be changed in syslogd.c)
- added support for byte-counted TCP syslog messages (much like
  syslog-transport-tls-05 Internet Draft). This was necessary to
  support compression over TCP.
- added support for receiving compressed syslog messages
- added support for sending compressed syslog messages
- fixed a bug where the last message in a syslog/tcp stream was
  lost if it was not properly terminated by a LF character
---------------------------------------------------------------------------
Version 1.12.3 (RGer), 2006-10-04
- implemented some changes to support Solaris (but support is not
  yet complete)
- commented out (via #if 0) some methods that are currently not being use
  but should be kept for further us
- added (interim) -u 1 option to turn off hostname and tag parsing
- done some modifications to better support Fedora
- made the field delimiter inside property replace configurable via
  template
- fixed a bug in property replacer: if fields were used, the delimitor
  became part of the field. Up until now, this was barely noticable as 
  the delimiter as TAB only and thus invisible to a human. With other
  delimiters available now, it quickly showed up. This bug fix might cause
  some grief to existing installations if they used the extra TAB for
  whatever reasons - sorry folks... Anyhow, a solution is easy: just add
  a TAB character contstant into your template. Thus, there has no attempt
  been made to do this in a backwards-compatible way.
---------------------------------------------------------------------------
Version 1.12.2 (RGer), 2006-02-15
- fixed a bug in the RFC 3339 date formatter. An extra space was added
  after the actual timestamp
- added support for providing high-precision RFC3339 timestamps for
  (rsyslogd-)internally-generated messages
- very (!) experimental support for syslog-protocol internet draft
  added (the draft is experimental, the code is solid ;))
- added support for field-extracting in the property replacer
- enhanced the legacy-syslog parser so that it can interpret messages
  that do not contain a TIMESTAMP
- fixed a bug that caused the default socket (usually /dev/log) to be
  opened even when -o command line option was given
- fixed a bug in the Debian sample startup script - it caused rsyslogd
  to listen to remote requests, which it shouldn't by default
---------------------------------------------------------------------------
Version 1.12.1 (RGer), 2005-11-23
- made multithreading work with BSD. Some signal-handling needed to be
  restructured. Also, there might be a slight delay of up to 10 seconds
  when huping and terminating rsyslogd under BSD
- fixed a bug where a NULL-pointer was passed to printf() in logmsg().
- fixed a bug during "make install" where rc3195d was not installed
  Thanks to Bennett Todd for spotting this.
- fixed a bug where rsyslogd dumped core when no TAG was found in the
  received message
- enhanced message parser so that it can deal with missing hostnames
  in many cases (may not be totally fail-safe)
- fixed a bug where internally-generated messages did not have the correct
  TAG
---------------------------------------------------------------------------
Version 1.12.0 (RGer), 2005-10-26
- moved to a multi-threaded design. single-threading is still optionally
  available. Multi-threading is experimental!
- fixed a potential race condition. In the original code, marking was done
  by an alarm handler, which could lead to all sorts of bad things. This
  has been changed now. See comments in syslogd.c/domark() for details.
- improved debug output for property-based filters
- not a code change, but: I have checked all exit()s to make sure that
  none occurs once rsyslogd has started up. Even in unusual conditions
  (like low-memory conditions) rsyslogd somehow remains active. Of course,
  it might loose a message or two, but at least it does not abort and it
  can also recover when the condition no longer persists.
- fixed a bug that could cause loss of the last message received
  immediately before rsyslogd was terminated.
- added comments on thread-safety of global variables in syslogd.c
- fixed a small bug: spurios printf() when TCP syslog was used
- fixed a bug that causes rsyslogd to dump core on termination when one
  of the selector lines did not receive a message during the run (very
  unlikely)
- fixed an one-too-low memory allocation in the TCP sender. Could result
  in rsyslogd dumping core.
- fixed a bug with regular expression support (thanks to Andres Riancho)
- a little bit of code restructuring (especially main(), which was
  horribly large)
---------------------------------------------------------------------------
Version 1.11.1 (RGer), 2005-10-19
- support for BSD-style program name and host blocks
- added a new property "programname" that can be used in templates
- added ability to specify listen port for rfc3195d
- fixed a bug that rendered the "startswith" comparison operation
  unusable.
- changed more functions to "static" storage class to help compiler
  optimize (should have been static in the first place...)
- fixed a potential memory leak in the string buffer class destructor.
  As the destructur was previously never called, the leak did not actually
  appear.
- some internal restructuring in anticipation/preparation of minimal
  multi-threading support
- rsyslogd still shares some code with the sysklogd project. Some patches
  for this shared code have been brought over from the sysklogd CVS.
---------------------------------------------------------------------------
Version 1.11.0 (RGer), 2005-10-12
- support for receiving messages via RFC 3195; added rfc3195d for that
  purpose
- added an additional guard to prevent rsyslogd from aborting when the
  2gb file size limit is hit. While a user can configure rsyslogd to
  handle such situations, it would abort if that was not done AND large
  file support was not enabled (ok, this is hopefully an unlikely scenario)
- fixed a bug that caused additional Unix domain sockets to be incorrectly
  processed - could lead to message loss in extreme cases
---------------------------------------------------------------------------
Version 1.10.2 (RGer), 2005-09-27
- added comparison operations in property-based filters:
  * isequal
  * startswith
- added ability to negate all property-based filter comparison operations
  by adding a !-sign right in front of the operation name
- added the ability to specify remote senders for UDP and TCP
  received messages. Allows to block all but well-known hosts
- changed the $-config line directives to be case-INsensitive
- new command line option -w added: "do not display warnings if messages
  from disallowed senders are received"
- fixed a bug that caused rsyslogd to dump core when the compare value
  was not quoted in property-based filters
- fixed a bug in the new CStr compare function which lead to invalid
  results (fortunately, this function was not yet used widely)
- added better support for "debugging" rsyslog.conf property filters
  (only if -d switch is given)
- changed some function definitions to static, which eventually enables
  some compiler optimizations
- fixed a bug in MySQL code; when a SQL error occured, rsyslogd could
  run in a tight loop. This was due to invalid sequence of error reporting
  and is now fixed.
---------------------------------------------------------------------------
Version 1.10.1 (RGer), 2005-09-23
- added the ability to execute a shell script as an action.
  Thanks to Bjoern Kalkbrenner for providing the code!
- fixed a bug in the MySQL code; due to the bug the automatic one-time
  retry after an error did not happen - this lead to error message in
  cases where none should be seen (e.g. after a MySQL restart)
- fixed a security issue with SQL-escaping in conjunction with
  non-(SQL-)standard MySQL features.
---------------------------------------------------------------------------
Version 1.10.0 (RGer), 2005-09-20
  REMINDER: 1.10 is the first unstable version if the 1.x series!
- added the capability to filter on any property in selector lines
  (not just facility and priority)
- changed stringbuf into a new counted string class
- added support for a "discard" action. If a selector line with
  discard (~ character) is found, no selector lines *after* that
  line will be processed.
- thanks to Andres Riancho, regular expression support has been
  added to the template engine
- added the FROMHOST property in the template processor, which could
  previously not be obtained. Thanks to Cristian Testa for pointing
  this out and even providing a fix.
- added display of compile-time options to -v output
- performance improvement for production build - made some checks
  to happen only during debug mode
- fixed a problem with compiling on SUSE and - while doing so - removed
  the socket call to set SO_BSDCOMPAT in cases where it is obsolete.
---------------------------------------------------------------------------
Version 1.0.4 (RGer), 2006-02-01
- a small but important fix: the tcp receiver had two forgotten printf's
  in it that caused a lot of unnecessary output to stdout. This was
  important enough to justify a new release
---------------------------------------------------------------------------
Version 1.0.3 (RGer), 2005-11-14
- added an additional guard to prevent rsyslogd from aborting when the
  2gb file size limit is hit. While a user can configure rsyslogd to
  handle such situations, it would abort if that was not done AND large
  file support was not enabled (ok, this is hopefully an unlikely scenario)
- fixed a bug that caused additional Unix domain sockets to be incorrectly
  processed - could lead to message loss in extreme cases
- applied some patches available from the sysklogd project to code
  shared from there
- fixed a bug that causes rsyslogd to dump core on termination when one
  of the selector lines did not receive a message during the run (very
  unlikely)
- fixed an one-too-low memory allocation in the TCP sender. Could result
  in rsyslogd dumping core.
- fixed a bug in the TCP sender that caused the retry logic to fail
  after an error or receiver overrun
- fixed a bug in init() that could lead to dumping core
- fixed a bug that could lead to dumping core when no HOSTNAME or no TAG
  was present in the syslog message
---------------------------------------------------------------------------
Version 1.0.2 (RGer), 2005-10-05
- fixed an issue with MySQL error reporting. When an error occured,
  the MySQL driver went into an endless loop (at least in most cases).
---------------------------------------------------------------------------
Version 1.0.1 (RGer), 2005-09-23
- fixed a security issue with SQL-escaping in conjunction with
  non-(SQL-)standard MySQL features.
---------------------------------------------------------------------------
Version 1.0.0 (RGer), 2005-09-12
- changed install doc to cover daily cron scripts - a trouble source
- added rc script for slackware (provided by Chris Elvidge - thanks!) 
- fixed a really minor bug in usage() - the -r option was still
  reported as without the port parameter
---------------------------------------------------------------------------
Version 0.9.8 (RGer), 2005-09-05
- made startup and shutdown message more consistent and included the
  pid, so that they can be easier correlated. Used syslog-protocol
  structured data format for this purpose.
- improved config info in startup message, now tells not only
  if it is listening remote on udp, but also for tcp. Also includes
  the port numbers. The previous startup message was misleading, because
  it did not say "remote reception" if rsyslogd was only listening via
  tcp (but not via udp).
- added a "how can you help" document to the doc set
---------------------------------------------------------------------------
Version 0.9.7 (RGer), 2005-08-15
- some of the previous doc files (like INSTALL) did not properly
  reflect the changes to the build process and the new doc. Fixed
  that.
- changed syslogd.c so that when compiled without database support,
  an error message is displayed when a database action is detected
  in the config file (previously this was used as an user rule ;))
- fixed a bug in the os-specific Makefiles which caused MySQL
  support to not be compiled, even if selected
---------------------------------------------------------------------------
Version 0.9.6 (RGer), 2005-08-09
- greatly enhanced documentation. Now available in html format in
  the "doc" folder and FreeBSD. Finally includes an install howto.
- improved MySQL error messages a little - they now show up as log
  messages, too (formerly only in debug mode)
- added the ability to specify the listen port for udp syslog.
  WARNING: This introduces an incompatibility. Formerly, udp
  syslog was enabled by the -r command line option. Now, it is
  "-r [port]", which is consistent with the tcp listener. However,
  just -r will now return an error message.
- added sample startup scripts for Debian and FreeBSD
- added support for easy feature selection in the makefile. Un-
  fortunately, this also means I needed to spilt the make file
  for different OS and distros. There are some really bad syntax
  differences between FreeBSD and Linux make.
---------------------------------------------------------------------------
Version 0.9.5 (RGer), 2005-08-01
- the "semicolon bug" was actually not (fully) solved in 0.9.4. One
  part of the bug was solved, but another still existed. This one
  is fixed now, too.
- the "semicolon bug" actually turned out to be a more generic bug.
  It appeared whenever an invalid template name was given. With some
  selector actions, rsyslogd dumped core, with other it "just" had
  a small ressource leak with others all worked well. These anomalies
  are now fixed. Note that they only appeared during system initaliziation
  once the system was running, nothing bad happened.
- improved error reporting for template errors on startup. They are now
  shown on the console and the start-up tty. Formerly, they were only
  visible in debug mode.
- support for multiple instances of rsyslogd on a single machine added
- added new option "-o" --> omit local unix domain socket. This option
  enables rsyslogd NOT to listen to the local socket. This is most
  helpful when multiple instances of rsyslogd (or rsyslogd and another
  syslogd) shall run on a single system.
- added new option "-i <pidfile>" which allows to specify the pidfile.
  This is needed when multiple instances of rsyslogd are to be run.
- the new project home page is now online at www.rsyslog.com
---------------------------------------------------------------------------
Version 0.9.4 (RGer), 2005-07-25
- finally added the TCP sender. It now supports non-blocking mode, no
  longer disabling message reception during connect. As it is now, it
  is usable in production. The code could be more sophisticated, but
  I've kept it short in anticipation of the move to liblogging, which
  will lead to the removal of the code just written ;)
- the "exiting on signal..." message still had the "syslogd" name in 
  it. Changed this to "rsyslogd", as we do not have a large user base
  yet, this should pose no problem.
- fixed "the semiconlon" bug. rsyslogd dumped core if a write-db action
  was specified but no semicolon was given after the password (an empty
  template was ok, but the semicolon needed to be present).
- changed a default for traditional output format. During testing, it
  was seen that the timestamp written to file in default format was
  the time of message reception, not the time specified in the TIMESTAMP
  field of the message itself. Traditionally, the message TIMESTAMP is
  used and this has been changed now.
---------------------------------------------------------------------------
Version 0.9.3 (RGer), 2005-07-19
- fixed a bug in the message parser. In June, the RFC 3164 timestamp
  was not correctly parsed (yes, only in June and some other months,
  see the code comment to learn why...)
- added the ability to specify the destination port when forwarding
  syslog messages (both for TCP and UDP)
- added an very experimental TCP sender (activated by
  @@machine:port in config). This is not yet for production use. If
  the receiver is not alive, rsyslogd will wait quite some time until
  the connection request times out, which most probably leads to
  loss of incoming messages.

---------------------------------------------------------------------------
Version 0.9.2 (RGer), around 2005-07-06
- I intended to change the maxsupported message size to 32k to
  support IHE - but given the memory inefficiency in the usual use
  cases, I have not done this. I have, however, included very
  specific instructions on how to do this in the source code. I have
  also done some testing with 32k messages, so you can change the
  max size without taking too much risk.
- added a syslog/tcp receiver; we now can receive messages via
  plain tcp, but we can still send only via UDP. The syslog/tcp
  receiver is the primary enhancement of this release.
- slightly changed some error messages that contained a spurios \n at
  the end of the line (which gives empty lines in your log...)

---------------------------------------------------------------------------
Version 0.9.1 (RGer)
- fixed code so that it compiles without errors under FreeBSD
- removed now unused function "allocate_log()" from syslogd.c
- changed the make file so that it contains more defines for
  different environments (in the long term, we need a better
  system for disabling/enabling features...)
- changed some printf's printing off_t types to %lld and
  explicit (long long) casts. I tried to figure out the exact type,
  but did not succeed in this. In the worst case, ultra-large peta-
  byte files will now display funny informational messages on rollover,
  something I think we can live with for the next 10 years or so...

---------------------------------------------------------------------------
Version 0.9.0 (RGer)
- changed the filed structure to be a linked list. Previously, it
  was a table - well, for non-SYSV it was defined as linked list,
  but from what I see that code did no longer work after my
  modifications. I am now using a linked list in general because
  that is needed for other upcoming modifications.
- fixed a bug that caused rsyslogd not to listen to anything if
  the configuration file could not be read
- pervious versions disabled network logging (send/receive) if
  syslog/udp port was not in /etc/services. Now defaulting to
  port 514 in this case.
- internal error messages are now supported up to 256 bytes
- error message seen during config file read are now also displayed
  to the attached tty and not only the console
- changed some error messages during init to be sent to the console
  and/or emergency log. Previously, they were only seen if the
  -d (debug) option was present on the command line.
- fixed the "2gb file issue on 32bit systems". If a file grew to
  more than 2gb, the syslogd was aborted with "file size exceeded". 
  Now, defines have been added according to
  http://www.daimi.au.dk/~kasperd/comp.os.linux.development.faq.html#LARGEFILE
  Testing revealed that they work ;)
  HOWEVER, if your file system, glibc, kernel, whatever does not
  support files larger 2gb, you need to set a file size limit with
  the new output channel mechanism.
- updated man pages to reflect the changes

---------------------------------------------------------------------------
Version 0.8.4

- improved -d debug output (removed developer-only content)
- now compiles under FreeBSD and NetBSD (only quick testing done on NetBSD)
---------------------------------------------------------------------------
Version 0.8.3

- security model in "make install" changed
- minor doc updates
---------------------------------------------------------------------------
Version 0.8.2

- added man page for rsyslog.conf and rsyslogd
- gave up on the concept of rsyslog being a "drop in" replacement
  for syslogd. Now, the user installs rsyslogd and also needs to
  adjust his system settings to this specifically. This also lead
  to these changes:
  * changed Makefile so that install now installs rsyslogd instead
    of dealing with syslogd
  * changed the default config file name to rsyslog.conf
---------------------------------------------------------------------------
Version 0.8.1

- fixed a nasty memory leak (probably not the last one with this release)
- some enhancements to Makefile as suggested by Bennett Todd
- syslogd-internal messages (like restart) were missing the hostname
  this has been corrected
---------------------------------------------------------------------------
Version 0.8.0

Initial testing release. Based on the sysklogd package. Thanks to the
sysklogd maintainers for all their good work!
---------------------------------------------------------------------------

----------------------------------------------------------------------
The following comments are from the stock syslogd.c source. They provide
some insight into what happened to the source before we forked
rsyslogd. However, much of the code already has been replaced and more
is to be replaced. So over time, these comments become less valuable.
I have moved them out of the syslogd.c file to shrink it, especially
as a lot of them do no longer apply. For historical reasons and
understanding of how the daemon evolved, they are probably still
helpful.
 * Author: Eric Allman
 * extensive changes by Ralph Campbell
 * more extensive changes by Eric Allman (again)
 *
 * Steve Lord:	Fix UNIX domain socket code, added linux kernel logging
 *		change defines to
 *		SYSLOG_INET	- listen on a UDP socket
 *		SYSLOG_UNIXAF	- listen on unix domain socket
 *		SYSLOG_KERNEL	- listen to linux kernel
 *
 * Mon Feb 22 09:55:42 CST 1993:  Dr. Wettstein
 * 	Additional modifications to the source.  Changed priority scheme
 *	to increase the level of configurability.  In its stock configuration
 *	syslogd no longer logs all messages of a certain priority and above
 *	to a log file.  The * wildcard is supported to specify all priorities.
 *	Note that this is a departure from the BSD standard.
 *
 *	Syslogd will now listen to both the inetd and the unixd socket.  The
 *	strategy is to allow all local programs to direct their output to
 *	syslogd through the unixd socket while the program listens to the
 *	inetd socket to get messages forwarded from other hosts.
 *
 * Fri Mar 12 16:55:33 CST 1993:  Dr. Wettstein
 *	Thanks to Stephen Tweedie (dcs.ed.ac.uk!sct) for helpful bug-fixes
 *	and an enlightened commentary on the prioritization problem.
 *
 *	Changed the priority scheme so that the default behavior mimics the
 *	standard BSD.  In this scenario all messages of a specified priority
 *	and above are logged.
 *
 *	Add the ability to specify a wildcard (=) as the first character
 *	of the priority name.  Doing this specifies that ONLY messages with
 *	this level of priority are to be logged.  For example:
 *
 *		*.=debug			/usr/adm/debug
 *
 *	Would log only messages with a priority of debug to the /usr/adm/debug
 *	file.
 *
 *	Providing an * as the priority specifies that all messages are to be
 *	logged.  Note that this case is degenerate with specifying a priority
 *	level of debug.  The wildcard * was retained because I believe that
 *	this is more intuitive.
 *
 * Thu Jun 24 11:34:13 CDT 1993:  Dr. Wettstein
 *	Modified sources to incorporate changes in libc4.4.  Messages from
 *	syslog are now null-terminated, syslogd code now parses messages
 *	based on this termination scheme.  Linux as of libc4.4 supports the
 *	fsync system call.  Modified code to fsync after all writes to
 *	log files.
 *
 * Sat Dec 11 11:59:43 CST 1993:  Dr. Wettstein
 *	Extensive changes to the source code to allow compilation with no
 *	complaints with -Wall.
 *
 *	Reorganized the facility and priority name arrays so that they
 *	compatible with the syslog.h source found in /usr/include/syslog.h.
 *	NOTE that this should really be changed.  The reason I do not
 *	allow the use of the values defined in syslog.h is on account of
 *	the extensions made to allow the wildcard character in the
 *	priority field.  To fix this properly one should malloc an array,
 *	copy the contents of the array defined by syslog.h and then
 *	make whatever modifications that are desired.  Next round.
 *
 * Thu Jan  6 12:07:36 CST 1994:  Dr. Wettstein
 *	Added support for proper decomposition and re-assembly of
 *	fragment messages on UNIX domain sockets.  Lack of this capability
 *	was causing 'partial' messages to be output.  Since facility and
 *	priority information is encoded as a leader on the messages this
 *	was causing lines to be placed in erroneous files.
 *
 *	Also added a patch from Shane Alderton (shane@ion.apana.org.au) to
 *	correct a problem with syslogd dumping core when an attempt was made
 *	to write log messages to a logged-on user.  Thank you.
 *
 *	Many thanks to Juha Virtanen (jiivee@hut.fi) for a series of
 *	interchanges which lead to the fixing of problems with messages set
 *	to priorities of none and emerg.  Also thanks to Juha for a patch
 *	to exclude users with a class of LOGIN from receiving messages.
 *
 *	Shane Alderton provided an additional patch to fix zombies which
 *	were conceived when messages were written to multiple users.
 *
 * Mon Feb  6 09:57:10 CST 1995:  Dr. Wettstein
 *	Patch to properly reset the single priority message flag.  Thanks
 *	to Christopher Gori for spotting this bug and forwarding a patch.
 *
 * Wed Feb 22 15:38:31 CST 1995:  Dr. Wettstein
 *	Added version information to startup messages.
 *
 *	Added defines so that paths to important files are taken from
 *	the definitions in paths.h.  Hopefully this will insure that
 *	everything follows the FSSTND standards.  Thanks to Chris Metcalf
 *	for a set of patches to provide this functionality.  Also thanks
 *	Elias Levy for prompting me to get these into the sources.
 *
 * Wed Jul 26 18:57:23 MET DST 1995:  Martin Schulze
 *	Linux' gethostname only returns the hostname and not the fqdn as
 *	expected in the code. But if you call hostname with an fqdn then
 *	gethostname will return an fqdn, so we have to mention that. This
 *	has been changed.
 *
 *	The 'LocalDomain' and the hostname of a remote machine is
 *	converted to lower case, because the original caused some
 *	inconsistency, because the (at least my) nameserver did respond an
 *	fqdn containing of upper- _and_ lowercase letters while
 *	'LocalDomain' consisted only of lowercase letters and that didn't
 *	match.
 *
 * Sat Aug  5 18:59:15 MET DST 1995:  Martin Schulze
 *	Now no messages that were received from any remote host are sent
 *	out to another. At my domain this missing feature caused ugly
 *	syslog-loops, sometimes.
 *
 *	Remember that no message is sent out. I can't figure out any
 *	scenario where it might be useful to change this behavior and to
 *	send out messages to other hosts than the one from which we
 *	received the message, but I might be shortsighted. :-/
 *
 * Thu Aug 10 19:01:08 MET DST 1995:  Martin Schulze
 *	Added my pidfile.[ch] to it to perform a better handling with
 *	pidfiles. Now both, syslogd and klogd, can only be started
 *	once. They check the pidfile.
 *
 * Sun Aug 13 19:01:41 MET DST 1995:  Martin Schulze
 *	Add an addition to syslog.conf's interpretation. If a priority
 *	begins with an exclamation mark ('!') the normal interpretation
 *	of the priority is inverted: ".!*" is the same as ".none", ".!=info"
 *	don't logs the info priority, ".!crit" won't log any message with
 *	the priority crit or higher. For example:
 *
 *		mail.*;mail.!=info		/usr/adm/mail
 *
 *	Would log all messages of the facility mail except those with
 *	the priority info to /usr/adm/mail. This makes the syslogd
 *	much more flexible.
 *
 *	Defined TABLE_ALLPRI=255 and changed some occurrences.
 *
 * Sat Aug 19 21:40:13 MET DST 1995:  Martin Schulze
 *	Making the table of facilities and priorities while in debug
 *	mode more readable.
 *
 *	If debugging is turned on, printing the whole table of
 *	facilities and priorities every hexadecimal or 'X' entry is
 *	now 2 characters wide.
 *
 *	The number of the entry is prepended to each line of
 *	facilities and priorities, and F_UNUSED lines are not shown
 *	anymore.
 *
 *	Corrected some #ifdef SYSV's.
 *
 * Mon Aug 21 22:10:35 MET DST 1995:  Martin Schulze
 *	Corrected a strange behavior during parsing of configuration
 *	file. The original BSD syslogd doesn't understand spaces as
 *	separators between specifier and action. This syslogd now
 *	understands them. The old behavior caused some confusion over
 *	the Linux community.
 *
 * Thu Oct 19 00:02:07 MET 1995:  Martin Schulze
 *	The default behavior has changed for security reasons. The
 *	syslogd will not receive any remote message unless you turn
 *	reception on with the "-r" option.
 *
 *	Not defining SYSLOG_INET will result in not doing any network
 *	activity, i.e. not sending or receiving messages.  I changed
 *	this because the old idea is implemented with the "-r" option
 *	and the old thing didn't work anyway.
 *
 * Thu Oct 26 13:14:06 MET 1995:  Martin Schulze
 *	Added another logfile type F_FORW_UNKN.  The problem I ran into
 *	was a name server that runs on my machine and a forwarder of
 *	kern.crit to another host.  The hosts address can only be
 *	fetched using the nameserver.  But named is started after
 *	syslogd, so syslogd complained.
 *
 *	This logfile type will retry to get the address of the
 *	hostname ten times and then complain.  This should be enough to
 *	get the named up and running during boot sequence.
 *
 * Fri Oct 27 14:08:15 1995:  Dr. Wettstein
 *	Changed static array of logfiles to a dynamic array. This
 *	can grow during process.
 *
 * Fri Nov 10 23:08:18 1995:  Martin Schulze
 *	Inserted a new tabular sys_h_errlist that contains plain text
 *	for error codes that are returned from the net subsystem and
 *	stored in h_errno. I have also changed some wrong lookups to
 *	sys_errlist.
 *
 * Wed Nov 22 22:32:55 1995:  Martin Schulze
 *	Added the fabulous strip-domain feature that allows us to
 *	strip off (several) domain names from the fqdn and only log
 *	the simple hostname. This is useful if you're in a LAN that
 *	has a central log server and also different domains.
 *
 *	I have also also added the -l switch do define hosts as
 *	local. These will get logged with their simple hostname, too.
 *
 * Thu Nov 23 19:02:56 MET DST 1995:  Martin Schulze
 *	Added the possibility to omit fsyncing of logfiles after every
 *	write. This will give some performance back if you have
 *	programs that log in a very verbose manner (like innd or
 *	smartlist). Thanks to Stephen R. van den Berg <srb@cuci.nl>
 *	for the idea.
 *
 * Thu Jan 18 11:14:36 CST 1996:  Dr. Wettstein
 *	Added patche from beta-testers to stop compile error.  Also
 *	added removal of pid file as part of termination cleanup.
 *
 * Wed Feb 14 12:42:09 CST 1996:  Dr. Wettstein
 *	Allowed forwarding of messages received from remote hosts to
 *	be controlled by a command-line switch.  Specifying -h allows
 *	forwarding.  The default behavior is to disable forwarding of
 *	messages which were received from a remote host.
 *
 *	Parent process of syslogd does not exit until child process has
 *	finished initialization process.  This allows rc.* startup to
 *	pause until syslogd facility is up and operating.
 *
 *	Re-arranged the select code to move UNIX domain socket accepts
 *	to be processed later.  This was a contributed change which
 *	has been proposed to correct the delays sometimes encountered
 *	when syslogd starts up.
 *
 *	Minor code cleanups.
 *
 * Thu May  2 15:15:33 CDT 1996:  Dr. Wettstein
 *	Fixed bug in init function which resulted in file descripters
 *	being orphaned when syslogd process was re-initialized with SIGHUP
 *	signal.  Thanks to Edvard Tuinder
 *	(Edvard.Tuinder@praseodymium.cistron.nl) for putting me on the
 *	trail of this bug.  I am amazed that we didn't catch this one
 *	before now.
 *
 * Tue May 14 00:03:35 MET DST 1996:  Martin Schulze
 *	Corrected a mistake that causes the syslogd to stop logging at
 *	some virtual consoles under Linux. This was caused by checking
 *	the wrong error code. Thanks to Michael Nonweiler
 *	<mrn20@hermes.cam.ac.uk> for sending me a patch.
 *
 * Mon May 20 13:29:32 MET DST 1996:  Miquel van Smoorenburg <miquels@cistron.nl>
 *	Added continuation line supported and fixed a bug in
 *	the init() code.
 *
 * Tue May 28 00:58:45 MET DST 1996:  Martin Schulze
 *	Corrected behaviour of blocking pipes - i.e. the whole system
 *	hung.  Michael Nonweiler <mrn20@hermes.cam.ac.uk> has sent us
 *	a patch to correct this.  A new logfile type F_PIPE has been
 *	introduced.
 *
 * Mon Feb 3 10:12:15 MET DST 1997:  Martin Schulze
 *	Corrected behaviour of logfiles if the file can't be opened.
 *	There was a bug that causes syslogd to try to log into non
 *	existing files which ate cpu power.
 *
 * Sun Feb 9 03:22:12 MET DST 1997:  Martin Schulze
 *	Modified syslogd.c to not kill itself which confuses bash 2.0.
 *
 * Mon Feb 10 00:09:11 MET DST 1997:  Martin Schulze
 *	Improved debug code to decode the numeric facility/priority
 *	pair into textual information.
 *
 * Tue Jun 10 12:35:10 MET DST 1997:  Martin Schulze
 *	Corrected freeing of logfiles.  Thanks to Jos Vos <jos@xos.nl>
 *	for reporting the bug and sending an idea to fix the problem.
 *
 * Tue Jun 10 12:51:41 MET DST 1997:  Martin Schulze
 *	Removed sleep(10) from parent process.  This has caused a slow
 *	startup in former times - and I don't see any reason for this.
 *
 * Sun Jun 15 16:23:29 MET DST 1997: Michael Alan Dorman
 *	Some more glibc patches made by <mdorman@debian.org>.
 *
 * Thu Jan  1 16:04:52 CET 1998: Martin Schulze <joey@infodrom.north.de
 *	Applied patch from Herbert Thielen <Herbert.Thielen@lpr.e-technik.tu-muenchen.de>.
 *	This included some balance parentheses for emacs and a bug in
 *	the exclamation mark handling.
 *
 *	Fixed small bug which caused syslogd to write messages to the
 *	wrong logfile under some very rare conditions.  Thanks to
 *	Herbert Xu <herbert@gondor.apana.org.au> for fiddling this out.
 *
 * Thu Jan  8 22:46:35 CET 1998: Martin Schulze <joey@infodrom.north.de>
 *	Reworked one line of the above patch as it prevented syslogd
 *	from binding the socket with the result that no messages were
 *	forwarded to other hosts.
 *
 * Sat Jan 10 01:33:06 CET 1998: Martin Schulze <joey@infodrom.north.de>
 *	Fixed small bugs in F_FORW_UNKN meachanism.  Thanks to Torsten
 *	Neumann <torsten@londo.rhein-main.de> for pointing me to it.
 *
 * Mon Jan 12 19:50:58 CET 1998: Martin Schulze <joey@infodrom.north.de>
 *	Modified debug output concerning remote receiption.
 *
 * Mon Feb 23 23:32:35 CET 1998: Topi Miettinen <Topi.Miettinen@ml.tele.fi>
 *	Re-worked handling of Unix and UDP sockets to support closing /
 *	opening of them in order to have it open only if it is needed
 *	either for forwarding to a remote host or by receiption from
 *	the network.
 *
 * Wed Feb 25 10:54:09 CET 1998: Martin Schulze <joey@infodrom.north.de>
 *	Fixed little comparison mistake that prevented the MARK
 *	feature to work properly.
 *
 * Wed Feb 25 13:21:44 CET 1998: Martin Schulze <joey@infodrom.north.de>
 *	Corrected Topi's patch as it prevented forwarding during
 *	startup due to an unknown LogPort.
 *
 * Sat Oct 10 20:01:48 CEST 1998: Martin Schulze <joey@infodrom.north.de>
 *	Added support for TESTING define which will turn syslogd into
 *	stdio-mode used for debugging.
 *
 * Sun Oct 11 20:16:59 CEST 1998: Martin Schulze <joey@infodrom.north.de>
 *	Reworked the initialization/fork code.  Now the parent
 *	process activates a signal handler which the daughter process
 *	will raise if it is initialized.  Only after that one the
 *	parent process may exit.  Otherwise klogd might try to flush
 *	its log cache while syslogd can't receive the messages yet.
 *
 * Mon Oct 12 13:30:35 CEST 1998: Martin Schulze <joey@infodrom.north.de>
 *	Redirected some error output with regard to argument parsing to
 *	stderr.
 *
 * Mon Oct 12 14:02:51 CEST 1998: Martin Schulze <joey@infodrom.north.de>
 *	Applied patch provided vom Topi Miettinen with regard to the
 *	people from OpenBSD.  This provides the additional '-a'
 *	argument used for specifying additional UNIX domain sockets to
 *	listen to.  This is been used with chroot()'ed named's for
 *	example.  See for http://www.psionic.com/papers/dns.html
 *
 * Mon Oct 12 18:29:44 CEST 1998: Martin Schulze <joey@infodrom.north.de>
 *	Added `ftp' facility which was introduced in glibc version 2.
 *	It's #ifdef'ed so won't harm with older libraries.
 *
 * Mon Oct 12 19:59:21 MET DST 1998: Martin Schulze <joey@infodrom.north.de>
 *	Code cleanups with regard to bsd -> posix transition and
 *	stronger security (buffer length checking).  Thanks to Topi
 *	Miettinen <tom@medialab.sonera.net>
 *	. index() --> strchr()
 *	. sprintf() --> snprintf()
 *	. bcopy() --> memcpy()
 *	. bzero() --> memset()
 *	. UNAMESZ --> UT_NAMESIZE
 *	. sys_errlist --> strerror()
 *
 * Mon Oct 12 20:22:59 CEST 1998: Martin Schulze <joey@infodrom.north.de>
 *	Added support for setutent()/getutent()/endutend() instead of
 *	binary reading the UTMP file.  This is the the most portable
 *	way.  This allows /var/run/utmp format to change, even to a
 *	real database or utmp daemon. Also if utmp file locking is
 *	implemented in libc, syslog will use it immediately.  Thanks
 *	to Topi Miettinen <tom@medialab.sonera.net>.
 *
 * Mon Oct 12 20:49:18 MET DST 1998: Martin Schulze <joey@infodrom.north.de>
 *	Avoid logging of SIGCHLD when syslogd is in the process of
 *	exiting and closing its files.  Again thanks to Topi.
 *
 * Mon Oct 12 22:18:34 CEST 1998: Martin Schulze <joey@infodrom.north.de>
 *	Modified printline() to support 8bit characters - such as
 *	russion letters.  Thanks to Vladas Lapinskas <lapinskas@mail.iae.lt>.
 *
 * Sat Nov 14 02:29:37 CET 1998: Martin Schulze <joey@infodrom.north.de>
 *	``-m 0'' now turns of MARK logging entirely.
 *
 * Tue Jan 19 01:04:18 MET 1999: Martin Schulze <joey@infodrom.north.de>
 *	Finally fixed an error with `-a' processing, thanks to Topi
 *	Miettinen <tom@medialab.sonera.net>.
 *
 * Sun May 23 10:08:53 CEST 1999: Martin Schulze <joey@infodrom.north.de>
 *	Removed superflous call to utmpname().  The path to the utmp
 *	file is defined in the used libc and should not be hardcoded
 *	into the syslogd binary referring the system it was compiled on.
 *
 * Sun Sep 17 20:45:33 CEST 2000: Martin Schulze <joey@infodrom.ffis.de>
 *	Fixed some bugs in printline() code that did not escape
 *	control characters '\177' through '\237' and contained a
 *	single-byte buffer overflow.  Thanks to Solar Designer
 *	<solar@false.com>.
 *
 * Sun Sep 17 21:26:16 CEST 2000: Martin Schulze <joey@infodrom.ffis.de>
 *	Don't close open sockets upon reload.  Thanks to Bill
 *	Nottingham.
 *
 * Mon Sep 18 09:10:47 CEST 2000: Martin Schulze <joey@infodrom.ffis.de>
 *	Fixed bug in printchopped() that caused syslogd to emit
 *	kern.emerg messages when splitting long lines.  Thanks to
 *	Daniel Jacobowitz <dan@debian.org> for the fix.
 *
 * Mon Sep 18 15:33:26 CEST 2000: Martin Schulze <joey@infodrom.ffis.de>
 *	Removed unixm/unix domain sockets and switch to Datagram Unix
 *	Sockets.  This should remove one possibility to play DoS with
 *	syslogd.  Thanks to Olaf Kirch <okir@caldera.de> for the patch.
 *
 * Sun Mar 11 20:23:44 CET 2001: Martin Schulze <joey@infodrom.ffis.de>
 *	Don't return a closed fd if `-a' is called with a wrong path.
 *	Thanks to Bill Nottingham <notting@redhat.com> for providing
 *	a patch.<|MERGE_RESOLUTION|>--- conflicted
+++ resolved
@@ -1,7 +1,4 @@
 ---------------------------------------------------------------------------
-<<<<<<< HEAD
-Version 5.3.2  [DEVEL] (rgerhards), 2009-10-21
-=======
 Version 5.3.2  [DEVEL] (rgerhards), 2009-10-??
 - bugfix: message processing states were not set correctly in all cases
   however, this had no negative effect, as the message processing state
@@ -11,7 +8,8 @@
   potential race conditions (in very unusual shutdown conditions)
   along the way. The threading model has seriously changes, so there may
   be some regressions.
->>>>>>> 90e84752
+---------------------------------------------------------------------------
+Version 5.3.2  [DEVEL] (rgerhards), 2009-10-21
 - enhanced omfile to support transactional interface. This will increase
   performance in many cases.
 - added multi-ruleset support to imudp
