--- conflicted
+++ resolved
@@ -1,5 +1,4 @@
 ---------------------------------------------------------------------------
-<<<<<<< HEAD
 Version 5.1.5  [DEVEL] (rgerhards), 2009-08-??
 - added new config option $ActionWriteAllMarkMessages
   this option permites to process mark messages under all circumstances,
@@ -110,12 +109,11 @@
   superior performance (for databases potentially far superior performance)
 - increased ompgsql performance by adapting to new transactional
   output module interface
-=======
+---------------------------------------------------------------------------
 Version 4.5.3  [v4-beta] (rgerhards), 2009-08-??
 - bugfix: strings improperly reused, resulting in some message properties
   be populated with strings from previous messages. This was caused by
   an improper predicate check. [backported from v5]
->>>>>>> 5b08f0cb
 ---------------------------------------------------------------------------
 Version 4.5.2  [v4-beta] (rgerhards), 2009-08-21
 - legacy syslog parser changed so that it now accepts date stamps in
