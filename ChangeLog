---------------------------------------------------------------------------
<<<<<<< HEAD
Version 6.1.2  [DEVEL] (rgerhards), 2010-11-??
- enhanced testing tool tcpflood
  now supports sending via UDP and the capability to run multiple
  iterations and generate statistics data records
=======
Version 6.1.2  [DEVEL] (rgerhards), 2010-12-??
- bugfix: potential abort when output modules with different parameter
  passing modes were used in configured output modules
>>>>>>> 925b060b
---------------------------------------------------------------------------
Version 6.1.1  [DEVEL] (rgerhards), 2010-11-30
- bugfix(important): problem in TLS handling could cause rsyslog to loop
  in a tight loop, effectively disabling functionality and bearing the
  risk of unresponsiveness of the whole system.
  Bug tracker: http://bugzilla.adiscon.com/show_bug.cgi?id=194
- support for omhdfs officially added (import from 5.7.1)
- merged imuxsock improvements from 5.7.1 (see there)
- support for systemd officially added (import from 5.7.0)
- bugfix: a couple of problems that imfile had on some platforms, namely
  Ubuntu (not their fault, but occured there)
- bugfix: imfile utilizes 32 bit to track offset. Most importantly,
  this problem can not experienced on Fedora 64 bit OS (which has
  64 bit long's!)
- a number of other bugfixes from older versions imported
---------------------------------------------------------------------------
Version 6.1.0  [DEVEL] (rgerhards), 2010-08-12

*********************************** NOTE **********************************
The v6 versions of rsyslog feature a greatly redesigned config system 
which, among others, supports scoping. However, the initial version does
not contain the whole new system. Rather it will evolve. So it is
expected that interfaces, even new ones, break during the initial
6.x.y releases.
*********************************** NOTE **********************************

- added $Begin, $End and $ScriptScoping config scope statments
  (at this time for actions only).
- added imptcp, a simplified, Linux-specific and potentielly fast
  syslog plain tcp input plugin (NOT supporting TLS!)
  [ported from v4]
---------------------------------------------------------------------------
Version 5.7.2  [V5-DEVEL] (rgerhards), 2010-11-26
- bugfix(important): problem in TLS handling could cause rsyslog to loop
  in a tight loop, effectively disabling functionality and bearing the
  risk of unresponsiveness of the whole system.
  Bug tracker: http://bugzilla.adiscon.com/show_bug.cgi?id=194
- bugfix: imfile state file was not written when relative file name
  for it was specified
- bugfix: compile failed on systems without epoll_create1()
  Thanks to David Hill for providing a fix.
- bugfix: atomic increment for msg object may not work correct on all
  platforms. Thanks to Chris Metcalf for the patch
- bugfix: replacements for atomic operations for non-int sized types had
  problems. At least one instance of that problem could potentially lead
  to abort (inside omfile).
---------------------------------------------------------------------------
Version 5.7.1  [V5-DEVEL] (rgerhards), 2010-10-05
- support for Hadoop's HDFS added (via omhdfs)
- imuxsock now optionally use SCM_CREDENTIALS to pull the pid from the log
  socket itself
  (thanks to Lennart Poettering for the suggesting this feature)
- imuxsock now optionally uses per-process input rate limiting, guarding the
  user against processes spamming the system log
  (thanks to Lennart Poettering for suggesting this feature)
- added new config statements
  * $InputUnixListenSocketUsePIDFromSystem 
  * $SystemLogUsePIDFromSystem 
  * $SystemLogRateLimitInterval
  * $SystemLogRateLimitBurst
  * $SystemLogRateLimitSeverity
  * $IMUxSockRateLimitInterval
  * $IMUxSockRateLimitBurst
  * $IMUxSockRateLimitSeverity
- imuxsock now supports up to 50 different sockets for input
- some code cleanup in imuxsock (consider this a release a major
  modification, especially if problems show up)
- bugfix: /dev/log was unlinked even when passed in from systemd
  in which case it should be preserved as systemd owns it
---------------------------------------------------------------------------
Version 5.7.0  [V5-DEVEL] (rgerhards), 2010-09-16
- added module impstat to emit periodic statistics on rsyslog counters
- support for systemd officially added
  * acquire /dev/log socket optionally from systemd
    thanks to Lennart Poettering for this patch
  * sd-systemd API added as part of rsyslog runtime library
---------------------------------------------------------------------------
Version 5.6.2  [V5-STABLE] (rgerhards), 2010-11-??
- bugfix: compile failed on systems without epoll_create1()
  Thanks to David Hill for providing a fix.
- bugfix: atomic increment for msg object may not work correct on all
  platforms. Thanks to Chris Metcalf for the patch
- bugfix: replacements for atomic operations for non-int sized types had
  problems. At least one instance of that problem could potentially lead
  to abort (inside omfile).
- added the $InputFilePersistStateInterval config directive to imfile
- changed imfile so that the state file is never deleted (makes imfile
  more robust in regard to fatal failures)
---------------------------------------------------------------------------
Version 5.6.1  [V5-STABLE] (rgerhards), 2010-11-24
- bugfix(important): problem in TLS handling could cause rsyslog to loop
  in a tight loop, effectively disabling functionality and bearing the
  risk of unresponsiveness of the whole system.
  Bug tracker: http://bugzilla.adiscon.com/show_bug.cgi?id=194
- permitted imptcp to work on systems which support epoll(), but not
  epoll_create().
  Bug: http://bugzilla.adiscon.com/show_bug.cgi?id=204
  Thanks to Nicholas Brink for reporting this problem.
- bugfix: testbench failed if imptcp was not enabled
- bugfix: segfault when an *empty* template was used
  Bug: http://bugzilla.adiscon.com/show_bug.cgi?id=206
  Thanks to David Hill for alerting us.
- bugfix: compile failed with --enable-unlimited-select
  thanks varmojfekoj for the patch
---------------------------------------------------------------------------
Version 5.6.0  [V5-STABLE] (rgerhards), 2010-10-19

This release brings all changes and enhancements of the 5.5.x series
to the v5-stable branch.

- bugfix: a couple of problems that imfile had on some platforms, namely
  Ubuntu (not their fault, but occured there)
- bugfix: imfile utilizes 32 bit to track offset. Most importantly,
  this problem can not experienced on Fedora 64 bit OS (which has
  64 bit long's!)
---------------------------------------------------------------------------
Version 5.5.7  [V5-BETA] (rgerhards), 2010-08-09
- changed omudpspoof default spoof address to simplify typical use case
  thanks to David Lang for suggesting this
- doc bugfix: pmlastmsg doc samples had errors
- bugfix[minor]: pmrfc3164sd had invalid name (resided in rsyslog name 
  space, what should not be the case for a contributed module)
- added omuxsock, which permits to write message to local Unix sockets
  this is the counterpart to imuxsock, enabling fast local forwarding
---------------------------------------------------------------------------
Version 5.5.6  [DEVEL] (rgerhards), 2010-07-21
- added parser modules
  * pmlastmsg, which supports the notoriously malformed "last message
    repeated n times" messages from some syslogd's (namely sysklogd)
  * pmrfc3164sd (contributed), supports RFC5424 structured data in 
    RFC3164 messages [untested]
- added new module type "string generator", used to speed up output
  processing. Expected speedup for (typical) rsyslog processing is
  roughly 5 to 6 percent compared to using string-based templates.
  They may also be used to do more complex formatting with custom
  C code, what provided greater flexibility and probably far higher
  speed, for example if using multiple regular expressions within a 
  template.
- added 4 string generators for
  * RSYSLOG_FileFormat
  * RSYSLOG_TraditionalFileFormat
  * RSYSLOG_ForwardFormat
  * RSYSLOG_TraditionalForwardFormat
- bugfix: mutexes used to simulate atomic instructions were not destructed
- bugfix: regression caused more locking action in msg.c than necessary
- bugfix: "$ActionExecOnlyWhenPreviousIsSuspended on" was broken
- bugfix: segfault on HUP when "HUPIsRestart" was set to "on"
  thanks varmojfekoj for the patch
- bugfix: default for $OMFileFlushOnTXEnd was wrong ("off").
  This, in default mode, caused buffered writing to be used, what
  means that it looked like no output were written or partial
  lines. Thanks to Michael Biebl for pointing out this bug.
- bugfix: programname filter in ! configuration can not be reset
  Thanks to Kiss Gabor for the patch.
---------------------------------------------------------------------------
Version 5.5.5  [DEVEL] (rgerhards), 2010-05-20
- added new cancel-reduced action thread termination method
  We now manage to cancel threads that block inside a retry loop to
  terminate without the need to cancel the thread. Avoiding cancellation
  helps keep the system complexity minimal and thus provides for better
  stability. This also solves some issues with improper shutdown when
  inside an action retry loop.
---------------------------------------------------------------------------
Version 5.5.4  [DEVEL] (rgerhards), 2010-05-03
- This version offers full support for Solaris on Intel and Sparc
- bugfix: problems with atomic operations emulation
  replaced atomic operation emulation with new code. The previous code
  seemed to have some issue and also limited concurrency severely. The
  whole atomic operation emulation has been rewritten.
- bugfix: netstream ptcp support class was not correctly build on systems
  without epoll() support
- bugfix: segfault on Solaris/Sparc
---------------------------------------------------------------------------
Version 5.5.3  [DEVEL] (rgerhards), 2010-04-09
- added basic but functional support for Solaris
- imported many bugfixes from 3.6.2/4.6.1 (see ChangeLog below!)
- added new property replacer option "date-rfc3164-buggyday" primarily
  to ease migration from syslog-ng. See property replacer doc for
  details.
- added capability to turn off standard LF delimiter in TCP server
  via new directive "$InputTCPServerDisableLFDelimiter on"
- bugfix: failed to compile on systems without epoll support
- bugfix: comment char ('#') in literal terminated script parsing
  and thus could not be used.
  but tracker: http://bugzilla.adiscon.com/show_bug.cgi?id=119
  [merged in from v3.22.2]
- imported patches from 4.6.0:
  * improved testbench to contain samples for totally malformed messages
    which miss parts of the message content
  * bugfix: some malformed messages could lead to a missing LF inside files
    or some other missing parts of the template content.
  * bugfix: if a message ended immediately with a hostname, the hostname
    was mistakenly interpreted as TAG, and localhost be used as hostname
---------------------------------------------------------------------------
Version 5.5.2  [DEVEL] (rgerhards), 2010-02-05
- applied patches that make rsyslog compile under Apple OS X.
  Thanks to trey for providing these.
- replaced data type "bool" by "sbool" because this created some
  portability issues.
- added $Escape8BitCharactersOnReceive directive
  Thanks to David Lang for suggesting it.
- worked around an issue where omfile failed to compile on 32 bit platforms
  under some circumstances (this smells like a gcc problem, but a simple
  solution was available). Thanks to Kenneth Marshall for some advice.
- extended testbench
---------------------------------------------------------------------------
Version 5.5.1  [DEVEL] (rgerhards), 2009-11-27
- introduced the ablity for netstream drivers to utilize an epoll interface
  This offers increased performance and removes the select() FDSET size
  limit from imtcp. Note that we fall back to select() if there is no
  epoll netstream drivers. So far, an epoll driver has only been
  implemented for plain tcp syslog, the rest will follow once the code
  proves well in practice AND there is demand.
- re-implemented $EscapeControlCharacterTab config directive
  Based on Jonathan Bond-Caron's patch for v4. This now also includes some
  automatted tests.
- bugfix: enabling GSSServer crashes rsyslog startup
  Thanks to Tomas Kubina for the patch [imgssapi]
- bugfix (kind of): check if TCP connection is still alive if using TLS
  Thanks to Jonathan Bond-Caron for the patch.
---------------------------------------------------------------------------
Version 5.5.0  [DEVEL] (rgerhards), 2009-11-18
- moved DNS resolution code out of imudp and into the backend processing
  Most importantly, DNS resolution now never happens if the resolved name
  is not required. Note that this applies to imudp - for the other inputs,
  DNS resolution almost comes for free, so we do not do it there. However,
  the new method has been implemented in a generic way and as such may 
  also be used by other modules in the future.
- added option to use unlimited-size select() calls
  Thanks to varmjofekoj for the patch
  This is not done in imudp, as it natively supports epoll().
- doc: improved description of what loadable modules can do
---------------------------------------------------------------------------
Version 5.4.2  [v5-stable] (rgerhards), 2010-03-??
- bugfix(kind of): output plugin retry behaviour could cause engine to loop
  The rsyslog engine did not guard itself against output modules that do
  not properly convey back the tryResume() behaviour. This then leads to
  what looks like an endless loop. I consider this to be a bug of the 
  engine not only because it should be hardened against plugin misbehaviour,
  but also because plugins may not be totally able to avoid this situation
  (depending on the type of and processing done by the plugin).
- bugfix: testbench failed when not executed in UTC+1 timezone
  accidently, the time zone information was kept inside some
  to-be-checked-for responses
- temporary bugfix replaced by permanent one for
  message-induced off-by-one error (potential segfault) (see 4.6.2)
  The analysis has been completed and a better fix been crafted and 
  integrated.
- bugfix(minor): status variable was uninitialized
  However, this would have caused harm only if NO parser modules at
  all were loaded, which would lead to a defunctional configuration
  at all. And, even more important, this is impossible as two parser
  modules are built-in and thus can not be "not loaded", so we always
  have a minimum of two.
---------------------------------------------------------------------------
Version 5.4.1  [v5-stable] (rgerhards), 2010-03-??
- added new property replacer option "date-rfc3164-buggyday" primarily
  to ease migration from syslog-ng. See property replacer doc for
  details. [backport from 5.5.3 because urgently needed by some]
- imported all bugfixes vom 4.6.2 (see below)
---------------------------------------------------------------------------
Version 5.4.0  [v5-stable] (rgerhards), 2010-03-08
***************************************************************************
* This is a new stable v5 version. It contains all fixes and enhancements *
* made during the 5.3.x phase as well as those listed below.              *
* Note that the 5.2.x series was quite buggy and as such all users are    *
* strongly advised to upgrade to 5.4.0.                                   *
***************************************************************************
- bugfix: omruleset failed to work in many cases
  bug tracker: http://bugzilla.adiscon.com/show_bug.cgi?id=179
  Thanks to Ryan B. Lynch for reporting this issue.
- bugfix: comment char ('#') in literal terminated script parsing
  and thus could not be used.
  but tracker: http://bugzilla.adiscon.com/show_bug.cgi?id=119
  [merged in from v3.22.2]
---------------------------------------------------------------------------
Version 5.3.7  [BETA] (rgerhards), 2010-01-27
- bugfix: queues in direct mode could case a segfault, especially if an
  action failed for action queues. The issue was an invalid increment of
  a stack-based pointer which lead to destruction of the stack frame and
  thus a segfault on function return.
  Thanks to Michael Biebl for alerting us on this problem.
- bugfix: hostname accidently set to IP address for some message sources,
  for example imudp. Thanks to Anton for reporting this bug. [imported v4]
- bugfix: ompgsql had problems with transaction support, what actually 
  rendered it unsuable. Thanks to forum user "horhe" for alerting me
  on this bug and helping to debug/fix it! [imported from 5.3.6]
- bugfix: $CreateDirs variable not properly initialized, default thus
  was random (but most often "on") [imported from v3]
- bugfix: potential segfaults during queue shutdown
  (bugs require certain non-standard settings to appear)
  Thanks to varmojfekoj for the patch [imported from 4.5.8]
  [backport from 5.5.2]
- bugfix: wrong memory assignment for a config variable (probably
  without causing any harm) [backport from 5.2.2]
- bugfix: rsyslog hangs when writing to a named pipe which nobody was
  reading. Thanks to Michael Biebl for reporting this bug.
  Bugzilla entry: http://bugzilla.adiscon.com/show_bug.cgi?id=169
  [imported from 4.5.8]
---------------------------------------------------------------------------
Version 5.3.6  [BETA] (rgerhards), 2010-01-13
- bugfix: ompgsql did not properly check the server connection in
  tryResume(), which could lead to rsyslog running in a thight loop
- bugfix: suspension during beginTransaction() was not properly handled
  by rsyslog core
- bugfix: omfile output was only written when buffer was full, not at
  end of transaction
- bugfix: commit transaction was not properly conveyed to message layer,
  potentially resulting in non-message destruction and thus hangs
- bugfix: enabling GSSServer crashes rsyslog startup
  Thanks to Tomas Kubina for the patch [imgssapi]
- bugfix (kind of): check if TCP connection is still alive if using TLS
  Thanks to Jonathan Bond-Caron for the patch.
- bugfix: $CreateDirs variable not properly initialized, default thus
  was random (but most often "on") [imported from v3]
- bugfix: ompgsql had problems with transaction support, what actually 
  rendered it unsuable. Thanks to forum user "horhe" for alerting me
  on this bug and helping to debug/fix it!
- bugfix: memory leak when sending messages in zip-compressed format
  Thanks to Naoya Nakazawa for analyzing this issue and providing a patch.
- worked around an issue where omfile failed to compile on 32 bit platforms
  under some circumstances (this smells like a gcc problem, but a simple
  solution was available). Thanks to Kenneth Marshall for some advice.
  [backported from 5.5.x branch]
---------------------------------------------------------------------------
Version 5.3.5  [BETA] (rgerhards), 2009-11-13
- some light performance enhancement by replacing time() call with much
  faster (at least under linux) gettimeofday() calls.
- some improvement of omfile performance with dynafiles
  saved costly time() calls by employing a logical clock, which is 
  sufficient for the use case
- bugfix: omudpspoof miscalculated source and destination ports
  while this was probably not noticed for source ports, it resulted in
  almost all destination ports being wrong, except for the default port
  of 514, which by virtue of its binary representation was calculated 
  correct (and probably thus the bug not earlier detected).
- bugfixes imported from earlier releases
  * bugfix: named pipes did no longer work (they always got an open error)
    this was a regression from the omfile rewrite in 4.5.0
  * bugfix(testbench): sequence check was not always performed correctly,
    that could result in tests reporting success when they actually failed
- improved testbench: added tests for UDP forwarding and omudpspoof
- doc bugfix: omudpspoof had wrong config command names ("om" missing)
- bugfix [imported from 4.4.3]: $ActionExecOnlyOnceEveryInterval did
  not work.
- [inport v4] improved testbench, contains now tcp and gzip test cases
- [import v4] added a so-called "On Demand Debug" mode, in which debug
  output can be generated only after the process has started, but not right
  from the beginning. This is assumed to be useful for hard-to-find bugs.
  Also improved the doc on the debug system.
- bugfix: segfault on startup when -q or -Q option was given
  [imported from v3-stable]
---------------------------------------------------------------------------
Version 5.3.4  [DEVEL] (rgerhards), 2009-11-04
- added the ability to create custom message parsers
- added $RulesetParser config directive that permits to bind specific
  parsers to specific rulesets
- added omruleset output module, which provides great flexibility in 
  action processing. THIS IS A VERY IMPORTANT ADDITION, see its doc
  for why.
- added the capability to have ruleset-specific main message queues
  This offers considerable additional flexibility AND superior performance
  (in cases where multiple inputs now can avoid lock contention)
- bugfix: correct default for escape ('#') character restored
  This was accidently changed to '\\', thanks to David Lang for reporting
- bugfix(testbench): testcase did not properly wait for rsyslogd shutdown
  thus some unpredictable behavior and a false negative test result
  could occur.
---------------------------------------------------------------------------
Version 5.3.3  [DEVEL] (rgerhards), 2009-10-27
- simplified and thus speeded up the queue engine, also fixed some
  potential race conditions (in very unusual shutdown conditions)
  along the way. The threading model has seriously changes, so there may
  be some regressions.
- enhanced test environment (inlcuding testbench): support for enhancing
  probability of memory addressing failure by using non-NULL default
  value for malloced memory (optional, only if requested by configure
  option). This helps to track down some otherwise undetected issues
  within the testbench.
- bugfix: potential abort if inputname property was not set 
  primarily a problem of imdiag
- bugfix: message processing states were not set correctly in all cases
  however, this had no negative effect, as the message processing state
  was not evaluated when a batch was deleted, and that was the only case
  where the state could be wrong.
---------------------------------------------------------------------------
Version 5.3.2  [DEVEL] (rgerhards), 2009-10-21
- enhanced omfile to support transactional interface. This will increase
  performance in many cases.
- added multi-ruleset support to imudp
- re-enabled input thread termination handling that does avoid thread
  cancellation where possible. This provides a more reliable mode of
  rsyslogd termination (canceling threads my result in not properly
  freed resouces and potential later hangs, even though we perform
  proper cancel handling in our code). This is part of an effort to
  reduce thread cancellation as much as possible in rsyslog.
  NOTE: the code previously written code for this functionality had a
  subtle race condition. The new code solves that.
- enhanced immark to support non-cancel input module termination
- improved imudp so that epoll can be used in more environments,
  fixed potential compile time problem if EPOLL_CLOEXEC is not available.
- some cleanup/slight improvement:
  * changed imuxsock to no longer use deprecated submitAndParseMsg() IF
  * changed submitAndParseMsg() interface to be a wrapper around the new
    way of message creation/submission. This enables older plugins to be
    used together with the new interface. The removal also enables us to
    drop a lot of duplicate code, reducing complexity and increasing
    maintainability.
- bugfix: segfault when starting up with an invalid .qi file for a disk queue
  Failed for both pure disk as well as DA queues. Now, we emit an error
  message and disable disk queueing facility.
- bugfix: potential segfault on messages with empty MSG part. This was a
  recently introduced regression.
- bugfix: debug string larger than 1K were improperly displayed. Max size
  is now 32K, and if a string is even longer it is meaningfully truncated.
---------------------------------------------------------------------------
Version 5.3.1  [DEVEL] (rgerhards), 2009-10-05
- added $AbortOnUncleanConfig directive - permits to prevent startup when
  there are problems with the configuration file. See it's doc for
  details.
- included some important fixes from v4-stable:
  * bugfix: invalid handling of zero-sized messages
  * bugfix: zero-sized UDP messages are no longer processed
  * bugfix: random data could be appended to message
  * bugfix: reverse lookup reduction logic in imudp do DNS queries too often
- bugfixes imported from 4.5.4:
  * bugfix: potential segfault in stream writer on destruction
  * bugfix: potential race in object loader (obj.c) during use/release
  * bugfixes: potential problems in out file zip writer
---------------------------------------------------------------------------
Version 5.3.0  [DEVEL] (rgerhards), 2009-09-14
- begun to add simple GUI programs to gain insight into running rsyslogd
  instances and help setup and troubleshooting (active via the
  --enable-gui ./configure switch)
- changed imudp to utilize epoll(), where available. This shall provide
  slightly better performance (just slightly because we called select()
  rather infrequently on a busy system)
---------------------------------------------------------------------------
Version 5.2.2  [v5-stable] (rgerhards), 2009-11-??
- bugfix: enabling GSSServer crashes rsyslog startup
  Thanks to Tomas Kubina for the patch [imgssapi]
---------------------------------------------------------------------------
Version 5.2.1  [v5-stable] (rgerhards), 2009-11-02
- bugfix [imported from 4.4.3]: $ActionExecOnlyOnceEveryInterval did
  not work.
- bugfix: segfault on startup when -q or -Q option was given
  [imported from v3-stable]
---------------------------------------------------------------------------
Version 5.2.0  [v5-stable] (rgerhards), 2009-11-02
This is a re-release of version 5.1.6 as stable after we did not get any bug 
reports during the whole beta phase. Still, this first v5-stable may not be 
as stable as one hopes for, I am not sure if we did not get bug reports
just because nobody tried it. Anyhow, we need to go forward and so we
have the initial v5-stable.
---------------------------------------------------------------------------
Version 5.1.6  [v5-beta] (rgerhards), 2009-10-15
- feature imports from v4.5.6
- bugfix: potential race condition when queue worker threads were
  terminated
- bugfix: solved potential (temporary) stall of messages when the queue was
  almost empty and few new data added (caused testbench to sometimes hang!)
- fixed some race condition in testbench
- added more elaborate diagnostics to parts of the testbench
- bugfixes imported from 4.5.4:
  * bugfix: potential segfault in stream writer on destruction
  * bugfix: potential race in object loader (obj.c) during use/release
  * bugfixes: potential problems in out file zip writer
- included some important fixes from 4.4.2:
  * bugfix: invalid handling of zero-sized messages
  * bugfix: zero-sized UDP messages are no longer processed
  * bugfix: random data could be appended to message
  * bugfix: reverse lookup reduction logic in imudp do DNS queries too often
---------------------------------------------------------------------------
Version 5.1.5  [v5-beta] (rgerhards), 2009-09-11
- added new config option $ActionWriteAllMarkMessages
  this option permites to process mark messages under all circumstances,
  even if an action was recently called. This can be useful to use mark
  messages as a kind of heartbeat.
- added new config option $InputUnixListenSocketCreatePath
  to permit the auto-creation of pathes to additional log sockets. This
  turns out to be useful if they reside on temporary file systems and
  rsyslogd starts up before the daemons that create these sockets
  (rsyslogd always creates the socket itself if it does not exist).
- added $LogRSyslogStatusMessages configuration directive
  permitting to turn off rsyslog start/stop/HUP messages. See Debian
  ticket http://bugs.debian.org/cgi-bin/bugreport.cgi?bug=463793
- bugfix: hostnames with dashes in them were incorrectly treated as
  malformed, thus causing them to be treated as TAG (this was a regression
  introduced from the "rfc3164 strict" change in 4.5.0). Testbench has been
  updated to include a smaple message with a hostname containing a dash.
- bugfix: strings improperly reused, resulting in some message properties
  be populated with strings from previous messages. This was caused by
  an improper predicate check.
- added new config directive $omfileForceChown [import from 4.7.0]
---------------------------------------------------------------------------
Version 5.1.4  [DEVEL] (rgerhards), 2009-08-20
- legacy syslog parser changed so that it now accepts date stamps in
  wrong case. Some devices seem to create them and I do not see any harm
  in supporting that.
- added $InputTCPMaxListeners directive - permits to specify how many 
  TCP servers shall be possible (default is 20).
- bugfix: memory leak with some input modules. Those inputs that
  use parseAndSubmitMsg() leak two small memory blocks with every message.
  Typically, those process only relatively few messages, so the issue 
  does most probably not have any effect in practice.
- bugfix: if tcp listen port could not be created, no error message was
  emitted
- bugfix: discard action did not work (did not discard messages)
- bugfix: discard action caused segfault
- bugfix: potential segfault in output file writer (omfile)
  In async write mode, we use modular arithmetic to index the output
  buffer array. However, the counter variables accidently were signed,
  thus resulting in negative indizes after integer overflow. That in turn
  could lead to segfaults, but was depending on the memory layout of 
  the instance in question (which in turn depended on a number of
  variables, like compile settings but also configuration). The counters
  are now unsigned (as they always should have been) and so the dangling
  mis-indexing does no longer happen. This bug potentially affected all
  installations, even if only some may actually have seen a segfault.
---------------------------------------------------------------------------
Version 5.1.3  [DEVEL] (rgerhards), 2009-07-28
- architecture change: queue now always has at least one worker thread
  if not running in direct mode. Previous versions could run without 
  any active workers. This simplifies the code at a very small expense.
  See v5 compatibility note document for more in-depth discussion.
- enhance: UDP spoofing supported via new output module omudpspoof
  See the omudpspoof documentation for details and samples
- bugfix: message could be truncated after TAG, often when forwarding
  This was a result of an internal processing error if maximum field
  sizes had been specified in the property replacer.
- bugfix: minor static memory leak while reading configuration
  did NOT leak based on message volume
- internal: added ability to terminate input modules not via pthread_cancel
  but an alternate approach via pthread_kill. This is somewhat safer as we
  do not need to think about the cancel-safeness of all libraries we use.
  However, not all inputs can easily supported, so this now is a feature
  that can be requested by the input module (the most important ones
  request it).
---------------------------------------------------------------------------
Version 5.1.2  [DEVEL] (rgerhards), 2009-07-08
- bugfix: properties inputname, fromhost, fromhost-ip, msg were lost when
  working with disk queues
- some performance enhancements
- bugfix: abort condition when RecvFrom was not set and message reduction
  was on. Happend e.g. with imuxsock.
- added $klogConsoleLogLevel directive which permits to set a new
  console log level while rsyslog is active
- some internal code cleanup
---------------------------------------------------------------------------
Version 5.1.1  [DEVEL] (rgerhards), 2009-07-03
- bugfix: huge memory leak in queue engine (made rsyslogd unusable in
  production). Occured if at least one queue was in direct mode 
  (the default for action queues)
- imported many performance optimizations from v4-devel (4.5.0)
- bugfix: subtle (and usually irrelevant) issue in timout processing
  timeout could be one second too early if nanoseconds wrapped
- set a more sensible timeout for shutdow, now 1.5 seconds to complete
  processing (this also removes those cases where the shutdown message
  was not written because the termination happened before it)
---------------------------------------------------------------------------
Version 5.1.0  [DEVEL] (rgerhards), 2009-05-29

*********************************** NOTE **********************************
The v5 versions of rsyslog feature a greatly redesigned queue engine. The
major theme for the v5 release is twofold:

a) greatly improved performance
b) enable audit-grade processing

Here, audit-grade processing means that rsyslog, if used together with
audit-grade transports and configured correctly, will never lose messages
that already have been acknowledged, not even in fatal failure cases like
sudden loss of power.

Note that large parts of rsyslog's important core components have been
restructured to support these design goals. As such, early versions of
the engine will probably be less stable than the v3/v4 engine.

Also note that the initial versions do not cover all and everything. As
usual, the code will evolve toward the final goal as version numbers
increase.
*********************************** NOTE **********************************

- redesigned queue engine so that it supports ultra-reliable operations
  This resulted in a rewrite of large parts. The new capability can be
  used to build audit-grade systems on the basis of rsyslog.
- added $MainMsgQueueDequeueBatchSize and $ActionQueueDequeueBatchSize 
  configuration directives
- implemented a new transactional output module interface which provides
  superior performance (for databases potentially far superior performance)
- increased ompgsql performance by adapting to new transactional
  output module interface
---------------------------------------------------------------------------
Version 4.7.3  [v4-devel] (rgerhards), 2010-??-??
- added omuxsock, which permits to write message to local Unix sockets
  this is the counterpart to imuxsock, enabling fast local forwarding
- added imptcp, a simplified, Linux-specific and potentielly fast
  syslog plain tcp input plugin (NOT supporting TLS!)
- bugfix: a couple of problems that imfile had on some platforms, namely
  Ubuntu (not their fault, but occured there)
- bugfix: imfile utilizes 32 bit to track offset. Most importantly,
  this problem can not experienced on Fedora 64 bit OS (which has
  64 bit long's!)
- added the $InputFilePersistStateInterval config directive to imfile
- changed imfile so that the state file is never deleted (makes imfile
  more robust in regard to fatal failures)
---------------------------------------------------------------------------
Version 4.7.2  [v4-devel] (rgerhards), 2010-05-03
- bugfix: problems with atomic operations emulaton
  replaced atomic operation emulation with new code. The previous code
  seemed to have some issue and also limited concurrency severely. The
  whole atomic operation emulation has been rewritten.
- added new $Sleep directive to hold processing for a couple of seconds
  during startup
- bugfix: programname filter in ! configuration can not be reset
  Thanks to Kiss Gabor for the patch.
---------------------------------------------------------------------------
Version 4.7.1  [v4-devel] (rgerhards), 2010-04-22
- Solaris support much improved -- was not truely usable in 4.7.0
  Solaris is no longer supported in imklog, but rather there is a new
  plugin imsolaris, which is used to pull local log sources on a Solaris
  machine.
- testbench improvement: Java is no longer needed for testing tool creation
---------------------------------------------------------------------------
Version 4.7.0  [v4-devel] (rgerhards), 2010-04-14
- new: support for Solaris added (but not yet the Solaris door API)
- added function getenv() to RainerScript
- added new config option $InputUnixListenSocketCreatePath
  to permit the auto-creation of pathes to additional log sockets. This
  turns out to be useful if they reside on temporary file systems and
  rsyslogd starts up before the daemons that create these sockets
  (rsyslogd always creates the socket itself if it does not exist).
- added $LogRSyslogStatusMessages configuration directive
  permitting to turn off rsyslog start/stop/HUP messages. See Debian
  ticket http://bugs.debian.org/cgi-bin/bugreport.cgi?bug=463793
- added new config directive $omfileForceChown to (try to) fix some broken
  system configs.
  See ticket for details: http://bugzilla.adiscon.com/show_bug.cgi?id=150
- added $EscapeControlCharacterTab config directive
  Thanks to Jonathan Bond-Caron for the patch.
- added option to use unlimited-size select() calls
  Thanks to varmjofekoj for the patch
- debugondemand mode caused backgrounding to fail - close to a bug, but I'd
  consider the ability to background in this mode a new feature...
- bugfix (kind of): check if TCP connection is still alive if using TLS
  Thanks to Jonathan Bond-Caron for the patch.
- imported changes from 4.5.7 and below
- bugfix: potential segfault when -p command line option was used
  Thanks for varmojfekoj for pointing me at this bug.
- imported changes from 4.5.6 and below
---------------------------------------------------------------------------
Version 4.6.5  [v4-stable] (rgerhards), 2010-??-??
- bugfix(important): problem in TLS handling could cause rsyslog to loop
  in a tight loop, effectively disabling functionality and bearing the
  risk of unresponsiveness of the whole system.
  Bug tracker: http://bugzilla.adiscon.com/show_bug.cgi?id=194
- bugfix: a couple of problems that imfile had on some platforms, namely
  Ubuntu (not their fault, but occured there)
- bugfix: imfile utilizes 32 bit to track offset. Most importantly,
  this problem can not experienced on Fedora 64 bit OS (which has
  64 bit long's!)
---------------------------------------------------------------------------
Version 4.6.4  [v4-stable] (rgerhards), 2010-08-05
- bugfix: zero-sized (empty) messages were processed by imtcp
  they are now dropped as they always should have been
- bugfix: programname filter in ! configuration can not be reset
  Thanks to Kiss Gabor for the patch.
---------------------------------------------------------------------------
Version 4.6.3  [v4-stable] (rgerhards), 2010-07-07
- improvded testbench
  - added test with truly random data received via syslog to test
    robustness
  - added new configure option that permits to disable and enable an
    extended testbench
- bugfix: segfault on HUP when "HUPIsRestart" was set to "on"
  thanks varmojfekoj for the patch
- bugfix: default for $OMFileFlushOnTXEnd was wrong ("off").
  This, in default mode, caused buffered writing to be used, what
  means that it looked like no output were written or partial
  lines. Thanks to Michael Biebl for pointing out this bug.
- bugfix: testbench failed when not executed in UTC+1 timezone
  accidently, the time zone information was kept inside some
  to-be-checked-for responses
- temporary bugfix replaced by permanent one for
  message-induced off-by-one error (potential segfault) (see 4.6.2)
  The analysis has been completed and a better fix been crafted and 
  integrated.
- bugfix: the T/P/E config size specifiers did not work properly under
  all 32-bit platforms
- bugfix: local unix system log socket was deleted even when it was
  not configured
- some doc fixes; incorrect config samples could cause confusion
  thanks to Anthony Edwards for pointing the problems out
---------------------------------------------------------------------------
Version 4.6.2  [v4-stable] (rgerhards), 2010-03-26
- new feature: "." action type added to support writing files to relative
  pathes (this is primarily meant as a debug aid)
- added replacements for atomic instructions on systems that do not
  support them. [backport of Stefen Sledz' patch for v5)
- new feature: $OMFileAsyncWriting directive added
  it permits to specifiy if asynchronous writing should be done or not
- bugfix(temporary): message-induced off-by-one error (potential segfault)
  Some types of malformed messages could trigger an off-by-one error
  (for example, \0 or \n as the last character, and generally control
  character escaption is questionable). This is due to not strictly
  following a the \0 or string counted string paradigm (during the last
  optimization on the cstring class). As a temporary fix, we have 
  introduced a proper recalculation of the size. However, a final
  patch is expected in the future. See bug tracker for further details
  and when the final patch will be available:
  http://bugzilla.adiscon.com/show_bug.cgi?id=184
  Note that the current patch is considered sufficient to solve the
  situation, but it requires a bit more runtime than desirable.
- bugfix: potential segfault in dynafile cache
  This bug was triggered by an open failure. The the cache was full and
  a new entry needed to be placed inside it, a victim for eviction was
  selected. That victim was freed, then the open of the new file tried. If
  the open failed, the victim entry was still freed, and the function
  exited. However, on next invocation and cache search, the victim entry
  was used as if it were populated, most probably resulting in a segfault.
- bugfix: race condition during directory creation
  If multiple files try to create a directory at (almost) the same time,
  some of them may fail. This is a data race and also exists with other
  processes that may create the same directory. We do now check for this
  condition and gracefully handle it.
- bugfix: potential re-use of free()ed file stream object in omfile
  when dynaCache is enabled, the cache is full, a new entry needs to
  be allocated, thus the LRU discarded, then a new entry is opend and that
  fails. In that case, it looks like the discarded stream may be reused
  improperly (based on code analysis, test case and confirmation pending)
- added new property replacer option "date-rfc3164-buggyday" primarily
  to ease migration from syslog-ng. See property replacer doc for
  details. [backport from 5.5.3 because urgently needed by some]
- improved testbench
- bugfix: invalid buffer write in (file) stream class
  currently being accessed buffer could be overwritten with new data.
  While this probably did not cause access violations, it could case loss
  and/or duplication of some data (definitely a race with no deterministic
  outcome)
- bugfix: potential hang condition during filestream close
  predicate was not properly checked when waiting for the background file
  writer
- bugfix: improper synchronization when "$OMFileFlushOnTXEnd on" was used
  Internal data structures were not properly protected due to missing
  mutex calls.
- bugfix: potential data loss during file stream shutdown
- bugfix: potential problems during file stream shutdown
  The shutdown/close sequence was not clean, what potentially (but
  unlikely) could lead to some issues. We have not been able to describe
  any fatal cases, but there was some bug potential. Sequence has now
  been straighted out.
- bugfix: potential problem (loop, abort) when file write error occured
  When a write error occured in stream.c, variable iWritten had the error
  code but this was handled as if it were the actual number of bytes
  written. That was used in pointer arithmetic later on, and thus could
  lead to all sorts of problems. However, this could only happen if the
  error was EINTR or the file in question was a tty. All other cases were
  handled properly. Now, iWritten is reset to zero in such cases, resulting
  in proper retries.
- bugfix: $omfileFlushOnTXEnd was turned on when set to off and vice
  versa due to an invalid check
- bugfix: recent patch to fix small memory leak could cause invalid free.
  This could only happen during config file parsing.
- bugfix(minor): handling of extremely large strings in dbgprintf() fixed
  Previously, it could lead to garbagge output and, in extreme cases, also
  to segfaults. Note: this was a problem only when debug output was 
  actually enabled, so it caused no problem in production use.
- bugfix(minor): BSD_SO_COMPAT query function had some global vars not
  properly initialized. However, in practice the loader initializes them 
  with zero, the desired value, so there were no actual issue in almost 
  all cases.
---------------------------------------------------------------------------
Version 4.6.1  [v4-stable] (rgerhards), 2010-03-04
- re-enabled old pipe output (using new module ompipe, built-in) after
  some problems with pipes (and especially in regard to xconsole) were
  discovered. Thanks to Michael Biebl for reporting the issues.
- bugfix: potential problems with large file support could cause segfault
  ... and other weird problems. This seemed to affect 32bit-platforms
  only, but I can not totally outrule there were issues on other
  platforms as well. The previous code could cause system data types
  to be defined inconsistently, and that could lead to various 
  troubles. Special thanks go to the Mandriva team for identifying
  an initial problem, help discussing it and ultimately a fix they
  contributed.
- bugfix: fixed problem that caused compilation on FreeBSD 9.0 to fail.
  bugtracker: http://bugzilla.adiscon.com/show_bug.cgi?id=181
  Thanks to Christiano for reporting.
- bugfix: potential segfault in omfile when a dynafile open failed
  In that case, a partial cache entry was written, and some internal
  pointers (iCurrElt) not correctly updated. In the next iteration, that
  could lead to a segfault, especially if iCurrElt then points to the
  then-partial record. Not very likely, but could happen in practice.
- bugfix (theoretical): potential segfault in omfile under low memory
  condition. This is only a theoretical bug, because it would only 
  happen when strdup() fails to allocate memory - which is highly 
  unlikely and will probably lead to all other sorts of errors.
- bugfix: comment char ('#') in literal terminated script parsing
  and thus could not be used.
  but tracker: http://bugzilla.adiscon.com/show_bug.cgi?id=119
  [merged in from v3.22.2]
---------------------------------------------------------------------------
Version 4.6.0  [v4-stable] (rgerhards), 2010-02-24
***************************************************************************
* This is a new stable v4 version. It contains all fixes and enhancements *
* made during the 4.5.x phase as well as those listed below.              *
* Note: this version is scheduled to conclude the v4 development process. *
*       Do not expect any more new developments in v4. The focus is now   *
*       on v5 (what also means we have a single devel branch again).      *
*       ("development" means new feature development, bug fixes are of    *
*       course provided for v4-stable)                                    *
***************************************************************************
- improved testbench to contain samples for totally malformed messages
  which miss parts of the message content
- bugfix: some malformed messages could lead to a missing LF inside files
  or some other missing parts of the template content.
- bugfix: if a message ended immediately with a hostname, the hostname
  was mistakenly interpreted as TAG, and localhost be used as hostname
- bugfix: message without MSG part could case a segfault
  [backported from v5 commit 98d1ed504ec001728955a5bcd7916f64cd85f39f]
  This actually was a "recent" regression, but I did not realize that it
  was introduced by the performance optimization in v4-devel. Shame on
  me for having two devel versions at the same time...
---------------------------------------------------------------------------
Version 4.5.8  [v4-beta] (rgerhards), 2010-02-10
- enhanced doc for using PostgreSQL
  Thanks to Marc Schiffbauer for the new/updated doc
- bugfix: property replacer returned invalid parameters under some (unusual)
  conditions. In extreme cases, this could lead to garbled logs and/or
  a system failure.
- bugfix: invalid length returned (often) when using regular expressions
  inside the property replacer
- bugfix: submatch regex in property replacer did not honor "return 0 on
  no match" config case
- bugfix: imuxsock incorrectly stated inputname "imudp"
  Thanks to Ryan Lynch for reporting this.
- (slightly) enhanced support for FreeBSD by setting _PATH_MODDIR to
  the correct value on FreeBSD.
  Thanks to Cristiano for the patch.
- bugfix: -d did not enable display of debug messages
  regression from introduction of "debug on demand" mode
  Thanks to Michael Biebl for reporting this bug
- bugfix: blanks inside file names did not terminate file name parsing.
  This could reslult in the whole rest of a line (including comments)
  to be treated as file name in "write to file" actions.
  Thanks to Jack for reporting this issue.
- bugfix: rsyslog hang when writing to a named pipe which nobody was
  reading. Thanks to Michael Biebl for reporting this bug.
  Bugzilla entry: http://bugzilla.adiscon.com/show_bug.cgi?id=169
- bugfix: potential segfaults during queue shutdown
  (bugs require certain non-standard settings to appear)
  Thanks to varmojfekoj for the patch
---------------------------------------------------------------------------
Version 4.5.7  [v4-beta] (rgerhards), 2009-11-18
- added a so-called "On Demand Debug" mode, in which debug output can
  be generated only after the process has started, but not right from
  the beginning. This is assumed to be useful for hard-to-find bugs.
  Also improved the doc on the debug system.
- bugfix (kind of): check if TCP connection is still alive if using TLS
  Thanks to Jonathan Bond-Caron for the patch.
- bugfix: hostname accidently set to IP address for some message sources,
  for example imudp. Thanks to Anton for reporting this bug.
- bugfix [imported from 4.4.3]: $ActionExecOnlyOnceEveryInterval did
  not work.
---------------------------------------------------------------------------
Version 4.5.6  [v4-beta] (rgerhards), 2009-11-05
- bugfix: named pipes did no longer work (they always got an open error)
  this was a regression from the omfile rewrite in 4.5.0
- bugfix(minor): diag function returned wrong queue memeber count
  for the main queue if an active DA queue existed. This had no relevance
  to real deployments (assuming they are not running the debug/diagnostic
  module...), but sometimes caused grief and false alerts in the 
  testbench.
- included some important fixes from v4-stable:
  * bugfix: invalid handling of zero-sized messages
  * bugfix: zero-sized UDP messages are no longer processed
  * bugfix: random data could be appended to message
  * bugfix: reverse lookup reduction logic in imudp do DNS queries too often
- bugfix(testbench): testcase did not properly wait for rsyslod shutdown
  thus some unpredictable behavior and a false negative test result
  could occur. [BACKPORTED from v5]
- bugfix(testbench): sequence check was not always performed correctly,
  that could result in tests reporting success when they actually failed
---------------------------------------------------------------------------
Version 4.5.5  [v4-beta] (rgerhards), 2009-10-21
- added $InputTCPServerNotifyOnConnectionClose config directive
  see doc for details
- bugfix: debug string larger than 1K were improperly displayed. Max size
  is now 32K
- bugfix: invalid storage class selected for some size config parameters.
  This resulted in wrong values. The most prominent victim was the
  directory creation mode, which was set to zero in some cases. For 
  details, see related blog post:
  http://blog.gerhards.net/2009/10/another-note-on-hard-to-find-bugs.html
---------------------------------------------------------------------------
Version 4.5.4  [v4-beta] (rgerhards), 2009-09-29
- bugfix: potential segfault in stream writer on destruction
  Most severely affected omfile. The problem was that some buffers were
  freed before the asynchronous writer thread was shut down. So the
  writer thread accessed invalid data, which may even already be
  overwritten. Symptoms (with omfile) were segfaults, grabled data
  and files with random names placed around the file system (most
  prominently into the root directory). Special thanks to Aaron for
  helping to track this down.
- bugfix: potential race in object loader (obj.c) during use/release
  of object interface
- bugfixes: potential problems in out file zip writer. Problems could
  lead to abort and/or memory leak. The module is now hardened in a very
  conservative way, which is sub-optimal from a performance point of view.
  This should be improved if it has proven reliable in practice.
---------------------------------------------------------------------------
Version 4.5.3  [v4-beta] (rgerhards), 2009-09-17
- bugfix: repeated messages were incorrectly processed
  this could lead to loss of the repeated message content. As a side-
  effect, it could probably also be possible that some segfault occurs
  (quite unlikely). The root cause was that some counters introduced
  during the malloc optimizations were not properly duplicated in
  MsgDup(). Note that repeated message processing is not enabled
  by default.
- bugfix: message sanitation had some issues:
  - control character DEL was not properly escaped
  - NUL and LF characters were not properly stripped if no control
    character replacement was to be done
  - NUL characters in the message body were silently dropped (this was
    a regeression introduced by some of the recent optimizations)
- bugfix: strings improperly reused, resulting in some message properties
  be populated with strings from previous messages. This was caused by
  an improper predicate check. [backported from v5]
- fixed some minor portability issues
- bugfix: reverse lookup reduction logic in imudp do DNS queries too often
  [imported from 4.4.2]
---------------------------------------------------------------------------
Version 4.5.2  [v4-beta] (rgerhards), 2009-08-21
- legacy syslog parser changed so that it now accepts date stamps in
  wrong case. Some devices seem to create them and I do not see any harm
  in supporting that.
- added $InputTCPMaxListeners directive - permits to specify how many 
  TCP servers shall be possible (default is 20).
- bugfix: memory leak with some input modules. Those inputs that
  use parseAndSubmitMsg() leak two small memory blocks with every message.
  Typically, those process only relatively few messages, so the issue 
  does most probably not have any effect in practice.
- bugfix: if tcp listen port could not be created, no error message was
  emitted
- bugfix: potential segfault in output file writer (omfile)
  In async write mode, we use modular arithmetic to index the output
  buffer array. However, the counter variables accidently were signed,
  thus resulting in negative indizes after integer overflow. That in turn
  could lead to segfaults, but was depending on the memory layout of 
  the instance in question (which in turn depended on a number of
  variables, like compile settings but also configuration). The counters
  are now unsigned (as they always should have been) and so the dangling
  mis-indexing does no longer happen. This bug potentially affected all
  installations, even if only some may actually have seen a segfault.
- bugfix: hostnames with dashes in them were incorrectly treated as
  malformed, thus causing them to be treated as TAG (this was a regression
  introduced from the "rfc3164 strict" change in 4.5.0).
---------------------------------------------------------------------------
Version 4.5.1  [DEVEL] (rgerhards), 2009-07-15
- CONFIG CHANGE: $HUPisRestart default is now "off". We are doing this
  to support removal of restart-type HUP in v5.
- bugfix: fromhost-ip was sometimes truncated
- bugfix: potential segfault when zip-compressed syslog records were
  received (double free)
- bugfix: properties inputname, fromhost, fromhost-ip, msg were lost when
  working with disk queues
- performance enhancement: much faster, up to twice as fast (depending
  on configuration)
- bugfix: abort condition when RecvFrom was not set and message reduction
  was on. Happend e.g. with imuxsock.
- added $klogConsoleLogLevel directive which permits to set a new
  console log level while rsyslog is active
- bugfix: message could be truncated after TAG, often when forwarding
  This was a result of an internal processing error if maximum field
  sizes had been specified in the property replacer.
- added ability for the TCP output action to "rebind" its send socket after
  sending n messages (actually, it re-opens the connection, the name is 
  used because this is a concept very similiar to $ActionUDPRebindInterval).
  New config directive $ActionSendTCPRebindInterval added for the purpose.
  By default, rebinding is disabled. This is considered useful for load
  balancers.
- testbench improvements
---------------------------------------------------------------------------
Version 4.5.0  [DEVEL] (rgerhards), 2009-07-02
- activation order of inputs changed, they are now activated only after
  privileges are dropped. Thanks to Michael Terry for the patch.
- greatly improved performance
- greatly reduced memory requirements of msg object
  to around half of the previous demand. This means that more messages can
  be stored in core! Due to fewer cache misses, this also means some
  performance improvement.
- improved config error messages: now contain a copy of the config line
  that (most likely) caused the error
- reduced max value for $DynaFileCacheSize to 1,000 (the former maximum
  of 10,000 really made no sense, even 1,000 is very high, but we like
  to keep the user in control ;)).
- added capability to fsync() queue disk files for enhanced reliability
  (also add's speed, because you do no longer need to run the whole file
  system in sync mode)
- more strict parsing of the hostname in rfc3164 mode, hopefully
  removes false positives (but may cause some trouble with hostname
  parsing). For details, see this bug tracker:
  http://bugzilla.adiscon.com/show_bug.cgi?id=126
- omfile rewrite to natively support zip files (includes large extension
  of the stream class)
- added configuration commands (see doc for explanations)
  * $OMFileZipLevel
  * $OMFileIOBufferSize
  * $OMFileFlushOnTXEnd
  * $MainMsgQueueSyncQueueFiles
  * $ActionQueueSyncQueueFiles
- done some memory accesses explicitely atomic
- bugfix: subtle (and usually irrelevant) issue in timout processing
  timeout could be one second too early if nanoseconds wrapped
- set a more sensible timeout for shutdow, now 1.5 seconds to complete
  processing (this also removes those cases where the shutdown message
  was not written because the termination happened before it)
- internal bugfix: object pointer was only reset to NULL when an object
  was actually destructed. This most likely had no effect to existing code,
  but it may also have caused trouble in remote cases. Similarly, the fix
  may also cause trouble...
- bugfix: missing initialization during timestamp creation
  This could lead to timestamps written in the wrong format, but not to
  an abort
---------------------------------------------------------------------------
Version 4.4.3  [v4-stable] (rgerhards), 2009-10-??
- bugfix: several smaller bugs resolved after flexelint review
  Thanks to varmojfekoj for the patch.
- bugfix: $ActionExecOnlyOnceEveryInterval did not work.
  This was a regression from the time() optimizations done in v4.
  Bug tracker: http://bugzilla.adiscon.com/show_bug.cgi?id=143
  Thanks to Klaus Tachtler for reporting this bug.
- bugfix: potential segfault on queue shutdown
  Thanks to varmojfekoj for the patch.
- bugfix: potential hang condition on queue shutdown
  [imported from v3-stable]
- bugfix: segfault on startup when -q or -Q option was given
  [imported from v3-stable]
---------------------------------------------------------------------------
Version 4.4.2  [v4-stable] (rgerhards), 2009-10-09
- bugfix: invalid handling of zero-sized messages, could lead to mis-
  addressing and potential memory corruption/segfault
- bugfix: zero-sized UDP messages are no longer processed
  until now, they were forwarded to processing, but this makes no sense
  Also, it looks like the system seems to provide a zero return code
  on a UDP recvfrom() from time to time for some internal reasons. These
  "receives" are now silently ignored.
- bugfix: random data could be appended to message, possibly causing
  segfaults
- bugfix: reverse lookup reduction logic in imudp do DNS queries too often
  A comparison was done between the current and the former source address.
  However, this was done on the full sockaddr_storage structure and not
  on the host address only. This has now been changed for IPv4 and IPv6.
  The end result of this bug could be a higher UDP message loss rate than
  necessary (note that UDP message loss can not totally be avoided due
  to the UDP spec)
---------------------------------------------------------------------------
Version 4.4.1  [v4-stable] (rgerhards), 2009-09-02
- features requiring Java are automatically disabled if Java is not
  present (thanks to Michael Biebl for his help!)
- bugfix: invalid double-quoted PRI, among others in outgoing messages
  This causes grief with all receivers.
  Bug tracker: http://bugzilla.adiscon.com/show_bug.cgi?id=147
- bugfix: Java testing tools were required, even if testbench was disabled
  This resulted in build errors if no Java was present on the build system,
  even though none of the selected option actually required Java.
  (I forgot to backport a similar fix to newer releases).
- bugfix (backport): omfwd segfault
  Note that the orginal (higher version) patch states this happens only
  when debugging mode is turned on. That statement is wrong: if debug
  mode is turned off, the message is not being emitted, but the division
  by zero in the actual parameters still happens.
---------------------------------------------------------------------------
Version 4.4.0  [v4-stable] (rgerhards), 2009-08-21
- bugfix: stderr/stdout were not closed to be able to emit error messages,
  but this caused ssh sessions to hang. Now we close them after the 
  initial initialization. See forum thread:
  http://kb.monitorware.com/controlling-terminal-issues-t9875.html
- bugfix: sending syslog messages with zip compression did not work
---------------------------------------------------------------------------
Version 4.3.2  [v4-beta] (rgerhards), 2009-06-24
- removed long-obsoleted property UxTradMsg
- added a generic network stream server (in addition to rather specific
  syslog tcp server)
- added ability for the UDP output action to rebind its send socket after
  sending n messages. New config directive $ActionSendUDPRebindInterval
  added for the purpose. By default, rebinding is disabled. This is 
  considered useful for load balancers.
- bugfix: imdiag/imtcp had a race condition
- improved testbench (now much better code design and reuse)
- added config switch --enable-testbench=no to turn off testbench
---------------------------------------------------------------------------
Version 4.3.1  [DEVEL] (rgerhards), 2009-05-25
- added capability to run multiple tcp listeners (on different ports)
- performance enhancement: imtcp calls parser no longer on input thread
  but rather inside on of the potentially many main msg queue worker
  threads (an enhancement scheduled for all input plugins where this is
  possible)
- added $GenerateConfigGraph configuration command which can be used
  to generate nice-looking (and very informative) rsyslog configuration
  graphs.
- added $ActionName configuration directive (currently only used for
  graph generation, but may find other uses)
- improved doc
  * added (hopefully) easier to grasp queue explanation
- improved testbench
  * added tests for queue disk-only mode (checks disk queue logic)
- bugfix: light and full delay watermarks had invalid values, badly
  affecting performance for delayable inputs
- build system improvements - thanks to Michael Biebl
- added new testing module imdiag, which enables to talk to the 
  rsyslog core at runtime. The current implementation is only a 
  beginning, but can be expanded over time
---------------------------------------------------------------------------
Version 4.3.0  [DEVEL] (rgerhards), 2009-04-17
- new feature: new output plugin omprog, which permits to start program
  and feed it (via its stdin) with syslog messages. If the program
  terminates, it is restarted.
- improved internal handling of RainerScript functions, building the
  necessary plumbing to support more functions with decent runtime
  performance. This is also necessary towards the long-term goal
  of loadable library modules.
- added new RainerScript function "tolower"
- improved testbench
  * added tests for tcp-based reception
  * added tcp-load test (1000 connections, 20,000 messages)
- added $MaxOpenFiles configuration directive
- bugfix: solved potential memory leak in msg processing, could manifest
  itself in imtcp
- bugfix: ompgsql did not detect problems in sql command execution
  this could cause loss of messages. The handling was correct if the
  connection broke, but not if there was a problem with statement
  execution. The most probable case for such a case would be invalid
  sql inside the template, and this is now much easier to diagnose.
---------------------------------------------------------------------------
Version 4.2.0  [v4-stable] (rgerhards), 2009-06-23
- bugfix: light and full delay watermarks had invalid values, badly
  affecting performance for delayable inputs
- imported all patches from 3.22.1 as of today (see below)
- bugfix: compile problems in im3195
---------------------------------------------------------------------------
Version 4.1.7  [BETA] (rgerhards), 2009-04-22
- bugfix: $InputTCPMaxSessions config directive was accepted, but not
  honored. This resulted in a fixed upper limit of 200 connections.
- bugfix: the default for $DirCreateMode was 0644, and as such wrong.
  It has now been changed to 0700. For some background, please see
  http://lists.adiscon.net/pipermail/rsyslog/2009-April/001986.html
- bugfix: ompgsql did not detect problems in sql command execution
  this could cause loss of messages. The handling was correct if the
  connection broke, but not if there was a problem with statement
  execution. The most probable case for such a case would be invalid
  sql inside the template, and this is now much easier to diagnose.
---------------------------------------------------------------------------
Version 4.1.6  [DEVEL] (rgerhards), 2009-04-07
- added new "csv" property replacer options to enable simple creation
  of CSV-formatted outputs (format from RFC4180 is used)
- implemented function support in RainerScript. That means the engine
  parses and compile functions, as well as executes a few build-in
  ones. Dynamic loading and registration of functions is not yet
  supported - but we now have a good foundation to do that later on.
- implemented the strlen() RainerScript function
- added a template output module
- added -T rsyslogd command line option, enables to specify a directory
  where to chroot() into on startup. This is NOT a security feature but
  introduced to support testing. Thus, -T does not make sure chroot()
  is used in a secure way. (may be removed later)
- added omstdout module for testing purposes. Spits out all messages to
  stdout - no config option, no other features
- added a parser testing suite (still needs to be extended, but a good
  start)
- modified $ModLoad statement so that for modules whom's name starts with
  a dot, no path is prepended (this enables relative-pathes and should
  not break any valid current config)
- fixed a bug that caused action retries not to work correctly
  situation was only cleared by a restart
- bugfix: closed dynafile was potentially never written until another
  dynafile name was generated - potential loss of messages
- improved omfile so that it properly suspends itself if there is an
  i/o or file name generation error. This enables it to be used with
  the full high availability features of rsyslog's engine
- bugfix: fixed some segaults on Solaris, where vsprintf() does not
  check for NULL pointers
- improved performance of regexp-based filters
  Thanks to Arnaud Cornet for providing the idea and initial patch.
- added a new way how output plugins may be passed parameters. This is
  more effcient for some outputs. They new can receive fields not only
  as a single string but rather in an array where each string is seperated.
- added (some) developer documentation for output plugin interface
- bugfix: potential abort with DA queue after high watermark is reached
  There exists a race condition that can lead to a segfault. Thanks
  go to vbernetr, who performed the analysis and provided patch, which
  I only tweaked a very little bit.
- bugfix: imtcp did incorrectly parse hostname/tag
  Thanks to Luis Fernando Muñoz Mejías for the patch.
---------------------------------------------------------------------------
Version 4.1.5  [DEVEL] (rgerhards), 2009-03-11
- bugfix: parser did not correctly parse fields in UDP-received messages
- added ERE support in filter conditions
  new comparison operation "ereregex"
- added new config directive $RepeatedMsgContainsOriginalMsg so that the
  "last message repeated n times" messages, if generated, may
  have an alternate format that contains the message that is being repeated
---------------------------------------------------------------------------
Version 4.1.4  [DEVEL] (rgerhards), 2009-01-29
- bugfix: inconsistent use of mutex/atomic operations could cause segfault
  details are too many, for full analysis see blog post at:
  http://blog.gerhards.net/2009/01/rsyslog-data-race-analysis.html
- bugfix: unitialized mutex was used in msg.c:getPRI
  This was subtle, because getPRI is called as part of the debugging code
  (always executed) in syslogd.c:logmsg.
- bufgix: $PreserveFQDN was not properly handled for locally emitted
  messages
---------------------------------------------------------------------------
Version 4.1.3  [DEVEL] (rgerhards), 2008-12-17
- added $InputTCPServerAddtlFrameDelimiter config directive, which
  enables to specify an additional, non-standard message delimiter
  for processing plain tcp syslog. This is primarily a fix for the invalid
  framing used in Juniper's NetScreen products. Credit to forum user
  Arv for suggesting this solution.
- added $InputTCPServerInputName property, which enables a name to be
  specified that will be available during message processing in the
  inputname property. This is considered useful for logic that treats
  messages differently depending on which input received them.
- added $PreserveFQDN config file directive
  Enables to use FQDNs in sender names where the legacy default
  would have stripped the domain part.
  Thanks to BlinkMind, Inc. http://www.blinkmind.com for sponsoring this
  development.
- bugfix: imudp went into an endless loop under some circumstances
  (but could also leave it under some other circumstances...)
  Thanks to David Lang and speedfox for reporting this issue.
---------------------------------------------------------------------------
Version 4.1.2  [DEVEL] (rgerhards), 2008-12-04
- bugfix: code did not compile without zlib
- security bugfix: $AllowedSender was not honored, all senders were
  permitted instead (see http://www.rsyslog.com/Article322.phtml)
- security fix: imudp emitted a message when a non-permitted sender
  tried to send a message to it. This behaviour is operator-configurable.
  If enabled, a message was emitted each time. That way an attacker could
  effectively fill the disk via this facility. The message is now
  emitted only once in a minute (this currently is a hard-coded limit,
  if someone comes up with a good reason to make it configurable, we
  will probably do that).
- doc bugfix: typo in v3 compatibility document directive syntax
  thanks to Andrej for reporting
- imported other changes from 3.21.8 and 3.20.1 (see there)
---------------------------------------------------------------------------
Version 4.1.1  [DEVEL] (rgerhards), 2008-11-26
- added $PrivDropToGroup, $PrivDropToUser, $PrivDropToGroupID,
  $PrivDropToUserID config directives to enable dropping privileges.
  This is an effort to provide a security enhancement. For the limits of this
  approach, see http://wiki.rsyslog.com/index.php/Security
- re-enabled imklog to compile on FreeBSD (brought in from beta)
---------------------------------------------------------------------------
Version 4.1.0  [DEVEL] (rgerhards), 2008-11-18

********************************* WARNING *********************************
This version has a slightly different on-disk format for message entries.
As a consequence, old queue files being read by this version may have
an invalid output timestamp, which could result to some malfunction inside
the output driver. It is recommended to drain queues with the previous
version before switching to this one.
********************************* WARNING *********************************

- greatly enhanced performance when compared to v3.
- added configuration directive "HUPisRestart" which enables to configure
  HUP to be either a full restart or "just" a leightweight way to
  close open files.
- enhanced legacy syslog parser to detect year if part of the timestamp
  the format is based on what Cisco devices seem to emit.
- added a setting "$OptimizeForUniprocessor" to enable users to turn off
  pthread_yield calls which are counter-productive on multiprocessor 
  machines (but have been shown to be useful on uniprocessors)
- reordered imudp processing. Message parsing is now done as part of main
  message queue worker processing (was part of the input thread)
  This should also improve performance, as potentially more work is
  done in parallel.
- bugfix: compressed syslog messages could be slightly mis-uncompressed
  if the last byte of the compressed record was a NUL
- added $UDPServerTimeRequery option which enables to work with
  less acurate timestamps in favor of performance. This enables querying
  of the time only every n-th time if imudp is running in the tight
  receive loop (aka receiving messsages at a high rate)
- doc bugfix: queue doc had wrong parameter name for setting controlling
  worker thread shutdown period
- restructured rsyslog.conf documentation
- bugfix: memory leak in ompgsql
  Thanks to Ken for providing the patch
---------------------------------------------------------------------------
Version 3.22.3 [v3-stable] (rgerhards), 2010-11-24
- bugfix(important): problem in TLS handling could cause rsyslog to loop
  in a tight loop, effectively disabling functionality and bearing the
  risk of unresponsiveness of the whole system.
  Bug tracker: http://bugzilla.adiscon.com/show_bug.cgi?id=194
---------------------------------------------------------------------------
Version 3.22.2 [v3-stable] (rgerhards), 2010-08-05
- bugfix: comment char ('#') in literal terminated script parsing
  and thus could not be used.
  but tracker: http://bugzilla.adiscon.com/show_bug.cgi?id=119
- enhance: imrelp now also provides remote peer's IP address 
  [if librelp != 1.0.0 is used]
- bugfix: sending syslog messages with zip compression did not work
- bugfix: potential hang condition on queue shutdown
- bugfix: segfault on startup when -q or -Q option was given
  bug tracker: http://bugzilla.adiscon.com/show_bug.cgi?id=157
  Thanks to Jonas Nogueira for reporting this bug.
- clarified use of $ActionsSendStreamDriver[AuthMode/PermittedPeers]
  in doc set (require TLS drivers)
- bugfix: $CreateDirs variable not properly initialized, default thus
  was random (but most often "on")
- bugfix: potential segfault when -p command line option was used
  thanks to varmojfekoj for pointing me at this bug
- bugfix: programname filter in ! configuration can not be reset
  Thanks to Kiss Gabor for the patch.
---------------------------------------------------------------------------
Version 3.22.1 [v3-stable] (rgerhards), 2009-07-02
- bugfix: invalid error message issued if $inlcudeConfig was on an empty
  set of files (e.g. *.conf, where none such files existed)
  thanks to Michael Biebl for reporting this bug
- bugfix: when run in foreground (but not in debug mode), a 
  debug message ("DoDie called") was emitted at shutdown. Removed.
  thanks to Michael Biebl for reporting this bug
- bugfix: some garbagge was emitted to stderr on shutdown. This
  garbage consisted of file names, which were written during 
  startup (key point: not a pointer error)
  thanks to Michael Biebl for reporting this bug
- bugfix: startup and shutdown message were emitted to stdout
  thanks to Michael Biebl for reporting this bug
- bugfix: error messages were not emitted to stderr in forked mode
  (stderr and stdo are now kept open across forks)
- bugfix: internal messages were emitted to whatever file had fd2 when
  rsyslogd ran in forked mode (as usual!)
  Thanks to varmojfekoj for the patch
- small enhancement: config validation run now exits with code 1 if an
  error is detected. This change is considered important but small enough
  to apply it directly to the stable version. [But it is a border case,
  the change requires more code than I had hoped. Thus I have NOT tried
  to actually catch all cases, this is left for the current devel
  releases, if necessary]
- bugfix: light and full delay watermarks had invalid values, badly
  affecting performance for delayable inputs
- bugfix: potential segfault issue when multiple $UDPServerRun directives
  are specified. Thanks to Michael Biebl for helping to debug this one.
- relaxed GnuTLS version requirement to 1.4.0 after confirmation from the
  field that this version is sufficient
- bugfix: parser did not properly handle empty structured data
- bugfix: invalid mutex release in msg.c (detected under thread debugger,
  seems not to have any impact on actual deployments)
---------------------------------------------------------------------------
Version 3.22.0 [v3-stable] (rgerhards), 2009-04-21
This is the first stable release that includes the full functionality
of the 3.21.x version tree.
- bugfix: $InputTCPMaxSessions config directive was accepted, but not
  honored. This resulted in a fixed upper limit of 200 connections.
- bugfix: the default for $DirCreateMode was 0644, and as such wrong.
  It has now been changed to 0700. For some background, please see
  http://lists.adiscon.net/pipermail/rsyslog/2009-April/001986.html
- bugfix: ompgsql did not detect problems in sql command execution
  this could cause loss of messages. The handling was correct if the
  connection broke, but not if there was a problem with statement
  execution. The most probable case for such a case would be invalid
  sql inside the template, and this is now much easier to diagnose.
---------------------------------------------------------------------------
Version 3.21.11 [BETA] (rgerhards), 2009-04-03
- build system improvements contributed by Michael Biebl - thx!
- all patches from 3.20.5 incorporated (see it's ChangeLog entry)
---------------------------------------------------------------------------
Version 3.21.10 [BETA] (rgerhards), 2009-02-02
- bugfix: inconsistent use of mutex/atomic operations could cause segfault
  details are too many, for full analysis see blog post at:
  http://blog.gerhards.net/2009/01/rsyslog-data-race-analysis.html
- the string "Do Die" was accidently emited upon exit in non-debug mode
  This has now been corrected. Thanks to varmojfekoj for the patch.
- some legacy options were not correctly processed.
  Thanks to varmojfekoj for the patch.
- doc bugfix: v3-compatiblity document had typo in config directive
  thanks to Andrej for reporting this
---------------------------------------------------------------------------
Version 3.21.9 [BETA] (rgerhards), 2008-12-04
- re-release of 3.21.8 with an additional fix, that could also lead
  to DoS; 3.21.8 has been removed from the official download archives
- security fix: imudp emitted a message when a non-permitted sender
  tried to send a message to it. This behaviour is operator-configurable.
  If enabled, a message was emitted each time. That way an attacker could
  effectively fill the disk via this facility. The message is now
  emitted only once in a minute (this currently is a hard-coded limit,
  if someone comes up with a good reason to make it configurable, we
  will probably do that).
---------------------------------------------------------------------------
Version 3.21.8  [BETA] (rgerhards), 2008-12-04
- bugfix: imklog did not compile on FreeBSD
- security bugfix: $AllowedSender was not honored, all senders were
  permitted instead (see http://www.rsyslog.com/Article322.phtml)
- merged in all other changes from 3.20.1 (see there)
---------------------------------------------------------------------------
Version 3.21.7  [BETA] (rgerhards), 2008-11-11
- this is the new beta branch, based on the former 3.21.6 devel
- new functionality: ZERO property replacer nomatch option (from v3-stable)
---------------------------------------------------------------------------
Version 3.21.6  [DEVEL] (rgerhards), 2008-10-22
- consolidated time calls during msg object creation, improves performance
  and consistency
- bugfix: solved a segfault condition
- bugfix: subsecond time properties generated by imfile, imklog and
  internal messages could be slightly inconsistent
- bugfix: (potentially big) memory leak on HUP if queues could not be
  drained before timeout - thanks to David Lang for pointing this out
- added capability to support multiple module search pathes. Thank
  to Marius Tomaschewski for providing the patch.
- bugfix: im3195 did no longer compile
- improved "make distcheck" by ensuring everything relevant is recompiled
---------------------------------------------------------------------------
Version 3.21.5  [DEVEL] (rgerhards), 2008-09-30
- performance optimization: unnecessary time() calls during message
  parsing removed - thanks to David Lang for his excellent performance
  analysis
- added new capability to property replacer: multiple immediately
  successive field delimiters are treated as a single one.
  Thanks to Zhuang Yuyao for the patch.
- added message property "inputname", which contains the name of the
  input (module) that generated it. Presence is depending on suport in
  each input module (else it is blank).
- added system property "$myhostname", which contains the name of the
  local host as it knows itself.
- imported a number of fixes and enhancements from the stable and
  devel branches, including a fix to a potential segfault on HUP
  when using UDP listners
- re-enabled gcc builtin atomic operations and added a proper
  ./configure check
- bugfix: potential race condition when adding messages to queue
  There was a wrong order of mutex lock operations. It is hard to
  believe that really caused problems, but in theory it could and with
  threading we often see that theory becomes practice if something is only
  used long enough on a fast enough machine with enough CPUs ;)
- cleaned up internal debug system code and made it behave better
  in regard to multi-threading
---------------------------------------------------------------------------
Version 3.21.4  [DEVEL] (rgerhards), 2008-09-04
- removed compile time fixed message size limit (was 2K), limit can now
  be set via $MaxMessageSize global config directive (finally gotten rid
  of MAXLINE ;))
- enhanced doc for $ActionExecOnlyEveryNthTimeTimeout
- integrated a number of patches from 3.18.4, namely
  - bugfix: order-of magnitude issue with base-10 size definitions
    in config file parser. Could lead to invalid sizes, constraints
    etc for e.g. queue files and any other object whose size was specified
    in base-10 entities. Did not apply to binary entities. Thanks to
    RB for finding this bug and providing a patch.
  - bugfix: action was not called when system time was set backwards
    (until the previous time was reached again). There are still some
    side-effects when time is rolled back (A time rollback is really a bad
    thing to do, ideally the OS should issue pseudo time (like NetWare did)
    when the user tries to roll back time). Thanks to varmojfekoj for this
    patch.
  - doc bugfix: rsyslog.conf man page improved and minor nit fixed
    thanks to Lukas Kuklinek for the patch.
---------------------------------------------------------------------------
Version 3.21.3  [DEVEL] (rgerhards), 2008-08-13
- added ability to specify flow control mode for imuxsock
- added ability to execute actions only after the n-th call of the action
  This also lead to the addition of two new config directives:
  $ActionExecOnlyEveryNthTime and $ActionExecOnlyEveryNthTimeTimeout
  This feature is useful, for example, for alerting: it permits you to
  send an alert only after at least n occurences of a specific message
  have been seen by rsyslogd. This protectes against false positives
  due to waiting for additional confirmation.
- bugfix: IPv6 addresses could not be specified in forwarding actions
  New syntax @[addr]:port introduced to enable that. Root problem was IPv6
  addresses contain colons.
- somewhat enhanced debugging messages
- imported from 3.18.3:
  - enhanced ommysql to support custom port to connect to server
    Port can be set via new $ActionOmmysqlServerPort config directive
    Note: this was a very minor change and thus deemed appropriate to be
    done in the stable release.
  - bugfix: misspelled config directive, previously was
    $MainMsgQueueWorkeTimeoutrThreadShutdown, is now
    $MainMsgQueueWorkerTimeoutThreadShutdown. Note that the misspelled
    directive is not preserved - if the misspelled directive was used
    (which I consider highly unlikely), the config file must be changed.
    Thanks to lperr for reporting the bug.
---------------------------------------------------------------------------
Version 3.21.2  [DEVEL] (rgerhards), 2008-08-04
- added $InputUnixListenSocketHostName config directive, which permits to
  override the hostname being used on a local unix socket. This is useful
  for differentiating "hosts" running in several jails. Feature was
  suggested by David Darville, thanks for the suggestion.
- enhanced ommail to support multiple email recipients. This is done by
  specifying $ActionMailTo multiple times. Note that this introduces a
  small incompatibility to previous config file syntax: the recipient
  list is now reset for each action (we honestly believe that will
  not cause any problem - apologies if it does).
- enhanced troubleshooting documentation
---------------------------------------------------------------------------
Version 3.21.1  [DEVEL] (rgerhards), 2008-07-30
- bugfix: no error was reported if the target of a $IncludeConfig
  could not be accessed.
- added testbed for common config errors
- added doc for -u option to rsyslogd man page
- enhanced config file checking - no active actions are detected
- added -N rsyslogd command line option for a config validation run
  (which does not execute actual syslogd code and does not interfere
  with a running instance)
- somewhat improved emergency configuration. It is now also selected
  if the config contains no active actions
- rsyslogd error messages are now reported to stderr by default. can be
  turned off by the new "$ErrorMessagesToStderr off" directive
 Thanks to HKS for suggesting the new features.
---------------------------------------------------------------------------
Version 3.21.0  [DEVEL] (rgerhards), 2008-07-18
- starts a new devel branch
- added a generic test driver for RainerScript plus some test cases
  to the testbench
- added a small diagnostic tool to obtain result of gethostname() API
- imported all changes from 3.18.1 until today (some quite important,
  see below)
---------------------------------------------------------------------------
Version 3.20.6 [v3-stable] (rgerhards), 2009-04-16
- this is the last v3-stable for the 3.20.x series
- bugfix: $InputTCPMaxSessions config directive was accepted, but not
  honored. This resulted in a fixed upper limit of 200 connections.
- bugfix: the default for $DirCreateMode was 0644, and as such wrong.
  It has now been changed to 0700. For some background, please see
  http://lists.adiscon.net/pipermail/rsyslog/2009-April/001986.html
---------------------------------------------------------------------------
Version 3.20.5 [v3-stable] (rgerhards), 2009-04-02
- bugfix: potential abort with DA queue after high watermark is reached
  There exists a race condition that can lead to a segfault. Thanks
  go to vbernetr, who performed the analysis and provided patch, which
  I only tweaked a very little bit.
- fixed bugs in RainerScript:
  o when converting a number and a string to a common type, both were 
    actually converted to the other variable's type.
  o the value of rsCStrConvertToNumber() was miscalculated.
  Thanks to varmojfekoj for the patch
- fixed a bug in configure.ac which resulted in problems with
  environment detection - thanks to Michael Biebl for the patch
- fixed a potential segfault problem in gssapi code
  thanks to varmojfekoj for the patch
- doc enhance: provide standard template for MySQL module and instructions
  on how to modify schema
---------------------------------------------------------------------------
Version 3.20.4 [v3-stable] (rgerhards), 2009-02-09
- bugfix: inconsistent use of mutex/atomic operations could cause segfault
  details are too many, for full analysis see blog post at:
  http://blog.gerhards.net/2009/01/rsyslog-data-race-analysis.html
- bugfix: invalid ./configure settings for RFC3195
  thanks to Michael Biebl for the patch
- bugfix: invalid mutex access in msg.c
- doc bugfix: dist tarball missed 2 files, had one extra file that no
  longer belongs into it. Thanks to Michael Biebl for pointing this out.
---------------------------------------------------------------------------
Version 3.20.3 [v3-stable] (rgerhards), 2009-01-19
- doc bugfix: v3-compatiblity document had typo in config directive
  thanks to Andrej for reporting this
- fixed a potential segfault condition with $AllowedSender directive
  On HUP, the root pointers were not properly cleaned up. Thanks to
  Michael Biebel, olgoat, and Juha Koho for reporting and analyzing
  the bug.
---------------------------------------------------------------------------
Version 3.20.2 [v3-stable] (rgerhards), 2008-12-04
- re-release of 3.20.1 with an additional fix, that could also lead
  to DoS; 3.20.1 has been removed from the official download archives
- security fix: imudp emitted a message when a non-permitted sender
  tried to send a message to it. This behaviour is operator-configurable.
  If enabled, a message was emitted each time. That way an attacker could
  effectively fill the disk via this facility. The message is now
  emitted only once in a minute (this currently is a hard-coded limit,
  if someone comes up with a good reason to make it configurable, we
  will probably do that).
---------------------------------------------------------------------------
Version 3.20.1 [v3-stable] (rgerhards), 2008-12-04
- security bugfix: $AllowedSender was not honored, all senders were
  permitted instead
- enhance: regex nomatch option "ZERO" has been added
  This allows to return the string 0 if a regular expression is
  not found. This is probably useful for storing numerical values into
  database columns.
- bugfix: memory leak in gtls netstream driver fixed
  memory was lost each time a TLS session was torn down. This could 
  result in a considerable memory leak if it happened quite frequently
  (potential system crash condition)
- doc update: documented how to specify multiple property replacer
  options + link to new online regex generator tool added
- minor bufgfix: very small memory leak in gtls netstream driver
  around a handful of bytes (< 20) for each HUP
- improved debug output for regular expressions inside property replacer
  RE's seem to be a big trouble spot and I would like to have more
  information inside the debug log. So I decided to add some additional
  debug strings permanently.
---------------------------------------------------------------------------
Version 3.20.0 [v3-stable] (rgerhards), 2008-11-05
- this is the inital release of the 3.19.x branch as a stable release
- bugfix: double-free in pctp netstream driver. Thank to varmojfeko
  for the patch
---------------------------------------------------------------------------
Version 3.19.12 [BETA] (rgerhards), 2008-10-16
- bugfix: subseconds where not correctly extracted from a timestamp
  if that timestamp did not contain any subsecond information (the
  resulting string was garbagge but should have been "0", what it
  now is).
- increased maximum size of a configuration statement to 4K (was 1K)
- imported all fixes from the stable branch (quite a lot)
- bugfix: (potentially big) memory leak on HUP if queues could not be
  drained before timeout - thanks to David Lang for pointing this out
---------------------------------------------------------------------------
Version 3.19.11 [BETA] (rgerhards), 2008-08-25
This is a refresh of the beta. No beta-specific fixes have been added.
- included fixes from v3-stable (most importantly 3.18.3)
---------------------------------------------------------------------------
Version 3.19.10 [BETA] (rgerhards), 2008-07-15
- start of a new beta branch based on former 3.19 devel branch
- bugfix: bad memory leak in disk-based queue modes
- bugfix: UDP syslog forwarding did not work on all platforms
  the ai_socktype was incorrectly set to 1. On some platforms, this
  lead to failing name resolution (e.g. FreeBSD 7). Thanks to HKS for
  reporting the bug.
- bugfix: priority was incorrectly calculated on FreeBSD 7,
  because the LOG_MAKEPRI() C macro has a different meaning there (it
  is just a simple addition of faciltity and severity). I have changed
  this to use own, consistent, code for PRI calculation. Thank to HKS
  for reporting this bug.
- bugfix (cosmetical): authorization was not checked when gtls handshake
  completed immediately. While this sounds scary, the situation can not
  happen in practice. We use non-blocking IO only for server-based gtls
  session setup. As TLS requires the exchange of multiple frames before
  the handshake completes, it simply is impossible to do this in one
  step. However, it is useful to have the code path correct even for 
  this case - otherwise, we may run into problems if the code is changed
  some time later (e.g. to use blocking sockets). Thanks to varmojfekoj
  for providing the patch.
- important queue bugfix from 3.18.1 imported (see below)
- cleanup of some debug messages
---------------------------------------------------------------------------
Version 3.19.9 (rgerhards), 2008-07-07
- added tutorial for creating a TLS-secured syslog infrastructure
- rewritten omusrmsg to no longer fork() a new process for sending messages
  this caused some problems with the threading model, e.g. zombies. Also,
  it was far less optimal than it is now.
- bugfix: machine certificate was required for client even in TLS anon mode
  Reference: http://bugzilla.adiscon.com/show_bug.cgi?id=85
  The fix also slightly improves performance by not storing certificates in
  client sessions when there is no need to do so.
- bugfix: RainerScript syntax error was not always detected
---------------------------------------------------------------------------
Version 3.19.8 (rgerhards), 2008-07-01
- bugfix: gtls module did not correctly handle EGAIN (and similar) recv()
  states. This has been fixed by introducing a new abstraction layer inside
  gtls.
- added (internal) error codes to error messages; added redirector to
  web description of error codes
  closes bug http://bugzilla.adiscon.com/show_bug.cgi?id=20
- disabled compile warnings caused by third-party libraries
- reduced number of compile warnings in gcc's -pedantic mode
- some minor documentation improvements
- included all fixes from beta 3.17.5
---------------------------------------------------------------------------
Version 3.19.7 (rgerhards), 2008-06-11
- added new property replacer option "date-subseconds" that enables
  to query just the subsecond part of a high-precision timestamp
- somewhat improved plain tcp syslog reliability by doing a connection
  check before sending. Credits to Martin Schuette for providing the
  idea. Details are available at
  http://blog.gerhards.net/2008/06/reliable-plain-tcp-syslog-once-again.html
- made rsyslog tickless in the (usual and default) case that repeated
  message reduction is turned off. More info:
  http://blog.gerhards.net/2008/06/coding-to-save-environment.html
- some build system cleanup, thanks to Michael Biebl
- bugfix: compile under (Free)BSD failed due to some invalid library
  definitions - this is fixed now. Thanks to Michael Biebl for the patch.
---------------------------------------------------------------------------
Version 3.19.6 (rgerhards), 2008-06-06
- enhanced property replacer to support multiple regex matches
- bugfix: part of permittedPeer structure was not correctly initialized
  thanks to varmojfekoj for spotting this
- bugfix: off-by-one bug during certificate check
- bugfix: removed some memory leaks in TLS code
---------------------------------------------------------------------------
Version 3.19.5 (rgerhards), 2008-05-30
- enabled Posix ERE expressions inside the property replacer
  (previously BRE was permitted only)
- provided ability to specify that a regular expression submatch shall
  be used inside the property replacer
- implemented in property replacer: if a regular expression does not match,
  it can now either return "**NO MATCH** (default, as before), a blank
  property or the full original property text
- enhanced property replacer to support multiple regex matches
---------------------------------------------------------------------------
Version 3.19.4 (rgerhards), 2008-05-27
- implemented x509/certvalid gtls auth mode
- implemented x509/name gtls auth mode (including wildcards)
- changed fingerprint gtls auth mode to new format fingerprint
- protected gtls error string function by a mutex. Without it, we
  could have a race condition in extreme cases. This was very remote,
  but now can no longer happen.
- changed config directive name to reflect different use
  $ActionSendStreamDriverCertFingerprint is now
  $ActionSendStreamDriverPermittedPeer and can be used both for
  fingerprint and name authentication (similar to the input side)
- bugfix: sender information (fromhost et al) was missing in imudp
  thanks to sandiso for reporting this bug
- this release fully inplements IETF's syslog-transport-tls-12 plus
  the latest text changes Joe Salowey provided via email. Not included
  is ipAddress subjectAltName authentication, which I think will be
  dropped from the draft. I don't think there is any real need for it.
This release also includes all bug fix up to today from the beta
and stable branches. Most importantly, this means the bugfix for
100% CPU utilization by imklog.
---------------------------------------------------------------------------
Version 3.19.3 (rgerhards), 2008-05-21
- added ability to authenticate the server against its certificate
  fingerprint
- added ability for client to provide its fingerprint
- added ability for server to obtain client cert's fingerprint
- bugfix: small mem leak in omfwd on exit (strmdriver name was not freed)
- bugfix: $ActionSendStreamDriver had no effect
- bugfix: default syslog port was no longer used if none was
  configured. Thanks to varmojfekoj for the patch
- bugfix: missing linker options caused build to fail on some
  systems. Thanks to Tiziano Mueller for the patch.
---------------------------------------------------------------------------
Version 3.19.2 (rgerhards), 2008-05-16
- bugfix: TCP input modules did incorrectly set fromhost property
  (always blank)
- bugfix: imklog did not set fromhost property
- added "fromhost-ip" property
  Note that adding this property changes the on-disk format for messages.
  However, that should not have any bad effect on existing spool files.
  But you will run into trouble if you create a spool file with this
  version and then try to process it with an older one (after a downgrade).
  Don't do that ;)
- added "RSYSLOG_DebugFormat" canned template
- bugfix: hostname and fromhost were swapped when a persisted message
  (in queued mode) was read in
- bugfix: lmtcpclt, lmtcpsrv and lmgssutil did all link to the static
  runtime library, resulting in a large size increase (and potential
  "interesting" effects). Thanks to Michael Biebel for reporting the size
  issue.
- bugfix: TLS server went into an endless loop in some situations.
  Thanks to Michael Biebl for reporting the problem.
- fixed potential segfault due to invalid call to cfsysline
  thanks to varmojfekoj for the patch
---------------------------------------------------------------------------
Version 3.19.1 (rgerhards), 2008-05-07
- configure help for --enable-gnutls wrong - said default is "yes" but
  default actually is "no" - thanks to darix for pointing this out
- file dirty.h was missing - thanks to darix for pointing this out
- bugfix: man files were not properly distributed - thanks to
  darix for reporting and to Michael Biebl for help with the fix
- some minor cleanup
---------------------------------------------------------------------------
Version 3.19.0 (rgerhards), 2008-05-06
- begins new devel branch version
- implemented TLS for plain tcp syslog (this is also the world's first
  implementation of IETF's upcoming syslog-transport-tls draft)
- partly rewritten and improved omfwd among others, now loads TCP
  code only if this is actually necessary
- split of a "runtime library" for rsyslog - this is not yet a clean
  model, because some modularization is still outstanding. In theory,
  this shall enable other utilities but rsyslogd to use the same
  runtime
- implemented im3195, the RFC3195 input as a plugin
- changed directory structure, files are now better organized
- a lot of cleanup in regard to modularization
- -c option no longer must be the first option - thanks to varmjofekoj
  for the patch
---------------------------------------------------------------------------
Version 3.18.7 (rgerhards), 2008-12-??
- bugfix: the default for $DirCreateMode was 0644, and as such wrong.
  It has now been changed to 0700. For some background, please see
  http://lists.adiscon.net/pipermail/rsyslog/2009-April/001986.html
- fixed a potential segfault condition with $AllowedSender directive
  On HUP, the root pointers were not properly cleaned up. Thanks to
  Michael Biebel, olgoat, and Juha Koho for reporting and analyzing
  the bug.
- some legacy options were not correctly processed.
  Thanks to varmojfekoj for the patch.
- doc bugfix: some spelling errors in man pages corrected. Thanks to
  Geoff Simmons for the patch.
---------------------------------------------------------------------------
Version 3.18.6 (rgerhards), 2008-12-08
- security bugfix: $AllowedSender was not honored, all senders were
  permitted instead (see http://www.rsyslog.com/Article322.phtml)
  (backport from v3-stable, v3.20.9)
- minor bugfix: dual close() call on tcp session closure
---------------------------------------------------------------------------
Version 3.18.5 (rgerhards), 2008-10-09
- bugfix: imudp input module could cause segfault on HUP
  It did not properly de-init a variable acting as a linked list head.
  That resulted in trying to access freed memory blocks after the HUP.
- bugfix:  rsyslogd could hang on HUP
  because getnameinfo() is not cancel-safe, but was not guarded against
  being cancelled. pthread_cancel() is routinely being called during
  HUP processing.
- bugfix[minor]: if queue size reached light_delay mark, enqueuing
  could potentially be blocked for a longer period of time, which
  was not the behaviour desired.
- doc bugfix: $ActionExecOnlyWhenPreviousIsSuspended was still misspelled
  as $...OnlyIfPrev... in some parts of the documentation. Thanks to 
  Lorenzo M. Catucci for reporting this bug.
- added doc on malformed messages, cause and how to work-around, to the
  doc set
- added doc on how to build from source repository
---------------------------------------------------------------------------
Version 3.18.4 (rgerhards), 2008-09-18
- bugfix: order-of magnitude issue with base-10 size definitions
  in config file parser. Could lead to invalid sizes, constraints
  etc for e.g. queue files and any other object whose size was specified
  in base-10 entities. Did not apply to binary entities. Thanks to
  RB for finding this bug and providing a patch.
- bugfix: action was not called when system time was set backwards
  (until the previous time was reached again). There are still some
  side-effects when time is rolled back (A time rollback is really a bad
  thing to do, ideally the OS should issue pseudo time (like NetWare did)
  when the user tries to roll back time). Thanks to varmojfekoj for this
  patch.
- doc bugfix: rsyslog.conf man page improved and minor nit fixed
  thanks to Lukas Kuklinek for the patch.
- bugfix: error code -2025 was used for two different errors. queue full
  is now -2074 and -2025 is unique again. (did cause no real problem
  except for troubleshooting)
- bugfix: default discard severity was incorrectly set to 4, which lead
  to discard-on-queue-full to be enabled by default. That could cause
  message loss where non was expected.  The default has now been changed
  to the correct value of 8, which disables the functionality. This
  problem applied both to the main message queue and the action queues.
  Thanks to Raoul Bhatia for pointing out this problem.
- bugfix: option value for legacy -a option could not be specified,
  resulting in strange operations. Thanks to Marius Tomaschewski
  for the patch.
- bugfix: colon after date should be ignored, but was not. This has
  now been corrected. Required change to the internal ParseTIMESTAMP3164()
  interface.
---------------------------------------------------------------------------
Version 3.18.3 (rgerhards), 2008-08-18
- bugfix: imfile could cause a segfault upon rsyslogd HUP and termination
  Thanks to lperr for an excellent bug report that helped detect this
  problem.
- enhanced ommysql to support custom port to connect to server
  Port can be set via new $ActionOmmysqlServerPort config directive
  Note: this was a very minor change and thus deemed appropriate to be
  done in the stable release.
- bugfix: misspelled config directive, previously was
  $MainMsgQueueWorkeTimeoutrThreadShutdown, is now
  $MainMsgQueueWorkerTimeoutThreadShutdown. Note that the misspelled
  directive is not preserved - if the misspelled directive was used
  (which I consider highly unlikely), the config file must be changed.
  Thanks to lperr for reporting the bug.
- disabled flow control for imuxsock, as it could cause system hangs
  under some circumstances. The devel (3.21.3 and above) will
  re-enable it and provide enhanced configurability to overcome the
  problems if they occur.
---------------------------------------------------------------------------
Version 3.18.2 (rgerhards), 2008-08-08
- merged in IPv6 forwarding address bugfix from v2-stable
---------------------------------------------------------------------------
Version 3.18.1 (rgerhards), 2008-07-21
- bugfix: potential segfault in creating message mutex in non-direct queue
  mode. rsyslogd segfaults on freeeBSD 7.0 (an potentially other platforms)
  if an action queue is running in any other mode than non-direct. The
  same problem can potentially be triggered by some main message queue
  settings. In any case, it will manifest during rsylog's startup. It is
  unlikely to happen after a successful startup (the only window of
  exposure may be a relatively seldom executed action running in queued
  mode). This has been corrected. Thank to HKS for point out the problem.
- bugfix: priority was incorrectly calculated on FreeBSD 7,
  because the LOG_MAKEPRI() C macro has a different meaning there (it
  is just a simple addition of faciltity and severity). I have changed
  this to use own, consistent, code for PRI calculation. [Backport from
  3.19.10]
- bugfix: remove PRI part from kernel message if it is present
  Thanks to Michael Biebl for reporting this bug
- bugfix: mark messages were not correctly written to text log files
  the markmessageinterval was not correctly propagated to all places
  where it was needed. This resulted in rsyslog using the default
  (20 minutes) in some code pathes, what looked to the user like mark
  messages were never written.
- added a new property replacer option "sp-if-no-1st-sp" to cover
  a problem with RFC 3164 based interpreation of tag separation. While
  it is a generic approach, it fixes a format problem introduced in
  3.18.0, where kernel messages no longer had a space after the tag.
  This is done by a modifcation of the default templates.
  Please note that this may affect some messages where there intentionally
  is no space between the tag and the first character of the message
  content. If so, this needs to be worked around via a specific
  template. However, we consider this scenario to be quite remote and,
  even if it exists, it is not expected that it will actually cause
  problems with log parsers (instead, we assume the new default template
  behaviour may fix previous problems with log parsers due to the 
  missing space).
- bugfix: imklog module was not correctly compiled for GNU/kFreeBSD.
  Thanks to Petr Salinger for the patch
- doc bugfix: property replacer options secpath-replace and
  secpath-drop were not documented
- doc bugfix: fixed some typos in rsyslog.conf man page
- fixed typo in source comment  - thanks to Rio Fujita
- some general cleanup (thanks to Michael Biebl)
---------------------------------------------------------------------------
Version 3.18.0 (rgerhards), 2008-07-11
- begun a new v3-stable based on former 3.17.4 beta plus patches to
  previous v3-stable
- bugfix in RainerScript: syntax error was not always detected
---------------------------------------------------------------------------
Version 3.17.5 (rgerhards), 2008-06-27
- added doc: howto set up a reliable connection to remote server via
  queued mode (and plain tcp protocol)
- bugfix: comments after actions were not properly treated. For some
  actions (e.g. forwarding), this could also lead to invalid configuration
---------------------------------------------------------------------------
Version 3.17.4 (rgerhards), 2008-06-16
- changed default for $KlogSymbolLookup to "off". The directive is
  also scheduled for removal in a later version. This was necessary
  because on kernels >= 2.6, the kernel does the symbol lookup itself. The
  imklog lookup logic then breaks the log message and makes it unusable.
---------------------------------------------------------------------------
Version 3.17.3 (rgerhards), 2008-05-28
- bugfix: imklog went into an endless loop if a PRI value was inside
  a kernel log message (unusual case under Linux, frequent under BSD)
---------------------------------------------------------------------------
Version 3.17.2 (rgerhards), 2008-05-04
- this version is the new beta, based on 3.17.1 devel feature set
- merged in imklog bug fix from v3-stable (3.16.1)
---------------------------------------------------------------------------
Version 3.17.1 (rgerhards), 2008-04-15
- removed dependency on MAXHOSTNAMELEN as much as it made sense.
  GNU/Hurd does not define it (because it has no limit), and we have taken
  care for cases where it is undefined now. However, some very few places
  remain where IMHO it currently is not worth fixing the code. If it is
  not defined, we have used a generous value of 1K, which is above IETF
  RFC's on hostname length at all. The memory consumption is no issue, as
  there are only a handful of this buffers allocated *per run* -- that's
  also the main reason why we consider it not worth to be fixed any further.
- enhanced legacy syslog parser to handle slightly malformed messages
  (with a space in front of the timestamp) - at least HP procurve is
  known to do that and I won't outrule that others also do it. The 
  change looks quite unintrusive and so we added it to the parser.
- implemented klogd functionality for BSD
- implemented high precision timestamps for the kernel log. Thanks to
  Michael Biebl for pointing out that the kernel log did not have them.
- provided ability to discard non-kernel messages if they are present
  in the kernel log (seems to happen on BSD)
- implemented $KLogInternalMsgFacility config directive
- implemented $KLogPermitNonKernelFacility config directive
Plus a number of bugfixes that were applied to v3-stable and beta
branches (not mentioned here in detail).
---------------------------------------------------------------------------
Version 3.17.0 (rgerhards), 2008-04-08
- added native ability to send mail messages
- removed no longer needed file relptuil.c/.h
- added $ActionExecOnlyOnceEveryInterval config directive
- bugfix: memory leaks in script engine
- bugfix: zero-length strings were not supported in object
  deserializer
- properties are now case-insensitive everywhere (script, filters,
  templates)
- added the capability to specify a processing (actually dequeue)
  timeframe with queues - so things can be configured to be done
  at off-peak hours
- We have removed the 32 character size limit (from RFC3164) on the
  tag. This had bad effects on existing envrionments, as sysklogd didn't
  obey it either (probably another bug in RFC3164...). We now receive
  the full size, but will modify the outputs so that only 32 characters
  max are used by default. If you need large tags in the output, you need
  to provide custom templates.
- changed command line processing. -v, -M, -c options are now parsed
  and processed before all other options. Inter-option dependencies
  have been relieved. Among others, permits to specify intial module
  load path via -M only (not the environment) which makes it much
  easier to work with non-standard module library locations. Thanks
  to varmojfekoj for suggesting this change. Matches bugzilla bug 55.
- bugfix: some messages were emited without hostname
Plus a number of bugfixes that were applied to v3-stable and beta
branches (not mentioned here in detail).
---------------------------------------------------------------------------
Version 3.16.3 (rgerhards), 2008-07-11
- updated information on rsyslog packages
- bugfix: memory leak in disk-based queue modes
---------------------------------------------------------------------------
Version 3.16.2 (rgerhards), 2008-06-25
- fixed potential segfault due to invalid call to cfsysline
  thanks to varmojfekoj for the patch
- bugfix: some whitespaces where incorrectly not ignored when parsing
  the config file. This is now corrected. Thanks to Michael Biebl for
  pointing out the problem.
---------------------------------------------------------------------------
Version 3.16.1 (rgerhards), 2008-05-02
- fixed a bug in imklog which lead to startup problems (including
  segfault) on some platforms under some circumsances. Thanks to
  Vieri for reporting this bug and helping to troubleshoot it.
---------------------------------------------------------------------------
Version 3.16.0 (rgerhards), 2008-04-24
- new v3-stable (3.16.x) based on beta 3.15.x (RELP support)
- bugfix: omsnmp had a too-small sized buffer for hostname+port. This
  could not lead to a segfault, as snprintf() was used, but could cause
  some trouble with extensively long hostnames.
- applied patch from Tiziano Müller to remove some compiler warnings
- added gssapi overview/howto thanks to Peter Vrabec
- changed some files to grant LGPLv3 extended persmissions on top of GPLv3
  this also is the first sign of something that will evolve into a
  well-defined "rsyslog runtime library"
---------------------------------------------------------------------------
Version 3.15.1 (rgerhards), 2008-04-11
- bugfix: some messages were emited without hostname
- disabled atomic operations for the time being because they introduce some
  cross-platform trouble - need to see how to fix this in the best 
  possible way
- bugfix: zero-length strings were not supported in object
  deserializer
- added librelp check via PKG_CHECK thanks to Michael Biebl's patch
- file relputil.c deleted, is not actually needed
- added more meaningful error messages to rsyslogd (when some errors
  happens during startup)
- bugfix: memory leaks in script engine
- bugfix: $hostname and $fromhost in RainerScript did not work
This release also includes all changes applied to the stable versions
up to today.
---------------------------------------------------------------------------
Version 3.15.0 (rgerhards), 2008-04-01
- major new feature: imrelp/omrelp support reliable delivery of syslog
  messages via the RELP protocol and librelp (http://www.librelp.com).
  Plain tcp syslog, so far the best reliability solution, can lose
  messages when something goes wrong or a peer goes down. With RELP,
  this can no longer happen. See imrelp.html for more details.
- bugfix: rsyslogd was no longer build by default; man pages are 
  only installed if corresponding option is selected. Thanks to
  Michael Biebl for pointing these problems out.
---------------------------------------------------------------------------
Version 3.14.2 (rgerhards), 2008-04-09
- bugfix: segfault with expression-based filters
- bugfix: omsnmp did not deref errmsg object on exit (no bad effects caused)
- some cleanup
- bugfix: imklog did not work well with kernel 2.6+. Thanks to Peter
  Vrabec for patching it based on the development in sysklogd - and thanks
  to the sysklogd project for upgrading klogd to support the new
  functionality
- some cleanup in imklog
- bugfix: potential segfault in imklog when kernel is compiled without
  /proc/kallsyms and the file System.map is missing. Thanks to
  Andrea Morandi for pointing it out and suggesting a fix.
- bugfixes, credits to varmojfekoj:
  * reset errno before printing a warning message
  * misspelled directive name in code processing legacy options
- bugfix: some legacy options not correctly interpreted - thanks to
  varmojfekoj for the patch
- improved detection of modules being loaded more than once
  thanks to varmojfekoj for the patch
---------------------------------------------------------------------------
Version 3.14.1 (rgerhards), 2008-04-04
- bugfix: some messages were emited without hostname
- bugfix: rsyslogd was no longer build by default; man pages are 
  only installed if corresponding option is selected. Thanks to
  Michael Biebl for pointing these problems out.
- bugfix: zero-length strings were not supported in object
  deserializer
- disabled atomic operations for this stable build as it caused
  platform problems
- bugfix: memory leaks in script engine
- bugfix: $hostname and $fromhost in RainerScript did not work
- bugfix: some memory leak when queue is runing in disk mode
- man pages improved thanks to varmofekoj and Peter Vrabec
- We have removed the 32 character size limit (from RFC3164) on the
  tag. This had bad effects on existing envrionments, as sysklogd didn't
  obey it either (probably another bug in RFC3164...). We now receive
  the full size, but will modify the outputs so that only 32 characters
  max are used by default. If you need large tags in the output, you need
  to provide custom templates.
- bugfix: some memory leak when queue is runing in disk mode
---------------------------------------------------------------------------
Version 3.14.0 (rgerhards), 2008-04-02
An interim version was accidently released to the web. It was named 3.14.0.
To avoid confusion, we have not assigned this version number to any
official release. If you happen to use 3.14.0, please update to 3.14.1.
---------------------------------------------------------------------------
Version 3.13.0-dev0 (rgerhards), 2008-03-31
- bugfix: accidently set debug option in 3.12.5 reset to production
  This option prevented dlclose() to be called. It had no real bad effects,
  as the modules were otherwise correctly deinitialized and dlopen()
  supports multiple opens of the same module without any memory footprint.
- removed --enable-mudflap, added --enable-valgrind ./configure setting
- bugfix: tcp receiver could segfault due to uninitialized variable
- docfix: queue doc had a wrong directive name that prevented max worker
  threads to be correctly set
- worked a bit on atomic memory operations to support problem-free
  threading (only at non-intrusive places)
- added a --enable/disable-rsyslogd configure option so that
  source-based packaging systems can build plugins without the need
  to compile rsyslogd
- some cleanup
- test of potential new version number scheme
---------------------------------------------------------------------------
Version 3.12.5 (rgerhards), 2008-03-28
- changed default for "last message repeated n times", which is now
  off by default
- implemented backward compatibility commandline option parsing
- automatically generated compatibility config lines are now also
  logged so that a user can diagnose problems with them
- added compatibility mode for -a, -o and -p options
- compatibility mode processing finished
- changed default file output format to include high-precision timestamps
- added a buid-in template for previous syslogd file format
- added new $ActionFileDefaultTemplate directive
- added support for high-precision timestamps when receiving legacy
  syslog messages
- added new $ActionForwardDefaultTemplate directive
- added new $ActionGSSForwardDefaultTemplate directive
- added build-in templates for easier configuration
- bugfix: fixed small memory leak in tcpclt.c
- bugfix: fixed small memory leak in template regular expressions
- bugfix: regular expressions inside property replacer did not work
  properly
- bugfix: QHOUR and HHOUR properties were wrongly calculated
- bugfix: fixed memory leaks in stream class and imfile
- bugfix: $ModDir did invalid bounds checking, potential overlow in
  dbgprintf() - thanks to varmojfekoj for the patch
- bugfix: -t and -g legacy options max number of sessions had a wrong
  and much too high value
---------------------------------------------------------------------------
Version 3.12.4 (rgerhards), 2008-03-25
- Greatly enhanced rsyslogd's file write performance by disabling
  file syncing capability of output modules by default. This
  feature is usually not required, not useful and an extreme performance
  hit (both to rsyslogd as well as the system at large). Unfortunately,
  most users enable it by default, because it was most intuitive to enable
  it in plain old sysklogd syslog.conf format. There is now the
  $ActionFileEnableSync config setting which must be enabled in order to
  support syncing. By default it is off. So even if the old-format config
  lines request syncing, it is not done unless explicitely enabled. I am
  sure this is a very useful change and not a risk at all. I need to think
  if I undo it under compatibility mode, but currently this does not
  happen (I fear a lot of lazy users will run rsyslogd in compatibility
  mode, again bringing up this performance problem...).
- added flow control options to other input sources
- added $HHOUR and $QHOUR system properties - can be used for half- and
  quarter-hour logfile rotation
- changed queue's discard severities default value to 8 (do not discard)
  to prevent unintentional message loss
- removed a no-longer needed callback from the output module 
  interface. Results in reduced code complexity.
- bugfix/doc: removed no longer supported -h option from man page
- bugfix: imklog leaked several hundered KB on each HUP. Thanks to
  varmojfekoj for the patch
- bugfix: potential segfault on module unload. Thanks to varmojfekoj for
  the patch
- bugfix: fixed some minor memory leaks
- bugfix: fixed some slightly invalid memory accesses
- bugfix: internally generated messages had "FROMHOST" property not set
---------------------------------------------------------------------------
Version 3.12.3 (rgerhards), 2008-03-18
- added advanced flow control for congestion cases (mode depending on message
  source and its capablity to be delayed without bad side effects)
- bugfix: $ModDir should not be reset on $ResetConfig - this can cause a lot
  of confusion and there is no real good reason to do so. Also conflicts with
  the new -M option and environment setting.
- bugfix: TCP and GSSAPI framing mode variable was uninitialized, leading to
  wrong framing (caused, among others, interop problems)
- bugfix: TCP (and GSSAPI) octet-counted frame did not work correctly in all
  situations. If the header was split across two packet reads, it was invalidly
  processed, causing loss or modification of messages.
- bugfix: memory leak in imfile
- bugfix: duplicate public symbol in omfwd and omgssapi could lead to
  segfault. thanks to varmojfekoj for the patch.
- bugfix: rsyslogd aborted on sigup - thanks to varmojfekoj for the patch
- some more internal cleanup ;)
- begun relp modules, but these are not functional yet
- Greatly enhanced rsyslogd's file write performance by disabling
  file syncing capability of output modules by default. This
  feature is usually not required, not useful and an extreme performance
  hit (both to rsyslogd as well as the system at large). Unfortunately,
  most users enable it by default, because it was most intuitive to enable
  it in plain old sysklogd syslog.conf format. There is now a new config
  setting which must be enabled in order to support syncing. By default it
  is off. So even if the old-format config lines request syncing, it is
  not done unless explicitely enabled. I am sure this is a very useful
  change and not a risk at all. I need to think if I undo it under
  compatibility mode, but currently this does not happen (I fear a lot of
  lazy users will run rsyslogd in compatibility mode, again bringing up
  this performance problem...).
---------------------------------------------------------------------------
Version 3.12.2 (rgerhards), 2008-03-13
- added RSYSLOGD_MODDIR environment variable
- added -M rsyslogd option (allows to specify module directory location)
- converted net.c into a loadable library plugin
- bugfix: debug module now survives unload of loadable module when
  printing out function call data
- bugfix: not properly initialized data could cause several segfaults if
  there were errors in the config file - thanks to varmojfekoj for the patch
- bugfix: rsyslogd segfaulted when imfile read an empty line - thanks
  to Johnny Tan for an excellent bug report
- implemented dynamic module unload capability (not visible to end user)
- some more internal cleanup
- bugfix: imgssapi segfaulted under some conditions; this fix is actually
  not just a fix but a change in the object model. Thanks to varmojfekoj
  for providing the bug report, an initial fix and lots of good discussion
  that lead to where we finally ended up.
- improved session recovery when outbound tcp connection breaks, reduces
  probability of message loss at the price of a highly unlikely potential
  (single) message duplication
---------------------------------------------------------------------------
Version 3.12.1 (rgerhards), 2008-03-06
- added library plugins, which can be automatically loaded
- bugfix: actions were not correctly retried; caused message loss
- changed module loader to automatically add ".so" suffix if not
  specified (over time, this shall also ease portability of config
  files)
- improved debugging support; debug runtime options can now be set via
  an environment variable
- bugfix: removed debugging code that I forgot to remove before releasing
  3.12.0 (does not cause harm and happened only during startup)
- added support for the MonitorWare syslog MIB to omsnmp
- internal code improvements (more code converted into classes)
- internal code reworking of the imtcp/imgssapi module
- added capability to ignore client-provided timestamp on unix sockets and
  made this mode the default; this was needed, as some programs (e.g. sshd)
  log with inconsistent timezone information, what messes up the local
  logs (which by default don't even contain time zone information). This
  seems to be consistent with what sysklogd did for the past four years.
  Alternate behaviour may be desirable if gateway-like processes send
  messages via the local log slot - in this case, it can be enabled
  via the $InputUnixListenSocketIgnoreMsgTimestamp and
  $SystemLogSocketIgnoreMsgTimestamp config directives
- added ability to compile on HP UX; verified that imudp worked on HP UX;
  however, we are still in need of people trying out rsyslogd on HP UX,
  so it can not yet be assumed it runs there
- improved session recovery when outbound tcp connection breaks, reduces
  probability of message loss at the price of a highly unlikely potential
  (single) message duplication
---------------------------------------------------------------------------
Version 3.12.0 (rgerhards), 2008-02-28
- added full expression support for filters; filters can now contain
  arbitrary complex boolean, string and arithmetic expressions
---------------------------------------------------------------------------
Version 3.11.6 (rgerhards), 2008-02-27
- bugfix: gssapi libraries were still linked to rsyslog core, what should
  no longer be necessary. Applied fix by Michael Biebl to solve this.
- enabled imgssapi to be loaded side-by-side with imtcp
- added InputGSSServerPermitPlainTCP config directive
- split imgssapi source code somewhat from imtcp
- bugfix: queue cancel cleanup handler could be called with
  invalid pointer if dequeue failed
- bugfix: rsyslogd segfaulted on second SIGHUP
  tracker: http://bugzilla.adiscon.com/show_bug.cgi?id=38
- improved stability of queue engine
- bugfix: queue disk file were not properly persisted when 
  immediately after closing an output file rsyslog was stopped
  or huped (the new output file open must NOT have happend at
  that point) - this lead to a sparse and invalid queue file
  which could cause several problems to the engine (unpredictable
  results). This situation should have happened only in very
  rare cases. tracker: http://bugzilla.adiscon.com/show_bug.cgi?id=40
- bugfix: during queue shutdown, an assert invalidly triggered when
  the primary queue's DA worker was terminated while the DA queue's
  regular worker was still executing. This could result in a segfault
  during shutdown.
  tracker: http://bugzilla.adiscon.com/show_bug.cgi?id=41
- bugfix: queue properties sizeOnDisk, bytesRead were persisted to 
  disk with wrong data type (long instead of int64) - could cause
  problems on 32 bit machines
- bugfix: queue aborted when it was shut down, DA-enabled, DA mode
  was just initiated but not fully initialized (a race condition)
- bugfix: imfile could abort under extreme stress conditions
  (when it was terminated before it could open all of its
  to be monitored files)
- applied patch from varmojfekoj to fix an issue with compatibility 
  mode and default module directories (many thanks!):
  I've also noticed a bug in the compatibility code; the problem is that 
  options are parsed before configuration file so options which need a 
  module to be loaded will currently ignore any $moddir directive. This 
  can be fixed by moving legacyOptsHook() after config file parsing. 
  (see the attached patch) This goes against the logical order of 
  processing, but the legacy options are only few and it doesn't seem to 
  be a problem.
- bugfix: object property deserializer did not handle negative numbers
---------------------------------------------------------------------------
Version 3.11.5 (rgerhards), 2008-02-25
- new imgssapi module, changed imtcp module - this enables to load/package
  GSSAPI support separately - thanks to varmojfekoj for the patch
- compatibility mode (the -c option series) is now at least partly
  completed - thanks to varmojfekoj for the patch
- documentation for imgssapi and imtcp added
- duplicate $ModLoad's for the same module are now detected and
  rejected -- thanks to varmojfekoj for the patch
---------------------------------------------------------------------------
Version 3.11.4 (rgerhards), 2008-02-21
- bugfix: debug.html was missing from release tarball - thanks to Michael
  Biebl for bringing this to my attention
- some internal cleanup on the stringbuf object calling interface
- general code cleanup and further modularization
- $MainMessageQueueDiscardSeverity can now also handle textual severities
  (previously only integers)
- bugfix: message object was not properly synchronized when the 
  main queue had a single thread and non-direct action queues were used
- some documentation improvements
---------------------------------------------------------------------------
Version 3.11.3 (rgerhards), 2008-02-18
- fixed a bug in imklog which lead to duplicate message content in
  kernel logs
- added support for better plugin handling in libdbi (we contributed
  a patch to do that, we just now need to wait for the next libdbi
  version)
- bugfix: fixed abort when invalid template was provided to an action
  bug http://bugzilla.adiscon.com/show_bug.cgi?id=4
- re-instantiated SIGUSR1 function; added SIGUSR2 to generate debug
  status output
- added some documentation on runtime-debug settings
- slightly improved man pages for novice users
---------------------------------------------------------------------------
Version 3.11.2 (rgerhards), 2008-02-15
- added the capability to monitor text files and process their content
  as syslog messages (including forwarding)
- added support for libdbi, a database abstraction layer. rsyslog now
  also supports the following databases via dbi drivers:
  * Firebird/Interbase
  * FreeTDS (access to MS SQL Server and Sybase)
  * SQLite/SQLite3
  * Ingres (experimental)
  * mSQL (experimental)
  * Oracle (experimental)
  Additional drivers may be provided by the libdbi-drivers project, which
  can be used by rsyslog as soon as they become available.
- removed some left-over unnecessary dbgprintf's (cluttered screen,
  cosmetic)
- doc bugfix: html documentation for omsnmp was missing
---------------------------------------------------------------------------
Version 3.11.1 (rgerhards), 2008-02-12
- SNMP trap sender added thanks to Andre Lorbach (omsnmp)
- added input-plugin interface specification in form of a (copy) template
  input module
- applied documentation fix by Michael Biebl -- many thanks!
- bugfix: immark did not have MARK flags set...
- added x-info field to rsyslogd startup/shutdown message. Hopefully
  points users to right location for further info (many don't even know
  they run rsyslog ;))
- bugfix: trailing ":" of tag was lost while parsing legacy syslog messages
  without timestamp - thanks to Anders Blomdell for providing a patch!
- fixed a bug in stringbuf.c related to STRINGBUF_TRIM_ALLOCSIZE, which
  wasn't supposed to be used with rsyslog. Put a warning message up that
  tells this feature is not tested and probably not worth the effort.
  Thanks to Anders Blomdell fro bringing this to our attention
- somewhat improved performance of string buffers
- fixed bug that caused invalid treatment of tabs (HT) in rsyslog.conf
- bugfix: setting for $EscapeCopntrolCharactersOnReceive was not 
  properly initialized
- clarified usage of space-cc property replacer option
- improved abort diagnostic handler
- some initial effort for malloc/free runtime debugging support
- bugfix: using dynafile actions caused rsyslogd abort
- fixed minor man errors thanks to Michael Biebl
---------------------------------------------------------------------------
Version 3.11.0 (rgerhards), 2008-01-31
- implemented queued actions
- implemented simple rate limiting for actions
- implemented deliberate discarding of lower priority messages over higher
  priority ones when a queue runs out of space
- implemented disk quotas for disk queues
- implemented the $ActionResumeRetryCount config directive
- added $ActionQueueFilename config directive
- added $ActionQueueSize config directive
- added $ActionQueueHighWaterMark config directive
- added $ActionQueueLowWaterMark config directive
- added $ActionQueueDiscardMark config directive
- added $ActionQueueDiscardSeverity config directive
- added $ActionQueueCheckpointInterval config directive
- added $ActionQueueType config directive
- added $ActionQueueWorkerThreads config directive
- added $ActionQueueTimeoutshutdown config directive
- added $ActionQueueTimeoutActionCompletion config directive
- added $ActionQueueTimeoutenQueue config directive
- added $ActionQueueTimeoutworkerThreadShutdown config directive
- added $ActionQueueWorkerThreadMinimumMessages config directive
- added $ActionQueueMaxFileSize config directive
- added $ActionQueueSaveonShutdown config directive
- addded $ActionQueueDequeueSlowdown config directive
- addded $MainMsgQueueDequeueSlowdown config directive
- bugfix: added forgotten docs to package
- improved debugging support
- fixed a bug that caused $MainMsgQueueCheckpointInterval to work incorrectly
- when a long-running action needs to be cancelled on shutdown, the message
  that was processed by it is now preserved. This finishes support for
  guaranteed delivery of messages (if the output supports it, of course)
- fixed bug in output module interface, see
  http://sourceforge.net/tracker/index.php?func=detail&aid=1881008&group_id=123448&atid=696552
- changed the ommysql output plugin so that the (lengthy) connection
  initialization now takes place in message processing. This works much
  better with the new queued action mode (fast startup)
- fixed a bug that caused a potential hang in file and fwd output module
  varmojfekoj provided the patch - many thanks!
- bugfixed stream class offset handling on 32bit platforms
---------------------------------------------------------------------------
Version 3.10.3 (rgerhards), 2008-01-28
- fixed a bug with standard template definitions (not a big deal) - thanks
  to varmojfekoj for spotting it
- run-time instrumentation added
- implemented disk-assisted queue mode, which enables on-demand disk
  spooling if the queue's in-memory queue is exhausted
- implemented a dynamic worker thread pool for processing incoming
  messages; workers are started and shut down as need arises
- implemented a run-time instrumentation debug package
- implemented the $MainMsgQueueSaveOnShutdown config directive
- implemented the $MainMsgQueueWorkerThreadMinimumMessages config directive
- implemented the $MainMsgQueueTimeoutWorkerThreadShutdown config directive
---------------------------------------------------------------------------
Version 3.10.2 (rgerhards), 2008-01-14
- added the ability to keep stop rsyslogd without the need to drain
  the main message queue. In disk queue mode, rsyslog continues to
  run from the point where it stopped. In case of a system failure, it
  continues to process messages from the last checkpoint.
- fixed a bug that caused a segfault on startup when no $WorkDir directive
  was specified in rsyslog.conf
- provided more fine-grain control over shutdown timeouts and added a
  way to specify the enqueue timeout when the main message queue is full
- implemented $MainMsgQueueCheckpointInterval config directive
- implemented $MainMsgQueueTimeoutActionCompletion config directive
- implemented $MainMsgQueueTimeoutEnqueue config directive
- implemented $MainMsgQueueTimeoutShutdown config directive
---------------------------------------------------------------------------
Version 3.10.1 (rgerhards), 2008-01-10
- implemented the "disk" queue mode. However, it currently is of very
  limited use, because it does not support persistence over rsyslogd
  runs. So when rsyslogd is stopped, the queue is drained just as with
  the in-memory queue modes. Persistent queues will be a feature of
  the next release.
- performance-optimized string class, should bring an overall improvement
- fixed a memory leak in imudp -- thanks to varmojfekoj for the patch
- fixed a race condition that could lead to a rsyslogd hang when during
  HUP or termination
- done some doc updates
- added $WorkDirectory config directive
- added $MainMsgQueueFileName config directive
- added $MainMsgQueueMaxFileSize config directive
---------------------------------------------------------------------------
Version 3.10.0 (rgerhards), 2008-01-07
- implemented input module interface and initial input modules
- enhanced threading for input modules (each on its own thread now)
- ability to bind UDP listeners to specific local interfaces/ports and
  ability to run multiple of them concurrently
- added ability to specify listen IP address for UDP syslog server
- license changed to GPLv3
- mark messages are now provided by loadble module immark
- rklogd is no longer provided. Its functionality has now been taken over
  by imklog, a loadable input module. This offers a much better integration
  into rsyslogd and makes sure that the kernel logger process is brought
  up and down at the appropriate times
- enhanced $IncludeConfig directive to support wildcard characters
  (thanks to Michael Biebl)
- all inputs are now implemented as loadable plugins
- enhanced threading model: each input module now runs on its own thread
- enhanced message queue which now supports different queueing methods
  (among others, this can be used for performance fine-tuning)
- added a large number of new configuration directives for the new
  input modules
- enhanced multi-threading utilizing a worker thread pool for the
  main message queue
- compilation without pthreads is no longer supported
- much cleaner code due to new objects and removal of single-threading
  mode
---------------------------------------------------------------------------
Version 2.0.8 V2-STABLE (rgerhards), 2008-??-??
- bugfix: ompgsql did not detect problems in sql command execution
  this could cause loss of messages. The handling was correct if the
  connection broke, but not if there was a problem with statement
  execution. The most probable case for such a case would be invalid
  sql inside the template, and this is now much easier to diagnose.
- doc bugfix: default for $DirCreateMode incorrectly stated
---------------------------------------------------------------------------
Version 2.0.7 V2-STABLE (rgerhards), 2008-04-14
- bugfix: the default for $DirCreateMode was 0644, and as such wrong.
  It has now been changed to 0700. For some background, please see
  http://lists.adiscon.net/pipermail/rsyslog/2009-April/001986.html
- bugfix: "$CreateDirs off" also disabled file creation
  Thanks to William Tisater for analyzing this bug and providing a patch.
  The actual code change is heavily based on William's patch.
- bugfix: memory leak in ompgsql
  Thanks to Ken for providing the patch
- bugfix: potential memory leak in msg.c
  This one did not surface yet and the issue was actually found due to
  a problem in v4 - but better fix it here, too
---------------------------------------------------------------------------
Version 2.0.6 V2-STABLE (rgerhards), 2008-08-07
- bugfix: memory leaks in rsyslogd, primarily in singlethread mode
  Thanks to Frederico Nunez for providing the fix
- bugfix: copy&paste error lead to dangling if - this caused a very minor
  issue with re-formatting a RFC3164 date when the message was invalidly
  formatted and had a colon immediately after the date. This was in the
  code for some years (even v1 had it) and I think it never had any
  effect at all in practice. Though, it should be fixed - but definitely
  nothing to worry about.
---------------------------------------------------------------------------
Version 2.0.6 V2-STABLE (rgerhards), 2008-08-07
- bugfix: IPv6 addresses could not be specified in forwarding actions
  New syntax @[addr]:port introduced to enable that. Root problem was IPv6
  addresses contain colons. (backport from 3.21.3)
---------------------------------------------------------------------------
Version 2.0.5 STABLE (rgerhards), 2008-05-15
- bugfix: regular expressions inside property replacer did not work
  properly
- adapted to liblogging 0.7.1+
---------------------------------------------------------------------------
Version 2.0.4 STABLE (rgerhards), 2008-03-27
- bugfix: internally generated messages had "FROMHOST" property not set
- bugfix: continue parsing if tag is oversize (discard oversize part) - thanks
  to mclaughlin77@gmail.com for the patch
- added $HHOUR and $QHOUR system properties - can be used for half- and
  quarter-hour logfile rotation
---------------------------------------------------------------------------
Version 2.0.3 STABLE (rgerhards), 2008-03-12
- bugfix: setting for $EscapeCopntrolCharactersOnReceive was not 
  properly initialized
- bugfix: resolved potential segfault condition on HUP (extremely
  unlikely to happen in practice), for details see tracker:
  http://bugzilla.adiscon.com/show_bug.cgi?id=38
- improved the man pages a bit - thanks to Michael Biebl for the patch
- bugfix: not properly initialized data could cause several segfaults if
  there were errors in the config file - thanks to varmojfekoj for the patch
---------------------------------------------------------------------------
Version 2.0.2 STABLE (rgerhards), 2008-02-12
- fixed a bug that could cause invalid string handling via strerror_r
  varmojfekoj provided the patch - many thanks!
- added x-info field to rsyslogd startup/shutdown message. Hopefully
  points users to right location for further info (many don't even know
  they run rsyslog ;))
- bugfix: suspended actions were not always properly resumed
  varmojfekoj provided the patch - many thanks!
- bugfix: errno could be changed during mark processing, leading to
  invalid error messages when processing inputs. Thank to varmojfekoj for
  pointing out this problem.
- bugfix: trailing ":" of tag was lost while parsing legacy syslog messages
  without timestamp - thanks to Anders Blomdell for providing a patch!
- bugfix (doc): misspelled config directive, invalid signal info
- applied some doc fixes from Michel Biebl and cleaned up some no longer
  needed files suggested by him
- cleaned up stringbuf.c to fix an annoyance reported by Anders Blomdell
- fixed bug that caused invalid treatment of tabs (HT) in rsyslog.conf
---------------------------------------------------------------------------
Version 2.0.1 STABLE (rgerhards), 2008-01-24
- fixed a bug in integer conversion - but this function was never called,
  so it is not really a useful bug fix ;)
- fixed a bug with standard template definitions (not a big deal) - thanks
  to varmojfekoj for spotting it
- fixed a bug that caused a potential hang in file and fwd output module
  varmojfekoj provided the patch - many thanks!
---------------------------------------------------------------------------
Version 2.0.0 STABLE (rgerhards), 2008-01-02
- re-release of 1.21.2 as STABLE with no modifications except some
  doc updates
---------------------------------------------------------------------------
Version 1.21.2 (rgerhards), 2007-12-28
- created a gss-api output module. This keeps GSS-API code and
  TCP/UDP code separated. It is also important for forward-
  compatibility with v3. Please note that this change breaks compatibility
  with config files created for 1.21.0 and 1.21.1 - this was considered
  acceptable.
- fixed an error in forwarding retry code (could lead to message corruption
  but surfaced very seldom)
- increased portability for older platforms (AI_NUMERICSERV moved)
- removed socket leak in omfwd.c
- cross-platform patch for GSS-API compile problem on some platforms
  thanks to darix for the patch!
---------------------------------------------------------------------------
Version 1.21.1 (rgerhards), 2007-12-23
- small doc fix for $IncludeConfig
- fixed a bug in llDestroy()
- bugfix: fixing memory leak when message queue is full and during
  parsing. Thanks to varmojfekoj for the patch.
- bugfix: when compiled without network support, unix sockets were
  not properply closed
- bugfix: memory leak in cfsysline.c/doGetWord() fixed
---------------------------------------------------------------------------
Version 1.21.0 (rgerhards), 2007-12-19
- GSS-API support for syslog/TCP connections was added. Thanks to
  varmojfekoj for providing the patch with this functionality
- code cleanup
- enhanced $IncludeConfig directive to support wildcard filenames
- changed some multithreading synchronization
---------------------------------------------------------------------------
Version 1.20.1 (rgerhards), 2007-12-12
- corrected a debug setting that survived release. Caused TCP connections
  to be retried unnecessarily often.
- When a hostname ACL was provided and DNS resolution for that name failed,
  ACL processing was stopped at that point. Thanks to mildew for the patch.
  Fedora Bugzilla: http://bugzilla.redhat.com/show_bug.cgi?id=395911
- fixed a potential race condition, see link for details:
  http://rgerhards.blogspot.com/2007/12/rsyslog-race-condition.html
  Note that the probability of problems from this bug was very remote
- fixed a memory leak that happend when PostgreSQL date formats were
  used
---------------------------------------------------------------------------
Version 1.20.0 (rgerhards), 2007-12-07
- an output module for postgres databases has been added. Thanks to
  sur5r for contributing this code
- unloading dynamic modules has been cleaned up, we now have a
  real implementation and not just a dummy "good enough for the time
  being".
- enhanced platform independence - thanks to Bartosz Kuzma and Michael
  Biebl for their very useful contributions
- some general code cleanup (including warnings on 64 platforms, only)
---------------------------------------------------------------------------
Version 1.19.12 (rgerhards), 2007-12-03
- cleaned up the build system (thanks to Michael Biebl for the patch)
- fixed a bug where ommysql was still not compiled with -pthread option
---------------------------------------------------------------------------
Version 1.19.11 (rgerhards), 2007-11-29
- applied -pthread option to build when building for multi-threading mode
  hopefully solves an issue with segfaulting
---------------------------------------------------------------------------
Version 1.19.10 (rgerhards), 2007-10-19
- introdcued the new ":modulename:" syntax for calling module actions
  in selector lines; modified ommysql to support it. This is primarily
  an aid for further modules and a prequisite to actually allow third
  party modules to be created.
- minor fix in slackware startup script, "-r 0" is now "-r0"
- updated rsyslogd doc set man page; now in html format
- undid creation of a separate thread for the main loop -- this did not
  turn out to be needed or useful, so reduce complexity once again.
- added doc fixes provided by Michael Biebl - thanks
---------------------------------------------------------------------------
Version 1.19.9 (rgerhards), 2007-10-12
- now packaging system which again contains all components in a single
  tarball
- modularized main() a bit more, resulting in less complex code
- experimentally added an additional thread - will see if that affects
  the segfault bug we experience on some platforms. Note that this change
  is scheduled to be removed again later.
---------------------------------------------------------------------------
Version 1.19.8 (rgerhards), 2007-09-27
- improved repeated message processing
- applied patch provided by varmojfekoj to support building ommysql
  in its own way (now also resides in a plugin subdirectory);
  ommysql is now a separate package
- fixed a bug in cvthname() that lead to message loss if part
  of the source hostname would have been dropped
- created some support for distributing ommysql together with the
  main rsyslog package. I need to re-think it in the future, but
  for the time being the current mode is best. I now simply include
  one additional tarball for ommysql inside the main distribution.
  I look forward to user feedback on how this should be done best. In the
  long term, a separate project should be spawend for ommysql, but I'd
  like to do that only after the plugin interface is fully stable (what
  it is not yet).
---------------------------------------------------------------------------
Version 1.19.7 (rgerhards), 2007-09-25
- added code to handle situations where senders send us messages ending with
  a NUL character. It is now simply removed. This also caused trailing LF
  reduction to fail, when it was followed by such a NUL. This is now also
  handled.
- replaced some non-thread-safe function calls by their thread-safe
  counterparts
- fixed a minor memory leak that occured when the %APPNAME% property was
  used (I think nobody used that in practice)
- fixed a bug that caused signal handlers in cvthname() not to be restored when
  a malicious pointer record was detected and processing of the message been
  stopped for that reason (this should be really rare and can not be related
  to the segfault bug we are hunting).
- fixed a bug in cvthname that lead to passing a wrong parameter - in
  practice, this had no impact.
- general code cleanup (e.g. compiler warnings, comments)
---------------------------------------------------------------------------
Version 1.19.6 (rgerhards), 2007-09-11
- applied patch by varmojfekoj to change signal handling to the new
  sigaction API set (replacing the depreciated signal() calls and its
  friends.
- fixed a bug that in --enable-debug mode caused an assertion when the
  discard action was used
- cleaned up compiler warnings
- applied patch by varmojfekoj to FIX a bug that could cause 
  segfaults if empty properties were processed using modifying
  options (e.g. space-cc, drop-cc)
- fixed man bug: rsyslogd supports -l option
---------------------------------------------------------------------------
Version 1.19.5 (rgerhards), 2007-09-07
- changed part of the CStr interface so that better error tracking
  is provided and the calling sequence is more intuitive (there were
  invalid calls based on a too-weired interface)
- (hopefully) fixed some remaining bugs rooted in wrong use of 
  the CStr class. These could lead to program abort.
- applied patch by varmojfekoj two fix two potential segfault situations
- added $ModDir config directive
- modified $ModLoad so that an absolute path may be specified as
  module name (e.g. /rsyslog/ommysql.so)
---------------------------------------------------------------------------
Version 1.19.4 (rgerhards/varmojfekoj), 2007-09-04
- fixed a number of small memory leaks - thanks varmojfekoj for patching
- fixed an issue with CString class that could lead to rsyslog abort
  in tplToString() - thanks varmojfekoj for patching
- added a man-version of the config file documenation - thanks to Michel
  Samia for providing the man file
- fixed bug: a template like this causes an infinite loop:
  $template opts,"%programname:::a,b%"
  thanks varmojfekoj for the patch
- fixed bug: case changing options crash freeing the string pointer
  because they modify it: $template opts2,"%programname::1:lowercase%"
  thanks varmojfekoj for the patch
---------------------------------------------------------------------------
Version 1.19.3 (mmeckelein/varmojfekoj), 2007-08-31
- small mem leak fixed (after calling parseSelectorAct) - Thx varmojkekoj
- documentation section "Regular File" und "Blocks" updated
- solved an issue with dynamic file generation - Once again many thanks
  to varmojfekoj
- the negative selector for program name filter (Blocks) does not work as
  expected - Thanks varmojfekoj for patching
- added forwarding information to sysklogd (requires special template)
  to config doc
---------------------------------------------------------------------------
Version 1.19.2 (mmeckelein/varmojfekoj), 2007-08-28
- a specifically formed message caused a segfault - Many thanks varmojfekoj
  for providing a patch
- a typo and a weird condition are fixed in msg.c - Thanks again
  varmojfekoj 
- on file creation the file was always owned by root:root. This is fixed
  now - Thanks ypsa for solving this issue
---------------------------------------------------------------------------
Version 1.19.1 (mmeckelein), 2007-08-22
- a bug that caused a high load when a TCP/UDP connection was closed is 
  fixed now - Thanks mildew for solving this issue
- fixed a bug which caused a segfault on reinit - Thx varmojfekoj for the
  patch
- changed the hardcoded module path "/lib/rsyslog" to $(pkglibdir) in order
  to avoid trouble e.g. on 64 bit platforms (/lib64) - many thanks Peter
  Vrabec and darix, both provided a patch for solving this issue
- enhanced the unloading of modules - thanks again varmojfekoj
- applied a patch from varmojfekoj which fixes various little things in
  MySQL output module
---------------------------------------------------------------------------
Version 1.19.0 (varmojfekoj/rgerhards), 2007-08-16
- integrated patch from varmojfekoj to make the mysql module a loadable one
  many thanks for the patch, MUCH appreciated
---------------------------------------------------------------------------
Version 1.18.2 (rgerhards), 2007-08-13
- fixed a bug in outchannel code that caused templates to be incorrectly
  parsed
- fixed a bug in ommysql that caused a wrong ";template" missing message
- added some code for unloading modules; not yet fully complete (and we do
  not yet have loadable modules, so this is no problem)
- removed debian subdirectory by request of a debian packager (this is a special
  subdir for debian and there is also no point in maintaining it when there
  is a debian package available - so I gladly did this) in some cases
- improved overall doc quality (some pages were quite old) and linked to
  more of the online resources.
- improved /contrib/delete_mysql script by adding a host option and some
  other minor modifications
---------------------------------------------------------------------------
Version 1.18.1 (rgerhards), 2007-08-08
- applied a patch from varmojfekoj which solved a potential segfault
  of rsyslogd on HUP
- applied patch from Michel Samia to fix compilation when the pthreads
  feature is disabled
- some code cleanup (moved action object to its own file set)
- add config directive $MainMsgQueueSize, which now allows to configure the
  queue size dynamically
- all compile-time settings are now shown in rsyslogd -v, not just the
  active ones
- enhanced performance a little bit more
- added config file directive $ActionResumeInterval
- fixed a bug that prevented compilation under debian sid
- added a contrib directory for user-contributed useful things
---------------------------------------------------------------------------
Version 1.18.0 (rgerhards), 2007-08-03
- rsyslog now supports fallback actions when an action did not work. This
  is a great feature e.g. for backup database servers or backup syslog
  servers
- modified rklogd to only change the console log level if -c is specified
- added feature to use multiple actions inside a single selector
- implemented $ActionExecOnlyWhenPreviousIsSuspended config directive
- error messages during startup are now spit out to the configured log
  destinations
---------------------------------------------------------------------------
Version 1.17.6 (rgerhards), 2007-08-01
- continued to work on output module modularization - basic stage of
  this work is now FINISHED
- fixed bug in OMSRcreate() - always returned SR_RET_OK
- fixed a bug that caused ommysql to always complain about missing
  templates
- fixed a mem leak in OMSRdestruct - freeing the object itself was
  forgotten - thanks to varmojfekoj for the patch
- fixed a memory leak in syslogd/init() that happend when the config
  file could not be read - thanks to varmojfekoj for the patch
- fixed insufficient memory allocation in addAction() and its helpers.
  The initial fix and idea was developed by mildew, I fine-tuned
  it a bit. Thanks a lot for the fix, I'd probably had pulled out my
  hair to find the bug...
- added output of config file line number when a parsing error occured
- fixed bug in objomsr.c that caused program to abort in debug mode with
  an invalid assertion (in some cases)
- fixed a typo that caused the default template for MySQL to be wrong.
  thanks to mildew for catching this.
- added configuration file command $DebugPrintModuleList and
  $DebugPrintCfSysLineHandlerList
- fixed an invalid value for the MARK timer - unfortunately, there was
  a testing aid left in place. This resulted in quite frequent MARK messages
- added $IncludeConfig config directive
- applied a patch from mildew to prevent rsyslogd from freezing under heavy
  load. This could happen when the queue was full. Now, we drop messages
  but rsyslogd remains active.
---------------------------------------------------------------------------
Version 1.17.5 (rgerhards), 2007-07-30
- continued to work on output module modularization
- fixed a missing file bug - thanks to Andrea Montanari for reporting
  this problem
- fixed a problem with shutting down the worker thread and freeing the
  selector_t list - this caused messages to be lost, because the
  message queue was not properly drained before the selectors got
  destroyed.
---------------------------------------------------------------------------
Version 1.17.4 (rgerhards), 2007-07-27
- continued to work on output module modularization
- fixed a situation where rsyslogd could create zombie processes
  thanks to mildew for the patch
- applied patch from Michel Samia to fix compilation when NOT
  compiled for pthreads
---------------------------------------------------------------------------
Version 1.17.3 (rgerhards), 2007-07-25
- continued working on output module modularization
- fixed a bug that caused rsyslogd to segfault on exit (and
  probably also on HUP), when there was an unsent message in a selector
  that required forwarding and the dns lookup failed for that selector
  (yes, it was pretty unlikely to happen;))
  thanks to varmojfekoj <varmojfekoj@gmail.com> for the patch
- fixed a memory leak in config file parsing and die()
  thanks to varmojfekoj <varmojfekoj@gmail.com> for the patch
- rsyslogd now checks on startup if it is capable to performa any work
  at all. If it cant, it complains and terminates
  thanks to Michel Samia for providing the patch!
- fixed a small memory leak when HUPing syslogd. The allowed sender
  list now gets freed. thanks to mildew for the patch.
- changed the way error messages in early startup are logged. They
  now do no longer use the syslogd code directly but are rather
  send to stderr.
---------------------------------------------------------------------------
Version 1.17.2 (rgerhards), 2007-07-23
- made the port part of the -r option optional. Needed for backward
  compatibility with sysklogd
- replaced system() calls with something more reasonable. Please note that
  this might break compatibility with some existing configuration files.
  We accept this in favour of the gained security.
- removed a memory leak that could occur if timegenerated was used in
  RFC 3164 format in templates
- did some preparation in msg.c for advanced multithreading - placed the
  hooks, but not yet any active code
- worked further on modularization
- added $ModLoad MySQL (dummy) config directive
- added DropTrailingLFOnReception config directive
---------------------------------------------------------------------------
Version 1.17.1 (rgerhards), 2007-07-20
- fixed a bug that caused make install to install rsyslogd and rklogd under
  the wrong names
- fixed bug that caused $AllowedSenders to handle IPv6 scopes incorrectly;
  also fixed but that could grabble $AllowedSender wildcards. Thanks to
  mildew@gmail.com for the patch
- minor code cleanup - thanks to Peter Vrabec for the patch
- fixed minimal memory leak on HUP (caused by templates)
  thanks to varmojfekoj <varmojfekoj@gmail.com> for the patch
- fixed another memory leak on HUPing and on exiting rsyslogd
  again thanks to varmojfekoj <varmojfekoj@gmail.com> for the patch
- code cleanup (removed compiler warnings)
- fixed portability bug in configure.ac - thanks to Bartosz Kuźma for patch
- moved msg object into its own file set
- added the capability to continue trying to write log files when the
  file system is full. Functionality based on patch by Martin Schulze
  to sysklogd package.
---------------------------------------------------------------------------
Version 1.17.0 (RGer), 2007-07-17
- added $RepeatedLineReduction config parameter
- added $EscapeControlCharactersOnReceive config parameter
- added $ControlCharacterEscapePrefix config parameter
- added $DirCreateMode config parameter
- added $CreateDirs config parameter
- added $DebugPrintTemplateList config parameter
- added $ResetConfigVariables config parameter
- added $FileOwner config parameter
- added $FileGroup config parameter
- added $DirOwner config parameter
- added $DirGroup config parameter
- added $FailOnChownFailure config parameter
- added regular expression support to the filter engine
  thanks to Michel Samia for providing the patch!
- enhanced $AllowedSender functionality. Credits to mildew@gmail.com for
  the patch doing that
  - added IPv6 support
  - allowed DNS hostnames
  - allowed DNS wildcard names
- added new option $DropMsgsWithMaliciousDnsPTRRecords
- added autoconf so that rfc3195d, rsyslogd and klogd are stored to /sbin
- added capability to auto-create directories with dynaFiles
---------------------------------------------------------------------------
Version 1.16.0 (RGer/Peter Vrabec), 2007-07-13 - The Friday, 13th Release ;)
- build system switched to autotools
- removed SYSV preprocessor macro use, replaced with autotools equivalents
- fixed a bug that caused rsyslogd to segfault when TCP listening was
  disabled and it terminated
- added new properties "syslogfacility-text" and "syslogseverity-text"
  thanks to varmojfekoj <varmojfekoj@gmail.com> for the patch
- added the -x option to disable hostname dns reslution
  thanks to varmojfekoj <varmojfekoj@gmail.com> for the patch
- begun to better modularize syslogd.c - this is an ongoing project; moved
  type definitions to a separate file
- removed some now-unused fields from struct filed
- move file size limit fields in struct field to the "right spot" (the file
  writing part of the union - f_un.f_file)
- subdirectories linux and solaris are no longer part of the distribution
  package. This is not because we cease support for them, but there are no
  longer any files in them after the move to autotools
---------------------------------------------------------------------------
Version 1.15.1 (RGer), 2007-07-10
- fixed a bug that caused a dynaFile selector to stall when there was
  an open error with one file 
- improved template processing for dynaFiles; templates are now only
  looked up during initialization - speeds up processing
- optimized memory layout in struct filed when compiled with MySQL
  support
- fixed a bug that caused compilation without SYSLOG_INET to fail
- re-enabled the "last message repeated n times" feature. This
  feature was not taken care of while rsyslogd evolved from sysklogd
  and it was more or less defunct. Now it is fully functional again.
- added system properties: $NOW, $YEAR, $MONTH, $DAY, $HOUR, $MINUTE
- fixed a bug in iovAsString() that caused a memory leak under stress
  conditions (most probably memory shortage). This was unlikely to
  ever happen, but it doesn't hurt doing it right
- cosmetic: defined type "uchar", change all unsigned chars to uchar
---------------------------------------------------------------------------
Version 1.15.0 (RGer), 2007-07-05
- added ability to dynamically generate file names based on templates
  and thus properties. This was a much-requested feature. It makes
  life easy when it e.g. comes to splitting files based on the sender
  address.
- added $umask and $FileCreateMode config file directives
- applied a patch from Bartosz Kuzma to compile cleanly under NetBSD
- checks for extra (unexpected) characters in system config file lines
  have been added
- added IPv6 documentation - was accidently missing from CVS
- begun to change char to unsigned char
---------------------------------------------------------------------------
Version 1.14.2 (RGer), 2007-07-03
** this release fixes all known nits with IPv6 **
- restored capability to do /etc/service lookup for "syslog"
  service when -r 0 was given
- documented IPv6 handling of syslog messages
- integrate patch from Bartosz Kuźma to make rsyslog compile under
  Solaris again (the patch replaced a strndup() call, which is not
  available under Solaris
- improved debug logging when waiting on select
- updated rsyslogd man page with new options (-46A)
---------------------------------------------------------------------------
Version 1.14.1 (RGer/Peter Vrabec), 2007-06-29
- added Peter Vrabec's patch for IPv6 TCP
- prefixed all messages send to stderr in rsyslogd with "rsyslogd: "
---------------------------------------------------------------------------
Version 1.14.0 (RGer/Peter Vrabec), 2007-06-28
- Peter Vrabec provided IPv6 for rsyslog, so we are now IPv6 enabled
  IPv6 Support is currently for UDP only, TCP is to come soon.
  AllowedSender configuration does not yet work for IPv6.
- fixed code in iovCreate() that broke C's strict aliasing rules 
- fixed some char/unsigned char differences that forced the compiler
  to spit out warning messages
- updated the Red Hat init script to fix a known issue (thanks to
  Peter Vrabec)
---------------------------------------------------------------------------
Version 1.13.5 (RGer), 2007-06-22
- made the TCP session limit configurable via command line switch
  now -t <port>,<max sessions>
- added man page for rklogd(8) (basically a copy from klogd, but now
  there is one...)
- fixed a bug that caused internal messages (e.g. rsyslogd startup) to
  appear without a tag.
- removed a minor memory leak that occurred when TAG processing requalified
  a HOSTNAME to be a TAG (and a TAG already was set).
- removed potential small memory leaks in MsgSet***() functions. There
  would be a leak if a property was re-set, something that happened
  extremely seldom.
---------------------------------------------------------------------------
Version 1.13.4 (RGer), 2007-06-18
- added a new property "PRI-text", which holds the PRI field in
  textual form (e.g. "syslog.info")
- added alias "syslogseverity" for "syslogpriority", which is a
  misleading property name that needs to stay for historical
  reasons (and backward-compatility)
- added doc on how to record PRI value in log file
- enhanced signal handling in klogd, including removal of an unsafe
  call to the logging system during signal handling
---------------------------------------------------------------------------
Version 1.13.3 (RGer), 2007-06-15
- create a version of syslog.c from scratch. This is now
  - highly optimized for rsyslog
  - removes an incompatible license problem as the original
    version had a BSD license with advertising clause
  - fixed in the regard that rklogd will continue to work when
    rsysogd has been restarted (the original version, as well
    as sysklogd, will remain silent then)
  - solved an issue with an extra NUL char at message end that the
    original version had
- applied some changes to klogd to care for the new interface
- fixed a bug in syslogd.c which prevented compiling under debian
---------------------------------------------------------------------------
Version 1.13.2 (RGer), 2007-06-13
- lib order in makefile patched to facilitate static linking - thanks
  to Bennett Todd for providing the patch
- Integrated a patch from Peter Vrabec (pvrabec@redheat.com):
  - added klogd under the name of rklogd (remove dependency on
    original sysklogd package
  - createDB.sql now in UTF
  - added additional config files for use on Red Hat
---------------------------------------------------------------------------
Version 1.13.1 (RGer), 2007-02-05
- changed the listen backlog limit to a more reasonable value based on
  the maximum number of TCP connections configurd (10% + 5) - thanks to Guy
  Standen for the hint (actually, the limit was 5 and that was a 
  left-over from early testing).
- fixed a bug in makefile which caused DB-support to be disabled when
  NETZIP support was enabled
- added the -e option to allow transmission of every message to remote
  hosts (effectively turns off duplicate message suppression)
- (somewhat) improved memory consumption when compiled with MySQL support
- looks like we fixed an incompatibility with MySQL 5.x and above software
  At least in one case, the remote server name was destroyed, leading to 
  a connection failure. The new, improved code does not have this issue and
  so we see this as solved (the new code is generally somewhat better, so
  there is a good chance we fixed this incompatibility).
---------------------------------------------------------------------------
Version 1.13.0 (RGer), 2006-12-19
- added '$' as ToPos proptery replacer specifier - means "up to the
  end of the string"
- property replacer option "escape-cc", "drop-cc" and "space-cc"  added
- changed the handling of \0 characters inside syslog messages. We now
  consistently escape them to "#000". This is somewhat recommended in
  the draft-ietf-syslog-protocol-19 draft. While the real recomendation
  is to not escape any characters at all, we can not do this without
  considerable modification of the code. So we escape it to "#000", which
  is consistent with a sample found in the Internet-draft.
- removed message glue logic (see printchopped() comment for details)
  Also caused removal of parts table and thus some improvements in
  memory usage.
- changed the default MAXLINE to 2048 to take care of recent syslog
  standardization efforts (can easily be changed in syslogd.c)
- added support for byte-counted TCP syslog messages (much like
  syslog-transport-tls-05 Internet Draft). This was necessary to
  support compression over TCP.
- added support for receiving compressed syslog messages
- added support for sending compressed syslog messages
- fixed a bug where the last message in a syslog/tcp stream was
  lost if it was not properly terminated by a LF character
---------------------------------------------------------------------------
Version 1.12.3 (RGer), 2006-10-04
- implemented some changes to support Solaris (but support is not
  yet complete)
- commented out (via #if 0) some methods that are currently not being use
  but should be kept for further us
- added (interim) -u 1 option to turn off hostname and tag parsing
- done some modifications to better support Fedora
- made the field delimiter inside property replace configurable via
  template
- fixed a bug in property replacer: if fields were used, the delimitor
  became part of the field. Up until now, this was barely noticable as 
  the delimiter as TAB only and thus invisible to a human. With other
  delimiters available now, it quickly showed up. This bug fix might cause
  some grief to existing installations if they used the extra TAB for
  whatever reasons - sorry folks... Anyhow, a solution is easy: just add
  a TAB character contstant into your template. Thus, there has no attempt
  been made to do this in a backwards-compatible way.
---------------------------------------------------------------------------
Version 1.12.2 (RGer), 2006-02-15
- fixed a bug in the RFC 3339 date formatter. An extra space was added
  after the actual timestamp
- added support for providing high-precision RFC3339 timestamps for
  (rsyslogd-)internally-generated messages
- very (!) experimental support for syslog-protocol internet draft
  added (the draft is experimental, the code is solid ;))
- added support for field-extracting in the property replacer
- enhanced the legacy-syslog parser so that it can interpret messages
  that do not contain a TIMESTAMP
- fixed a bug that caused the default socket (usually /dev/log) to be
  opened even when -o command line option was given
- fixed a bug in the Debian sample startup script - it caused rsyslogd
  to listen to remote requests, which it shouldn't by default
---------------------------------------------------------------------------
Version 1.12.1 (RGer), 2005-11-23
- made multithreading work with BSD. Some signal-handling needed to be
  restructured. Also, there might be a slight delay of up to 10 seconds
  when huping and terminating rsyslogd under BSD
- fixed a bug where a NULL-pointer was passed to printf() in logmsg().
- fixed a bug during "make install" where rc3195d was not installed
  Thanks to Bennett Todd for spotting this.
- fixed a bug where rsyslogd dumped core when no TAG was found in the
  received message
- enhanced message parser so that it can deal with missing hostnames
  in many cases (may not be totally fail-safe)
- fixed a bug where internally-generated messages did not have the correct
  TAG
---------------------------------------------------------------------------
Version 1.12.0 (RGer), 2005-10-26
- moved to a multi-threaded design. single-threading is still optionally
  available. Multi-threading is experimental!
- fixed a potential race condition. In the original code, marking was done
  by an alarm handler, which could lead to all sorts of bad things. This
  has been changed now. See comments in syslogd.c/domark() for details.
- improved debug output for property-based filters
- not a code change, but: I have checked all exit()s to make sure that
  none occurs once rsyslogd has started up. Even in unusual conditions
  (like low-memory conditions) rsyslogd somehow remains active. Of course,
  it might loose a message or two, but at least it does not abort and it
  can also recover when the condition no longer persists.
- fixed a bug that could cause loss of the last message received
  immediately before rsyslogd was terminated.
- added comments on thread-safety of global variables in syslogd.c
- fixed a small bug: spurios printf() when TCP syslog was used
- fixed a bug that causes rsyslogd to dump core on termination when one
  of the selector lines did not receive a message during the run (very
  unlikely)
- fixed an one-too-low memory allocation in the TCP sender. Could result
  in rsyslogd dumping core.
- fixed a bug with regular expression support (thanks to Andres Riancho)
- a little bit of code restructuring (especially main(), which was
  horribly large)
---------------------------------------------------------------------------
Version 1.11.1 (RGer), 2005-10-19
- support for BSD-style program name and host blocks
- added a new property "programname" that can be used in templates
- added ability to specify listen port for rfc3195d
- fixed a bug that rendered the "startswith" comparison operation
  unusable.
- changed more functions to "static" storage class to help compiler
  optimize (should have been static in the first place...)
- fixed a potential memory leak in the string buffer class destructor.
  As the destructur was previously never called, the leak did not actually
  appear.
- some internal restructuring in anticipation/preparation of minimal
  multi-threading support
- rsyslogd still shares some code with the sysklogd project. Some patches
  for this shared code have been brought over from the sysklogd CVS.
---------------------------------------------------------------------------
Version 1.11.0 (RGer), 2005-10-12
- support for receiving messages via RFC 3195; added rfc3195d for that
  purpose
- added an additional guard to prevent rsyslogd from aborting when the
  2gb file size limit is hit. While a user can configure rsyslogd to
  handle such situations, it would abort if that was not done AND large
  file support was not enabled (ok, this is hopefully an unlikely scenario)
- fixed a bug that caused additional Unix domain sockets to be incorrectly
  processed - could lead to message loss in extreme cases
---------------------------------------------------------------------------
Version 1.10.2 (RGer), 2005-09-27
- added comparison operations in property-based filters:
  * isequal
  * startswith
- added ability to negate all property-based filter comparison operations
  by adding a !-sign right in front of the operation name
- added the ability to specify remote senders for UDP and TCP
  received messages. Allows to block all but well-known hosts
- changed the $-config line directives to be case-INsensitive
- new command line option -w added: "do not display warnings if messages
  from disallowed senders are received"
- fixed a bug that caused rsyslogd to dump core when the compare value
  was not quoted in property-based filters
- fixed a bug in the new CStr compare function which lead to invalid
  results (fortunately, this function was not yet used widely)
- added better support for "debugging" rsyslog.conf property filters
  (only if -d switch is given)
- changed some function definitions to static, which eventually enables
  some compiler optimizations
- fixed a bug in MySQL code; when a SQL error occured, rsyslogd could
  run in a tight loop. This was due to invalid sequence of error reporting
  and is now fixed.
---------------------------------------------------------------------------
Version 1.10.1 (RGer), 2005-09-23
- added the ability to execute a shell script as an action.
  Thanks to Bjoern Kalkbrenner for providing the code!
- fixed a bug in the MySQL code; due to the bug the automatic one-time
  retry after an error did not happen - this lead to error message in
  cases where none should be seen (e.g. after a MySQL restart)
- fixed a security issue with SQL-escaping in conjunction with
  non-(SQL-)standard MySQL features.
---------------------------------------------------------------------------
Version 1.10.0 (RGer), 2005-09-20
  REMINDER: 1.10 is the first unstable version if the 1.x series!
- added the capability to filter on any property in selector lines
  (not just facility and priority)
- changed stringbuf into a new counted string class
- added support for a "discard" action. If a selector line with
  discard (~ character) is found, no selector lines *after* that
  line will be processed.
- thanks to Andres Riancho, regular expression support has been
  added to the template engine
- added the FROMHOST property in the template processor, which could
  previously not be obtained. Thanks to Cristian Testa for pointing
  this out and even providing a fix.
- added display of compile-time options to -v output
- performance improvement for production build - made some checks
  to happen only during debug mode
- fixed a problem with compiling on SUSE and - while doing so - removed
  the socket call to set SO_BSDCOMPAT in cases where it is obsolete.
---------------------------------------------------------------------------
Version 1.0.4 (RGer), 2006-02-01
- a small but important fix: the tcp receiver had two forgotten printf's
  in it that caused a lot of unnecessary output to stdout. This was
  important enough to justify a new release
---------------------------------------------------------------------------
Version 1.0.3 (RGer), 2005-11-14
- added an additional guard to prevent rsyslogd from aborting when the
  2gb file size limit is hit. While a user can configure rsyslogd to
  handle such situations, it would abort if that was not done AND large
  file support was not enabled (ok, this is hopefully an unlikely scenario)
- fixed a bug that caused additional Unix domain sockets to be incorrectly
  processed - could lead to message loss in extreme cases
- applied some patches available from the sysklogd project to code
  shared from there
- fixed a bug that causes rsyslogd to dump core on termination when one
  of the selector lines did not receive a message during the run (very
  unlikely)
- fixed an one-too-low memory allocation in the TCP sender. Could result
  in rsyslogd dumping core.
- fixed a bug in the TCP sender that caused the retry logic to fail
  after an error or receiver overrun
- fixed a bug in init() that could lead to dumping core
- fixed a bug that could lead to dumping core when no HOSTNAME or no TAG
  was present in the syslog message
---------------------------------------------------------------------------
Version 1.0.2 (RGer), 2005-10-05
- fixed an issue with MySQL error reporting. When an error occured,
  the MySQL driver went into an endless loop (at least in most cases).
---------------------------------------------------------------------------
Version 1.0.1 (RGer), 2005-09-23
- fixed a security issue with SQL-escaping in conjunction with
  non-(SQL-)standard MySQL features.
---------------------------------------------------------------------------
Version 1.0.0 (RGer), 2005-09-12
- changed install doc to cover daily cron scripts - a trouble source
- added rc script for slackware (provided by Chris Elvidge - thanks!) 
- fixed a really minor bug in usage() - the -r option was still
  reported as without the port parameter
---------------------------------------------------------------------------
Version 0.9.8 (RGer), 2005-09-05
- made startup and shutdown message more consistent and included the
  pid, so that they can be easier correlated. Used syslog-protocol
  structured data format for this purpose.
- improved config info in startup message, now tells not only
  if it is listening remote on udp, but also for tcp. Also includes
  the port numbers. The previous startup message was misleading, because
  it did not say "remote reception" if rsyslogd was only listening via
  tcp (but not via udp).
- added a "how can you help" document to the doc set
---------------------------------------------------------------------------
Version 0.9.7 (RGer), 2005-08-15
- some of the previous doc files (like INSTALL) did not properly
  reflect the changes to the build process and the new doc. Fixed
  that.
- changed syslogd.c so that when compiled without database support,
  an error message is displayed when a database action is detected
  in the config file (previously this was used as an user rule ;))
- fixed a bug in the os-specific Makefiles which caused MySQL
  support to not be compiled, even if selected
---------------------------------------------------------------------------
Version 0.9.6 (RGer), 2005-08-09
- greatly enhanced documentation. Now available in html format in
  the "doc" folder and FreeBSD. Finally includes an install howto.
- improved MySQL error messages a little - they now show up as log
  messages, too (formerly only in debug mode)
- added the ability to specify the listen port for udp syslog.
  WARNING: This introduces an incompatibility. Formerly, udp
  syslog was enabled by the -r command line option. Now, it is
  "-r [port]", which is consistent with the tcp listener. However,
  just -r will now return an error message.
- added sample startup scripts for Debian and FreeBSD
- added support for easy feature selection in the makefile. Un-
  fortunately, this also means I needed to spilt the make file
  for different OS and distros. There are some really bad syntax
  differences between FreeBSD and Linux make.
---------------------------------------------------------------------------
Version 0.9.5 (RGer), 2005-08-01
- the "semicolon bug" was actually not (fully) solved in 0.9.4. One
  part of the bug was solved, but another still existed. This one
  is fixed now, too.
- the "semicolon bug" actually turned out to be a more generic bug.
  It appeared whenever an invalid template name was given. With some
  selector actions, rsyslogd dumped core, with other it "just" had
  a small ressource leak with others all worked well. These anomalies
  are now fixed. Note that they only appeared during system initaliziation
  once the system was running, nothing bad happened.
- improved error reporting for template errors on startup. They are now
  shown on the console and the start-up tty. Formerly, they were only
  visible in debug mode.
- support for multiple instances of rsyslogd on a single machine added
- added new option "-o" --> omit local unix domain socket. This option
  enables rsyslogd NOT to listen to the local socket. This is most
  helpful when multiple instances of rsyslogd (or rsyslogd and another
  syslogd) shall run on a single system.
- added new option "-i <pidfile>" which allows to specify the pidfile.
  This is needed when multiple instances of rsyslogd are to be run.
- the new project home page is now online at www.rsyslog.com
---------------------------------------------------------------------------
Version 0.9.4 (RGer), 2005-07-25
- finally added the TCP sender. It now supports non-blocking mode, no
  longer disabling message reception during connect. As it is now, it
  is usable in production. The code could be more sophisticated, but
  I've kept it short in anticipation of the move to liblogging, which
  will lead to the removal of the code just written ;)
- the "exiting on signal..." message still had the "syslogd" name in 
  it. Changed this to "rsyslogd", as we do not have a large user base
  yet, this should pose no problem.
- fixed "the semiconlon" bug. rsyslogd dumped core if a write-db action
  was specified but no semicolon was given after the password (an empty
  template was ok, but the semicolon needed to be present).
- changed a default for traditional output format. During testing, it
  was seen that the timestamp written to file in default format was
  the time of message reception, not the time specified in the TIMESTAMP
  field of the message itself. Traditionally, the message TIMESTAMP is
  used and this has been changed now.
---------------------------------------------------------------------------
Version 0.9.3 (RGer), 2005-07-19
- fixed a bug in the message parser. In June, the RFC 3164 timestamp
  was not correctly parsed (yes, only in June and some other months,
  see the code comment to learn why...)
- added the ability to specify the destination port when forwarding
  syslog messages (both for TCP and UDP)
- added an very experimental TCP sender (activated by
  @@machine:port in config). This is not yet for production use. If
  the receiver is not alive, rsyslogd will wait quite some time until
  the connection request times out, which most probably leads to
  loss of incoming messages.

---------------------------------------------------------------------------
Version 0.9.2 (RGer), around 2005-07-06
- I intended to change the maxsupported message size to 32k to
  support IHE - but given the memory inefficiency in the usual use
  cases, I have not done this. I have, however, included very
  specific instructions on how to do this in the source code. I have
  also done some testing with 32k messages, so you can change the
  max size without taking too much risk.
- added a syslog/tcp receiver; we now can receive messages via
  plain tcp, but we can still send only via UDP. The syslog/tcp
  receiver is the primary enhancement of this release.
- slightly changed some error messages that contained a spurios \n at
  the end of the line (which gives empty lines in your log...)

---------------------------------------------------------------------------
Version 0.9.1 (RGer)
- fixed code so that it compiles without errors under FreeBSD
- removed now unused function "allocate_log()" from syslogd.c
- changed the make file so that it contains more defines for
  different environments (in the long term, we need a better
  system for disabling/enabling features...)
- changed some printf's printing off_t types to %lld and
  explicit (long long) casts. I tried to figure out the exact type,
  but did not succeed in this. In the worst case, ultra-large peta-
  byte files will now display funny informational messages on rollover,
  something I think we can live with for the neersion 3.11.2 (rgerhards), 2008-02-??
---------------------------------------------------------------------------
Version 3.11.1 (rgerhards), 2008-02-12
- SNMP trap sender added thanks to Andre Lorbach (omsnmp)
- added input-plugin interface specification in form of a (copy) template
  input module
- applied documentation fix by Michael Biebl -- many thanks!
- bugfix: immark did not have MARK flags set...
- added x-info field to rsyslogd startup/shutdown message. Hopefully
  points users to right location for further info (many don't even know
  they run rsyslog ;))
- bugfix: trailing ":" of tag was lost while parsing legacy syslog messages
  without timestamp - thanks to Anders Blomdell for providing a patch!
- fixed a bug in stringbuf.c related to STRINGBUF_TRIM_ALLOCSIZE, which
  wasn't supposed to be used with rsyslog. Put a warning message up that
  tells this feature is not tested and probably not worth the effort.
  Thanks to Anders Blomdell fro bringing this to our attention
- somewhat improved performance of string buffers
- fixed bug that caused invalid treatment of tabs (HT) in rsyslog.conf
- bugfix: setting for $EscapeCopntrolCharactersOnReceive was not 
  properly initialized
- clarified usage of space-cc property replacer option
- improved abort diagnostic handler
- some initial effort for malloc/free runtime debugging support
- bugfix: using dynafile actions caused rsyslogd abort
- fixed minor man errors thanks to Michael Biebl
---------------------------------------------------------------------------
Version 3.11.0 (rgerhards), 2008-01-31
- implemented queued actions
- implemented simple rate limiting for actions
- implemented deliberate discarding of lower priority messages over higher
  priority ones when a queue runs out of space
- implemented disk quotas for disk queues
- implemented the $ActionResumeRetryCount config directive
- added $ActionQueueFilename config directive
- added $ActionQueueSize config directive
- added $ActionQueueHighWaterMark config directive
- added $ActionQueueLowWaterMark config directive
- added $ActionQueueDiscardMark config directive
- added $ActionQueueDiscardSeverity config directive
- added $ActionQueueCheckpointInterval config directive
- added $ActionQueueType config directive
- added $ActionQueueWorkerThreads config directive
- added $ActionQueueTimeoutshutdown config directive
- added $ActionQueueTimeoutActionCompletion config directive
- added $ActionQueueTimeoutenQueue config directive
- added $ActionQueueTimeoutworkerThreadShutdown config directive
- added $ActionQueueWorkerThreadMinimumMessages config directive
- added $ActionQueueMaxFileSize config directive
- added $ActionQueueSaveonShutdown config directive
- addded $ActionQueueDequeueSlowdown config directive
- addded $MainMsgQueueDequeueSlowdown config directive
- bugfix: added forgotten docs to package
- improved debugging support
- fixed a bug that caused $MainMsgQueueCheckpointInterval to work incorrectly
- when a long-running action needs to be cancelled on shutdown, the message
  that was processed by it is now preserved. This finishes support for
  guaranteed delivery of messages (if the output supports it, of course)
- fixed bug in output module interface, see
  http://sourceforge.net/tracker/index.php?func=detail&aid=1881008&group_id=123448&atid=696552
- changed the ommysql output plugin so that the (lengthy) connection
  initialization now takes place in message processing. This works much
  better with the new queued action mode (fast startup)
- fixed a bug that caused a potential hang in file and fwd output module
  varmojfekoj provided the patch - many thanks!
- bugfixed stream class offset handling on 32bit platforms
---------------------------------------------------------------------------
Version 3.10.3 (rgerhards), 2008-01-28
- fixed a bug with standard template definitions (not a big deal) - thanks
  to varmojfekoj for spotting it
- run-time instrumentation added
- implemented disk-assisted queue mode, which enables on-demand disk
  spooling if the queue's in-memory queue is exhausted
- implemented a dynamic worker thread pool for processing incoming
  messages; workers are started and shut down as need arises
- implemented a run-time instrumentation debug package
- implemented the $MainMsgQueueSaveOnShutdown config directive
- implemented the $MainMsgQueueWorkerThreadMinimumMessages config directive
- implemented the $MainMsgQueueTimeoutWorkerThreadShutdown config directive
---------------------------------------------------------------------------
Version 3.10.2 (rgerhards), 2008-01-14
- added the ability to keep stop rsyslogd without the need to drain
  the main message queue. In disk queue mode, rsyslog continues to
  run from the point where it stopped. In case of a system failure, it
  continues to process messages from the last checkpoint.
- fixed a bug that caused a segfault on startup when no $WorkDir directive
  was specified in rsyslog.conf
- provided more fine-grain control over shutdown timeouts and added a
  way to specify the enqueue timeout when the main message queue is full
- implemented $MainMsgQueueCheckpointInterval config directive
- implemented $MainMsgQueueTimeoutActionCompletion config directive
- implemented $MainMsgQueueTimeoutEnqueue config directive
- implemented $MainMsgQueueTimeoutShutdown config directive
---------------------------------------------------------------------------
Version 3.10.1 (rgerhards), 2008-01-10
- implemented the "disk" queue mode. However, it currently is of very
  limited use, because it does not support persistence over rsyslogd
  runs. So when rsyslogd is stopped, the queue is drained just as with
  the in-memory queue modes. Persistent queues will be a feature of
  the next release.
- performance-optimized string class, should bring an overall improvement
- fixed a memory leak in imudp -- thanks to varmojfekoj for the patch
- fixed a race condition that could lead to a rsyslogd hang when during
  HUP or termination
- done some doc updates
- added $WorkDirectory config directive
- added $MainMsgQueueFileName config directive
- added $MainMsgQueueMaxFileSize config directive
---------------------------------------------------------------------------
Version 3.10.0 (rgerhards), 2008-01-07
- implemented input module interface and initial input modules
- enhanced threading for input modules (each on its own thread now)
- ability to bind UDP listeners to specific local interfaces/ports and
  ability to run multiple of them concurrently
- added ability to specify listen IP address for UDP syslog server
- license changed to GPLv3
- mark messages are now provided by loadble module immark
- rklogd is no longer provided. Its functionality has now been taken over
  by imklog, a loadable input module. This offers a much better integration
  into rsyslogd and makes sure that the kernel logger process is brought
  up and down at the appropriate times
- enhanced $IncludeConfig directive to support wildcard characters
  (thanks to Michael Biebl)
- all inputs are now implemented as loadable plugins
- enhanced threading model: each input module now runs on its own thread
- enhanced message queue which now supports different queueing methods
  (among others, this can be used for performance fine-tuning)
- added a large number of new configuration directives for the new
  input modules
- enhanced multi-threading utilizing a worker thread pool for the
  main message queue
- compilation without pthreads is no longer supported
- much cleaner code due to new objects and removal of single-threading
  mode
---------------------------------------------------------------------------
Version 2.0.1 STABLE (rgerhards), 2008-01-24
- fixed a bug in integer conversion - but this function was never called,
  so it is not really a useful bug fix ;)
- fixed a bug with standard template definitions (not a big deal) - thanks
  to varmojfekoj for spotting it
- fixed a bug that caused a potential hang in file and fwd output module
  varmojfekoj provided the patch - many thanks!
---------------------------------------------------------------------------
Version 2.0.0 STABLE (rgerhards), 2008-01-02
- re-release of 1.21.2 as STABLE with no modifications except some
  doc updates
---------------------------------------------------------------------------
Version 1.21.2 (rgerhards), 2007-12-28
- created a gss-api output module. This keeps GSS-API code and
  TCP/UDP code separated. It is also important for forward-
  compatibility with v3. Please note that this change breaks compatibility
  with config files created for 1.21.0 and 1.21.1 - this was considered
  acceptable.
- fixed an error in forwarding retry code (could lead to message corruption
  but surfaced very seldom)
- increased portability for older platforms (AI_NUMERICSERV moved)
- removed socket leak in omfwd.c
- cross-platform patch for GSS-API compile problem on some platforms
  thanks to darix for the patch!
---------------------------------------------------------------------------
Version 1.21.1 (rgerhards), 2007-12-23
- small doc fix for $IncludeConfig
- fixed a bug in llDestroy()
- bugfix: fixing memory leak when message queue is full and during
  parsing. Thanks to varmojfekoj for the patch.
- bugfix: when compiled without network support, unix sockets were
  not properply closed
- bugfix: memory leak in cfsysline.c/doGetWord() fixed
---------------------------------------------------------------------------
Version 1.21.0 (rgerhards), 2007-12-19
- GSS-API support for syslog/TCP connections was added. Thanks to
  varmojfekoj for providing the patch with this functionality
- code cleanup
- enhanced $IncludeConfig directive to support wildcard filenames
- changed some multithreading synchronization
---------------------------------------------------------------------------
Version 1.20.1 (rgerhards), 2007-12-12
- corrected a debug setting that survived release. Caused TCP connections
  to be retried unnecessarily often.
- When a hostname ACL was provided and DNS resolution for that name failed,
  ACL processing was stopped at that point. Thanks to mildew for the patch.
  Fedora Bugzilla: http://bugzilla.redhat.com/show_bug.cgi?id=395911
- fixed a potential race condition, see link for details:
  http://rgerhards.blogspot.com/2007/12/rsyslog-race-condition.html
  Note that the probability of problems from this bug was very remote
- fixed a memory leak that happend when PostgreSQL date formats were
  used
---------------------------------------------------------------------------
Version 1.20.0 (rgerhards), 2007-12-07
- an output module for postgres databases has been added. Thanks to
  sur5r for contributing this code
- unloading dynamic modules has been cleaned up, we now have a
  real implementation and not just a dummy "good enough for the time
  being".
- enhanced platform independence - thanks to Bartosz Kuzma and Michael
  Biebl for their very useful contributions
- some general code cleanup (including warnings on 64 platforms, only)
---------------------------------------------------------------------------
Version 1.19.12 (rgerhards), 2007-12-03
- cleaned up the build system (thanks to Michael Biebl for the patch)
- fixed a bug where ommysql was still not compiled with -pthread option
---------------------------------------------------------------------------
Version 1.19.11 (rgerhards), 2007-11-29
- applied -pthread option to build when building for multi-threading mode
  hopefully solves an issue with segfaulting
---------------------------------------------------------------------------
Version 1.19.10 (rgerhards), 2007-10-19
- introdcued the new ":modulename:" syntax for calling module actions
  in selector lines; modified ommysql to support it. This is primarily
  an aid for further modules and a prequisite to actually allow third
  party modules to be created.
- minor fix in slackware startup script, "-r 0" is now "-r0"
- updated rsyslogd doc set man page; now in html format
- undid creation of a separate thread for the main loop -- this did not
  turn out to be needed or useful, so reduce complexity once again.
- added doc fixes provided by Michael Biebl - thanks
---------------------------------------------------------------------------
Version 1.19.9 (rgerhards), 2007-10-12
- now packaging system which again contains all components in a single
  tarball
- modularized main() a bit more, resulting in less complex code
- experimentally added an additional thread - will see if that affects
  the segfault bug we experience on some platforms. Note that this change
  is scheduled to be removed again later.
---------------------------------------------------------------------------
Version 1.19.8 (rgerhards), 2007-09-27
- improved repeated message processing
- applied patch provided by varmojfekoj to support building ommysql
  in its own way (now also resides in a plugin subdirectory);
  ommysql is now a separate package
- fixed a bug in cvthname() that lead to message loss if part
  of the source hostname would have been dropped
- created some support for distributing ommysql together with the
  main rsyslog package. I need to re-think it in the future, but
  for the time being the current mode is best. I now simply include
  one additional tarball for ommysql inside the main distribution.
  I look forward to user feedback on how this should be done best. In the
  long term, a separate project should be spawend for ommysql, but I'd
  like to do that only after the plugin interface is fully stable (what
  it is not yet).
---------------------------------------------------------------------------
Version 1.19.7 (rgerhards), 2007-09-25
- added code to handle situations where senders send us messages ending with
  a NUL character. It is now simply removed. This also caused trailing LF
  reduction to fail, when it was followed by such a NUL. This is now also
  handled.
- replaced some non-thread-safe function calls by their thread-safe
  counterparts
- fixed a minor memory leak that occured when the %APPNAME% property was
  used (I think nobody used that in practice)
- fixed a bug that caused signal handlers in cvthname() not to be restored when
  a malicious pointer record was detected and processing of the message been
  stopped for that reason (this should be really rare and can not be related
  to the segfault bug we are hunting).
- fixed a bug in cvthname that lead to passing a wrong parameter - in
  practice, this had no impact.
- general code cleanup (e.g. compiler warnings, comments)
---------------------------------------------------------------------------
Version 1.19.6 (rgerhards), 2007-09-11
- applied patch by varmojfekoj to change signal handling to the new
  sigaction API set (replacing the depreciated signal() calls and its
  friends.
- fixed a bug that in --enable-debug mode caused an assertion when the
  discard action was used
- cleaned up compiler warnings
- applied patch by varmojfekoj to FIX a bug that could cause 
  segfaults if empty properties were processed using modifying
  options (e.g. space-cc, drop-cc)
- fixed man bug: rsyslogd supports -l option
---------------------------------------------------------------------------
Version 1.19.5 (rgerhards), 2007-09-07
- changed part of the CStr interface so that better error tracking
  is provided and the calling sequence is more intuitive (there were
  invalid calls based on a too-weired interface)
- (hopefully) fixed some remaining bugs rooted in wrong use of 
  the CStr class. These could lead to program abort.
- applied patch by varmojfekoj two fix two potential segfault situations
- added $ModDir config directive
- modified $ModLoad so that an absolute path may be specified as
  module name (e.g. /rsyslog/ommysql.so)
---------------------------------------------------------------------------
Version 1.19.4 (rgerhards/varmojfekoj), 2007-09-04
- fixed a number of small memory leaks - thanks varmojfekoj for patching
- fixed an issue with CString class that could lead to rsyslog abort
  in tplToString() - thanks varmojfekoj for patching
- added a man-version of the config file documenation - thanks to Michel
  Samia for providing the man file
- fixed bug: a template like this causes an infinite loop:
  $template opts,"%programname:::a,b%"
  thanks varmojfekoj for the patch
- fixed bug: case changing options crash freeing the string pointer
  because they modify it: $template opts2,"%programname::1:lowercase%"
  thanks varmojfekoj for the patch
---------------------------------------------------------------------------
Version 1.19.3 (mmeckelein/varmojfekoj), 2007-08-31
- small mem leak fixed (after calling parseSelectorAct) - Thx varmojkekoj
- documentation section "Regular File" und "Blocks" updated
- solved an issue with dynamic file generation - Once again many thanks
  to varmojfekoj
- the negative selector for program name filter (Blocks) does not work as
  expected - Thanks varmojfekoj for patching
- added forwarding information to sysklogd (requires special template)
  to config doc
---------------------------------------------------------------------------
Version 1.19.2 (mmeckelein/varmojfekoj), 2007-08-28
- a specifically formed message caused a segfault - Many thanks varmojfekoj
  for providing a patch
- a typo and a weird condition are fixed in msg.c - Thanks again
  varmojfekoj 
- on file creation the file was always owned by root:root. This is fixed
  now - Thanks ypsa for solving this issue
---------------------------------------------------------------------------
Version 1.19.1 (mmeckelein), 2007-08-22
- a bug that caused a high load when a TCP/UDP connection was closed is 
  fixed now - Thanks mildew for solving this issue
- fixed a bug which caused a segfault on reinit - Thx varmojfekoj for the
  patch
- changed the hardcoded module path "/lib/rsyslog" to $(pkglibdir) in order
  to avoid trouble e.g. on 64 bit platforms (/lib64) - many thanks Peter
  Vrabec and darix, both provided a patch for solving this issue
- enhanced the unloading of modules - thanks again varmojfekoj
- applied a patch from varmojfekoj which fixes various little things in
  MySQL output module
---------------------------------------------------------------------------
Version 1.19.0 (varmojfekoj/rgerhards), 2007-08-16
- integrated patch from varmojfekoj to make the mysql module a loadable one
  many thanks for the patch, MUCH appreciated
---------------------------------------------------------------------------
Version 1.18.2 (rgerhards), 2007-08-13
- fixed a bug in outchannel code that caused templates to be incorrectly
  parsed
- fixed a bug in ommysql that caused a wrong ";template" missing message
- added some code for unloading modules; not yet fully complete (and we do
  not yet have loadable modules, so this is no problem)
- removed debian subdirectory by request of a debian packager (this is a special
  subdir for debian and there is also no point in maintaining it when there
  is a debian package available - so I gladly did this) in some cases
- improved overall doc quality (some pages were quite old) and linked to
  more of the online resources.
- improved /contrib/delete_mysql script by adding a host option and some
  other minor modifications
---------------------------------------------------------------------------
Version 1.18.1 (rgerhards), 2007-08-08
- applied a patch from varmojfekoj which solved a potential segfault
  of rsyslogd on HUP
- applied patch from Michel Samia to fix compilation when the pthreads
  feature is disabled
- some code cleanup (moved action object to its own file set)
- add config directive $MainMsgQueueSize, which now allows to configure the
  queue size dynamically
- all compile-time settings are now shown in rsyslogd -v, not just the
  active ones
- enhanced performance a little bit more
- added config file directive $ActionResumeInterval
- fixed a bug that prevented compilation under debian sid
- added a contrib directory for user-contributed useful things
---------------------------------------------------------------------------
Version 1.18.0 (rgerhards), 2007-08-03
- rsyslog now supports fallback actions when an action did not work. This
  is a great feature e.g. for backup database servers or backup syslog
  servers
- modified rklogd to only change the console log level if -c is specified
- added feature to use multiple actions inside a single selector
- implemented $ActionExecOnlyWhenPreviousIsSuspended config directive
- error messages during startup are now spit out to the configured log
  destinations
---------------------------------------------------------------------------
Version 1.17.6 (rgerhards), 2007-08-01
- continued to work on output module modularization - basic stage of
  this work is now FINISHED
- fixed bug in OMSRcreate() - always returned SR_RET_OK
- fixed a bug that caused ommysql to always complain about missing
  templates
- fixed a mem leak in OMSRdestruct - freeing the object itself was
  forgotten - thanks to varmojfekoj for the patch
- fixed a memory leak in syslogd/init() that happend when the config
  file could not be read - thanks to varmojfekoj for the patch
- fixed insufficient memory allocation in addAction() and its helpers.
  The initial fix and idea was developed by mildew, I fine-tuned
  it a bit. Thanks a lot for the fix, I'd probably had pulled out my
  hair to find the bug...
- added output of config file line number when a parsing error occured
- fixed bug in objomsr.c that caused program to abort in debug mode with
  an invalid assertion (in some cases)
- fixed a typo that caused the default template for MySQL to be wrong.
  thanks to mildew for catching this.
- added configuration file command $DebugPrintModuleList and
  $DebugPrintCfSysLineHandlerList
- fixed an invalid value for the MARK timer - unfortunately, there was
  a testing aid left in place. This resulted in quite frequent MARK messages
- added $IncludeConfig config directive
- applied a patch from mildew to prevent rsyslogd from freezing under heavy
  load. This could happen when the queue was full. Now, we drop messages
  but rsyslogd remains active.
---------------------------------------------------------------------------
Version 1.17.5 (rgerhards), 2007-07-30
- continued to work on output module modularization
- fixed a missing file bug - thanks to Andrea Montanari for reporting
  this problem
- fixed a problem with shutting down the worker thread and freeing the
  selector_t list - this caused messages to be lost, because the
  message queue was not properly drained before the selectors got
  destroyed.
---------------------------------------------------------------------------
Version 1.17.4 (rgerhards), 2007-07-27
- continued to work on output module modularization
- fixed a situation where rsyslogd could create zombie processes
  thanks to mildew for the patch
- applied patch from Michel Samia to fix compilation when NOT
  compiled for pthreads
---------------------------------------------------------------------------
Version 1.17.3 (rgerhards), 2007-07-25
- continued working on output module modularization
- fixed a bug that caused rsyslogd to segfault on exit (and
  probably also on HUP), when there was an unsent message in a selector
  that required forwarding and the dns lookup failed for that selector
  (yes, it was pretty unlikely to happen;))
  thanks to varmojfekoj <varmojfekoj@gmail.com> for the patch
- fixed a memory leak in config file parsing and die()
  thanks to varmojfekoj <varmojfekoj@gmail.com> for the patch
- rsyslogd now checks on startup if it is capable to performa any work
  at all. If it cant, it complains and terminates
  thanks to Michel Samia for providing the patch!
- fixed a small memory leak when HUPing syslogd. The allowed sender
  list now gets freed. thanks to mildew for the patch.
- changed the way error messages in early startup are logged. They
  now do no longer use the syslogd code directly but are rather
  send to stderr.
---------------------------------------------------------------------------
Version 1.17.2 (rgerhards), 2007-07-23
- made the port part of the -r option optional. Needed for backward
  compatibility with sysklogd
- replaced system() calls with something more reasonable. Please note that
  this might break compatibility with some existing configuration files.
  We accept this in favour of the gained security.
- removed a memory leak that could occur if timegenerated was used in
  RFC 3164 format in templates
- did some preparation in msg.c for advanced multithreading - placed the
  hooks, but not yet any active code
- worked further on modularization
- added $ModLoad MySQL (dummy) config directive
- added DropTrailingLFOnReception config directive
---------------------------------------------------------------------------
Version 1.17.1 (rgerhards), 2007-07-20
- fixed a bug that caused make install to install rsyslogd and rklogd under
  the wrong names
- fixed bug that caused $AllowedSenders to handle IPv6 scopes incorrectly;
  also fixed but that could grabble $AllowedSender wildcards. Thanks to
  mildew@gmail.com for the patch
- minor code cleanup - thanks to Peter Vrabec for the patch
- fixed minimal memory leak on HUP (caused by templates)
  thanks to varmojfekoj <varmojfekoj@gmail.com> for the patch
- fixed another memory leak on HUPing and on exiting rsyslogd
  again thanks to varmojfekoj <varmojfekoj@gmail.com> for the patch
- code cleanup (removed compiler warnings)
- fixed portability bug in configure.ac - thanks to Bartosz Kuźma for patch
- moved msg object into its own file set
- added the capability to continue trying to write log files when the
  file system is full. Functionality based on patch by Martin Schulze
  to sysklogd package.
---------------------------------------------------------------------------
Version 1.17.0 (RGer), 2007-07-17
- added $RepeatedLineReduction config parameter
- added $EscapeControlCharactersOnReceive config parameter
- added $ControlCharacterEscapePrefix config parameter
- added $DirCreateMode config parameter
- added $CreateDirs config parameter
- added $DebugPrintTemplateList config parameter
- added $ResetConfigVariables config parameter
- added $FileOwner config parameter
- added $FileGroup config parameter
- added $DirOwner config parameter
- added $DirGroup config parameter
- added $FailOnChownFailure config parameter
- added regular expression support to the filter engine
  thanks to Michel Samia for providing the patch!
- enhanced $AllowedSender functionality. Credits to mildew@gmail.com for
  the patch doing that
  - added IPv6 support
  - allowed DNS hostnames
  - allowed DNS wildcard names
- added new option $DropMsgsWithMaliciousDnsPTRRecords
- added autoconf so that rfc3195d, rsyslogd and klogd are stored to /sbin
- added capability to auto-create directories with dynaFiles
---------------------------------------------------------------------------
Version 1.16.0 (RGer/Peter Vrabec), 2007-07-13 - The Friday, 13th Release ;)
- build system switched to autotools
- removed SYSV preprocessor macro use, replaced with autotools equivalents
- fixed a bug that caused rsyslogd to segfault when TCP listening was
  disabled and it terminated
- added new properties "syslogfacility-text" and "syslogseverity-text"
  thanks to varmojfekoj <varmojfekoj@gmail.com> for the patch
- added the -x option to disable hostname dns reslution
  thanks to varmojfekoj <varmojfekoj@gmail.com> for the patch
- begun to better modularize syslogd.c - this is an ongoing project; moved
  type definitions to a separate file
- removed some now-unused fields from struct filed
- move file size limit fields in struct field to the "right spot" (the file
  writing part of the union - f_un.f_file)
- subdirectories linux and solaris are no longer part of the distribution
  package. This is not because we cease support for them, but there are no
  longer any files in them after the move to autotools
---------------------------------------------------------------------------
Version 1.15.1 (RGer), 2007-07-10
- fixed a bug that caused a dynaFile selector to stall when there was
  an open error with one file 
- improved template processing for dynaFiles; templates are now only
  looked up during initialization - speeds up processing
- optimized memory layout in struct filed when compiled with MySQL
  support
- fixed a bug that caused compilation without SYSLOG_INET to fail
- re-enabled the "last message repeated n times" feature. This
  feature was not taken care of while rsyslogd evolved from sysklogd
  and it was more or less defunct. Now it is fully functional again.
- added system properties: $NOW, $YEAR, $MONTH, $DAY, $HOUR, $MINUTE
- fixed a bug in iovAsString() that caused a memory leak under stress
  conditions (most probably memory shortage). This was unlikely to
  ever happen, but it doesn't hurt doing it right
- cosmetic: defined type "uchar", change all unsigned chars to uchar
---------------------------------------------------------------------------
Version 1.15.0 (RGer), 2007-07-05
- added ability to dynamically generate file names based on templates
  and thus properties. This was a much-requested feature. It makes
  life easy when it e.g. comes to splitting files based on the sender
  address.
- added $umask and $FileCreateMode config file directives
- applied a patch from Bartosz Kuzma to compile cleanly under NetBSD
- checks for extra (unexpected) characters in system config file lines
  have been added
- added IPv6 documentation - was accidently missing from CVS
- begun to change char to unsigned char
---------------------------------------------------------------------------
Version 1.14.2 (RGer), 2007-07-03
** this release fixes all known nits with IPv6 **
- restored capability to do /etc/service lookup for "syslog"
  service when -r 0 was given
- documented IPv6 handling of syslog messages
- integrate patch from Bartosz Kuźma to make rsyslog compile under
  Solaris again (the patch replaced a strndup() call, which is not
  available under Solaris
- improved debug logging when waiting on select
- updated rsyslogd man page with new options (-46A)
---------------------------------------------------------------------------
Version 1.14.1 (RGer/Peter Vrabec), 2007-06-29
- added Peter Vrabec's patch for IPv6 TCP
- prefixed all messages send to stderr in rsyslogd with "rsyslogd: "
---------------------------------------------------------------------------
Version 1.14.0 (RGer/Peter Vrabec), 2007-06-28
- Peter Vrabec provided IPv6 for rsyslog, so we are now IPv6 enabled
  IPv6 Support is currently for UDP only, TCP is to come soon.
  AllowedSender configuration does not yet work for IPv6.
- fixed code in iovCreate() that broke C's strict aliasing rules 
- fixed some char/unsigned char differences that forced the compiler
  to spit out warning messages
- updated the Red Hat init script to fix a known issue (thanks to
  Peter Vrabec)
---------------------------------------------------------------------------
Version 1.13.5 (RGer), 2007-06-22
- made the TCP session limit configurable via command line switch
  now -t <port>,<max sessions>
- added man page for rklogd(8) (basically a copy from klogd, but now
  there is one...)
- fixed a bug that caused internal messages (e.g. rsyslogd startup) to
  appear without a tag.
- removed a minor memory leak that occurred when TAG processing requalified
  a HOSTNAME to be a TAG (and a TAG already was set).
- removed potential small memory leaks in MsgSet***() functions. There
  would be a leak if a property was re-set, something that happened
  extremely seldom.
---------------------------------------------------------------------------
Version 1.13.4 (RGer), 2007-06-18
- added a new property "PRI-text", which holds the PRI field in
  textual form (e.g. "syslog.info")
- added alias "syslogseverity" for "syslogpriority", which is a
  misleading property name that needs to stay for historical
  reasons (and backward-compatility)
- added doc on how to record PRI value in log file
- enhanced signal handling in klogd, including removal of an unsafe
  call to the logging system during signal handling
---------------------------------------------------------------------------
Version 1.13.3 (RGer), 2007-06-15
- create a version of syslog.c from scratch. This is now
  - highly optimized for rsyslog
  - removes an incompatible license problem as the original
    version had a BSD license with advertising clause
  - fixed in the regard that rklogd will continue to work when
    rsysogd has been restarted (the original version, as well
    as sysklogd, will remain silent then)
  - solved an issue with an extra NUL char at message end that the
    original version had
- applied some changes to klogd to care for the new interface
- fixed a bug in syslogd.c which prevented compiling under debian
---------------------------------------------------------------------------
Version 1.13.2 (RGer), 2007-06-13
- lib order in makefile patched to facilitate static linking - thanks
  to Bennett Todd for providing the patch
- Integrated a patch from Peter Vrabec (pvrabec@redheat.com):
  - added klogd under the name of rklogd (remove dependency on
    original sysklogd package
  - createDB.sql now in UTF
  - added additional config files for use on Red Hat
---------------------------------------------------------------------------
Version 1.13.1 (RGer), 2007-02-05
- changed the listen backlog limit to a more reasonable value based on
  the maximum number of TCP connections configurd (10% + 5) - thanks to Guy
  Standen for the hint (actually, the limit was 5 and that was a 
  left-over from early testing).
- fixed a bug in makefile which caused DB-support to be disabled when
  NETZIP support was enabled
- added the -e option to allow transmission of every message to remote
  hosts (effectively turns off duplicate message suppression)
- (somewhat) improved memory consumption when compiled with MySQL support
- looks like we fixed an incompatibility with MySQL 5.x and above software
  At least in one case, the remote server name was destroyed, leading to 
  a connection failure. The new, improved code does not have this issue and
  so we see this as solved (the new code is generally somewhat better, so
  there is a good chance we fixed this incompatibility).
---------------------------------------------------------------------------
Version 1.13.0 (RGer), 2006-12-19
- added '$' as ToPos proptery replacer specifier - means "up to the
  end of the string"
- property replacer option "escape-cc", "drop-cc" and "space-cc"  added
- changed the handling of \0 characters inside syslog messages. We now
  consistently escape them to "#000". This is somewhat recommended in
  the draft-ietf-syslog-protocol-19 draft. While the real recomendation
  is to not escape any characters at all, we can not do this without
  considerable modification of the code. So we escape it to "#000", which
  is consistent with a sample found in the Internet-draft.
- removed message glue logic (see printchopped() comment for details)
  Also caused removal of parts table and thus some improvements in
  memory usage.
- changed the default MAXLINE to 2048 to take care of recent syslog
  standardization efforts (can easily be changed in syslogd.c)
- added support for byte-counted TCP syslog messages (much like
  syslog-transport-tls-05 Internet Draft). This was necessary to
  support compression over TCP.
- added support for receiving compressed syslog messages
- added support for sending compressed syslog messages
- fixed a bug where the last message in a syslog/tcp stream was
  lost if it was not properly terminated by a LF character
---------------------------------------------------------------------------
Version 1.12.3 (RGer), 2006-10-04
- implemented some changes to support Solaris (but support is not
  yet complete)
- commented out (via #if 0) some methods that are currently not being use
  but should be kept for further us
- added (interim) -u 1 option to turn off hostname and tag parsing
- done some modifications to better support Fedora
- made the field delimiter inside property replace configurable via
  template
- fixed a bug in property replacer: if fields were used, the delimitor
  became part of the field. Up until now, this was barely noticable as 
  the delimiter as TAB only and thus invisible to a human. With other
  delimiters available now, it quickly showed up. This bug fix might cause
  some grief to existing installations if they used the extra TAB for
  whatever reasons - sorry folks... Anyhow, a solution is easy: just add
  a TAB character contstant into your template. Thus, there has no attempt
  been made to do this in a backwards-compatible way.
---------------------------------------------------------------------------
Version 1.12.2 (RGer), 2006-02-15
- fixed a bug in the RFC 3339 date formatter. An extra space was added
  after the actual timestamp
- added support for providing high-precision RFC3339 timestamps for
  (rsyslogd-)internally-generated messages
- very (!) experimental support for syslog-protocol internet draft
  added (the draft is experimental, the code is solid ;))
- added support for field-extracting in the property replacer
- enhanced the legacy-syslog parser so that it can interpret messages
  that do not contain a TIMESTAMP
- fixed a bug that caused the default socket (usually /dev/log) to be
  opened even when -o command line option was given
- fixed a bug in the Debian sample startup script - it caused rsyslogd
  to listen to remote requests, which it shouldn't by default
---------------------------------------------------------------------------
Version 1.12.1 (RGer), 2005-11-23
- made multithreading work with BSD. Some signal-handling needed to be
  restructured. Also, there might be a slight delay of up to 10 seconds
  when huping and terminating rsyslogd under BSD
- fixed a bug where a NULL-pointer was passed to printf() in logmsg().
- fixed a bug during "make install" where rc3195d was not installed
  Thanks to Bennett Todd for spotting this.
- fixed a bug where rsyslogd dumped core when no TAG was found in the
  received message
- enhanced message parser so that it can deal with missing hostnames
  in many cases (may not be totally fail-safe)
- fixed a bug where internally-generated messages did not have the correct
  TAG
---------------------------------------------------------------------------
Version 1.12.0 (RGer), 2005-10-26
- moved to a multi-threaded design. single-threading is still optionally
  available. Multi-threading is experimental!
- fixed a potential race condition. In the original code, marking was done
  by an alarm handler, which could lead to all sorts of bad things. This
  has been changed now. See comments in syslogd.c/domark() for details.
- improved debug output for property-based filters
- not a code change, but: I have checked all exit()s to make sure that
  none occurs once rsyslogd has started up. Even in unusual conditions
  (like low-memory conditions) rsyslogd somehow remains active. Of course,
  it might loose a message or two, but at least it does not abort and it
  can also recover when the condition no longer persists.
- fixed a bug that could cause loss of the last message received
  immediately before rsyslogd was terminated.
- added comments on thread-safety of global variables in syslogd.c
- fixed a small bug: spurios printf() when TCP syslog was used
- fixed a bug that causes rsyslogd to dump core on termination when one
  of the selector lines did not receive a message during the run (very
  unlikely)
- fixed an one-too-low memory allocation in the TCP sender. Could result
  in rsyslogd dumping core.
- fixed a bug with regular expression support (thanks to Andres Riancho)
- a little bit of code restructuring (especially main(), which was
  horribly large)
---------------------------------------------------------------------------
Version 1.11.1 (RGer), 2005-10-19
- support for BSD-style program name and host blocks
- added a new property "programname" that can be used in templates
- added ability to specify listen port for rfc3195d
- fixed a bug that rendered the "startswith" comparison operation
  unusable.
- changed more functions to "static" storage class to help compiler
  optimize (should have been static in the first place...)
- fixed a potential memory leak in the string buffer class destructor.
  As the destructur was previously never called, the leak did not actually
  appear.
- some internal restructuring in anticipation/preparation of minimal
  multi-threading support
- rsyslogd still shares some code with the sysklogd project. Some patches
  for this shared code have been brought over from the sysklogd CVS.
---------------------------------------------------------------------------
Version 1.11.0 (RGer), 2005-10-12
- support for receiving messages via RFC 3195; added rfc3195d for that
  purpose
- added an additional guard to prevent rsyslogd from aborting when the
  2gb file size limit is hit. While a user can configure rsyslogd to
  handle such situations, it would abort if that was not done AND large
  file support was not enabled (ok, this is hopefully an unlikely scenario)
- fixed a bug that caused additional Unix domain sockets to be incorrectly
  processed - could lead to message loss in extreme cases
---------------------------------------------------------------------------
Version 1.10.2 (RGer), 2005-09-27
- added comparison operations in property-based filters:
  * isequal
  * startswith
- added ability to negate all property-based filter comparison operations
  by adding a !-sign right in front of the operation name
- added the ability to specify remote senders for UDP and TCP
  received messages. Allows to block all but well-known hosts
- changed the $-config line directives to be case-INsensitive
- new command line option -w added: "do not display warnings if messages
  from disallowed senders are received"
- fixed a bug that caused rsyslogd to dump core when the compare value
  was not quoted in property-based filters
- fixed a bug in the new CStr compare function which lead to invalid
  results (fortunately, this function was not yet used widely)
- added better support for "debugging" rsyslog.conf property filters
  (only if -d switch is given)
- changed some function definitions to static, which eventually enables
  some compiler optimizations
- fixed a bug in MySQL code; when a SQL error occured, rsyslogd could
  run in a tight loop. This was due to invalid sequence of error reporting
  and is now fixed.
---------------------------------------------------------------------------
Version 1.10.1 (RGer), 2005-09-23
- added the ability to execute a shell script as an action.
  Thanks to Bjoern Kalkbrenner for providing the code!
- fixed a bug in the MySQL code; due to the bug the automatic one-time
  retry after an error did not happen - this lead to error message in
  cases where none should be seen (e.g. after a MySQL restart)
- fixed a security issue with SQL-escaping in conjunction with
  non-(SQL-)standard MySQL features.
---------------------------------------------------------------------------
Version 1.10.0 (RGer), 2005-09-20
  REMINDER: 1.10 is the first unstable version if the 1.x series!
- added the capability to filter on any property in selector lines
  (not just facility and priority)
- changed stringbuf into a new counted string class
- added support for a "discard" action. If a selector line with
  discard (~ character) is found, no selector lines *after* that
  line will be processed.
- thanks to Andres Riancho, regular expression support has been
  added to the template engine
- added the FROMHOST property in the template processor, which could
  previously not be obtained. Thanks to Cristian Testa for pointing
  this out and even providing a fix.
- added display of compile-time options to -v output
- performance improvement for production build - made some checks
  to happen only during debug mode
- fixed a problem with compiling on SUSE and - while doing so - removed
  the socket call to set SO_BSDCOMPAT in cases where it is obsolete.
---------------------------------------------------------------------------
Version 1.0.4 (RGer), 2006-02-01
- a small but important fix: the tcp receiver had two forgotten printf's
  in it that caused a lot of unnecessary output to stdout. This was
  important enough to justify a new release
---------------------------------------------------------------------------
Version 1.0.3 (RGer), 2005-11-14
- added an additional guard to prevent rsyslogd from aborting when the
  2gb file size limit is hit. While a user can configure rsyslogd to
  handle such situations, it would abort if that was not done AND large
  file support was not enabled (ok, this is hopefully an unlikely scenario)
- fixed a bug that caused additional Unix domain sockets to be incorrectly
  processed - could lead to message loss in extreme cases
- applied some patches available from the sysklogd project to code
  shared from there
- fixed a bug that causes rsyslogd to dump core on termination when one
  of the selector lines did not receive a message during the run (very
  unlikely)
- fixed an one-too-low memory allocation in the TCP sender. Could result
  in rsyslogd dumping core.
- fixed a bug in the TCP sender that caused the retry logic to fail
  after an error or receiver overrun
- fixed a bug in init() that could lead to dumping core
- fixed a bug that could lead to dumping core when no HOSTNAME or no TAG
  was present in the syslog message
---------------------------------------------------------------------------
Version 1.0.2 (RGer), 2005-10-05
- fixed an issue with MySQL error reporting. When an error occured,
  the MySQL driver went into an endless loop (at least in most cases).
---------------------------------------------------------------------------
Version 1.0.1 (RGer), 2005-09-23
- fixed a security issue with SQL-escaping in conjunction with
  non-(SQL-)standard MySQL features.
---------------------------------------------------------------------------
Version 1.0.0 (RGer), 2005-09-12
- changed install doc to cover daily cron scripts - a trouble source
- added rc script for slackware (provided by Chris Elvidge - thanks!) 
- fixed a really minor bug in usage() - the -r option was still
  reported as without the port parameter
---------------------------------------------------------------------------
Version 0.9.8 (RGer), 2005-09-05
- made startup and shutdown message more consistent and included the
  pid, so that they can be easier correlated. Used syslog-protocol
  structured data format for this purpose.
- improved config info in startup message, now tells not only
  if it is listening remote on udp, but also for tcp. Also includes
  the port numbers. The previous startup message was misleading, because
  it did not say "remote reception" if rsyslogd was only listening via
  tcp (but not via udp).
- added a "how can you help" document to the doc set
---------------------------------------------------------------------------
Version 0.9.7 (RGer), 2005-08-15
- some of the previous doc files (like INSTALL) did not properly
  reflect the changes to the build process and the new doc. Fixed
  that.
- changed syslogd.c so that when compiled without database support,
  an error message is displayed when a database action is detected
  in the config file (previously this was used as an user rule ;))
- fixed a bug in the os-specific Makefiles which caused MySQL
  support to not be compiled, even if selected
---------------------------------------------------------------------------
Version 0.9.6 (RGer), 2005-08-09
- greatly enhanced documentation. Now available in html format in
  the "doc" folder and FreeBSD. Finally includes an install howto.
- improved MySQL error messages a little - they now show up as log
  messages, too (formerly only in debug mode)
- added the ability to specify the listen port for udp syslog.
  WARNING: This introduces an incompatibility. Formerly, udp
  syslog was enabled by the -r command line option. Now, it is
  "-r [port]", which is consistent with the tcp listener. However,
  just -r will now return an error message.
- added sample startup scripts for Debian and FreeBSD
- added support for easy feature selection in the makefile. Un-
  fortunately, this also means I needed to spilt the make file
  for different OS and distros. There are some really bad syntax
  differences between FreeBSD and Linux make.
---------------------------------------------------------------------------
Version 0.9.5 (RGer), 2005-08-01
- the "semicolon bug" was actually not (fully) solved in 0.9.4. One
  part of the bug was solved, but another still existed. This one
  is fixed now, too.
- the "semicolon bug" actually turned out to be a more generic bug.
  It appeared whenever an invalid template name was given. With some
  selector actions, rsyslogd dumped core, with other it "just" had
  a small ressource leak with others all worked well. These anomalies
  are now fixed. Note that they only appeared during system initaliziation
  once the system was running, nothing bad happened.
- improved error reporting for template errors on startup. They are now
  shown on the console and the start-up tty. Formerly, they were only
  visible in debug mode.
- support for multiple instances of rsyslogd on a single machine added
- added new option "-o" --> omit local unix domain socket. This option
  enables rsyslogd NOT to listen to the local socket. This is most
  helpful when multiple instances of rsyslogd (or rsyslogd and another
  syslogd) shall run on a single system.
- added new option "-i <pidfile>" which allows to specify the pidfile.
  This is needed when multiple instances of rsyslogd are to be run.
- the new project home page is now online at www.rsyslog.com
---------------------------------------------------------------------------
Version 0.9.4 (RGer), 2005-07-25
- finally added the TCP sender. It now supports non-blocking mode, no
  longer disabling message reception during connect. As it is now, it
  is usable in production. The code could be more sophisticated, but
  I've kept it short in anticipation of the move to liblogging, which
  will lead to the removal of the code just written ;)
- the "exiting on signal..." message still had the "syslogd" name in 
  it. Changed this to "rsyslogd", as we do not have a large user base
  yet, this should pose no problem.
- fixed "the semiconlon" bug. rsyslogd dumped core if a write-db action
  was specified but no semicolon was given after the password (an empty
  template was ok, but the semicolon needed to be present).
- changed a default for traditional output format. During testing, it
  was seen that the timestamp written to file in default format was
  the time of message reception, not the time specified in the TIMESTAMP
  field of the message itself. Traditionally, the message TIMESTAMP is
  used and this has been changed now.
---------------------------------------------------------------------------
Version 0.9.3 (RGer), 2005-07-19
- fixed a bug in the message parser. In June, the RFC 3164 timestamp
  was not correctly parsed (yes, only in June and some other months,
  see the code comment to learn why...)
- added the ability to specify the destination port when forwarding
  syslog messages (both for TCP and UDP)
- added an very experimental TCP sender (activated by
  @@machine:port in config). This is not yet for production use. If
  the receiver is not alive, rsyslogd will wait quite some time until
  the connection request times out, which most probably leads to
  loss of incoming messages.

---------------------------------------------------------------------------
Version 0.9.2 (RGer), around 2005-07-06
- I intended to change the maxsupported message size to 32k to
  support IHE - but given the memory inefficiency in the usual use
  cases, I have not done this. I have, however, included very
  specific instructions on how to do this in the source code. I have
  also done some testing with 32k messages, so you can change the
  max size without taking too much risk.
- added a syslog/tcp receiver; we now can receive messages via
  plain tcp, but we can still send only via UDP. The syslog/tcp
  receiver is the primary enhancement of this release.
- slightly changed some error messages that contained a spurios \n at
  the end of the line (which gives empty lines in your log...)

---------------------------------------------------------------------------
Version 0.9.1 (RGer)
- fixed code so that it compiles without errors under FreeBSD
- removed now unused function "allocate_log()" from syslogd.c
- changed the make file so that it contains more defines for
  different environments (in the long term, we need a better
  system for disabling/enabling features...)
- changed some printf's printing off_t types to %lld and
  explicit (long long) casts. I tried to figure out the exact type,
  but did not succeed in this. In the worst case, ultra-large peta-
  byte files will now display funny informational messages on rollover,
  something I think we can live with for the neersion 3.11.2 (rgerhards), 2008-02-??
---------------------------------------------------------------------------
Version 3.11.1 (rgerhards), 2008-02-12
- SNMP trap sender added thanks to Andre Lorbach (omsnmp)
- added input-plugin interface specification in form of a (copy) template
  input module
- applied documentation fix by Michael Biebl -- many thanks!
- bugfix: immark did not have MARK flags set...
- added x-info field to rsyslogd startup/shutdown message. Hopefully
  points users to right location for further info (many don't even know
  they run rsyslog ;))
- bugfix: trailing ":" of tag was lost while parsing legacy syslog messages
  without timestamp - thanks to Anders Blomdell for providing a patch!
- fixed a bug in stringbuf.c related to STRINGBUF_TRIM_ALLOCSIZE, which
  wasn't supposed to be used with rsyslog. Put a warning message up that
  tells this feature is not tested and probably not worth the effort.
  Thanks to Anders Blomdell fro bringing this to our attention
- somewhat improved performance of string buffers
- fixed bug that caused invalid treatment of tabs (HT) in rsyslog.conf
- bugfix: setting for $EscapeCopntrolCharactersOnReceive was not 
  properly initialized
- clarified usage of space-cc property replacer option
- improved abort diagnostic handler
- some initial effort for malloc/free runtime debugging support
- bugfix: using dynafile actions caused rsyslogd abort
- fixed minor man errors thanks to Michael Biebl
---------------------------------------------------------------------------
Version 3.11.0 (rgerhards), 2008-01-31
- implemented queued actions
- implemented simple rate limiting for actions
- implemented deliberate discarding of lower priority messages over higher
  priority ones when a queue runs out of space
- implemented disk quotas for disk queues
- implemented the $ActionResumeRetryCount config directive
- added $ActionQueueFilename config directive
- added $ActionQueueSize config directive
- added $ActionQueueHighWaterMark config directive
- added $ActionQueueLowWaterMark config directive
- added $ActionQueueDiscardMark config directive
- added $ActionQueueDiscardSeverity config directive
- added $ActionQueueCheckpointInterval config directive
- added $ActionQueueType config directive
- added $ActionQueueWorkerThreads config directive
- added $ActionQueueTimeoutshutdown config directive
- added $ActionQueueTimeoutActionCompletion config directive
- added $ActionQueueTimeoutenQueue config directive
- added $ActionQueueTimeoutworkerThreadShutdown config directive
- added $ActionQueueWorkerThreadMinimumMessages config directive
- added $ActionQueueMaxFileSize config directive
- added $ActionQueueSaveonShutdown config directive
- addded $ActionQueueDequeueSlowdown config directive
- addded $MainMsgQueueDequeueSlowdown config directive
- bugfix: added forgotten docs to package
- improved debugging support
- fixed a bug that caused $MainMsgQueueCheckpointInterval to work incorrectly
- when a long-running action needs to be cancelled on shutdown, the message
  that was processed by it is now preserved. This finishes support for
  guaranteed delivery of messages (if the output supports it, of course)
- fixed bug in output module interface, see
  http://sourceforge.net/tracker/index.php?func=detail&aid=1881008&group_id=123448&atid=696552
- changed the ommysql output plugin so that the (lengthy) connection
  initialization now takes place in message processing. This works much
  better with the new queued action mode (fast startup)
- fixed a bug that caused a potential hang in file and fwd output module
  varmojfekoj provided the patch - many thanks!
- bugfixed stream class offset handling on 32bit platforms
---------------------------------------------------------------------------
Version 3.10.3 (rgerhards), 2008-01-28
- fixed a bug with standard template definitions (not a big deal) - thanks
  to varmojfekoj for spotting it
- run-time instrumentation added
- implemented disk-assisted queue mode, which enables on-demand disk
  spooling if the queue's in-memory queue is exhausted
- implemented a dynamic worker thread pool for processing incoming
  messages; workers are started and shut down as need arises
- implemented a run-time instrumentation debug package
- implemented the $MainMsgQueueSaveOnShutdown config directive
- implemented the $MainMsgQueueWorkerThreadMinimumMessages config directive
- implemented the $MainMsgQueueTimeoutWorkerThreadShutdown config directive
---------------------------------------------------------------------------
Version 3.10.2 (rgerhards), 2008-01-14
- added the ability to keep stop rsyslogd without the need to drain
  the main message queue. In disk queue mode, rsyslog continues to
  run from the point where it stopped. In case of a system failure, it
  continues to process messages from the last checkpoint.
- fixed a bug that caused a segfault on startup when no $WorkDir directive
  was specified in rsyslog.conf
- provided more fine-grain control over shutdown timeouts and added a
  way to specify the enqueue timeout when the main message queue is full
- implemented $MainMsgQueueCheckpointInterval config directive
- implemented $MainMsgQueueTimeoutActionCompletion config directive
- implemented $MainMsgQueueTimeoutEnqueue config directive
- implemented $MainMsgQueueTimeoutShutdown config directive
---------------------------------------------------------------------------
Version 3.10.1 (rgerhards), 2008-01-10
- implemented the "disk" queue mode. However, it currently is of very
  limited use, because it does not support persistence over rsyslogd
  runs. So when rsyslogd is stopped, the queue is drained just as with
  the in-memory queue modes. Persistent queues will be a feature of
  the next release.
- performance-optimized string class, should bring an overall improvement
- fixed a memory leak in imudp -- thanks to varmojfekoj for the patch
- fixed a race condition that could lead to a rsyslogd hang when during
  HUP or termination
- done some doc updates
- added $WorkDirectory config directive
- added $MainMsgQueueFileName config directive
- added $MainMsgQueueMaxFileSize config directive
---------------------------------------------------------------------------
Version 3.10.0 (rgerhards), 2008-01-07
- implemented input module interface and initial input modules
- enhanced threading for input modules (each on its own thread now)
- ability to bind UDP listeners to specific local interfaces/ports and
  ability to run multiple of them concurrently
- added ability to specify listen IP address for UDP syslog server
- license changed to GPLv3
- mark messages are now provided by loadble module immark
- rklogd is no longer provided. Its functionality has now been taken over
  by imklog, a loadable input module. This offers a much better integration
  into rsyslogd and makes sure that the kernel logger process is brought
  up and down at the appropriate times
- enhanced $IncludeConfig directive to support wildcard characters
  (thanks to Michael Biebl)
- all inputs are now implemented as loadable plugins
- enhanced threading model: each input module now runs on its own thread
- enhanced message queue which now supports different queueing methods
  (among others, this can be used for performance fine-tuning)
- added a large number of new configuration directives for the new
  input modules
- enhanced multi-threading utilizing a worker thread pool for the
  main message queue
- compilation without pthreads is no longer supported
- much cleaner code due to new objects and removal of single-threading
  mode
---------------------------------------------------------------------------
Version 2.0.1 STABLE (rgerhards), 2008-01-24
- fixed a bug in integer conversion - but this function was never called,
  so it is not really a useful bug fix ;)
- fixed a bug with standard template definitions (not a big deal) - thanks
  to varmojfekoj for spotting it
- fixed a bug that caused a potential hang in file and fwd output module
  varmojfekoj provided the patch - many thanks!
---------------------------------------------------------------------------
Version 2.0.0 STABLE (rgerhards), 2008-01-02
- re-release of 1.21.2 as STABLE with no modifications except some
  doc updates
---------------------------------------------------------------------------
Version 1.21.2 (rgerhards), 2007-12-28
- created a gss-api output module. This keeps GSS-API code and
  TCP/UDP code separated. It is also important for forward-
  compatibility with v3. Please note that this change breaks compatibility
  with config files created for 1.21.0 and 1.21.1 - this was considered
  acceptable.
- fixed an error in forwarding retry code (could lead to message corruption
  but surfaced very seldom)
- increased portability for older platforms (AI_NUMERICSERV moved)
- removed socket leak in omfwd.c
- cross-platform patch for GSS-API compile problem on some platforms
  thanks to darix for the patch!
---------------------------------------------------------------------------
Version 1.21.1 (rgerhards), 2007-12-23
- small doc fix for $IncludeConfig
- fixed a bug in llDestroy()
- bugfix: fixing memory leak when message queue is full and during
  parsing. Thanks to varmojfekoj for the patch.
- bugfix: when compiled without network support, unix sockets were
  not properply closed
- bugfix: memory leak in cfsysline.c/doGetWord() fixed
---------------------------------------------------------------------------
Version 1.21.0 (rgerhards), 2007-12-19
- GSS-API support for syslog/TCP connections was added. Thanks to
  varmojfekoj for providing the patch with this functionality
- code cleanup
- enhanced $IncludeConfig directive to support wildcard filenames
- changed some multithreading synchronization
---------------------------------------------------------------------------
Version 1.20.1 (rgerhards), 2007-12-12
- corrected a debug setting that survived release. Caused TCP connections
  to be retried unnecessarily often.
- When a hostname ACL was provided and DNS resolution for that name failed,
  ACL processing was stopped at that point. Thanks to mildew for the patch.
  Fedora Bugzilla: http://bugzilla.redhat.com/show_bug.cgi?id=395911
- fixed a potential race condition, see link for details:
  http://rgerhards.blogspot.com/2007/12/rsyslog-race-condition.html
  Note that the probability of problems from this bug was very remote
- fixed a memory leak that happend when PostgreSQL date formats were
  used
---------------------------------------------------------------------------
Version 1.20.0 (rgerhards), 2007-12-07
- an output module for postgres databases has been added. Thanks to
  sur5r for contributing this code
- unloading dynamic modules has been cleaned up, we now have a
  real implementation and not just a dummy "good enough for the time
  being".
- enhanced platform independence - thanks to Bartosz Kuzma and Michael
  Biebl for their very useful contributions
- some general code cleanup (including warnings on 64 platforms, only)
---------------------------------------------------------------------------
Version 1.19.12 (rgerhards), 2007-12-03
- cleaned up the build system (thanks to Michael Biebl for the patch)
- fixed a bug where ommysql was still not compiled with -pthread option
---------------------------------------------------------------------------
Version 1.19.11 (rgerhards), 2007-11-29
- applied -pthread option to build when building for multi-threading mode
  hopefully solves an issue with segfaulting
---------------------------------------------------------------------------
Version 1.19.10 (rgerhards), 2007-10-19
- introdcued the new ":modulename:" syntax for calling module actions
  in selector lines; modified ommysql to support it. This is primarily
  an aid for further modules and a prequisite to actually allow third
  party modules to be created.
- minor fix in slackware startup script, "-r 0" is now "-r0"
- updated rsyslogd doc set man page; now in html format
- undid creation of a separate thread for the main loop -- this did not
  turn out to be needed or useful, so reduce complexity once again.
- added doc fixes provided by Michael Biebl - thanks
---------------------------------------------------------------------------
Version 1.19.9 (rgerhards), 2007-10-12
- now packaging system which again contains all components in a single
  tarball
- modularized main() a bit more, resulting in less complex code
- experimentally added an additional thread - will see if that affects
  the segfault bug we experience on some platforms. Note that this change
  is scheduled to be removed again later.
---------------------------------------------------------------------------
Version 1.19.8 (rgerhards), 2007-09-27
- improved repeated message processing
- applied patch provided by varmojfekoj to support building ommysql
  in its own way (now also resides in a plugin subdirectory);
  ommysql is now a separate package
- fixed a bug in cvthname() that lead to message loss if part
  of the source hostname would have been dropped
- created some support for distributing ommysql together with the
  main rsyslog package. I need to re-think it in the future, but
  for the time being the current mode is best. I now simply include
  one additional tarball for ommysql inside the main distribution.
  I look forward to user feedback on how this should be done best. In the
  long term, a separate project should be spawend for ommysql, but I'd
  like to do that only after the plugin interface is fully stable (what
  it is not yet).
---------------------------------------------------------------------------
Version 1.19.7 (rgerhards), 2007-09-25
- added code to handle situations where senders send us messages ending with
  a NUL character. It is now simply removed. This also caused trailing LF
  reduction to fail, when it was followed by such a NUL. This is now also
  handled.
- replaced some non-thread-safe function calls by their thread-safe
  counterparts
- fixed a minor memory leak that occured when the %APPNAME% property was
  used (I think nobody used that in practice)
- fixed a bug that caused signal handlers in cvthname() not to be restored when
  a malicious pointer record was detected and processing of the message been
  stopped for that reason (this should be really rare and can not be related
  to the segfault bug we are hunting).
- fixed a bug in cvthname that lead to passing a wrong parameter - in
  practice, this had no impact.
- general code cleanup (e.g. compiler warnings, comments)
---------------------------------------------------------------------------
Version 1.19.6 (rgerhards), 2007-09-11
- applied patch by varmojfekoj to change signal handling to the new
  sigaction API set (replacing the depreciated signal() calls and its
  friends.
- fixed a bug that in --enable-debug mode caused an assertion when the
  discard action was used
- cleaned up compiler warnings
- applied patch by varmojfekoj to FIX a bug that could cause 
  segfaults if empty properties were processed using modifying
  options (e.g. space-cc, drop-cc)
- fixed man bug: rsyslogd supports -l option
---------------------------------------------------------------------------
Version 1.19.5 (rgerhards), 2007-09-07
- changed part of the CStr interface so that better error tracking
  is provided and the calling sequence is more intuitive (there were
  invalid calls based on a too-weired interface)
- (hopefully) fixed some remaining bugs rooted in wrong use of 
  the CStr class. These could lead to program abort.
- applied patch by varmojfekoj two fix two potential segfault situations
- added $ModDir config directive
- modified $ModLoad so that an absolute path may be specified as
  module name (e.g. /rsyslog/ommysql.so)
---------------------------------------------------------------------------
Version 1.19.4 (rgerhards/varmojfekoj), 2007-09-04
- fixed a number of small memory leaks - thanks varmojfekoj for patching
- fixed an issue with CString class that could lead to rsyslog abort
  in tplToString() - thanks varmojfekoj for patching
- added a man-version of the config file documenation - thanks to Michel
  Samia for providing the man file
- fixed bug: a template like this causes an infinite loop:
  $template opts,"%programname:::a,b%"
  thanks varmojfekoj for the patch
- fixed bug: case changing options crash freeing the string pointer
  because they modify it: $template opts2,"%programname::1:lowercase%"
  thanks varmojfekoj for the patch
---------------------------------------------------------------------------
Version 1.19.3 (mmeckelein/varmojfekoj), 2007-08-31
- small mem leak fixed (after calling parseSelectorAct) - Thx varmojkekoj
- documentation section "Regular File" und "Blocks" updated
- solved an issue with dynamic file generation - Once again many thanks
  to varmojfekoj
- the negative selector for program name filter (Blocks) does not work as
  expected - Thanks varmojfekoj for patching
- added forwarding information to sysklogd (requires special template)
  to config doc
---------------------------------------------------------------------------
Version 1.19.2 (mmeckelein/varmojfekoj), 2007-08-28
- a specifically formed message caused a segfault - Many thanks varmojfekoj
  for providing a patch
- a typo and a weird condition are fixed in msg.c - Thanks again
  varmojfekoj 
- on file creation the file was always owned by root:root. This is fixed
  now - Thanks ypsa for solving this issue
---------------------------------------------------------------------------
Version 1.19.1 (mmeckelein), 2007-08-22
- a bug that caused a high load when a TCP/UDP connection was closed is 
  fixed now - Thanks mildew for solving this issue
- fixed a bug which caused a segfault on reinit - Thx varmojfekoj for the
  patch
- changed the hardcoded module path "/lib/rsyslog" to $(pkglibdir) in order
  to avoid trouble e.g. on 64 bit platforms (/lib64) - many thanks Peter
  Vrabec and darix, both provided a patch for solving this issue
- enhanced the unloading of modules - thanks again varmojfekoj
- applied a patch from varmojfekoj which fixes various little things in
  MySQL output module
---------------------------------------------------------------------------
Version 1.19.0 (varmojfekoj/rgerhards), 2007-08-16
- integrated patch from varmojfekoj to make the mysql module a loadable one
  many thanks for the patch, MUCH appreciated
---------------------------------------------------------------------------
Version 1.18.2 (rgerhards), 2007-08-13
- fixed a bug in outchannel code that caused templates to be incorrectly
  parsed
- fixed a bug in ommysql that caused a wrong ";template" missing message
- added some code for unloading modules; not yet fully complete (and we do
  not yet have loadable modules, so this is no problem)
- removed debian subdirectory by request of a debian packager (this is a special
  subdir for debian and there is also no point in maintaining it when there
  is a debian package available - so I gladly did this) in some cases
- improved overall doc quality (some pages were quite old) and linked to
  more of the online resources.
- improved /contrib/delete_mysql script by adding a host option and some
  other minor modifications
---------------------------------------------------------------------------
Version 1.18.1 (rgerhards), 2007-08-08
- applied a patch from varmojfekoj which solved a potential segfault
  of rsyslogd on HUP
- applied patch from Michel Samia to fix compilation when the pthreads
  feature is disabled
- some code cleanup (moved action object to its own file set)
- add config directive $MainMsgQueueSize, which now allows to configure the
  queue size dynamically
- all compile-time settings are now shown in rsyslogd -v, not just the
  active ones
- enhanced performance a little bit more
- added config file directive $ActionResumeInterval
- fixed a bug that prevented compilation under debian sid
- added a contrib directory for user-contributed useful things
---------------------------------------------------------------------------
Version 1.18.0 (rgerhards), 2007-08-03
- rsyslog now supports fallback actions when an action did not work. This
  is a great feature e.g. for backup database servers or backup syslog
  servers
- modified rklogd to only change the console log level if -c is specified
- added feature to use multiple actions inside a single selector
- implemented $ActionExecOnlyWhenPreviousIsSuspended config directive
- error messages during startup are now spit out to the configured log
  destinations
---------------------------------------------------------------------------
Version 1.17.6 (rgerhards), 2007-08-01
- continued to work on output module modularization - basic stage of
  this work is now FINISHED
- fixed bug in OMSRcreate() - always returned SR_RET_OK
- fixed a bug that caused ommysql to always complain about missing
  templates
- fixed a mem leak in OMSRdestruct - freeing the object itself was
  forgotten - thanks to varmojfekoj for the patch
- fixed a memory leak in syslogd/init() that happend when the config
  file could not be read - thanks to varmojfekoj for the patch
- fixed insufficient memory allocation in addAction() and its helpers.
  The initial fix and idea was developed by mildew, I fine-tuned
  it a bit. Thanks a lot for the fix, I'd probably had pulled out my
  hair to find the bug...
- added output of config file line number when a parsing error occured
- fixed bug in objomsr.c that caused program to abort in debug mode with
  an invalid assertion (in some cases)
- fixed a typo that caused the default template for MySQL to be wrong.
  thanks to mildew for catching this.
- added configuration file command $DebugPrintModuleList and
  $DebugPrintCfSysLineHandlerList
- fixed an invalid value for the MARK timer - unfortunately, there was
  a testing aid left in place. This resulted in quite frequent MARK messages
- added $IncludeConfig config directive
- applied a patch from mildew to prevent rsyslogd from freezing under heavy
  load. This could happen when the queue was full. Now, we drop messages
  but rsyslogd remains active.
---------------------------------------------------------------------------
Version 1.17.5 (rgerhards), 2007-07-30
- continued to work on output module modularization
- fixed a missing file bug - thanks to Andrea Montanari for reporting
  this problem
- fixed a problem with shutting down the worker thread and freeing the
  selector_t list - this caused messages to be lost, because the
  message queue was not properly drained before the selectors got
  destroyed.
---------------------------------------------------------------------------
Version 1.17.4 (rgerhards), 2007-07-27
- continued to work on output module modularization
- fixed a situation where rsyslogd could create zombie processes
  thanks to mildew for the patch
- applied patch from Michel Samia to fix compilation when NOT
  compiled for pthreads
---------------------------------------------------------------------------
Version 1.17.3 (rgerhards), 2007-07-25
- continued working on output module modularization
- fixed a bug that caused rsyslogd to segfault on exit (and
  probably also on HUP), when there was an unsent message in a selector
  that required forwarding and the dns lookup failed for that selector
  (yes, it was pretty unlikely to happen;))
  thanks to varmojfekoj <varmojfekoj@gmail.com> for the patch
- fixed a memory leak in config file parsing and die()
  thanks to varmojfekoj <varmojfekoj@gmail.com> for the patch
- rsyslogd now checks on startup if it is capable to performa any work
  at all. If it cant, it complains and terminates
  thanks to Michel Samia for providing the patch!
- fixed a small memory leak when HUPing syslogd. The allowed sender
  list now gets freed. thanks to mildew for the patch.
- changed the way error messages in early startup are logged. They
  now do no longer use the syslogd code directly but are rather
  send to stderr.
---------------------------------------------------------------------------
Version 1.17.2 (rgerhards), 2007-07-23
- made the port part of the -r option optional. Needed for backward
  compatibility with sysklogd
- replaced system() calls with something more reasonable. Please note that
  this might break compatibility with some existing configuration files.
  We accept this in favour of the gained security.
- removed a memory leak that could occur if timegenerated was used in
  RFC 3164 format in templates
- did some preparation in msg.c for advanced multithreading - placed the
  hooks, but not yet any active code
- worked further on modularization
- added $ModLoad MySQL (dummy) config directive
- added DropTrailingLFOnReception config directive
---------------------------------------------------------------------------
Version 1.17.1 (rgerhards), 2007-07-20
- fixed a bug that caused make install to install rsyslogd and rklogd under
  the wrong names
- fixed bug that caused $AllowedSenders to handle IPv6 scopes incorrectly;
  also fixed but that could grabble $AllowedSender wildcards. Thanks to
  mildew@gmail.com for the patch
- minor code cleanup - thanks to Peter Vrabec for the patch
- fixed minimal memory leak on HUP (caused by templates)
  thanks to varmojfekoj <varmojfekoj@gmail.com> for the patch
- fixed another memory leak on HUPing and on exiting rsyslogd
  again thanks to varmojfekoj <varmojfekoj@gmail.com> for the patch
- code cleanup (removed compiler warnings)
- fixed portability bug in configure.ac - thanks to Bartosz Kuźma for patch
- moved msg object into its own file set
- added the capability to continue trying to write log files when the
  file system is full. Functionality based on patch by Martin Schulze
  to sysklogd package.
---------------------------------------------------------------------------
Version 1.17.0 (RGer), 2007-07-17
- added $RepeatedLineReduction config parameter
- added $EscapeControlCharactersOnReceive config parameter
- added $ControlCharacterEscapePrefix config parameter
- added $DirCreateMode config parameter
- added $CreateDirs config parameter
- added $DebugPrintTemplateList config parameter
- added $ResetConfigVariables config parameter
- added $FileOwner config parameter
- added $FileGroup config parameter
- added $DirOwner config parameter
- added $DirGroup config parameter
- added $FailOnChownFailure config parameter
- added regular expression support to the filter engine
  thanks to Michel Samia for providing the patch!
- enhanced $AllowedSender functionality. Credits to mildew@gmail.com for
  the patch doing that
  - added IPv6 support
  - allowed DNS hostnames
  - allowed DNS wildcard names
- added new option $DropMsgsWithMaliciousDnsPTRRecords
- added autoconf so that rfc3195d, rsyslogd and klogd are stored to /sbin
- added capability to auto-create directories with dynaFiles
---------------------------------------------------------------------------
Version 1.16.0 (RGer/Peter Vrabec), 2007-07-13 - The Friday, 13th Release ;)
- build system switched to autotools
- removed SYSV preprocessor macro use, replaced with autotools equivalents
- fixed a bug that caused rsyslogd to segfault when TCP listening was
  disabled and it terminated
- added new properties "syslogfacility-text" and "syslogseverity-text"
  thanks to varmojfekoj <varmojfekoj@gmail.com> for the patch
- added the -x option to disable hostname dns reslution
  thanks to varmojfekoj <varmojfekoj@gmail.com> for the patch
- begun to better modularize syslogd.c - this is an ongoing project; moved
  type definitions to a separate file
- removed some now-unused fields from struct filed
- move file size limit fields in struct field to the "right spot" (the file
  writing part of the union - f_un.f_file)
- subdirectories linux and solaris are no longer part of the distribution
  package. This is not because we cease support for them, but there are no
  longer any files in them after the move to autotools
---------------------------------------------------------------------------
Version 1.15.1 (RGer), 2007-07-10
- fixed a bug that caused a dynaFile selector to stall when there was
  an open error with one file 
- improved template processing for dynaFiles; templates are now only
  looked up during initialization - speeds up processing
- optimized memory layout in struct filed when compiled with MySQL
  support
- fixed a bug that caused compilation without SYSLOG_INET to fail
- re-enabled the "last message repeated n times" feature. This
  feature was not taken care of while rsyslogd evolved from sysklogd
  and it was more or less defunct. Now it is fully functional again.
- added system properties: $NOW, $YEAR, $MONTH, $DAY, $HOUR, $MINUTE
- fixed a bug in iovAsString() that caused a memory leak under stress
  conditions (most probably memory shortage). This was unlikely to
  ever happen, but it doesn't hurt doing it right
- cosmetic: defined type "uchar", change all unsigned chars to uchar
---------------------------------------------------------------------------
Version 1.15.0 (RGer), 2007-07-05
- added ability to dynamically generate file names based on templates
  and thus properties. This was a much-requested feature. It makes
  life easy when it e.g. comes to splitting files based on the sender
  address.
- added $umask and $FileCreateMode config file directives
- applied a patch from Bartosz Kuzma to compile cleanly under NetBSD
- checks for extra (unexpected) characters in system config file lines
  have been added
- added IPv6 documentation - was accidently missing from CVS
- begun to change char to unsigned char
---------------------------------------------------------------------------
Version 1.14.2 (RGer), 2007-07-03
** this release fixes all known nits with IPv6 **
- restored capability to do /etc/service lookup for "syslog"
  service when -r 0 was given
- documented IPv6 handling of syslog messages
- integrate patch from Bartosz Kuźma to make rsyslog compile under
  Solaris again (the patch replaced a strndup() call, which is not
  available under Solaris
- improved debug logging when waiting on select
- updated rsyslogd man page with new options (-46A)
---------------------------------------------------------------------------
Version 1.14.1 (RGer/Peter Vrabec), 2007-06-29
- added Peter Vrabec's patch for IPv6 TCP
- prefixed all messages send to stderr in rsyslogd with "rsyslogd: "
---------------------------------------------------------------------------
Version 1.14.0 (RGer/Peter Vrabec), 2007-06-28
- Peter Vrabec provided IPv6 for rsyslog, so we are now IPv6 enabled
  IPv6 Support is currently for UDP only, TCP is to come soon.
  AllowedSender configuration does not yet work for IPv6.
- fixed code in iovCreate() that broke C's strict aliasing rules 
- fixed some char/unsigned char differences that forced the compiler
  to spit out warning messages
- updated the Red Hat init script to fix a known issue (thanks to
  Peter Vrabec)
---------------------------------------------------------------------------
Version 1.13.5 (RGer), 2007-06-22
- made the TCP session limit configurable via command line switch
  now -t <port>,<max sessions>
- added man page for rklogd(8) (basically a copy from klogd, but now
  there is one...)
- fixed a bug that caused internal messages (e.g. rsyslogd startup) to
  appear without a tag.
- removed a minor memory leak that occurred when TAG processing requalified
  a HOSTNAME to be a TAG (and a TAG already was set).
- removed potential small memory leaks in MsgSet***() functions. There
  would be a leak if a property was re-set, something that happened
  extremely seldom.
---------------------------------------------------------------------------
Version 1.13.4 (RGer), 2007-06-18
- added a new property "PRI-text", which holds the PRI field in
  textual form (e.g. "syslog.info")
- added alias "syslogseverity" for "syslogpriority", which is a
  misleading property name that needs to stay for historical
  reasons (and backward-compatility)
- added doc on how to record PRI value in log file
- enhanced signal handling in klogd, including removal of an unsafe
  call to the logging system during signal handling
---------------------------------------------------------------------------
Version 1.13.3 (RGer), 2007-06-15
- create a version of syslog.c from scratch. This is now
  - highly optimized for rsyslog
  - removes an incompatible license problem as the original
    version had a BSD license with advertising clause
  - fixed in the regard that rklogd will continue to work when
    rsysogd has been restarted (the original version, as well
    as sysklogd, will remain silent then)
  - solved an issue with an extra NUL char at message end that the
    original version had
- applied some changes to klogd to care for the new interface
- fixed a bug in syslogd.c which prevented compiling under debian
---------------------------------------------------------------------------
Version 1.13.2 (RGer), 2007-06-13
- lib order in makefile patched to facilitate static linking - thanks
  to Bennett Todd for providing the patch
- Integrated a patch from Peter Vrabec (pvrabec@redheat.com):
  - added klogd under the name of rklogd (remove dependency on
    original sysklogd package
  - createDB.sql now in UTF
  - added additional config files for use on Red Hat
---------------------------------------------------------------------------
Version 1.13.1 (RGer), 2007-02-05
- changed the listen backlog limit to a more reasonable value based on
  the maximum number of TCP connections configurd (10% + 5) - thanks to Guy
  Standen for the hint (actually, the limit was 5 and that was a 
  left-over from early testing).
- fixed a bug in makefile which caused DB-support to be disabled when
  NETZIP support was enabled
- added the -e option to allow transmission of every message to remote
  hosts (effectively turns off duplicate message suppression)
- (somewhat) improved memory consumption when compiled with MySQL support
- looks like we fixed an incompatibility with MySQL 5.x and above software
  At least in one case, the remote server name was destroyed, leading to 
  a connection failure. The new, improved code does not have this issue and
  so we see this as solved (the new code is generally somewhat better, so
  there is a good chance we fixed this incompatibility).
---------------------------------------------------------------------------
Version 1.13.0 (RGer), 2006-12-19
- added '$' as ToPos proptery replacer specifier - means "up to the
  end of the string"
- property replacer option "escape-cc", "drop-cc" and "space-cc"  added
- changed the handling of \0 characters inside syslog messages. We now
  consistently escape them to "#000". This is somewhat recommended in
  the draft-ietf-syslog-protocol-19 draft. While the real recomendation
  is to not escape any characters at all, we can not do this without
  considerable modification of the code. So we escape it to "#000", which
  is consistent with a sample found in the Internet-draft.
- removed message glue logic (see printchopped() comment for details)
  Also caused removal of parts table and thus some improvements in
  memory usage.
- changed the default MAXLINE to 2048 to take care of recent syslog
  standardization efforts (can easily be changed in syslogd.c)
- added support for byte-counted TCP syslog messages (much like
  syslog-transport-tls-05 Internet Draft). This was necessary to
  support compression over TCP.
- added support for receiving compressed syslog messages
- added support for sending compressed syslog messages
- fixed a bug where the last message in a syslog/tcp stream was
  lost if it was not properly terminated by a LF character
---------------------------------------------------------------------------
Version 1.12.3 (RGer), 2006-10-04
- implemented some changes to support Solaris (but support is not
  yet complete)
- commented out (via #if 0) some methods that are currently not being use
  but should be kept for further us
- added (interim) -u 1 option to turn off hostname and tag parsing
- done some modifications to better support Fedora
- made the field delimiter inside property replace configurable via
  template
- fixed a bug in property replacer: if fields were used, the delimitor
  became part of the field. Up until now, this was barely noticable as 
  the delimiter as TAB only and thus invisible to a human. With other
  delimiters available now, it quickly showed up. This bug fix might cause
  some grief to existing installations if they used the extra TAB for
  whatever reasons - sorry folks... Anyhow, a solution is easy: just add
  a TAB character contstant into your template. Thus, there has no attempt
  been made to do this in a backwards-compatible way.
---------------------------------------------------------------------------
Version 1.12.2 (RGer), 2006-02-15
- fixed a bug in the RFC 3339 date formatter. An extra space was added
  after the actual timestamp
- added support for providing high-precision RFC3339 timestamps for
  (rsyslogd-)internally-generated messages
- very (!) experimental support for syslog-protocol internet draft
  added (the draft is experimental, the code is solid ;))
- added support for field-extracting in the property replacer
- enhanced the legacy-syslog parser so that it can interpret messages
  that do not contain a TIMESTAMP
- fixed a bug that caused the default socket (usually /dev/log) to be
  opened even when -o command line option was given
- fixed a bug in the Debian sample startup script - it caused rsyslogd
  to listen to remote requests, which it shouldn't by default
---------------------------------------------------------------------------
Version 1.12.1 (RGer), 2005-11-23
- made multithreading work with BSD. Some signal-handling needed to be
  restructured. Also, there might be a slight delay of up to 10 seconds
  when huping and terminating rsyslogd under BSD
- fixed a bug where a NULL-pointer was passed to printf() in logmsg().
- fixed a bug during "make install" where rc3195d was not installed
  Thanks to Bennett Todd for spotting this.
- fixed a bug where rsyslogd dumped core when no TAG was found in the
  received message
- enhanced message parser so that it can deal with missing hostnames
  in many cases (may not be totally fail-safe)
- fixed a bug where internally-generated messages did not have the correct
  TAG
---------------------------------------------------------------------------
Version 1.12.0 (RGer), 2005-10-26
- moved to a multi-threaded design. single-threading is still optionally
  available. Multi-threading is experimental!
- fixed a potential race condition. In the original code, marking was done
  by an alarm handler, which could lead to all sorts of bad things. This
  has been changed now. See comments in syslogd.c/domark() for details.
- improved debug output for property-based filters
- not a code change, but: I have checked all exit()s to make sure that
  none occurs once rsyslogd has started up. Even in unusual conditions
  (like low-memory conditions) rsyslogd somehow remains active. Of course,
  it might loose a message or two, but at least it does not abort and it
  can also recover when the condition no longer persists.
- fixed a bug that could cause loss of the last message received
  immediately before rsyslogd was terminated.
- added comments on thread-safety of global variables in syslogd.c
- fixed a small bug: spurios printf() when TCP syslog was used
- fixed a bug that causes rsyslogd to dump core on termination when one
  of the selector lines did not receive a message during the run (very
  unlikely)
- fixed an one-too-low memory allocation in the TCP sender. Could result
  in rsyslogd dumping core.
- fixed a bug with regular expression support (thanks to Andres Riancho)
- a little bit of code restructuring (especially main(), which was
  horribly large)
---------------------------------------------------------------------------
Version 1.11.1 (RGer), 2005-10-19
- support for BSD-style program name and host blocks
- added a new property "programname" that can be used in templates
- added ability to specify listen port for rfc3195d
- fixed a bug that rendered the "startswith" comparison operation
  unusable.
- changed more functions to "static" storage class to help compiler
  optimize (should have been static in the first place...)
- fixed a potential memory leak in the string buffer class destructor.
  As the destructur was previously never called, the leak did not actually
  appear.
- some internal restructuring in anticipation/preparation of minimal
  multi-threading support
- rsyslogd still shares some code with the sysklogd project. Some patches
  for this shared code have been brought over from the sysklogd CVS.
---------------------------------------------------------------------------
Version 1.11.0 (RGer), 2005-10-12
- support for receiving messages via RFC 3195; added rfc3195d for that
  purpose
- added an additional guard to prevent rsyslogd from aborting when the
  2gb file size limit is hit. While a user can configure rsyslogd to
  handle such situations, it would abort if that was not done AND large
  file support was not enabled (ok, this is hopefully an unlikely scenario)
- fixed a bug that caused additional Unix domain sockets to be incorrectly
  processed - could lead to message loss in extreme cases
---------------------------------------------------------------------------
Version 1.10.2 (RGer), 2005-09-27
- added comparison operations in property-based filters:
  * isequal
  * startswith
- added ability to negate all property-based filter comparison operations
  by adding a !-sign right in front of the operation name
- added the ability to specify remote senders for UDP and TCP
  received messages. Allows to block all but well-known hosts
- changed the $-config line directives to be case-INsensitive
- new command line option -w added: "do not display warnings if messages
  from disallowed senders are received"
- fixed a bug that caused rsyslogd to dump core when the compare value
  was not quoted in property-based filters
- fixed a bug in the new CStr compare function which lead to invalid
  results (fortunately, this function was not yet used widely)
- added better support for "debugging" rsyslog.conf property filters
  (only if -d switch is given)
- changed some function definitions to static, which eventually enables
  some compiler optimizations
- fixed a bug in MySQL code; when a SQL error occured, rsyslogd could
  run in a tight loop. This was due to invalid sequence of error reporting
  and is now fixed.
---------------------------------------------------------------------------
Version 1.10.1 (RGer), 2005-09-23
- added the ability to execute a shell script as an action.
  Thanks to Bjoern Kalkbrenner for providing the code!
- fixed a bug in the MySQL code; due to the bug the automatic one-time
  retry after an error did not happen - this lead to error message in
  cases where none should be seen (e.g. after a MySQL restart)
- fixed a security issue with SQL-escaping in conjunction with
  non-(SQL-)standard MySQL features.
---------------------------------------------------------------------------
Version 1.10.0 (RGer), 2005-09-20
  REMINDER: 1.10 is the first unstable version if the 1.x series!
- added the capability to filter on any property in selector lines
  (not just facility and priority)
- changed stringbuf into a new counted string class
- added support for a "discard" action. If a selector line with
  discard (~ character) is found, no selector lines *after* that
  line will be processed.
- thanks to Andres Riancho, regular expression support has been
  added to the template engine
- added the FROMHOST property in the template processor, which could
  previously not be obtained. Thanks to Cristian Testa for pointing
  this out and even providing a fix.
- added display of compile-time options to -v output
- performance improvement for production build - made some checks
  to happen only during debug mode
- fixed a problem with compiling on SUSE and - while doing so - removed
  the socket call to set SO_BSDCOMPAT in cases where it is obsolete.
---------------------------------------------------------------------------
Version 1.0.4 (RGer), 2006-02-01
- a small but important fix: the tcp receiver had two forgotten printf's
  in it that caused a lot of unnecessary output to stdout. This was
  important enough to justify a new release
---------------------------------------------------------------------------
Version 1.0.3 (RGer), 2005-11-14
- added an additional guard to prevent rsyslogd from aborting when the
  2gb file size limit is hit. While a user can configure rsyslogd to
  handle such situations, it would abort if that was not done AND large
  file support was not enabled (ok, this is hopefully an unlikely scenario)
- fixed a bug that caused additional Unix domain sockets to be incorrectly
  processed - could lead to message loss in extreme cases
- applied some patches available from the sysklogd project to code
  shared from there
- fixed a bug that causes rsyslogd to dump core on termination when one
  of the selector lines did not receive a message during the run (very
  unlikely)
- fixed an one-too-low memory allocation in the TCP sender. Could result
  in rsyslogd dumping core.
- fixed a bug in the TCP sender that caused the retry logic to fail
  after an error or receiver overrun
- fixed a bug in init() that could lead to dumping core
- fixed a bug that could lead to dumping core when no HOSTNAME or no TAG
  was present in the syslog message
---------------------------------------------------------------------------
Version 1.0.2 (RGer), 2005-10-05
- fixed an issue with MySQL error reporting. When an error occured,
  the MySQL driver went into an endless loop (at least in most cases).
---------------------------------------------------------------------------
Version 1.0.1 (RGer), 2005-09-23
- fixed a security issue with SQL-escaping in conjunction with
  non-(SQL-)standard MySQL features.
---------------------------------------------------------------------------
Version 1.0.0 (RGer), 2005-09-12
- changed install doc to cover daily cron scripts - a trouble source
- added rc script for slackware (provided by Chris Elvidge - thanks!) 
- fixed a really minor bug in usage() - the -r option was still
  reported as without the port parameter
---------------------------------------------------------------------------
Version 0.9.8 (RGer), 2005-09-05
- made startup and shutdown message more consistent and included the
  pid, so that they can be easier correlated. Used syslog-protocol
  structured data format for this purpose.
- improved config info in startup message, now tells not only
  if it is listening remote on udp, but also for tcp. Also includes
  the port numbers. The previous startup message was misleading, because
  it did not say "remote reception" if rsyslogd was only listening via
  tcp (but not via udp).
- added a "how can you help" document to the doc set
---------------------------------------------------------------------------
Version 0.9.7 (RGer), 2005-08-15
- some of the previous doc files (like INSTALL) did not properly
  reflect the changes to the build process and the new doc. Fixed
  that.
- changed syslogd.c so that when compiled without database support,
  an error message is displayed when a database action is detected
  in the config file (previously this was used as an user rule ;))
- fixed a bug in the os-specific Makefiles which caused MySQL
  support to not be compiled, even if selected
---------------------------------------------------------------------------
Version 0.9.6 (RGer), 2005-08-09
- greatly enhanced documentation. Now available in html format in
  the "doc" folder and FreeBSD. Finally includes an install howto.
- improved MySQL error messages a little - they now show up as log
  messages, too (formerly only in debug mode)
- added the ability to specify the listen port for udp syslog.
  WARNING: This introduces an incompatibility. Formerly, udp
  syslog was enabled by the -r command line option. Now, it is
  "-r [port]", which is consistent with the tcp listener. However,
  just -r will now return an error message.
- added sample startup scripts for Debian and FreeBSD
- added support for easy feature selection in the makefile. Un-
  fortunately, this also means I needed to spilt the make file
  for different OS and distros. There are some really bad syntax
  differences between FreeBSD and Linux make.
---------------------------------------------------------------------------
Version 0.9.5 (RGer), 2005-08-01
- the "semicolon bug" was actually not (fully) solved in 0.9.4. One
  part of the bug was solved, but another still existed. This one
  is fixed now, too.
- the "semicolon bug" actually turned out to be a more generic bug.
  It appeared whenever an invalid template name was given. With some
  selector actions, rsyslogd dumped core, with other it "just" had
  a small ressource leak with others all worked well. These anomalies
  are now fixed. Note that they only appeared during system initaliziation
  once the system was running, nothing bad happened.
- improved error reporting for template errors on startup. They are now
  shown on the console and the start-up tty. Formerly, they were only
  visible in debug mode.
- support for multiple instances of rsyslogd on a single machine added
- added new option "-o" --> omit local unix domain socket. This option
  enables rsyslogd NOT to listen to the local socket. This is most
  helpful when multiple instances of rsyslogd (or rsyslogd and another
  syslogd) shall run on a single system.
- added new option "-i <pidfile>" which allows to specify the pidfile.
  This is needed when multiple instances of rsyslogd are to be run.
- the new project home page is now online at www.rsyslog.com
---------------------------------------------------------------------------
Version 0.9.4 (RGer), 2005-07-25
- finally added the TCP sender. It now supports non-blocking mode, no
  longer disabling message reception during connect. As it is now, it
  is usable in production. The code could be more sophisticated, but
  I've kept it short in anticipation of the move to liblogging, which
  will lead to the removal of the code just written ;)
- the "exiting on signal..." message still had the "syslogd" name in 
  it. Changed this to "rsyslogd", as we do not have a large user base
  yet, this should pose no problem.
- fixed "the semiconlon" bug. rsyslogd dumped core if a write-db action
  was specified but no semicolon was given after the password (an empty
  template was ok, but the semicolon needed to be present).
- changed a default for traditional output format. During testing, it
  was seen that the timestamp written to file in default format was
  the time of message reception, not the time specified in the TIMESTAMP
  field of the message itself. Traditionally, the message TIMESTAMP is
  used and this has been changed now.
---------------------------------------------------------------------------
Version 0.9.3 (RGer), 2005-07-19
- fixed a bug in the message parser. In June, the RFC 3164 timestamp
  was not correctly parsed (yes, only in June and some other months,
  see the code comment to learn why...)
- added the ability to specify the destination port when forwarding
  syslog messages (both for TCP and UDP)
- added an very experimental TCP sender (activated by
  @@machine:port in config). This is not yet for production use. If
  the receiver is not alive, rsyslogd will wait quite some time until
  the connection request times out, which most probably leads to
  loss of incoming messages.

---------------------------------------------------------------------------
Version 0.9.2 (RGer), around 2005-07-06
- I intended to change the maxsupported message size to 32k to
  support IHE - but given the memory inefficiency in the usual use
  cases, I have not done this. I have, however, included very
  specific instructions on how to do this in the source code. I have
  also done some testing with 32k messages, so you can change the
  max size without taking too much risk.
- added a syslog/tcp receiver; we now can receive messages via
  plain tcp, but we can still send only via UDP. The syslog/tcp
  receiver is the primary enhancement of this release.
- slightly changed some error messages that contained a spurios \n at
  the end of the line (which gives empty lines in your log...)

---------------------------------------------------------------------------
Version 0.9.1 (RGer)
- fixed code so that it compiles without errors under FreeBSD
- removed now unused function "allocate_log()" from syslogd.c
- changed the make file so that it contains more defines for
  different environments (in the long term, we need a better
  system for disabling/enabling features...)
- changed some printf's printing off_t types to %lld and
  explicit (long long) casts. I tried to figure out the exact type,
  but did not succeed in this. In the worst case, ultra-large peta-
  byte files will now display funny informational messages on rollover,
  something I think we can live with for the next 10 years or so...

---------------------------------------------------------------------------
Version 0.9.0 (RGer)
- changed the filed structure to be a linked list. Previously, it
  was a table - well, for non-SYSV it was defined as linked list,
  but from what I see that code did no longer work after my
  modifications. I am now using a linked list in general because
  that is needed for other upcoming modifications.
- fixed a bug that caused rsyslogd not to listen to anything if
  the configuration file could not be read
- pervious versions disabled network logging (send/receive) if
  syslog/udp port was not in /etc/services. Now defaulting to
  port 514 in this case.
- internal error messages are now supported up to 256 bytes
- error message seen during config file read are now also displayed
  to the attached tty and not only the console
- changed some error messages during init to be sent to the console
  and/or emergency log. Previously, they were only seen if the
  -d (debug) option was present on the command line.
- fixed the "2gb file issue on 32bit systems". If a file grew to
  more than 2gb, the syslogd was aborted with "file size exceeded". 
  Now, defines have been added according to
  http://www.daimi.au.dk/~kasperd/comp.os.linux.development.faq.html#LARGEFILE
  Testing revealed that they work ;)
  HOWEVER, if your file system, glibc, kernel, whatever does not
  support files larger 2gb, you need to set a file size limit with
  the new output channel mechanism.
- updated man pages to reflect the changes

---------------------------------------------------------------------------
Version 0.8.4

- improved -d debug output (removed developer-only content)
- now compiles under FreeBSD and NetBSD (only quick testing done on NetBSD)
---------------------------------------------------------------------------
Version 0.8.3

- security model in "make install" changed
- minor doc updates
---------------------------------------------------------------------------
Version 0.8.2

- added man page for rsyslog.conf and rsyslogd
- gave up on the concept of rsyslog being a "drop in" replacement
  for syslogd. Now, the user installs rsyslogd and also needs to
  adjust his system settings to this specifically. This also lead
  to these changes:
  * changed Makefile so that install now installs rsyslogd instead
    of dealing with syslogd
  * changed the default config file name to rsyslog.conf
---------------------------------------------------------------------------
Version 0.8.1

- fixed a nasty memory leak (probably not the last one with this release)
- some enhancements to Makefile as suggested by Bennett Todd
- syslogd-internal messages (like restart) were missing the hostname
  this has been corrected
---------------------------------------------------------------------------
Version 0.8.0

Initial testing release. Based on the sysklogd package. Thanks to the
sysklogd maintainers for all their good work!
---------------------------------------------------------------------------

----------------------------------------------------------------------
The following comments were left in the syslogd source. While they provide
not too much detail, the help to date when Rainer started work on the
project (which was 2003, now even surprising for Rainer himself ;)).
 * \author Rainer Gerhards <rgerhards@adiscon.com>
 * \date 2003-10-17
 *       Some initial modifications on the sysklogd package to support
 *       liblogging. These have actually not yet been merged to the
 *       source you see currently (but they hopefully will)
 *
 * \date 2004-10-28
 *       Restarted the modifications of sysklogd. This time, we
 *       focus on a simpler approach first. The initial goal is to
 *       provide MySQL database support (so that syslogd can log
 *       to the database).
----------------------------------------------------------------------
The following comments are from the stock syslogd.c source. They provide
some insight into what happened to the source before we forked
rsyslogd. However, much of the code already has been replaced and more
is to be replaced. So over time, these comments become less valuable.
I have moved them out of the syslogd.c file to shrink it, especially
as a lot of them do no longer apply. For historical reasons and
understanding of how the daemon evolved, they are probably still
helpful.
 * Author: Eric Allman
 * extensive changes by Ralph Campbell
 * more extensive changes by Eric Allman (again)
 *
 * Steve Lord:	Fix UNIX domain socket code, added linux kernel logging
 *		change defines to
 *		SYSLOG_INET	- listen on a UDP socket
 *		SYSLOG_UNIXAF	- listen on unix domain socket
 *		SYSLOG_KERNEL	- listen to linux kernel
 *
 * Mon Feb 22 09:55:42 CST 1993:  Dr. Wettstein
 * 	Additional modifications to the source.  Changed priority scheme
 *	to increase the level of configurability.  In its stock configuration
 *	syslogd no longer logs all messages of a certain priority and above
 *	to a log file.  The * wildcard is supported to specify all priorities.
 *	Note that this is a departure from the BSD standard.
 *
 *	Syslogd will now listen to both the inetd and the unixd socket.  The
 *	strategy is to allow all local programs to direct their output to
 *	syslogd through the unixd socket while the program listens to the
 *	inetd socket to get messages forwarded from other hosts.
 *
 * Fri Mar 12 16:55:33 CST 1993:  Dr. Wettstein
 *	Thanks to Stephen Tweedie (dcs.ed.ac.uk!sct) for helpful bug-fixes
 *	and an enlightened commentary on the prioritization problem.
 *
 *	Changed the priority scheme so that the default behavior mimics the
 *	standard BSD.  In this scenario all messages of a specified priority
 *	and above are logged.
 *
 *	Add the ability to specify a wildcard (=) as the first character
 *	of the priority name.  Doing this specifies that ONLY messages with
 *	this level of priority are to be logged.  For example:
 *
 *		*.=debug			/usr/adm/debug
 *
 *	Would log only messages with a priority of debug to the /usr/adm/debug
 *	file.
 *
 *	Providing an * as the priority specifies that all messages are to be
 *	logged.  Note that this case is degenerate with specifying a priority
 *	level of debug.  The wildcard * was retained because I believe that
 *	this is more intuitive.
 *
 * Thu Jun 24 11:34:13 CDT 1993:  Dr. Wettstein
 *	Modified sources to incorporate changes in libc4.4.  Messages from
 *	syslog are now null-terminated, syslogd code now parses messages
 *	based on this termination scheme.  Linux as of libc4.4 supports the
 *	fsync system call.  Modified code to fsync after all writes to
 *	log files.
 *
 * Sat Dec 11 11:59:43 CST 1993:  Dr. Wettstein
 *	Extensive changes to the source code to allow compilation with no
 *	complaints with -Wall.
 *
 *	Reorganized the facility and priority name arrays so that they
 *	compatible with the syslog.h source found in /usr/include/syslog.h.
 *	NOTE that this should really be changed.  The reason I do not
 *	allow the use of the values defined in syslog.h is on account of
 *	the extensions made to allow the wildcard character in the
 *	priority field.  To fix this properly one should malloc an array,
 *	copy the contents of the array defined by syslog.h and then
 *	make whatever modifications that are desired.  Next round.
 *
 * Thu Jan  6 12:07:36 CST 1994:  Dr. Wettstein
 *	Added support for proper decomposition and re-assembly of
 *	fragment messages on UNIX domain sockets.  Lack of this capability
 *	was causing 'partial' messages to be output.  Since facility and
 *	priority information is encoded as a leader on the messages this
 *	was causing lines to be placed in erroneous files.
 *
 *	Also added a patch from Shane Alderton (shane@ion.apana.org.au) to
 *	correct a problem with syslogd dumping core when an attempt was made
 *	to write log messages to a logged-on user.  Thank you.
 *
 *	Many thanks to Juha Virtanen (jiivee@hut.fi) for a series of
 *	interchanges which lead to the fixing of problems with messages set
 *	to priorities of none and emerg.  Also thanks to Juha for a patch
 *	to exclude users with a class of LOGIN from receiving messages.
 *
 *	Shane Alderton provided an additional patch to fix zombies which
 *	were conceived when messages were written to multiple users.
 *
 * Mon Feb  6 09:57:10 CST 1995:  Dr. Wettstein
 *	Patch to properly reset the single priority message flag.  Thanks
 *	to Christopher Gori for spotting this bug and forwarding a patch.
 *
 * Wed Feb 22 15:38:31 CST 1995:  Dr. Wettstein
 *	Added version information to startup messages.
 *
 *	Added defines so that paths to important files are taken from
 *	the definitions in paths.h.  Hopefully this will insure that
 *	everything follows the FSSTND standards.  Thanks to Chris Metcalf
 *	for a set of patches to provide this functionality.  Also thanks
 *	Elias Levy for prompting me to get these into the sources.
 *
 * Wed Jul 26 18:57:23 MET DST 1995:  Martin Schulze
 *	Linux' gethostname only returns the hostname and not the fqdn as
 *	expected in the code. But if you call hostname with an fqdn then
 *	gethostname will return an fqdn, so we have to mention that. This
 *	has been changed.
 *
 *	The 'LocalDomain' and the hostname of a remote machine is
 *	converted to lower case, because the original caused some
 *	inconsistency, because the (at least my) nameserver did respond an
 *	fqdn containing of upper- _and_ lowercase letters while
 *	'LocalDomain' consisted only of lowercase letters and that didn't
 *	match.
 *
 * Sat Aug  5 18:59:15 MET DST 1995:  Martin Schulze
 *	Now no messages that were received from any remote host are sent
 *	out to another. At my domain this missing feature caused ugly
 *	syslog-loops, sometimes.
 *
 *	Remember that no message is sent out. I can't figure out any
 *	scenario where it might be useful to change this behavior and to
 *	send out messages to other hosts than the one from which we
 *	received the message, but I might be shortsighted. :-/
 *
 * Thu Aug 10 19:01:08 MET DST 1995:  Martin Schulze
 *	Added my pidfile.[ch] to it to perform a better handling with
 *	pidfiles. Now both, syslogd and klogd, can only be started
 *	once. They check the pidfile.
 *
 * Sun Aug 13 19:01:41 MET DST 1995:  Martin Schulze
 *	Add an addition to syslog.conf's interpretation. If a priority
 *	begins with an exclamation mark ('!') the normal interpretation
 *	of the priority is inverted: ".!*" is the same as ".none", ".!=info"
 *	don't logs the info priority, ".!crit" won't log any message with
 *	the priority crit or higher. For example:
 *
 *		mail.*;mail.!=info		/usr/adm/mail
 *
 *	Would log all messages of the facility mail except those with
 *	the priority info to /usr/adm/mail. This makes the syslogd
 *	much more flexible.
 *
 *	Defined TABLE_ALLPRI=255 and changed some occurrences.
 *
 * Sat Aug 19 21:40:13 MET DST 1995:  Martin Schulze
 *	Making the table of facilities and priorities while in debug
 *	mode more readable.
 *
 *	If debugging is turned on, printing the whole table of
 *	facilities and priorities every hexadecimal or 'X' entry is
 *	now 2 characters wide.
 *
 *	The number of the entry is prepended to each line of
 *	facilities and priorities, and F_UNUSED lines are not shown
 *	anymore.
 *
 *	Corrected some #ifdef SYSV's.
 *
 * Mon Aug 21 22:10:35 MET DST 1995:  Martin Schulze
 *	Corrected a strange behavior during parsing of configuration
 *	file. The original BSD syslogd doesn't understand spaces as
 *	separators between specifier and action. This syslogd now
 *	understands them. The old behavior caused some confusion over
 *	the Linux community.
 *
 * Thu Oct 19 00:02:07 MET 1995:  Martin Schulze
 *	The default behavior has changed for security reasons. The
 *	syslogd will not receive any remote message unless you turn
 *	reception on with the "-r" option.
 *
 *	Not defining SYSLOG_INET will result in not doing any network
 *	activity, i.e. not sending or receiving messages.  I changed
 *	this because the old idea is implemented with the "-r" option
 *	and the old thing didn't work anyway.
 *
 * Thu Oct 26 13:14:06 MET 1995:  Martin Schulze
 *	Added another logfile type F_FORW_UNKN.  The problem I ran into
 *	was a name server that runs on my machine and a forwarder of
 *	kern.crit to another host.  The hosts address can only be
 *	fetched using the nameserver.  But named is started after
 *	syslogd, so syslogd complained.
 *
 *	This logfile type will retry to get the address of the
 *	hostname ten times and then complain.  This should be enough to
 *	get the named up and running during boot sequence.
 *
 * Fri Oct 27 14:08:15 1995:  Dr. Wettstein
 *	Changed static array of logfiles to a dynamic array. This
 *	can grow during process.
 *
 * Fri Nov 10 23:08:18 1995:  Martin Schulze
 *	Inserted a new tabular sys_h_errlist that contains plain text
 *	for error codes that are returned from the net subsystem and
 *	stored in h_errno. I have also changed some wrong lookups to
 *	sys_errlist.
 *
 * Wed Nov 22 22:32:55 1995:  Martin Schulze
 *	Added the fabulous strip-domain feature that allows us to
 *	strip off (several) domain names from the fqdn and only log
 *	the simple hostname. This is useful if you're in a LAN that
 *	has a central log server and also different domains.
 *
 *	I have also also added the -l switch do define hosts as
 *	local. These will get logged with their simple hostname, too.
 *
 * Thu Nov 23 19:02:56 MET DST 1995:  Martin Schulze
 *	Added the possibility to omit fsyncing of logfiles after every
 *	write. This will give some performance back if you have
 *	programs that log in a very verbose manner (like innd or
 *	smartlist). Thanks to Stephen R. van den Berg <srb@cuci.nl>
 *	for the idea.
 *
 * Thu Jan 18 11:14:36 CST 1996:  Dr. Wettstein
 *	Added patche from beta-testers to stop compile error.  Also
 *	added removal of pid file as part of termination cleanup.
 *
 * Wed Feb 14 12:42:09 CST 1996:  Dr. Wettstein
 *	Allowed forwarding of messages received from remote hosts to
 *	be controlled by a command-line switch.  Specifying -h allows
 *	forwarding.  The default behavior is to disable forwarding of
 *	messages which were received from a remote host.
 *
 *	Parent process of syslogd does not exit until child process has
 *	finished initialization process.  This allows rc.* startup to
 *	pause until syslogd facility is up and operating.
 *
 *	Re-arranged the select code to move UNIX domain socket accepts
 *	to be processed later.  This was a contributed change which
 *	has been proposed to correct the delays sometimes encountered
 *	when syslogd starts up.
 *
 *	Minor code cleanups.
 *
 * Thu May  2 15:15:33 CDT 1996:  Dr. Wettstein
 *	Fixed bug in init function which resulted in file descripters
 *	being orphaned when syslogd process was re-initialized with SIGHUP
 *	signal.  Thanks to Edvard Tuinder
 *	(Edvard.Tuinder@praseodymium.cistron.nl) for putting me on the
 *	trail of this bug.  I am amazed that we didn't catch this one
 *	before now.
 *
 * Tue May 14 00:03:35 MET DST 1996:  Martin Schulze
 *	Corrected a mistake that causes the syslogd to stop logging at
 *	some virtual consoles under Linux. This was caused by checking
 *	the wrong error code. Thanks to Michael Nonweiler
 *	<mrn20@hermes.cam.ac.uk> for sending me a patch.
 *
 * Mon May 20 13:29:32 MET DST 1996:  Miquel van Smoorenburg <miquels@cistron.nl>
 *	Added continuation line supported and fixed a bug in
 *	the init() code.
 *
 * Tue May 28 00:58:45 MET DST 1996:  Martin Schulze
 *	Corrected behaviour of blocking pipes - i.e. the whole system
 *	hung.  Michael Nonweiler <mrn20@hermes.cam.ac.uk> has sent us
 *	a patch to correct this.  A new logfile type F_PIPE has been
 *	introduced.
 *
 * Mon Feb 3 10:12:15 MET DST 1997:  Martin Schulze
 *	Corrected behaviour of logfiles if the file can't be opened.
 *	There was a bug that causes syslogd to try to log into non
 *	existing files which ate cpu power.
 *
 * Sun Feb 9 03:22:12 MET DST 1997:  Martin Schulze
 *	Modified syslogd.c to not kill itself which confuses bash 2.0.
 *
 * Mon Feb 10 00:09:11 MET DST 1997:  Martin Schulze
 *	Improved debug code to decode the numeric facility/priority
 *	pair into textual information.
 *
 * Tue Jun 10 12:35:10 MET DST 1997:  Martin Schulze
 *	Corrected freeing of logfiles.  Thanks to Jos Vos <jos@xos.nl>
 *	for reporting the bug and sending an idea to fix the problem.
 *
 * Tue Jun 10 12:51:41 MET DST 1997:  Martin Schulze
 *	Removed sleep(10) from parent process.  This has caused a slow
 *	startup in former times - and I don't see any reason for this.
 *
 * Sun Jun 15 16:23:29 MET DST 1997: Michael Alan Dorman
 *	Some more glibc patches made by <mdorman@debian.org>.
 *
 * Thu Jan  1 16:04:52 CET 1998: Martin Schulze <joey@infodrom.north.de
 *	Applied patch from Herbert Thielen <Herbert.Thielen@lpr.e-technik.tu-muenchen.de>.
 *	This included some balance parentheses for emacs and a bug in
 *	the exclamation mark handling.
 *
 *	Fixed small bug which caused syslogd to write messages to the
 *	wrong logfile under some very rare conditions.  Thanks to
 *	Herbert Xu <herbert@gondor.apana.org.au> for fiddling this out.
 *
 * Thu Jan  8 22:46:35 CET 1998: Martin Schulze <joey@infodrom.north.de>
 *	Reworked one line of the above patch as it prevented syslogd
 *	from binding the socket with the result that no messages were
 *	forwarded to other hosts.
 *
 * Sat Jan 10 01:33:06 CET 1998: Martin Schulze <joey@infodrom.north.de>
 *	Fixed small bugs in F_FORW_UNKN meachanism.  Thanks to Torsten
 *	Neumann <torsten@londo.rhein-main.de> for pointing me to it.
 *
 * Mon Jan 12 19:50:58 CET 1998: Martin Schulze <joey@infodrom.north.de>
 *	Modified debug output concerning remote receiption.
 *
 * Mon Feb 23 23:32:35 CET 1998: Topi Miettinen <Topi.Miettinen@ml.tele.fi>
 *	Re-worked handling of Unix and UDP sockets to support closing /
 *	opening of them in order to have it open only if it is needed
 *	either for forwarding to a remote host or by receiption from
 *	the network.
 *
 * Wed Feb 25 10:54:09 CET 1998: Martin Schulze <joey@infodrom.north.de>
 *	Fixed little comparison mistake that prevented the MARK
 *	feature to work properly.
 *
 * Wed Feb 25 13:21:44 CET 1998: Martin Schulze <joey@infodrom.north.de>
 *	Corrected Topi's patch as it prevented forwarding during
 *	startup due to an unknown LogPort.
 *
 * Sat Oct 10 20:01:48 CEST 1998: Martin Schulze <joey@infodrom.north.de>
 *	Added support for TESTING define which will turn syslogd into
 *	stdio-mode used for debugging.
 *
 * Sun Oct 11 20:16:59 CEST 1998: Martin Schulze <joey@infodrom.north.de>
 *	Reworked the initialization/fork code.  Now the parent
 *	process activates a signal handler which the daughter process
 *	will raise if it is initialized.  Only after that one the
 *	parent process may exit.  Otherwise klogd might try to flush
 *	its log cache while syslogd can't receive the messages yet.
 *
 * Mon Oct 12 13:30:35 CEST 1998: Martin Schulze <joey@infodrom.north.de>
 *	Redirected some error output with regard to argument parsing to
 *	stderr.
 *
 * Mon Oct 12 14:02:51 CEST 1998: Martin Schulze <joey@infodrom.north.de>
 *	Applied patch provided vom Topi Miettinen with regard to the
 *	people from OpenBSD.  This provides the additional '-a'
 *	argument used for specifying additional UNIX domain sockets to
 *	listen to.  This is been used with chroot()'ed named's for
 *	example.  See for http://www.psionic.com/papers/dns.html
 *
 * Mon Oct 12 18:29:44 CEST 1998: Martin Schulze <joey@infodrom.north.de>
 *	Added `ftp' facility which was introduced in glibc version 2.
 *	It's #ifdef'ed so won't harm with older libraries.
 *
 * Mon Oct 12 19:59:21 MET DST 1998: Martin Schulze <joey@infodrom.north.de>
 *	Code cleanups with regard to bsd -> posix transition and
 *	stronger security (buffer length checking).  Thanks to Topi
 *	Miettinen <tom@medialab.sonera.net>
 *	. index() --> strchr()
 *	. sprintf() --> snprintf()
 *	. bcopy() --> memcpy()
 *	. bzero() --> memset()
 *	. UNAMESZ --> UT_NAMESIZE
 *	. sys_errlist --> strerror()
 *
 * Mon Oct 12 20:22:59 CEST 1998: Martin Schulze <joey@infodrom.north.de>
 *	Added support for setutent()/getutent()/endutend() instead of
 *	binary reading the UTMP file.  This is the the most portable
 *	way.  This allows /var/run/utmp format to change, even to a
 *	real database or utmp daemon. Also if utmp file locking is
 *	implemented in libc, syslog will use it immediately.  Thanks
 *	to Topi Miettinen <tom@medialab.sonera.net>.
 *
 * Mon Oct 12 20:49:18 MET DST 1998: Martin Schulze <joey@infodrom.north.de>
 *	Avoid logging of SIGCHLD when syslogd is in the process of
 *	exiting and closing its files.  Again thanks to Topi.
 *
 * Mon Oct 12 22:18:34 CEST 1998: Martin Schulze <joey@infodrom.north.de>
 *	Modified printline() to support 8bit characters - such as
 *	russion letters.  Thanks to Vladas Lapinskas <lapinskas@mail.iae.lt>.
 *
 * Sat Nov 14 02:29:37 CET 1998: Martin Schulze <joey@infodrom.north.de>
 *	``-m 0'' now turns of MARK logging entirely.
 *
 * Tue Jan 19 01:04:18 MET 1999: Martin Schulze <joey@infodrom.north.de>
 *	Finally fixed an error with `-a' processing, thanks to Topi
 *	Miettinen <tom@medialab.sonera.net>.
 *
 * Sun May 23 10:08:53 CEST 1999: Martin Schulze <joey@infodrom.north.de>
 *	Removed superflous call to utmpname().  The path to the utmp
 *	file is defined in the used libc and should not be hardcoded
 *	into the syslogd binary referring the system it was compiled on.
 *
 * Sun Sep 17 20:45:33 CEST 2000: Martin Schulze <joey@infodrom.ffis.de>
 *	Fixed some bugs in printline() code that did not escape
 *	control characters '\177' through '\237' and contained a
 *	single-byte buffer overflow.  Thanks to Solar Designer
 *	<solar@false.com>.
 *
 * Sun Sep 17 21:26:16 CEST 2000: Martin Schulze <joey@infodrom.ffis.de>
 *	Don't close open sockets upon reload.  Thanks to Bill
 *	Nottingham.
 *
 * Mon Sep 18 09:10:47 CEST 2000: Martin Schulze <joey@infodrom.ffis.de>
 *	Fixed bug in printchopped() that caused syslogd to emit
 *	kern.emerg messages when splitting long lines.  Thanks to
 *	Daniel Jacobowitz <dan@debian.org> for the fix.
 *
 * Mon Sep 18 15:33:26 CEST 2000: Martin Schulze <joey@infodrom.ffis.de>
 *	Removed unixm/unix domain sockets and switch to Datagram Unix
 *	Sockets.  This should remove one possibility to play DoS with
 *	syslogd.  Thanks to Olaf Kirch <okir@caldera.de> for the patch.
 *
 * Sun Mar 11 20:23:44 CET 2001: Martin Schulze <joey@infodrom.ffis.de>
 *	Don't return a closed fd if `-a' is called with a wrong path.
 *	Thanks to Bill Nottingham <notting@redhat.com> for providing
 *	a patch.<|MERGE_RESOLUTION|>--- conflicted
+++ resolved
@@ -1,14 +1,24 @@
 ---------------------------------------------------------------------------
-<<<<<<< HEAD
-Version 6.1.2  [DEVEL] (rgerhards), 2010-11-??
+Version 6.1.2  [DEVEL] (rgerhards), 2010-12-13
+- added experimental support for log normalizaton (via liblognorm)
+  support for normalizing log messages has been added in the form of
+  mmnormalize. The core engine (property replacer, filter engine) has
+  been enhanced to support properties from normalized events.
+  Note: this is EXPERIMENTAL code. It is currently know that
+  there are issues if the functionality is used with
+  - disk-based queues
+  - asynchronous action queues
+  You can not use the new functionality together with these features.
+  This limitation will be removed in later releases. However, we 
+  preferred to release early, so that one can experiment with the new
+  feature set and accepted the price that this means the full set of
+  functionality is not yet available. If not used together with
+  these features, log normalizing should be pretty stable.
 - enhanced testing tool tcpflood
   now supports sending via UDP and the capability to run multiple
   iterations and generate statistics data records
-=======
-Version 6.1.2  [DEVEL] (rgerhards), 2010-12-??
 - bugfix: potential abort when output modules with different parameter
   passing modes were used in configured output modules
->>>>>>> 925b060b
 ---------------------------------------------------------------------------
 Version 6.1.1  [DEVEL] (rgerhards), 2010-11-30
 - bugfix(important): problem in TLS handling could cause rsyslog to loop
