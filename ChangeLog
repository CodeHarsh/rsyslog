---------------------------------------------------------------------------
<<<<<<< HEAD
Version 6.2.1  [v6-stable], 2012-01-??
- change plugin config interface to be compatible with pre-v6.2 system
  The functionality was already removed (because it is superseeded by the
  v6.3+ config language), but code was still present. I have now removed
  those parts that affect interface. Full removal will happen in v6.3, in
  order to limit potential regressions. However, it was considered useful
  enough to do the interface change in v6-stable; this also eases merging
  branches!
- re-licensed larger parts of the codebase under the Apache license 2.0
- bugfix: omprog made rsyslog abort on startup if not binary to
  execute was configured
- bugfix: imklog invalidly computed facility and severity
  closes: http://bugzilla.adiscon.com/show_bug.cgi?id=313
- bugfix: stopped DA queue was never processed after a restart due to a
  regression from statistics module
- bugfix: memory leak in array passing output module mode
---------------------------------------------------------------------------
Version 6.2.0  [v6-stable], 2012-01-09
- bugfix (kind of): removed numerical part from pri-text
  see v6 compatibility document for reasons
- bugfix: race condition when extracting program name, APPNAME, structured
  data and PROCID (RFC5424 fields) could lead to invalid characters e.g.
  in dynamic file names or during forwarding (general malfunction of these
  fields in templates, mostly under heavy load)
- bugfix: imuxsock did no longer ignore message-provided timestamp, if
  so configured (the *default*). Lead to no longer sub-second timestamps.
  closes: http://bugzilla.adiscon.com/show_bug.cgi?id=281
- bugfix: omfile returns fatal error code for things that go really wrong
  previously, RS_RET_RESUME was returned, which lead to a loop inside the
  rule engine as omfile could not really recover.
- bugfix: rsyslogd -v always said 64 atomics were not present
  thanks to mono_matsuko for the patch
- bugfix: potential abort after reading invalid X.509 certificate
  closes: http://bugzilla.adiscon.com/show_bug.cgi?id=290
  Thanks to Tomas Heinrich for the patch
- $Begin, $End, $StrictScoping directives have been removed as v6.4 will
  provide the same functionality in a far better way. So we do not want
  to clutter the code.
---------------------------------------------------------------------------
Version 6.1.12  [BETA], 2011-09-01
- bugfix/security: off-by-two bug in legacy syslog parser, CVE-2011-3200
- bugfix: mark message processing did not work correctly
- bugfix: potential misadressing in property replacer
- bugfix: memcpy overflow can occur in allowed sender checkig
  if a name is resolved to IPv4-mapped-on-IPv6 address
  Found by Ismail Dönmez at suse
- bugfix: The NUL-Byte for the syslogtag was not copied in MsgDup (msg.c)
- bugfix: fixed incorrect state handling for Discard Action (transactions)
  Note: This caused all messages in a batch to be set to COMMITTED, 
  even if they were discarded. 
---------------------------------------------------------------------------
Version 6.1.11  [BETA] (rgerhards), 2011-07-11
- systemd support: set stdout/stderr to null - thx to Lennart for the patch
- added support for the ":omusrmsg:" syntax in configuring user messages
- added support for the ":omfile:" syntax in configuring user messages
---------------------------------------------------------------------------
Version 6.1.10  [BETA] (rgerhards), 2011-06-22
- bugfix: problems in failover action handling
  closes: http://bugzilla.adiscon.com/show_bug.cgi?id=270
  closes: http://bugzilla.adiscon.com/show_bug.cgi?id=254
- bugfix: mutex was invalidly left unlocked during action processing
  At least one case where this can occur is during thread shutdown, which
  may be initiated by lower activity. In most cases, this is quite
  unlikely to happen. However, if it does, data structures may be 
  corrupted which could lead to fatal failure and segfault. I detected
  this via a testbench test, not a user report. But I assume that some
  users may have had unreproducable aborts that were cause by this bug.
---------------------------------------------------------------------------
Version 6.1.9  [BETA] (rgerhards), 2011-06-14
- bugfix: problems in failover action handling
  closes: http://bugzilla.adiscon.com/show_bug.cgi?id=270
  closes: http://bugzilla.adiscon.com/show_bug.cgi?id=254
- bugfix: mutex was invalidly left unlocked during action processing
  At least one case where this can occur is during thread shutdown, which
  may be initiated by lower activity. In most cases, this is quite
  unlikely to happen. However, if it does, data structures may be 
  corrupted which could lead to fatal failure and segfault. I detected
  this via a testbench test, not a user report. But I assume that some
  users may have had unreproducable aborts that were cause by this bug.
- bugfix/improvement:$WorkDirectory now gracefully handles trailing slashes
---------------------------------------------------------------------------
Version 6.1.9  [BETA] (rgerhards), 2011-06-14
- bugfix: memory leak in imtcp & subsystems under some circumstances
  This leak is tied to error conditions which lead to incorrect cleanup
  of some data structures. [backport from v6.3]
- bugfix: $ActionFileDefaultTemplate did not work
  closes: http://bugzilla.adiscon.com/show_bug.cgi?id=262
---------------------------------------------------------------------------
Version 6.1.8  [BETA] (rgerhards), 2011-05-20
- official new beta version (note that in a sense 6.1.7 was already beta,
  so we may release the first stable v6 earlier than usual)
- new module mmsnmptrapd, a sample message modification module
- import of minor bug fixes from v4 & v5
---------------------------------------------------------------------------
Version 6.1.7  [DEVEL] (rgerhards), 2011-04-15
- added log classification capabilities (via mmnormalize & tags)
- speeded up tcp forwarding by reducing number of API calls
  this especially speeds up TLS processing
- somewhat improved documentation index
- bugfix: enhanced imudp config processing code disabled due to wrong
  merge (affected UDP realtime capabilities)
- bugfix (kind of): memory leak with tcp reception epoll handler
  This was an extremely unlikely leak and, if it happend, quite small.
  Still it is better to handle this border case.
- bugfix: IPv6-address could not be specified in omrelp
  this was due to improper parsing of ":"
  closes: http://bugzilla.adiscon.com/show_bug.cgi?id=250
---------------------------------------------------------------------------
Version 6.1.6  [DEVEL] (rgerhards), 2011-03-14
- enhanced omhdfs to support batching mode. This permits to increase
  performance, as we now call the HDFS API with much larger message
  sizes and far more infrequently
- improved testbench
  among others, life tests for ommysql (against a test database) have
  been added, valgrind-based testing enhanced, ...
- bugfix: minor memory leak in omlibdbi (< 1k per instance and run)
- bugfix: (regression) omhdfs did no longer compile
- bugfix: omlibdbi did not use password from rsyslog.con
  closes: http://bugzilla.adiscon.com/show_bug.cgi?id=203
- systemd support somewhat improved (can now take over existing log sockt)
- bugfix: discard action did not work under some circumstances
  fixes: http://bugzilla.adiscon.com/show_bug.cgi?id=217
- bugfix: file descriptor leak in gnutls netstream driver
  fixes: http://bugzilla.adiscon.com/show_bug.cgi?id=222
- fixed compile problem in imtemplate
  fixes: http://bugzilla.adiscon.com/show_bug.cgi?id=235
---------------------------------------------------------------------------
Version 6.1.5  [DEVEL] (rgerhards), 2011-03-04
- improved testbench
- enhanced imtcp to use a pool of worker threads to process incoming
  messages. This enables higher processing rates, especially in the TLS
  case (where more CPU is needed for the crypto functions)
- added support for TLS (in anon mode) to tcpflood
- improved TLS error reporting
- improved TLS startup (Diffie-Hellman bits do not need to be generated,
  as we do not support full anon key exchange -- we always need certs)
- bugfix: fixed a memory leak and potential abort condition
  this could happen if multiple rulesets were used and some output batches
  contained messages belonging to more than one ruleset.
  fixes: http://bugzilla.adiscon.com/show_bug.cgi?id=226
  fixes: http://bugzilla.adiscon.com/show_bug.cgi?id=218
- bugfix: memory leak when $RepeatedMsgReduction on was used
  bug tracker: http://bugzilla.adiscon.com/show_bug.cgi?id=225
- bugfix: potential abort condition when $RepeatedMsgReduction set to on
  as well as potentially in a number of other places where MsgDup() was
  used. This only happened when the imudp input module was used and it
  depended on name resolution not yet had taken place. In other words,
  this was a strange problem that could lead to hard to diagnose 
  instability. So if you experience instability, chances are good that
  this fix will help.
---------------------------------------------------------------------------
Version 6.1.4  [DEVEL] (rgerhards), 2011-02-18
- bugfix/omhdfs: directive $OMHDFSFileName rendered unusable 
  due to a search and replace-induced bug ;)
- bugfix: minor race condition in action.c - considered cosmetic
  This is considered cosmetic as multiple threads tried to write exactly
  the same value into the same memory location without sync. The method
  has been changed so this can no longer happen.
- added pmsnare parser module (written by David Lang)
- enhanced imfile to support non-cancel input termination
- improved systemd socket activation thanks to Marius Tomaschweski
- improved error reporting for $WorkDirectory
  non-existance and other detectable problems are now reported,
  and the work directory is NOT set in this case
- bugfix: pmsnare causded abort under some conditions
- bugfix: abort if imfile reads file line of more than 64KiB
  Thanks to Peter Eisentraut for reporting and analysing this problem.
  bug tracker: http://bugzilla.adiscon.com/show_bug.cgi?id=221
- bugfix: queue engine did not properly slow down inputs in FULL_DELAY mode
  when in disk-assisted mode. This especially affected imfile, which
  created unnecessarily queue files if a large set of input file data was
  to process.
- bugfix: very long running actions could prevent shutdown under some
  circumstances. This has now been solved, at least for common
  situations.
- bugfix: fixed compile problem due to empty structs
  this occured only on some platforms/compilers. thanks to Dražen Kačar 
  for the fix
---------------------------------------------------------------------------
Version 6.1.3  [DEVEL] (rgerhards), 2011-02-01
- experimental support for monogodb added
- added $IMUDPSchedulingPolicy and $IMUDPSchedulingPriority config settings
- added $LocalHostName config directive
- improved tcpsrv performance by enabling multiple-entry epoll
  so far, we always pulled a single event from the epoll interface. 
  Now 128, what should result in performance improvement (less API
  calls) on busy systems. Most importantly affects imtcp.
- imptcp now supports non-cancel termination mode, a plus in stability
- imptcp speedup: multiple worker threads can now be used to read data
- new directive $InputIMPTcpHelperThreads added
- bugfix: fixed build problems on some platforms
  namely those that have 32bit atomic operations but not 64 bit ones
- bugfix: local hostname was pulled too-early, so that some config 
  directives (namely FQDN settings) did not have any effect
- enhanced tcpflood to support multiple sender threads
  this is required for some high-throughput scenarios (and necessary to
  run some performance tests, because otherwise the sender is too slow).
- added some new custom parsers (snare, aix, some Cisco "specialities")
  thanks to David Lang
---------------------------------------------------------------------------
Version 6.1.2  [DEVEL] (rgerhards), 2010-12-16
- added experimental support for log normalizaton (via liblognorm)
  support for normalizing log messages has been added in the form of
  mmnormalize. The core engine (property replacer, filter engine) has
  been enhanced to support properties from normalized events.
  Note: this is EXPERIMENTAL code. It is currently know that
  there are issues if the functionality is used with
  - disk-based queues
  - asynchronous action queues
  You can not use the new functionality together with these features.
  This limitation will be removed in later releases. However, we 
  preferred to release early, so that one can experiment with the new
  feature set and accepted the price that this means the full set of
  functionality is not yet available. If not used together with
  these features, log normalizing should be pretty stable.
- enhanced testing tool tcpflood
  now supports sending via UDP and the capability to run multiple
  iterations and generate statistics data records
- bugfix: potential abort when output modules with different parameter
  passing modes were used in configured output modules
---------------------------------------------------------------------------
Version 6.1.1  [DEVEL] (rgerhards), 2010-11-30
- bugfix(important): problem in TLS handling could cause rsyslog to loop
  in a tight loop, effectively disabling functionality and bearing the
  risk of unresponsiveness of the whole system.
  Bug tracker: http://bugzilla.adiscon.com/show_bug.cgi?id=194
- support for omhdfs officially added (import from 5.7.1)
- merged imuxsock improvements from 5.7.1 (see there)
- support for systemd officially added (import from 5.7.0)
- bugfix: a couple of problems that imfile had on some platforms, namely
  Ubuntu (not their fault, but occured there)
- bugfix: imfile utilizes 32 bit to track offset. Most importantly,
  this problem can not experienced on Fedora 64 bit OS (which has
  64 bit long's!)
- a number of other bugfixes from older versions imported
---------------------------------------------------------------------------
Version 6.1.0  [DEVEL] (rgerhards), 2010-08-12

*********************************** NOTE **********************************
The v6 versions of rsyslog feature a greatly redesigned config system 
which, among others, supports scoping. However, the initial version does
not contain the whole new system. Rather it will evolve. So it is
expected that interfaces, even new ones, break during the initial
6.x.y releases.
*********************************** NOTE **********************************

- added $Begin, $End and $ScriptScoping config scope statments
  (at this time for actions only).
- added imptcp, a simplified, Linux-specific and potentielly fast
  syslog plain tcp input plugin (NOT supporting TLS!)
  [ported from v4]
---------------------------------------------------------------------------
Version 5.9.0  [V5-DEVEL] (rgerhards), 2011-03-??
- this begins a new devel branch for v5
- added new config directive $InputTCPFlowControl to select if tcp
  received messages shall be flagged as light delayable or not.
- enhanced omhdfs to support batching mode. This permits to increase
  performance, as we now call the HDFS API with much larger message
  sizes and far more infrequently
- bugfix: failover did not work correctly if repeated msg reduction was on
  affected directive was: $ActionExecOnlyWhenPreviousIsSuspended on
  closes: http://bugzilla.adiscon.com/show_bug.cgi?id=236
---------------------------------------------------------------------------
Version 5.8.10  [V5-stable] 2012-??-??
=======
Version 5.8.10  [V5-stable] 2012-04-05
- bugfix: segfault on startup if $actionqueuefilename was missing for disk
  queue config
  Thanks to Tomas Heinrich for the patch.
- bugfix: segfault if disk-queue was started up with old queue file
  Thanks to Tomas Heinrich for the patch.
>>>>>>> eef1701b
- bugfix: memory leak in array passing output module mode
---------------------------------------------------------------------------
Version 5.8.9  [V5-stable] 2012-03-15
- added tool to recover disk queue if .qi file is missing (recover_qi.pl)
  Thanks to Kaiwang Chen for contributing this tool
- bugfix: stopped DA queue was never processed after a restart due to a
  regression from statistics module
- added better doc for statsobj interface
  Thanks to Kaiwang Chen for his suggestions and analysis in regard to the
  stats subsystem.
---------------------------------------------------------------------------
Version 5.8.8  [V5-stable] 2012-03-05
- bugfix: omprog made rsyslog abort on startup if not binary to
  execute was configured
- bugfix: imklog invalidly computed facility and severity
  closes: http://bugzilla.adiscon.com/show_bug.cgi?id=313
---------------------------------------------------------------------------
Version 5.8.7  [V5-stable] 2012-01-17
- bugfix: instabilities when using RFC5424 header fields
  Thanks to Kaiwang Chen for the patch
- bugfix: imuxsock did truncate part of received message if it did not
  contain a proper date. The truncation occured because we removed that
  part of the messages that was expected to be the date.
  closes: http://bugzilla.adiscon.com/show_bug.cgi?id=295
- bugfix: potential abort after reading invalid X.509 certificate
  closes: http://bugzilla.adiscon.com/show_bug.cgi?id=290
  Thanks to Tomas Heinrich for the patch
- bugfix: stats counter were not properly initialized on creation
- FQDN hostname for multihomed host was not always set to the correct name
  if multiple aliases existed. Thanks to Tomas Heinreich for the patch.
- re-licensed larger parts of the codebase under the Apache license 2.0
---------------------------------------------------------------------------
Version 5.8.6  [V5-stable] 2011-10-21
- bugfix: missing whitespace after property-based filter was not detected
- bugfix: $OMFileFlushInterval period was doubled - now using correct value
- bugfix: ActionQueue could malfunction due to index error
  Thanks to Vlad Grigorescu for the patch
- bugfix: $ActionExecOnlyOnce interval did not work properly
  Thanks to Tomas Heinrich for the patch
- bugfix: race condition when extracting program name, APPNAME, structured
  data and PROCID (RFC5424 fields) could lead to invalid characters e.g.
  in dynamic file names or during forwarding (general malfunction of these
  fields in templates, mostly under heavy load)
- bugfix: imuxsock did no longer ignore message-provided timestamp, if
  so configured (the *default*). Lead to no longer sub-second timestamps.
  closes: http://bugzilla.adiscon.com/show_bug.cgi?id=281
- bugfix: omfile returns fatal error code for things that go really wrong
  previously, RS_RET_RESUME was returned, which lead to a loop inside the
  rule engine as omfile could not really recover.
- bugfix: imfile did invalid system call under some circumstances
  when a file that was to be monitored did not exist BUT the state file
  actually existed. Mostly a cosmetic issue. Root cause was incomplete
  error checking in stream.c; so patch may affect other code areas.
- bugfix: rsyslogd -v always said 64 atomics were not present
  thanks to mono_matsuko for the patch
---------------------------------------------------------------------------
Version 5.8.5  [V5-stable] (rgerhards/al), 2011-09-01
- bugfix/security: off-by-two bug in legacy syslog parser, CVE-2011-3200
- bugfix: mark message processing did not work correctly
- bugfix: potential hang condition during tag emulation
- bugfix: too-early string termination during tag emulation
- bugfix: The NUL-Byte for the syslogtag was not copied in MsgDup (msg.c)
- bugfix: fixed incorrect state handling for Discard Action (transactions)
  Note: This caused all messages in a batch to be set to COMMITTED, 
  even if they were discarded. 
---------------------------------------------------------------------------
Version 5.8.4  [V5-stable] (al), 2011-08-10
- bugfix: potential misadressing in property replacer
- bugfix: memcpy overflow can occur in allowed sender checkig
  if a name is resolved to IPv4-mapped-on-IPv6 address
  Found by Ismail Dönmez at suse
- bugfix: potential misadressing in property replacer
- bugfix: MSGID corruption in RFC5424 parser under some circumstances
  closes: http://bugzilla.adiscon.com/show_bug.cgi?id=275
---------------------------------------------------------------------------
Version 5.8.3  [V5-stable] (rgerhards), 2011-07-11
- systemd support: set stdout/stderr to null - thx to Lennart for the patch
- added support for the ":omusrmsg:" syntax in configuring user messages
- added support for the ":omfile:" syntax in configuring user messages
  Note: previous outchannel syntax will generate a warning message. This
  may be surprising to some users, but it is quite urgent to alert them
  of the new syntax as v6 can no longer support the previous one.
---------------------------------------------------------------------------
Version 5.8.2  [V5-stable] (rgerhards), 2011-06-21
- bugfix: problems in failover action handling
  closes: http://bugzilla.adiscon.com/show_bug.cgi?id=270
  closes: http://bugzilla.adiscon.com/show_bug.cgi?id=254
- bugfix: mutex was invalidly left unlocked during action processing
  At least one case where this can occur is during thread shutdown, which
  may be initiated by lower activity. In most cases, this is quite
  unlikely to happen. However, if it does, data structures may be 
  corrupted which could lead to fatal failure and segfault. I detected
  this via a testbench test, not a user report. But I assume that some
  users may have had unreproducable aborts that were cause by this bug.
- bugfix: memory leak in imtcp & subsystems under some circumstances
  This leak is tied to error conditions which lead to incorrect cleanup
  of some data structures. [backport from v6]
- bugfix/improvement:$WorkDirectory now gracefully handles trailing slashes
---------------------------------------------------------------------------
Version 5.8.1  [V5-stable] (rgerhards), 2011-05-19
- bugfix: invalid processing in QUEUE_FULL condition
  If the the multi-submit interface was used and a QUEUE_FULL condition
  occured, the failed message was properly destructed. However, the
  rest of the input batch, if it existed, was not processed. So this
  lead to potential loss of messages and a memory leak. The potential
  loss of messages was IMHO minor, because they would have been dropped
  in most cases due to the queue remaining full, but very few lucky ones
  from the batch may have made it. Anyhow, this has now been changed so
  that the rest of the batch is properly tried to be enqueued and, if
  not possible, destructed.
- new module mmsnmptrapd, a sample message modification module
  This can be useful to reformat snmptrapd messages and also serves as
  a sample for how to write message modification modules using the
  output module interface. Note that we introduced this new 
  functionality directly into the stable release, as it does not 
  modify the core and as such cannot have any side-effects if it is
  not used (and thus the risk is solely on users requiring that
  functionality).
- bugfix: rate-limiting inside imuxsock did not work 100% correct
  reason was that a global config variable was invalidly accessed where a
  listener variable should have been used.
  Also performance-improved the case when rate limiting is turned off (this
  is a very unintrusive change, thus done directly to the stable version).
- bugfix: $myhostname not available in RainerScript (and no error message)
  closes: http://bugzilla.adiscon.com/show_bug.cgi?id=233
- bugfix: memory and file descriptor leak in stream processing
  Leaks could occur under some circumstances if the file stream handler
  errored out during the open call. Among others, this could cause very
  big memory leaks if there were a problem with unreadable disk queue
  files. In regard to the memory leak, this
  closes: http://bugzilla.adiscon.com/show_bug.cgi?id=256
- bugfix: doc for impstats had wrong config statements
  also, config statements were named a bit inconsistent, resolved that
  problem by introducing an alias and only documenting the consistent
  statements
  Thanks to Marcin for bringing up this problem.
- bugfix: IPv6-address could not be specified in omrelp
  this was due to improper parsing of ":"
  closes: http://bugzilla.adiscon.com/show_bug.cgi?id=250
- bugfix: TCP connection invalidly aborted when messages needed to be
  discarded (due to QUEUE_FULL or similar problem)
- bugfix: $LocalHostName was not honored under all circumstances
  closes: http://bugzilla.adiscon.com/show_bug.cgi?id=258
- bugfix(minor): improper template function call in syslogd.c
---------------------------------------------------------------------------
Version 5.8.0  [V5-stable] (rgerhards), 2011-04-12

This is the new v5-stable branch, importing all feature from the 5.7.x
versions. To see what has changed in regard to the previous v5-stable,
check the Changelog for 5.7.x below.

- bugfix: race condition in deferred name resolution
  closes: http://bugzilla.adiscon.com/show_bug.cgi?id=238
  Special thanks to Marcin for his persistence in helping to solve this
  bug.
- bugfix: DA queue was never shutdown once it was started
  closes: http://bugzilla.adiscon.com/show_bug.cgi?id=241
---------------------------------------------------------------------------
Version 5.7.10  [V5-BETA] (rgerhards), 2011-03-29
- bugfix: ompgsql did not work properly with ANSI SQL strings
  closes: http://bugzilla.adiscon.com/show_bug.cgi?id=229
- bugfix: rsyslog did not build with --disable-regexp configure option
  closes: http://bugzilla.adiscon.com/show_bug.cgi?id=243
- bugfix: PRI was invalid on Solaris for message from local log socket
- enhance: added $BOM system property to ease writing byte order masks
- bugfix: RFC5424 parser confused by empty structured data
  closes: http://bugzilla.adiscon.com/show_bug.cgi?id=237
- bugfix: error return from strgen caused abort, now causes action to be
  ignored (just like a failed filter)
- new sample plugin for a strgen to generate sql statement consumable
  by a database plugin
- bugfix: strgen could not be used together with database outputs
  because the sql/stdsql option could not be specified. This has been
  solved by permitting the strgen to include the opton inside its name.
  closes: http://bugzilla.adiscon.com/show_bug.cgi?id=195
---------------------------------------------------------------------------
Version 5.7.9  [V5-BETA] (rgerhards), 2011-03-16
- improved testbench
  among others, life tests for ommysql (against a test database) have
  been added, valgrind-based testing enhanced, ...
- enhance: fallback *at runtime* to epoll_create if epoll_create1 is not
  available. Thanks to Michael Biebl for analysis and patch!
- bugfix: failover did not work correctly if repeated msg reduction was on
  closes: http://bugzilla.adiscon.com/show_bug.cgi?id=236
  affected directive was: $ActionExecOnlyWhenPreviousIsSuspended on
- bugfix: minor memory leak in omlibdbi (< 1k per instance and run)
- bugfix: (regression) omhdfs did no longer compile
- bugfix: omlibdbi did not use password from rsyslog.conf
  closes: http://bugzilla.adiscon.com/show_bug.cgi?id=203
---------------------------------------------------------------------------
Version 5.7.8  [V5-BETA] (rgerhards), 2011-03-09
- systemd support somewhat improved (can now take over existing log sockt)
- bugfix: discard action did not work under some circumstances
  fixes: http://bugzilla.adiscon.com/show_bug.cgi?id=217
- bugfix: file descriptor leak in gnutls netstream driver
  fixes: http://bugzilla.adiscon.com/show_bug.cgi?id=222
---------------------------------------------------------------------------
Version 5.7.7  [V5-BETA] (rgerhards), 2011-03-02
- bugfix: potential abort condition when $RepeatedMsgReduction set to on
  as well as potentially in a number of other places where MsgDup() was
  used. This only happened when the imudp input module was used and it
  depended on name resolution not yet had taken place. In other words,
  this was a strange problem that could lead to hard to diagnose 
  instability. So if you experience instability, chances are good that
  this fix will help.
---------------------------------------------------------------------------
Version 5.7.6  [V5-BETA] (rgerhards), 2011-02-25
- bugfix: fixed a memory leak and potential abort condition
  this could happen if multiple rulesets were used and some output batches
  contained messages belonging to more than one ruleset.
  fixes: http://bugzilla.adiscon.com/show_bug.cgi?id=226
  fixes: http://bugzilla.adiscon.com/show_bug.cgi?id=218
- bugfix: memory leak when $RepeatedMsgReduction on was used
  bug tracker: http://bugzilla.adiscon.com/show_bug.cgi?id=225
---------------------------------------------------------------------------
Version 5.7.5  [V5-BETA] (rgerhards), 2011-02-23
- enhance: imfile did not yet support multiple rulesets, now added
  we do this directly in the beta because a) it does not affect existing
  functionality and b) one may argue that this missing functionality is
  close to a bug.
- improved testbench, added tests for imuxsock
- bugfix: imuxsock did no longer sanitize received messages
  This was a regression from the imuxsock partial rewrite. Happened
  because the message is no longer run through the standard parsers. 
  bug tracker: http://bugzilla.adiscon.com/show_bug.cgi?id=224
- bugfix: minor race condition in action.c - considered cosmetic
  This is considered cosmetic as multiple threads tried to write exactly
  the same value into the same memory location without sync. The method
  has been changed so this can no longer happen.
---------------------------------------------------------------------------
Version 5.7.4  [V5-BETA] (rgerhards), 2011-02-17
- added pmsnare parser module (written by David Lang)
- enhanced imfile to support non-cancel input termination
- improved systemd socket activation thanks to Marius Tomaschweski
- improved error reporting for $WorkDirectory
  non-existance and other detectable problems are now reported,
  and the work directory is NOT set in this case
- bugfix: pmsnare causded abort under some conditions
- bugfix: abort if imfile reads file line of more than 64KiB
  Thanks to Peter Eisentraut for reporting and analysing this problem.
  bug tracker: http://bugzilla.adiscon.com/show_bug.cgi?id=221
- bugfix: queue engine did not properly slow down inputs in FULL_DELAY mode
  when in disk-assisted mode. This especially affected imfile, which
  created unnecessarily queue files if a large set of input file data was
  to process.
- bugfix: very long running actions could prevent shutdown under some
  circumstances. This has now been solved, at least for common
  situations.
- bugfix: fixed compile problem due to empty structs
  this occured only on some platforms/compilers. thanks to Dražen Kačar 
  for the fix
---------------------------------------------------------------------------
Version 5.7.3  [V5-BETA] (rgerhards), 2011-02-07
- added support for processing multi-line messages in imfile
- added $IMUDPSchedulingPolicy and $IMUDPSchedulingPriority config settings
- added $LocalHostName config directive
- bugfix: fixed build problems on some platforms
  namely those that have 32bit atomic operations but not 64 bit ones
- bugfix: local hostname was pulled too-early, so that some config 
  directives (namely FQDN settings) did not have any effect
- bugfix: imfile did duplicate messages under some circumstances
- added $OMMySQLConfigFile config directive
- added $OMMySQLConfigSection config directive
---------------------------------------------------------------------------
Version 5.7.2  [V5-DEVEL] (rgerhards), 2010-11-26
- bugfix(important): problem in TLS handling could cause rsyslog to loop
  in a tight loop, effectively disabling functionality and bearing the
  risk of unresponsiveness of the whole system.
  Bug tracker: http://bugzilla.adiscon.com/show_bug.cgi?id=194
- bugfix: imfile state file was not written when relative file name
  for it was specified
- bugfix: compile failed on systems without epoll_create1()
  Thanks to David Hill for providing a fix.
- bugfix: atomic increment for msg object may not work correct on all
  platforms. Thanks to Chris Metcalf for the patch
- bugfix: replacements for atomic operations for non-int sized types had
  problems. At least one instance of that problem could potentially lead
  to abort (inside omfile).
---------------------------------------------------------------------------
Version 5.7.1  [V5-DEVEL] (rgerhards), 2010-10-05
- support for Hadoop's HDFS added (via omhdfs)
- imuxsock now optionally use SCM_CREDENTIALS to pull the pid from the log
  socket itself
  (thanks to Lennart Poettering for the suggesting this feature)
- imuxsock now optionally uses per-process input rate limiting, guarding the
  user against processes spamming the system log
  (thanks to Lennart Poettering for suggesting this feature)
- added new config statements
  * $InputUnixListenSocketUsePIDFromSystem 
  * $SystemLogUsePIDFromSystem 
  * $SystemLogRateLimitInterval
  * $SystemLogRateLimitBurst
  * $SystemLogRateLimitSeverity
  * $IMUxSockRateLimitInterval
  * $IMUxSockRateLimitBurst
  * $IMUxSockRateLimitSeverity
- imuxsock now supports up to 50 different sockets for input
- some code cleanup in imuxsock (consider this a release a major
  modification, especially if problems show up)
- bugfix: /dev/log was unlinked even when passed in from systemd
  in which case it should be preserved as systemd owns it
---------------------------------------------------------------------------
Version 5.7.0  [V5-DEVEL] (rgerhards), 2010-09-16
- added module impstat to emit periodic statistics on rsyslog counters
- support for systemd officially added
  * acquire /dev/log socket optionally from systemd
    thanks to Lennart Poettering for this patch
  * sd-systemd API added as part of rsyslog runtime library
---------------------------------------------------------------------------
Version 5.6.5  [V5-STABLE] (rgerhards), 2011-03-22
- bugfix: failover did not work correctly if repeated msg reduction was on
  affected directive was: $ActionExecOnlyWhenPreviousIsSuspended on
  closes: http://bugzilla.adiscon.com/show_bug.cgi?id=236
- bugfix: omlibdbi did not use password from rsyslog.con
  closes: http://bugzilla.adiscon.com/show_bug.cgi?id=203
- bugfix(kind of): tell users that config graph can currently not be
  generated
  closes: http://bugzilla.adiscon.com/show_bug.cgi?id=232
- bugfix: discard action did not work under some circumstances
  fixes: http://bugzilla.adiscon.com/show_bug.cgi?id=217
  (backport from 5.7.8)
---------------------------------------------------------------------------
Version 5.6.4  [V5-STABLE] (rgerhards), 2011-03-03
- bugfix: potential abort condition when $RepeatedMsgReduction set to on
  as well as potentially in a number of other places where MsgDup() was
  used. This only happened when the imudp input module was used and it
  depended on name resolution not yet had taken place. In other words,
  this was a strange problem that could lead to hard to diagnose 
  instability. So if you experience instability, chances are good that
  this fix will help.
- bugfix: fixed a memory leak and potential abort condition
  this could happen if multiple rulesets were used and some output batches
  contained messages belonging to more than one ruleset.
  fixes: http://bugzilla.adiscon.com/show_bug.cgi?id=226
  fixes: http://bugzilla.adiscon.com/show_bug.cgi?id=218
- bugfix: memory leak when $RepeatedMsgReduction on was used
  bug tracker: http://bugzilla.adiscon.com/show_bug.cgi?id=225
---------------------------------------------------------------------------
Version 5.6.3  [V5-STABLE] (rgerhards), 2011-01-26
- bugfix: action processor released memory too early, resulting in
  potential issue in retry cases (but very unlikely due to another
  bug, which I also fixed -- only after the fix this problem here
  became actually visible).
- bugfix: batch processing flagged invalid message as "bad" under some
  circumstances
- bugfix: unitialized variable could cause issues under extreme conditions
  plus some minor nits. This was found after a clang static code analyzer
  analysis (great tool, and special thanks to Marcin for telling me about
  it!)
- bugfix: batches which had actions in error were not properly retried in
  all cases
- bugfix: imfile did duplicate messages under some circumstances
- bugfix: testbench was not activated if no Java was present on system
  ... what actually was a left-over. Java is no longer required.
---------------------------------------------------------------------------
Version 5.6.2  [V5-STABLE] (rgerhards), 2010-11-30
- bugfix: compile failed on systems without epoll_create1()
  Thanks to David Hill for providing a fix.
- bugfix: atomic increment for msg object may not work correct on all
  platforms. Thanks to Chris Metcalf for the patch
- bugfix: replacements for atomic operations for non-int sized types had
  problems. At least one instance of that problem could potentially lead
  to abort (inside omfile).
- added the $InputFilePersistStateInterval config directive to imfile
- changed imfile so that the state file is never deleted (makes imfile
  more robust in regard to fatal failures)
- bugfix: a slightly more informative error message when a TCP
  connections is aborted
---------------------------------------------------------------------------
Version 5.6.1  [V5-STABLE] (rgerhards), 2010-11-24
- bugfix(important): problem in TLS handling could cause rsyslog to loop
  in a tight loop, effectively disabling functionality and bearing the
  risk of unresponsiveness of the whole system.
  Bug tracker: http://bugzilla.adiscon.com/show_bug.cgi?id=194
- permitted imptcp to work on systems which support epoll(), but not
  epoll_create().
  Bug: http://bugzilla.adiscon.com/show_bug.cgi?id=204
  Thanks to Nicholas Brink for reporting this problem.
- bugfix: testbench failed if imptcp was not enabled
- bugfix: segfault when an *empty* template was used
  Bug: http://bugzilla.adiscon.com/show_bug.cgi?id=206
  Thanks to David Hill for alerting us.
- bugfix: compile failed with --enable-unlimited-select
  thanks varmojfekoj for the patch
---------------------------------------------------------------------------
Version 5.6.0  [V5-STABLE] (rgerhards), 2010-10-19

This release brings all changes and enhancements of the 5.5.x series
to the v5-stable branch.

- bugfix: a couple of problems that imfile had on some platforms, namely
  Ubuntu (not their fault, but occured there)
- bugfix: imfile utilizes 32 bit to track offset. Most importantly,
  this problem can not experienced on Fedora 64 bit OS (which has
  64 bit long's!)
---------------------------------------------------------------------------
Version 5.5.7  [V5-BETA] (rgerhards), 2010-08-09
- changed omudpspoof default spoof address to simplify typical use case
  thanks to David Lang for suggesting this
- doc bugfix: pmlastmsg doc samples had errors
- bugfix[minor]: pmrfc3164sd had invalid name (resided in rsyslog name 
  space, what should not be the case for a contributed module)
- added omuxsock, which permits to write message to local Unix sockets
  this is the counterpart to imuxsock, enabling fast local forwarding
---------------------------------------------------------------------------
Version 5.5.6  [DEVEL] (rgerhards), 2010-07-21
- added parser modules
  * pmlastmsg, which supports the notoriously malformed "last message
    repeated n times" messages from some syslogd's (namely sysklogd)
  * pmrfc3164sd (contributed), supports RFC5424 structured data in 
    RFC3164 messages [untested]
- added new module type "string generator", used to speed up output
  processing. Expected speedup for (typical) rsyslog processing is
  roughly 5 to 6 percent compared to using string-based templates.
  They may also be used to do more complex formatting with custom
  C code, what provided greater flexibility and probably far higher
  speed, for example if using multiple regular expressions within a 
  template.
- added 4 string generators for
  * RSYSLOG_FileFormat
  * RSYSLOG_TraditionalFileFormat
  * RSYSLOG_ForwardFormat
  * RSYSLOG_TraditionalForwardFormat
- bugfix: mutexes used to simulate atomic instructions were not destructed
- bugfix: regression caused more locking action in msg.c than necessary
- bugfix: "$ActionExecOnlyWhenPreviousIsSuspended on" was broken
- bugfix: segfault on HUP when "HUPIsRestart" was set to "on"
  thanks varmojfekoj for the patch
- bugfix: default for $OMFileFlushOnTXEnd was wrong ("off").
  This, in default mode, caused buffered writing to be used, what
  means that it looked like no output were written or partial
  lines. Thanks to Michael Biebl for pointing out this bug.
- bugfix: programname filter in ! configuration can not be reset
  Thanks to Kiss Gabor for the patch.
---------------------------------------------------------------------------
Version 5.5.5  [DEVEL] (rgerhards), 2010-05-20
- added new cancel-reduced action thread termination method
  We now manage to cancel threads that block inside a retry loop to
  terminate without the need to cancel the thread. Avoiding cancellation
  helps keep the system complexity minimal and thus provides for better
  stability. This also solves some issues with improper shutdown when
  inside an action retry loop.
---------------------------------------------------------------------------
Version 5.5.4  [DEVEL] (rgerhards), 2010-05-03
- This version offers full support for Solaris on Intel and Sparc
- bugfix: problems with atomic operations emulation
  replaced atomic operation emulation with new code. The previous code
  seemed to have some issue and also limited concurrency severely. The
  whole atomic operation emulation has been rewritten.
- bugfix: netstream ptcp support class was not correctly build on systems
  without epoll() support
- bugfix: segfault on Solaris/Sparc
---------------------------------------------------------------------------
Version 5.5.3  [DEVEL] (rgerhards), 2010-04-09
- added basic but functional support for Solaris
- imported many bugfixes from 3.6.2/4.6.1 (see ChangeLog below!)
- added new property replacer option "date-rfc3164-buggyday" primarily
  to ease migration from syslog-ng. See property replacer doc for
  details.
- added capability to turn off standard LF delimiter in TCP server
  via new directive "$InputTCPServerDisableLFDelimiter on"
- bugfix: failed to compile on systems without epoll support
- bugfix: comment char ('#') in literal terminated script parsing
  and thus could not be used.
  but tracker: http://bugzilla.adiscon.com/show_bug.cgi?id=119
  [merged in from v3.22.2]
- imported patches from 4.6.0:
  * improved testbench to contain samples for totally malformed messages
    which miss parts of the message content
  * bugfix: some malformed messages could lead to a missing LF inside files
    or some other missing parts of the template content.
  * bugfix: if a message ended immediately with a hostname, the hostname
    was mistakenly interpreted as TAG, and localhost be used as hostname
---------------------------------------------------------------------------
Version 5.5.2  [DEVEL] (rgerhards), 2010-02-05
- applied patches that make rsyslog compile under Apple OS X.
  Thanks to trey for providing these.
- replaced data type "bool" by "sbool" because this created some
  portability issues.
- added $Escape8BitCharactersOnReceive directive
  Thanks to David Lang for suggesting it.
- worked around an issue where omfile failed to compile on 32 bit platforms
  under some circumstances (this smells like a gcc problem, but a simple
  solution was available). Thanks to Kenneth Marshall for some advice.
- extended testbench
---------------------------------------------------------------------------
Version 5.5.1  [DEVEL] (rgerhards), 2009-11-27
- introduced the ablity for netstream drivers to utilize an epoll interface
  This offers increased performance and removes the select() FDSET size
  limit from imtcp. Note that we fall back to select() if there is no
  epoll netstream drivers. So far, an epoll driver has only been
  implemented for plain tcp syslog, the rest will follow once the code
  proves well in practice AND there is demand.
- re-implemented $EscapeControlCharacterTab config directive
  Based on Jonathan Bond-Caron's patch for v4. This now also includes some
  automatted tests.
- bugfix: enabling GSSServer crashes rsyslog startup
  Thanks to Tomas Kubina for the patch [imgssapi]
- bugfix (kind of): check if TCP connection is still alive if using TLS
  Thanks to Jonathan Bond-Caron for the patch.
---------------------------------------------------------------------------
Version 5.5.0  [DEVEL] (rgerhards), 2009-11-18
- moved DNS resolution code out of imudp and into the backend processing
  Most importantly, DNS resolution now never happens if the resolved name
  is not required. Note that this applies to imudp - for the other inputs,
  DNS resolution almost comes for free, so we do not do it there. However,
  the new method has been implemented in a generic way and as such may 
  also be used by other modules in the future.
- added option to use unlimited-size select() calls
  Thanks to varmjofekoj for the patch
  This is not done in imudp, as it natively supports epoll().
- doc: improved description of what loadable modules can do
---------------------------------------------------------------------------
Version 5.4.2  [v5-stable] (rgerhards), 2010-03-??
- bugfix(kind of): output plugin retry behaviour could cause engine to loop
  The rsyslog engine did not guard itself against output modules that do
  not properly convey back the tryResume() behaviour. This then leads to
  what looks like an endless loop. I consider this to be a bug of the 
  engine not only because it should be hardened against plugin misbehaviour,
  but also because plugins may not be totally able to avoid this situation
  (depending on the type of and processing done by the plugin).
- bugfix: testbench failed when not executed in UTC+1 timezone
  accidently, the time zone information was kept inside some
  to-be-checked-for responses
- temporary bugfix replaced by permanent one for
  message-induced off-by-one error (potential segfault) (see 4.6.2)
  The analysis has been completed and a better fix been crafted and 
  integrated.
- bugfix(minor): status variable was uninitialized
  However, this would have caused harm only if NO parser modules at
  all were loaded, which would lead to a defunctional configuration
  at all. And, even more important, this is impossible as two parser
  modules are built-in and thus can not be "not loaded", so we always
  have a minimum of two.
---------------------------------------------------------------------------
Version 5.4.1  [v5-stable] (rgerhards), 2010-03-??
- added new property replacer option "date-rfc3164-buggyday" primarily
  to ease migration from syslog-ng. See property replacer doc for
  details. [backport from 5.5.3 because urgently needed by some]
- imported all bugfixes vom 4.6.2 (see below)
---------------------------------------------------------------------------
Version 5.4.0  [v5-stable] (rgerhards), 2010-03-08
***************************************************************************
* This is a new stable v5 version. It contains all fixes and enhancements *
* made during the 5.3.x phase as well as those listed below.              *
* Note that the 5.2.x series was quite buggy and as such all users are    *
* strongly advised to upgrade to 5.4.0.                                   *
***************************************************************************
- bugfix: omruleset failed to work in many cases
  bug tracker: http://bugzilla.adiscon.com/show_bug.cgi?id=179
  Thanks to Ryan B. Lynch for reporting this issue.
- bugfix: comment char ('#') in literal terminated script parsing
  and thus could not be used.
  but tracker: http://bugzilla.adiscon.com/show_bug.cgi?id=119
  [merged in from v3.22.2]
---------------------------------------------------------------------------
Version 5.3.7  [BETA] (rgerhards), 2010-01-27
- bugfix: queues in direct mode could case a segfault, especially if an
  action failed for action queues. The issue was an invalid increment of
  a stack-based pointer which lead to destruction of the stack frame and
  thus a segfault on function return.
  Thanks to Michael Biebl for alerting us on this problem.
- bugfix: hostname accidently set to IP address for some message sources,
  for example imudp. Thanks to Anton for reporting this bug. [imported v4]
- bugfix: ompgsql had problems with transaction support, what actually 
  rendered it unsuable. Thanks to forum user "horhe" for alerting me
  on this bug and helping to debug/fix it! [imported from 5.3.6]
- bugfix: $CreateDirs variable not properly initialized, default thus
  was random (but most often "on") [imported from v3]
- bugfix: potential segfaults during queue shutdown
  (bugs require certain non-standard settings to appear)
  Thanks to varmojfekoj for the patch [imported from 4.5.8]
  [backport from 5.5.2]
- bugfix: wrong memory assignment for a config variable (probably
  without causing any harm) [backport from 5.2.2]
- bugfix: rsyslog hangs when writing to a named pipe which nobody was
  reading. Thanks to Michael Biebl for reporting this bug.
  Bugzilla entry: http://bugzilla.adiscon.com/show_bug.cgi?id=169
  [imported from 4.5.8]
---------------------------------------------------------------------------
Version 5.3.6  [BETA] (rgerhards), 2010-01-13
- bugfix: ompgsql did not properly check the server connection in
  tryResume(), which could lead to rsyslog running in a thight loop
- bugfix: suspension during beginTransaction() was not properly handled
  by rsyslog core
- bugfix: omfile output was only written when buffer was full, not at
  end of transaction
- bugfix: commit transaction was not properly conveyed to message layer,
  potentially resulting in non-message destruction and thus hangs
- bugfix: enabling GSSServer crashes rsyslog startup
  Thanks to Tomas Kubina for the patch [imgssapi]
- bugfix (kind of): check if TCP connection is still alive if using TLS
  Thanks to Jonathan Bond-Caron for the patch.
- bugfix: $CreateDirs variable not properly initialized, default thus
  was random (but most often "on") [imported from v3]
- bugfix: ompgsql had problems with transaction support, what actually 
  rendered it unsuable. Thanks to forum user "horhe" for alerting me
  on this bug and helping to debug/fix it!
- bugfix: memory leak when sending messages in zip-compressed format
  Thanks to Naoya Nakazawa for analyzing this issue and providing a patch.
- worked around an issue where omfile failed to compile on 32 bit platforms
  under some circumstances (this smells like a gcc problem, but a simple
  solution was available). Thanks to Kenneth Marshall for some advice.
  [backported from 5.5.x branch]
---------------------------------------------------------------------------
Version 5.3.5  [BETA] (rgerhards), 2009-11-13
- some light performance enhancement by replacing time() call with much
  faster (at least under linux) gettimeofday() calls.
- some improvement of omfile performance with dynafiles
  saved costly time() calls by employing a logical clock, which is 
  sufficient for the use case
- bugfix: omudpspoof miscalculated source and destination ports
  while this was probably not noticed for source ports, it resulted in
  almost all destination ports being wrong, except for the default port
  of 514, which by virtue of its binary representation was calculated 
  correct (and probably thus the bug not earlier detected).
- bugfixes imported from earlier releases
  * bugfix: named pipes did no longer work (they always got an open error)
    this was a regression from the omfile rewrite in 4.5.0
  * bugfix(testbench): sequence check was not always performed correctly,
    that could result in tests reporting success when they actually failed
- improved testbench: added tests for UDP forwarding and omudpspoof
- doc bugfix: omudpspoof had wrong config command names ("om" missing)
- bugfix [imported from 4.4.3]: $ActionExecOnlyOnceEveryInterval did
  not work.
- [inport v4] improved testbench, contains now tcp and gzip test cases
- [import v4] added a so-called "On Demand Debug" mode, in which debug
  output can be generated only after the process has started, but not right
  from the beginning. This is assumed to be useful for hard-to-find bugs.
  Also improved the doc on the debug system.
- bugfix: segfault on startup when -q or -Q option was given
  [imported from v3-stable]
---------------------------------------------------------------------------
Version 5.3.4  [DEVEL] (rgerhards), 2009-11-04
- added the ability to create custom message parsers
- added $RulesetParser config directive that permits to bind specific
  parsers to specific rulesets
- added omruleset output module, which provides great flexibility in 
  action processing. THIS IS A VERY IMPORTANT ADDITION, see its doc
  for why.
- added the capability to have ruleset-specific main message queues
  This offers considerable additional flexibility AND superior performance
  (in cases where multiple inputs now can avoid lock contention)
- bugfix: correct default for escape ('#') character restored
  This was accidently changed to '\\', thanks to David Lang for reporting
- bugfix(testbench): testcase did not properly wait for rsyslogd shutdown
  thus some unpredictable behavior and a false negative test result
  could occur.
---------------------------------------------------------------------------
Version 5.3.3  [DEVEL] (rgerhards), 2009-10-27
- simplified and thus speeded up the queue engine, also fixed some
  potential race conditions (in very unusual shutdown conditions)
  along the way. The threading model has seriously changes, so there may
  be some regressions.
- enhanced test environment (inlcuding testbench): support for enhancing
  probability of memory addressing failure by using non-NULL default
  value for malloced memory (optional, only if requested by configure
  option). This helps to track down some otherwise undetected issues
  within the testbench.
- bugfix: potential abort if inputname property was not set 
  primarily a problem of imdiag
- bugfix: message processing states were not set correctly in all cases
  however, this had no negative effect, as the message processing state
  was not evaluated when a batch was deleted, and that was the only case
  where the state could be wrong.
---------------------------------------------------------------------------
Version 5.3.2  [DEVEL] (rgerhards), 2009-10-21
- enhanced omfile to support transactional interface. This will increase
  performance in many cases.
- added multi-ruleset support to imudp
- re-enabled input thread termination handling that does avoid thread
  cancellation where possible. This provides a more reliable mode of
  rsyslogd termination (canceling threads my result in not properly
  freed resouces and potential later hangs, even though we perform
  proper cancel handling in our code). This is part of an effort to
  reduce thread cancellation as much as possible in rsyslog.
  NOTE: the code previously written code for this functionality had a
  subtle race condition. The new code solves that.
- enhanced immark to support non-cancel input module termination
- improved imudp so that epoll can be used in more environments,
  fixed potential compile time problem if EPOLL_CLOEXEC is not available.
- some cleanup/slight improvement:
  * changed imuxsock to no longer use deprecated submitAndParseMsg() IF
  * changed submitAndParseMsg() interface to be a wrapper around the new
    way of message creation/submission. This enables older plugins to be
    used together with the new interface. The removal also enables us to
    drop a lot of duplicate code, reducing complexity and increasing
    maintainability.
- bugfix: segfault when starting up with an invalid .qi file for a disk queue
  Failed for both pure disk as well as DA queues. Now, we emit an error
  message and disable disk queueing facility.
- bugfix: potential segfault on messages with empty MSG part. This was a
  recently introduced regression.
- bugfix: debug string larger than 1K were improperly displayed. Max size
  is now 32K, and if a string is even longer it is meaningfully truncated.
---------------------------------------------------------------------------
Version 5.3.1  [DEVEL] (rgerhards), 2009-10-05
- added $AbortOnUncleanConfig directive - permits to prevent startup when
  there are problems with the configuration file. See it's doc for
  details.
- included some important fixes from v4-stable:
  * bugfix: invalid handling of zero-sized messages
  * bugfix: zero-sized UDP messages are no longer processed
  * bugfix: random data could be appended to message
  * bugfix: reverse lookup reduction logic in imudp do DNS queries too often
- bugfixes imported from 4.5.4:
  * bugfix: potential segfault in stream writer on destruction
  * bugfix: potential race in object loader (obj.c) during use/release
  * bugfixes: potential problems in out file zip writer
---------------------------------------------------------------------------
Version 5.3.0  [DEVEL] (rgerhards), 2009-09-14
- begun to add simple GUI programs to gain insight into running rsyslogd
  instances and help setup and troubleshooting (active via the
  --enable-gui ./configure switch)
- changed imudp to utilize epoll(), where available. This shall provide
  slightly better performance (just slightly because we called select()
  rather infrequently on a busy system)
---------------------------------------------------------------------------
Version 5.2.2  [v5-stable] (rgerhards), 2009-11-??
- bugfix: enabling GSSServer crashes rsyslog startup
  Thanks to Tomas Kubina for the patch [imgssapi]
---------------------------------------------------------------------------
Version 5.2.1  [v5-stable] (rgerhards), 2009-11-02
- bugfix [imported from 4.4.3]: $ActionExecOnlyOnceEveryInterval did
  not work.
- bugfix: segfault on startup when -q or -Q option was given
  [imported from v3-stable]
---------------------------------------------------------------------------
Version 5.2.0  [v5-stable] (rgerhards), 2009-11-02
This is a re-release of version 5.1.6 as stable after we did not get any bug 
reports during the whole beta phase. Still, this first v5-stable may not be 
as stable as one hopes for, I am not sure if we did not get bug reports
just because nobody tried it. Anyhow, we need to go forward and so we
have the initial v5-stable.
---------------------------------------------------------------------------
Version 5.1.6  [v5-beta] (rgerhards), 2009-10-15
- feature imports from v4.5.6
- bugfix: potential race condition when queue worker threads were
  terminated
- bugfix: solved potential (temporary) stall of messages when the queue was
  almost empty and few new data added (caused testbench to sometimes hang!)
- fixed some race condition in testbench
- added more elaborate diagnostics to parts of the testbench
- bugfixes imported from 4.5.4:
  * bugfix: potential segfault in stream writer on destruction
  * bugfix: potential race in object loader (obj.c) during use/release
  * bugfixes: potential problems in out file zip writer
- included some important fixes from 4.4.2:
  * bugfix: invalid handling of zero-sized messages
  * bugfix: zero-sized UDP messages are no longer processed
  * bugfix: random data could be appended to message
  * bugfix: reverse lookup reduction logic in imudp do DNS queries too often
---------------------------------------------------------------------------
Version 5.1.5  [v5-beta] (rgerhards), 2009-09-11
- added new config option $ActionWriteAllMarkMessages
  this option permites to process mark messages under all circumstances,
  even if an action was recently called. This can be useful to use mark
  messages as a kind of heartbeat.
- added new config option $InputUnixListenSocketCreatePath
  to permit the auto-creation of pathes to additional log sockets. This
  turns out to be useful if they reside on temporary file systems and
  rsyslogd starts up before the daemons that create these sockets
  (rsyslogd always creates the socket itself if it does not exist).
- added $LogRSyslogStatusMessages configuration directive
  permitting to turn off rsyslog start/stop/HUP messages. See Debian
  ticket http://bugs.debian.org/cgi-bin/bugreport.cgi?bug=463793
- bugfix: hostnames with dashes in them were incorrectly treated as
  malformed, thus causing them to be treated as TAG (this was a regression
  introduced from the "rfc3164 strict" change in 4.5.0). Testbench has been
  updated to include a smaple message with a hostname containing a dash.
- bugfix: strings improperly reused, resulting in some message properties
  be populated with strings from previous messages. This was caused by
  an improper predicate check.
- added new config directive $omfileForceChown [import from 4.7.0]
---------------------------------------------------------------------------
Version 5.1.4  [DEVEL] (rgerhards), 2009-08-20
- legacy syslog parser changed so that it now accepts date stamps in
  wrong case. Some devices seem to create them and I do not see any harm
  in supporting that.
- added $InputTCPMaxListeners directive - permits to specify how many 
  TCP servers shall be possible (default is 20).
- bugfix: memory leak with some input modules. Those inputs that
  use parseAndSubmitMsg() leak two small memory blocks with every message.
  Typically, those process only relatively few messages, so the issue 
  does most probably not have any effect in practice.
- bugfix: if tcp listen port could not be created, no error message was
  emitted
- bugfix: discard action did not work (did not discard messages)
- bugfix: discard action caused segfault
- bugfix: potential segfault in output file writer (omfile)
  In async write mode, we use modular arithmetic to index the output
  buffer array. However, the counter variables accidently were signed,
  thus resulting in negative indizes after integer overflow. That in turn
  could lead to segfaults, but was depending on the memory layout of 
  the instance in question (which in turn depended on a number of
  variables, like compile settings but also configuration). The counters
  are now unsigned (as they always should have been) and so the dangling
  mis-indexing does no longer happen. This bug potentially affected all
  installations, even if only some may actually have seen a segfault.
---------------------------------------------------------------------------
Version 5.1.3  [DEVEL] (rgerhards), 2009-07-28
- architecture change: queue now always has at least one worker thread
  if not running in direct mode. Previous versions could run without 
  any active workers. This simplifies the code at a very small expense.
  See v5 compatibility note document for more in-depth discussion.
- enhance: UDP spoofing supported via new output module omudpspoof
  See the omudpspoof documentation for details and samples
- bugfix: message could be truncated after TAG, often when forwarding
  This was a result of an internal processing error if maximum field
  sizes had been specified in the property replacer.
- bugfix: minor static memory leak while reading configuration
  did NOT leak based on message volume
- internal: added ability to terminate input modules not via pthread_cancel
  but an alternate approach via pthread_kill. This is somewhat safer as we
  do not need to think about the cancel-safeness of all libraries we use.
  However, not all inputs can easily supported, so this now is a feature
  that can be requested by the input module (the most important ones
  request it).
---------------------------------------------------------------------------
Version 5.1.2  [DEVEL] (rgerhards), 2009-07-08
- bugfix: properties inputname, fromhost, fromhost-ip, msg were lost when
  working with disk queues
- some performance enhancements
- bugfix: abort condition when RecvFrom was not set and message reduction
  was on. Happend e.g. with imuxsock.
- added $klogConsoleLogLevel directive which permits to set a new
  console log level while rsyslog is active
- some internal code cleanup
---------------------------------------------------------------------------
Version 5.1.1  [DEVEL] (rgerhards), 2009-07-03
- bugfix: huge memory leak in queue engine (made rsyslogd unusable in
  production). Occured if at least one queue was in direct mode 
  (the default for action queues)
- imported many performance optimizations from v4-devel (4.5.0)
- bugfix: subtle (and usually irrelevant) issue in timout processing
  timeout could be one second too early if nanoseconds wrapped
- set a more sensible timeout for shutdow, now 1.5 seconds to complete
  processing (this also removes those cases where the shutdown message
  was not written because the termination happened before it)
---------------------------------------------------------------------------
Version 5.1.0  [DEVEL] (rgerhards), 2009-05-29

*********************************** NOTE **********************************
The v5 versions of rsyslog feature a greatly redesigned queue engine. The
major theme for the v5 release is twofold:

a) greatly improved performance
b) enable audit-grade processing

Here, audit-grade processing means that rsyslog, if used together with
audit-grade transports and configured correctly, will never lose messages
that already have been acknowledged, not even in fatal failure cases like
sudden loss of power.

Note that large parts of rsyslog's important core components have been
restructured to support these design goals. As such, early versions of
the engine will probably be less stable than the v3/v4 engine.

Also note that the initial versions do not cover all and everything. As
usual, the code will evolve toward the final goal as version numbers
increase.
*********************************** NOTE **********************************

- redesigned queue engine so that it supports ultra-reliable operations
  This resulted in a rewrite of large parts. The new capability can be
  used to build audit-grade systems on the basis of rsyslog.
- added $MainMsgQueueDequeueBatchSize and $ActionQueueDequeueBatchSize 
  configuration directives
- implemented a new transactional output module interface which provides
  superior performance (for databases potentially far superior performance)
- increased ompgsql performance by adapting to new transactional
  output module interface
---------------------------------------------------------------------------
Version 4.8.1  [v4-stable], 2011-09-??
- increased max config file line size to 64k
  We now also emit an error message if even 64k is not enough (not
  doing so previously may rightfully be considered as a bug)
- bugfix: omprog made rsyslog abort on startup if not binary to
  execute was configured
- bugfix: $ActionExecOnlyOnce interval did not work properly
  Thanks to Tomas Heinrich for the patch
- bugfix: potential abort if ultra-large file io buffers are used and
  dynafile cache exhausts address space (primarily a problem on 32 bit
  platforms)
- bugfix: potential abort after reading invalid X.509 certificate
  closes: http://bugzilla.adiscon.com/show_bug.cgi?id=290
  Thanks to Tomas Heinrich for the patch.
- bugfix: potential fatal abort in omgssapi
  Thanks to Tomas Heinrich for the patch.
- added doc for omprog
- FQDN hostname for multihomed host was not always set to the correct name
  if multiple aliases existed. Thanks to Tomas Heinreich for the patch.
- re-licensed larger parts of the codebase under the Apache license 2.0
---------------------------------------------------------------------------
Version 4.8.0  [v4-stable] (rgerhards), 2011-09-07
***************************************************************************
* This is a new stable v4 version. It contains all fixes and enhancements *
* made during the 4.7.x phase as well as those listed below.              *
* Note: major new development to v4 is concluded  and will only be done   *
*       for custom projects.                                              *
***************************************************************************
There are no changes compared to 4.7.5, just a re-release with the new
version number as new v4-stable. The most important new feature is Solaris
support.
---------------------------------------------------------------------------
Version 4.7.5  [v4-beta], 2011-09-01
- bugfix/security: off-by-two bug in legacy syslog parser, CVE-2011-3200
- bugfix: potential misadressing in property replacer
- bugfix: The NUL-Byte for the syslogtag was not copied in MsgDup (msg.c)
---------------------------------------------------------------------------
Version 4.7.4  [v4-beta] (rgerhards), 2011-07-11
- added support for the ":omusrmsg:" syntax in configuring user messages
- added support for the ":omfile:" syntax in configuring user messages
- added $LocalHostName config directive
- bugfix: PRI was invalid on Solaris for message from local log socket
Version 4.7.3  [v4-devel] (rgerhards), 2010-11-25
- added omuxsock, which permits to write message to local Unix sockets
  this is the counterpart to imuxsock, enabling fast local forwarding
- added imptcp, a simplified, Linux-specific and potentielly fast
  syslog plain tcp input plugin (NOT supporting TLS!)
- bugfix: a couple of problems that imfile had on some platforms, namely
  Ubuntu (not their fault, but occured there)
- bugfix: imfile utilizes 32 bit to track offset. Most importantly,
  this problem can not experienced on Fedora 64 bit OS (which has
  64 bit long's!)
- added the $InputFilePersistStateInterval config directive to imfile
- changed imfile so that the state file is never deleted (makes imfile
  more robust in regard to fatal failures)
---------------------------------------------------------------------------
Version 4.7.2  [v4-devel] (rgerhards), 2010-05-03
- bugfix: problems with atomic operations emulaton
  replaced atomic operation emulation with new code. The previous code
  seemed to have some issue and also limited concurrency severely. The
  whole atomic operation emulation has been rewritten.
- added new $Sleep directive to hold processing for a couple of seconds
  during startup
- bugfix: programname filter in ! configuration can not be reset
  Thanks to Kiss Gabor for the patch.
---------------------------------------------------------------------------
Version 4.7.1  [v4-devel] (rgerhards), 2010-04-22
- Solaris support much improved -- was not truely usable in 4.7.0
  Solaris is no longer supported in imklog, but rather there is a new
  plugin imsolaris, which is used to pull local log sources on a Solaris
  machine.
- testbench improvement: Java is no longer needed for testing tool creation
---------------------------------------------------------------------------
Version 4.7.0  [v4-devel] (rgerhards), 2010-04-14
- new: support for Solaris added (but not yet the Solaris door API)
- added function getenv() to RainerScript
- added new config option $InputUnixListenSocketCreatePath
  to permit the auto-creation of pathes to additional log sockets. This
  turns out to be useful if they reside on temporary file systems and
  rsyslogd starts up before the daemons that create these sockets
  (rsyslogd always creates the socket itself if it does not exist).
- added $LogRSyslogStatusMessages configuration directive
  permitting to turn off rsyslog start/stop/HUP messages. See Debian
  ticket http://bugs.debian.org/cgi-bin/bugreport.cgi?bug=463793
- added new config directive $omfileForceChown to (try to) fix some broken
  system configs.
  See ticket for details: http://bugzilla.adiscon.com/show_bug.cgi?id=150
- added $EscapeControlCharacterTab config directive
  Thanks to Jonathan Bond-Caron for the patch.
- added option to use unlimited-size select() calls
  Thanks to varmjofekoj for the patch
- debugondemand mode caused backgrounding to fail - close to a bug, but I'd
  consider the ability to background in this mode a new feature...
- bugfix (kind of): check if TCP connection is still alive if using TLS
  Thanks to Jonathan Bond-Caron for the patch.
- imported changes from 4.5.7 and below
- bugfix: potential segfault when -p command line option was used
  Thanks for varmojfekoj for pointing me at this bug.
- imported changes from 4.5.6 and below
---------------------------------------------------------------------------
Version 4.6.8  [v4-stable] (rgerhards), 2011-09-01
- bugfix/security: off-by-two bug in legacy syslog parser, CVE-2011-3200
- bugfix: potential misadressing in property replacer
- bugfix: memcpy overflow can occur in allowed sender checking
  if a name is resolved to IPv4-mapped-on-IPv6 address
  Found by Ismail Dönmez at suse
- bugfix: The NUL-Byte for the syslogtag was not copied in MsgDup (msg.c)
---------------------------------------------------------------------------
Version 4.6.7  [v4-stable] (rgerhards), 2011-07-11
- added support for the ":omusrmsg:" syntax in configuring user messages
- added support for the ":omfile:" syntax in configuring user messages
---------------------------------------------------------------------------
Version 4.6.6  [v4-stable] (rgerhards), 2011-06-24
- bugfix: memory leak in imtcp & subsystems under some circumstances
  This leak is tied to error conditions which lead to incorrect cleanup
  of some data structures. [backport from v6, limited testing under v4]
- bugfix: invalid processing in QUEUE_FULL condition
  If the the multi-submit interface was used and a QUEUE_FULL condition
  occured, the failed message was properly destructed. However, the
  rest of the input batch, if it existed, was not processed. So this
  lead to potential loss of messages and a memory leak. The potential
  loss of messages was IMHO minor, because they would have been dropped
  in most cases due to the queue remaining full, but very few lucky ones
  from the batch may have made it. Anyhow, this has now been changed so
  that the rest of the batch is properly tried to be enqueued and, if
  not possible, destructed.
- bugfix: invalid storage type for config variables
- bugfix: stream driver mode was not correctly set on tcp ouput on big
  endian systems.
  thanks varmojfekoj for the patch
- bugfix: IPv6-address could not be specified in omrelp
  this was due to improper parsing of ":"
  closes: http://bugzilla.adiscon.com/show_bug.cgi?id=250
- bugfix: memory and file descriptor leak in stream processing
  Leaks could occur under some circumstances if the file stream handler
  errored out during the open call. Among others, this could cause very
  big memory leaks if there were a problem with unreadable disk queue
  files. In regard to the memory leak, this
  closes: http://bugzilla.adiscon.com/show_bug.cgi?id=256
- bugfix: imfile potentially duplicates lines
  This can happen when 0 bytes are read from the input file, and some
  writer appends data to the file BEFORE we check if a rollover happens.
  The check for rollover uses the inode and size as a criterion. So far,
  we checked for equality of sizes, which is not given in this scenario,
  but that does not indicate a rollover. From the source code comments:
     Note that when we check the size, we MUST NOT check for equality.
     The reason is that the file may have been written right after we
     did try to read (so the file size has increased). That is NOT in
     indicator of a rollover (this is an actual bug scenario we 
     experienced). So we need to check if the new size is smaller than
     what we already have seen!
  Also, under some circumstances an invalid truncation was detected. This
  code has now been removed, a file change (and thus resent) is only
  detected if the inode number changes.
- bugfix: a couple of problems that imfile had on some platforms, namely
  Ubuntu (not their fault, but occured there)
- bugfix: imfile utilizes 32 bit to track offset. Most importantly,
  this problem can not experienced on Fedora 64 bit OS (which has
  64 bit long's!)
- bugfix: abort if imfile reads file line of more than 64KiB
  Thanks to Peter Eisentraut for reporting and analysing this problem.
  bug tracker: http://bugzilla.adiscon.com/show_bug.cgi?id=221
- bugfix: omlibdbi did not use password from rsyslog.con
  closes: http://bugzilla.adiscon.com/show_bug.cgi?id=203
- bugfix: TCP connection invalidly aborted when messages needed to be
  discarded (due to QUEUE_FULL or similar problem)
- bugfix: a slightly more informative error message when a TCP
  connections is aborted
- bugfix: timestamp was incorrectly calculated for timezones with minute
  offset
  closes: http://bugzilla.adiscon.com/show_bug.cgi?id=271
- some improvements thanks to clang's static code analyzer
  o overall cleanup (mostly unnecessary writes and otherwise unused stuff)
  o bugfix: fixed a very remote problem in msg.c which could occur when
    running under extremely low memory conditions
---------------------------------------------------------------------------
Version 4.6.5  [v4-stable] (rgerhards), 2010-11-24
- bugfix(important): problem in TLS handling could cause rsyslog to loop
  in a tight loop, effectively disabling functionality and bearing the
  risk of unresponsiveness of the whole system.
  Bug tracker: http://bugzilla.adiscon.com/show_bug.cgi?id=194
---------------------------------------------------------------------------
Version 4.6.4  [v4-stable] (rgerhards), 2010-08-05
- bugfix: zero-sized (empty) messages were processed by imtcp
  they are now dropped as they always should have been
- bugfix: programname filter in ! configuration can not be reset
  Thanks to Kiss Gabor for the patch.
---------------------------------------------------------------------------
Version 4.6.3  [v4-stable] (rgerhards), 2010-07-07
- improvded testbench
  - added test with truly random data received via syslog to test
    robustness
  - added new configure option that permits to disable and enable an
    extended testbench
- bugfix: segfault on HUP when "HUPIsRestart" was set to "on"
  thanks varmojfekoj for the patch
- bugfix: default for $OMFileFlushOnTXEnd was wrong ("off").
  This, in default mode, caused buffered writing to be used, what
  means that it looked like no output were written or partial
  lines. Thanks to Michael Biebl for pointing out this bug.
- bugfix: testbench failed when not executed in UTC+1 timezone
  accidently, the time zone information was kept inside some
  to-be-checked-for responses
- temporary bugfix replaced by permanent one for
  message-induced off-by-one error (potential segfault) (see 4.6.2)
  The analysis has been completed and a better fix been crafted and 
  integrated.
- bugfix: the T/P/E config size specifiers did not work properly under
  all 32-bit platforms
- bugfix: local unix system log socket was deleted even when it was
  not configured
- some doc fixes; incorrect config samples could cause confusion
  thanks to Anthony Edwards for pointing the problems out
---------------------------------------------------------------------------
Version 4.6.2  [v4-stable] (rgerhards), 2010-03-26
- new feature: "." action type added to support writing files to relative
  pathes (this is primarily meant as a debug aid)
- added replacements for atomic instructions on systems that do not
  support them. [backport of Stefen Sledz' patch for v5)
- new feature: $OMFileAsyncWriting directive added
  it permits to specifiy if asynchronous writing should be done or not
- bugfix(temporary): message-induced off-by-one error (potential segfault)
  Some types of malformed messages could trigger an off-by-one error
  (for example, \0 or \n as the last character, and generally control
  character escaption is questionable). This is due to not strictly
  following a the \0 or string counted string paradigm (during the last
  optimization on the cstring class). As a temporary fix, we have 
  introduced a proper recalculation of the size. However, a final
  patch is expected in the future. See bug tracker for further details
  and when the final patch will be available:
  http://bugzilla.adiscon.com/show_bug.cgi?id=184
  Note that the current patch is considered sufficient to solve the
  situation, but it requires a bit more runtime than desirable.
- bugfix: potential segfault in dynafile cache
  This bug was triggered by an open failure. The the cache was full and
  a new entry needed to be placed inside it, a victim for eviction was
  selected. That victim was freed, then the open of the new file tried. If
  the open failed, the victim entry was still freed, and the function
  exited. However, on next invocation and cache search, the victim entry
  was used as if it were populated, most probably resulting in a segfault.
- bugfix: race condition during directory creation
  If multiple files try to create a directory at (almost) the same time,
  some of them may fail. This is a data race and also exists with other
  processes that may create the same directory. We do now check for this
  condition and gracefully handle it.
- bugfix: potential re-use of free()ed file stream object in omfile
  when dynaCache is enabled, the cache is full, a new entry needs to
  be allocated, thus the LRU discarded, then a new entry is opend and that
  fails. In that case, it looks like the discarded stream may be reused
  improperly (based on code analysis, test case and confirmation pending)
- added new property replacer option "date-rfc3164-buggyday" primarily
  to ease migration from syslog-ng. See property replacer doc for
  details. [backport from 5.5.3 because urgently needed by some]
- improved testbench
- bugfix: invalid buffer write in (file) stream class
  currently being accessed buffer could be overwritten with new data.
  While this probably did not cause access violations, it could case loss
  and/or duplication of some data (definitely a race with no deterministic
  outcome)
- bugfix: potential hang condition during filestream close
  predicate was not properly checked when waiting for the background file
  writer
- bugfix: improper synchronization when "$OMFileFlushOnTXEnd on" was used
  Internal data structures were not properly protected due to missing
  mutex calls.
- bugfix: potential data loss during file stream shutdown
- bugfix: potential problems during file stream shutdown
  The shutdown/close sequence was not clean, what potentially (but
  unlikely) could lead to some issues. We have not been able to describe
  any fatal cases, but there was some bug potential. Sequence has now
  been straighted out.
- bugfix: potential problem (loop, abort) when file write error occured
  When a write error occured in stream.c, variable iWritten had the error
  code but this was handled as if it were the actual number of bytes
  written. That was used in pointer arithmetic later on, and thus could
  lead to all sorts of problems. However, this could only happen if the
  error was EINTR or the file in question was a tty. All other cases were
  handled properly. Now, iWritten is reset to zero in such cases, resulting
  in proper retries.
- bugfix: $omfileFlushOnTXEnd was turned on when set to off and vice
  versa due to an invalid check
- bugfix: recent patch to fix small memory leak could cause invalid free.
  This could only happen during config file parsing.
- bugfix(minor): handling of extremely large strings in dbgprintf() fixed
  Previously, it could lead to garbagge output and, in extreme cases, also
  to segfaults. Note: this was a problem only when debug output was 
  actually enabled, so it caused no problem in production use.
- bugfix(minor): BSD_SO_COMPAT query function had some global vars not
  properly initialized. However, in practice the loader initializes them 
  with zero, the desired value, so there were no actual issue in almost 
  all cases.
---------------------------------------------------------------------------
Version 4.6.1  [v4-stable] (rgerhards), 2010-03-04
- re-enabled old pipe output (using new module ompipe, built-in) after
  some problems with pipes (and especially in regard to xconsole) were
  discovered. Thanks to Michael Biebl for reporting the issues.
- bugfix: potential problems with large file support could cause segfault
  ... and other weird problems. This seemed to affect 32bit-platforms
  only, but I can not totally outrule there were issues on other
  platforms as well. The previous code could cause system data types
  to be defined inconsistently, and that could lead to various 
  troubles. Special thanks go to the Mandriva team for identifying
  an initial problem, help discussing it and ultimately a fix they
  contributed.
- bugfix: fixed problem that caused compilation on FreeBSD 9.0 to fail.
  bugtracker: http://bugzilla.adiscon.com/show_bug.cgi?id=181
  Thanks to Christiano for reporting.
- bugfix: potential segfault in omfile when a dynafile open failed
  In that case, a partial cache entry was written, and some internal
  pointers (iCurrElt) not correctly updated. In the next iteration, that
  could lead to a segfault, especially if iCurrElt then points to the
  then-partial record. Not very likely, but could happen in practice.
- bugfix (theoretical): potential segfault in omfile under low memory
  condition. This is only a theoretical bug, because it would only 
  happen when strdup() fails to allocate memory - which is highly 
  unlikely and will probably lead to all other sorts of errors.
- bugfix: comment char ('#') in literal terminated script parsing
  and thus could not be used.
  but tracker: http://bugzilla.adiscon.com/show_bug.cgi?id=119
  [merged in from v3.22.2]
---------------------------------------------------------------------------
Version 4.6.0  [v4-stable] (rgerhards), 2010-02-24
***************************************************************************
* This is a new stable v4 version. It contains all fixes and enhancements *
* made during the 4.5.x phase as well as those listed below.              *
* Note: this version is scheduled to conclude the v4 development process. *
*       Do not expect any more new developments in v4. The focus is now   *
*       on v5 (what also means we have a single devel branch again).      *
*       ("development" means new feature development, bug fixes are of    *
*       course provided for v4-stable)                                    *
***************************************************************************
- improved testbench to contain samples for totally malformed messages
  which miss parts of the message content
- bugfix: some malformed messages could lead to a missing LF inside files
  or some other missing parts of the template content.
- bugfix: if a message ended immediately with a hostname, the hostname
  was mistakenly interpreted as TAG, and localhost be used as hostname
- bugfix: message without MSG part could case a segfault
  [backported from v5 commit 98d1ed504ec001728955a5bcd7916f64cd85f39f]
  This actually was a "recent" regression, but I did not realize that it
  was introduced by the performance optimization in v4-devel. Shame on
  me for having two devel versions at the same time...
---------------------------------------------------------------------------
Version 4.5.8  [v4-beta] (rgerhards), 2010-02-10
- enhanced doc for using PostgreSQL
  Thanks to Marc Schiffbauer for the new/updated doc
- bugfix: property replacer returned invalid parameters under some (unusual)
  conditions. In extreme cases, this could lead to garbled logs and/or
  a system failure.
- bugfix: invalid length returned (often) when using regular expressions
  inside the property replacer
- bugfix: submatch regex in property replacer did not honor "return 0 on
  no match" config case
- bugfix: imuxsock incorrectly stated inputname "imudp"
  Thanks to Ryan Lynch for reporting this.
- (slightly) enhanced support for FreeBSD by setting _PATH_MODDIR to
  the correct value on FreeBSD.
  Thanks to Cristiano for the patch.
- bugfix: -d did not enable display of debug messages
  regression from introduction of "debug on demand" mode
  Thanks to Michael Biebl for reporting this bug
- bugfix: blanks inside file names did not terminate file name parsing.
  This could reslult in the whole rest of a line (including comments)
  to be treated as file name in "write to file" actions.
  Thanks to Jack for reporting this issue.
- bugfix: rsyslog hang when writing to a named pipe which nobody was
  reading. Thanks to Michael Biebl for reporting this bug.
  Bugzilla entry: http://bugzilla.adiscon.com/show_bug.cgi?id=169
- bugfix: potential segfaults during queue shutdown
  (bugs require certain non-standard settings to appear)
  Thanks to varmojfekoj for the patch
---------------------------------------------------------------------------
Version 4.5.7  [v4-beta] (rgerhards), 2009-11-18
- added a so-called "On Demand Debug" mode, in which debug output can
  be generated only after the process has started, but not right from
  the beginning. This is assumed to be useful for hard-to-find bugs.
  Also improved the doc on the debug system.
- bugfix (kind of): check if TCP connection is still alive if using TLS
  Thanks to Jonathan Bond-Caron for the patch.
- bugfix: hostname accidently set to IP address for some message sources,
  for example imudp. Thanks to Anton for reporting this bug.
- bugfix [imported from 4.4.3]: $ActionExecOnlyOnceEveryInterval did
  not work.
---------------------------------------------------------------------------
Version 4.5.6  [v4-beta] (rgerhards), 2009-11-05
- bugfix: named pipes did no longer work (they always got an open error)
  this was a regression from the omfile rewrite in 4.5.0
- bugfix(minor): diag function returned wrong queue memeber count
  for the main queue if an active DA queue existed. This had no relevance
  to real deployments (assuming they are not running the debug/diagnostic
  module...), but sometimes caused grief and false alerts in the 
  testbench.
- included some important fixes from v4-stable:
  * bugfix: invalid handling of zero-sized messages
  * bugfix: zero-sized UDP messages are no longer processed
  * bugfix: random data could be appended to message
  * bugfix: reverse lookup reduction logic in imudp do DNS queries too often
- bugfix(testbench): testcase did not properly wait for rsyslod shutdown
  thus some unpredictable behavior and a false negative test result
  could occur. [BACKPORTED from v5]
- bugfix(testbench): sequence check was not always performed correctly,
  that could result in tests reporting success when they actually failed
---------------------------------------------------------------------------
Version 4.5.5  [v4-beta] (rgerhards), 2009-10-21
- added $InputTCPServerNotifyOnConnectionClose config directive
  see doc for details
- bugfix: debug string larger than 1K were improperly displayed. Max size
  is now 32K
- bugfix: invalid storage class selected for some size config parameters.
  This resulted in wrong values. The most prominent victim was the
  directory creation mode, which was set to zero in some cases. For 
  details, see related blog post:
  http://blog.gerhards.net/2009/10/another-note-on-hard-to-find-bugs.html
---------------------------------------------------------------------------
Version 4.5.4  [v4-beta] (rgerhards), 2009-09-29
- bugfix: potential segfault in stream writer on destruction
  Most severely affected omfile. The problem was that some buffers were
  freed before the asynchronous writer thread was shut down. So the
  writer thread accessed invalid data, which may even already be
  overwritten. Symptoms (with omfile) were segfaults, grabled data
  and files with random names placed around the file system (most
  prominently into the root directory). Special thanks to Aaron for
  helping to track this down.
- bugfix: potential race in object loader (obj.c) during use/release
  of object interface
- bugfixes: potential problems in out file zip writer. Problems could
  lead to abort and/or memory leak. The module is now hardened in a very
  conservative way, which is sub-optimal from a performance point of view.
  This should be improved if it has proven reliable in practice.
---------------------------------------------------------------------------
Version 4.5.3  [v4-beta] (rgerhards), 2009-09-17
- bugfix: repeated messages were incorrectly processed
  this could lead to loss of the repeated message content. As a side-
  effect, it could probably also be possible that some segfault occurs
  (quite unlikely). The root cause was that some counters introduced
  during the malloc optimizations were not properly duplicated in
  MsgDup(). Note that repeated message processing is not enabled
  by default.
- bugfix: message sanitation had some issues:
  - control character DEL was not properly escaped
  - NUL and LF characters were not properly stripped if no control
    character replacement was to be done
  - NUL characters in the message body were silently dropped (this was
    a regeression introduced by some of the recent optimizations)
- bugfix: strings improperly reused, resulting in some message properties
  be populated with strings from previous messages. This was caused by
  an improper predicate check. [backported from v5]
- fixed some minor portability issues
- bugfix: reverse lookup reduction logic in imudp do DNS queries too often
  [imported from 4.4.2]
---------------------------------------------------------------------------
Version 4.5.2  [v4-beta] (rgerhards), 2009-08-21
- legacy syslog parser changed so that it now accepts date stamps in
  wrong case. Some devices seem to create them and I do not see any harm
  in supporting that.
- added $InputTCPMaxListeners directive - permits to specify how many 
  TCP servers shall be possible (default is 20).
- bugfix: memory leak with some input modules. Those inputs that
  use parseAndSubmitMsg() leak two small memory blocks with every message.
  Typically, those process only relatively few messages, so the issue 
  does most probably not have any effect in practice.
- bugfix: if tcp listen port could not be created, no error message was
  emitted
- bugfix: potential segfault in output file writer (omfile)
  In async write mode, we use modular arithmetic to index the output
  buffer array. However, the counter variables accidently were signed,
  thus resulting in negative indizes after integer overflow. That in turn
  could lead to segfaults, but was depending on the memory layout of 
  the instance in question (which in turn depended on a number of
  variables, like compile settings but also configuration). The counters
  are now unsigned (as they always should have been) and so the dangling
  mis-indexing does no longer happen. This bug potentially affected all
  installations, even if only some may actually have seen a segfault.
- bugfix: hostnames with dashes in them were incorrectly treated as
  malformed, thus causing them to be treated as TAG (this was a regression
  introduced from the "rfc3164 strict" change in 4.5.0).
---------------------------------------------------------------------------
Version 4.5.1  [DEVEL] (rgerhards), 2009-07-15
- CONFIG CHANGE: $HUPisRestart default is now "off". We are doing this
  to support removal of restart-type HUP in v5.
- bugfix: fromhost-ip was sometimes truncated
- bugfix: potential segfault when zip-compressed syslog records were
  received (double free)
- bugfix: properties inputname, fromhost, fromhost-ip, msg were lost when
  working with disk queues
- performance enhancement: much faster, up to twice as fast (depending
  on configuration)
- bugfix: abort condition when RecvFrom was not set and message reduction
  was on. Happend e.g. with imuxsock.
- added $klogConsoleLogLevel directive which permits to set a new
  console log level while rsyslog is active
- bugfix: message could be truncated after TAG, often when forwarding
  This was a result of an internal processing error if maximum field
  sizes had been specified in the property replacer.
- added ability for the TCP output action to "rebind" its send socket after
  sending n messages (actually, it re-opens the connection, the name is 
  used because this is a concept very similiar to $ActionUDPRebindInterval).
  New config directive $ActionSendTCPRebindInterval added for the purpose.
  By default, rebinding is disabled. This is considered useful for load
  balancers.
- testbench improvements
---------------------------------------------------------------------------
Version 4.5.0  [DEVEL] (rgerhards), 2009-07-02
- activation order of inputs changed, they are now activated only after
  privileges are dropped. Thanks to Michael Terry for the patch.
- greatly improved performance
- greatly reduced memory requirements of msg object
  to around half of the previous demand. This means that more messages can
  be stored in core! Due to fewer cache misses, this also means some
  performance improvement.
- improved config error messages: now contain a copy of the config line
  that (most likely) caused the error
- reduced max value for $DynaFileCacheSize to 1,000 (the former maximum
  of 10,000 really made no sense, even 1,000 is very high, but we like
  to keep the user in control ;)).
- added capability to fsync() queue disk files for enhanced reliability
  (also add's speed, because you do no longer need to run the whole file
  system in sync mode)
- more strict parsing of the hostname in rfc3164 mode, hopefully
  removes false positives (but may cause some trouble with hostname
  parsing). For details, see this bug tracker:
  http://bugzilla.adiscon.com/show_bug.cgi?id=126
- omfile rewrite to natively support zip files (includes large extension
  of the stream class)
- added configuration commands (see doc for explanations)
  * $OMFileZipLevel
  * $OMFileIOBufferSize
  * $OMFileFlushOnTXEnd
  * $MainMsgQueueSyncQueueFiles
  * $ActionQueueSyncQueueFiles
- done some memory accesses explicitely atomic
- bugfix: subtle (and usually irrelevant) issue in timout processing
  timeout could be one second too early if nanoseconds wrapped
- set a more sensible timeout for shutdow, now 1.5 seconds to complete
  processing (this also removes those cases where the shutdown message
  was not written because the termination happened before it)
- internal bugfix: object pointer was only reset to NULL when an object
  was actually destructed. This most likely had no effect to existing code,
  but it may also have caused trouble in remote cases. Similarly, the fix
  may also cause trouble...
- bugfix: missing initialization during timestamp creation
  This could lead to timestamps written in the wrong format, but not to
  an abort
---------------------------------------------------------------------------
Version 4.4.3  [v4-stable] (rgerhards), 2009-10-??
- bugfix: several smaller bugs resolved after flexelint review
  Thanks to varmojfekoj for the patch.
- bugfix: $ActionExecOnlyOnceEveryInterval did not work.
  This was a regression from the time() optimizations done in v4.
  Bug tracker: http://bugzilla.adiscon.com/show_bug.cgi?id=143
  Thanks to Klaus Tachtler for reporting this bug.
- bugfix: potential segfault on queue shutdown
  Thanks to varmojfekoj for the patch.
- bugfix: potential hang condition on queue shutdown
  [imported from v3-stable]
- bugfix: segfault on startup when -q or -Q option was given
  [imported from v3-stable]
---------------------------------------------------------------------------
Version 4.4.2  [v4-stable] (rgerhards), 2009-10-09
- bugfix: invalid handling of zero-sized messages, could lead to mis-
  addressing and potential memory corruption/segfault
- bugfix: zero-sized UDP messages are no longer processed
  until now, they were forwarded to processing, but this makes no sense
  Also, it looks like the system seems to provide a zero return code
  on a UDP recvfrom() from time to time for some internal reasons. These
  "receives" are now silently ignored.
- bugfix: random data could be appended to message, possibly causing
  segfaults
- bugfix: reverse lookup reduction logic in imudp do DNS queries too often
  A comparison was done between the current and the former source address.
  However, this was done on the full sockaddr_storage structure and not
  on the host address only. This has now been changed for IPv4 and IPv6.
  The end result of this bug could be a higher UDP message loss rate than
  necessary (note that UDP message loss can not totally be avoided due
  to the UDP spec)
---------------------------------------------------------------------------
Version 4.4.1  [v4-stable] (rgerhards), 2009-09-02
- features requiring Java are automatically disabled if Java is not
  present (thanks to Michael Biebl for his help!)
- bugfix: invalid double-quoted PRI, among others in outgoing messages
  This causes grief with all receivers.
  Bug tracker: http://bugzilla.adiscon.com/show_bug.cgi?id=147
- bugfix: Java testing tools were required, even if testbench was disabled
  This resulted in build errors if no Java was present on the build system,
  even though none of the selected option actually required Java.
  (I forgot to backport a similar fix to newer releases).
- bugfix (backport): omfwd segfault
  Note that the orginal (higher version) patch states this happens only
  when debugging mode is turned on. That statement is wrong: if debug
  mode is turned off, the message is not being emitted, but the division
  by zero in the actual parameters still happens.
---------------------------------------------------------------------------
Version 4.4.0  [v4-stable] (rgerhards), 2009-08-21
- bugfix: stderr/stdout were not closed to be able to emit error messages,
  but this caused ssh sessions to hang. Now we close them after the 
  initial initialization. See forum thread:
  http://kb.monitorware.com/controlling-terminal-issues-t9875.html
- bugfix: sending syslog messages with zip compression did not work
---------------------------------------------------------------------------
Version 4.3.2  [v4-beta] (rgerhards), 2009-06-24
- removed long-obsoleted property UxTradMsg
- added a generic network stream server (in addition to rather specific
  syslog tcp server)
- added ability for the UDP output action to rebind its send socket after
  sending n messages. New config directive $ActionSendUDPRebindInterval
  added for the purpose. By default, rebinding is disabled. This is 
  considered useful for load balancers.
- bugfix: imdiag/imtcp had a race condition
- improved testbench (now much better code design and reuse)
- added config switch --enable-testbench=no to turn off testbench
---------------------------------------------------------------------------
Version 4.3.1  [DEVEL] (rgerhards), 2009-05-25
- added capability to run multiple tcp listeners (on different ports)
- performance enhancement: imtcp calls parser no longer on input thread
  but rather inside on of the potentially many main msg queue worker
  threads (an enhancement scheduled for all input plugins where this is
  possible)
- added $GenerateConfigGraph configuration command which can be used
  to generate nice-looking (and very informative) rsyslog configuration
  graphs.
- added $ActionName configuration directive (currently only used for
  graph generation, but may find other uses)
- improved doc
  * added (hopefully) easier to grasp queue explanation
- improved testbench
  * added tests for queue disk-only mode (checks disk queue logic)
- bugfix: light and full delay watermarks had invalid values, badly
  affecting performance for delayable inputs
- build system improvements - thanks to Michael Biebl
- added new testing module imdiag, which enables to talk to the 
  rsyslog core at runtime. The current implementation is only a 
  beginning, but can be expanded over time
---------------------------------------------------------------------------
Version 4.3.0  [DEVEL] (rgerhards), 2009-04-17
- new feature: new output plugin omprog, which permits to start program
  and feed it (via its stdin) with syslog messages. If the program
  terminates, it is restarted.
- improved internal handling of RainerScript functions, building the
  necessary plumbing to support more functions with decent runtime
  performance. This is also necessary towards the long-term goal
  of loadable library modules.
- added new RainerScript function "tolower"
- improved testbench
  * added tests for tcp-based reception
  * added tcp-load test (1000 connections, 20,000 messages)
- added $MaxOpenFiles configuration directive
- bugfix: solved potential memory leak in msg processing, could manifest
  itself in imtcp
- bugfix: ompgsql did not detect problems in sql command execution
  this could cause loss of messages. The handling was correct if the
  connection broke, but not if there was a problem with statement
  execution. The most probable case for such a case would be invalid
  sql inside the template, and this is now much easier to diagnose.
---------------------------------------------------------------------------
Version 4.2.0  [v4-stable] (rgerhards), 2009-06-23
- bugfix: light and full delay watermarks had invalid values, badly
  affecting performance for delayable inputs
- imported all patches from 3.22.1 as of today (see below)
- bugfix: compile problems in im3195
---------------------------------------------------------------------------
Version 4.1.7  [BETA] (rgerhards), 2009-04-22
- bugfix: $InputTCPMaxSessions config directive was accepted, but not
  honored. This resulted in a fixed upper limit of 200 connections.
- bugfix: the default for $DirCreateMode was 0644, and as such wrong.
  It has now been changed to 0700. For some background, please see
  http://lists.adiscon.net/pipermail/rsyslog/2009-April/001986.html
- bugfix: ompgsql did not detect problems in sql command execution
  this could cause loss of messages. The handling was correct if the
  connection broke, but not if there was a problem with statement
  execution. The most probable case for such a case would be invalid
  sql inside the template, and this is now much easier to diagnose.
---------------------------------------------------------------------------
Version 4.1.6  [DEVEL] (rgerhards), 2009-04-07
- added new "csv" property replacer options to enable simple creation
  of CSV-formatted outputs (format from RFC4180 is used)
- implemented function support in RainerScript. That means the engine
  parses and compile functions, as well as executes a few build-in
  ones. Dynamic loading and registration of functions is not yet
  supported - but we now have a good foundation to do that later on.
- implemented the strlen() RainerScript function
- added a template output module
- added -T rsyslogd command line option, enables to specify a directory
  where to chroot() into on startup. This is NOT a security feature but
  introduced to support testing. Thus, -T does not make sure chroot()
  is used in a secure way. (may be removed later)
- added omstdout module for testing purposes. Spits out all messages to
  stdout - no config option, no other features
- added a parser testing suite (still needs to be extended, but a good
  start)
- modified $ModLoad statement so that for modules whom's name starts with
  a dot, no path is prepended (this enables relative-pathes and should
  not break any valid current config)
- fixed a bug that caused action retries not to work correctly
  situation was only cleared by a restart
- bugfix: closed dynafile was potentially never written until another
  dynafile name was generated - potential loss of messages
- improved omfile so that it properly suspends itself if there is an
  i/o or file name generation error. This enables it to be used with
  the full high availability features of rsyslog's engine
- bugfix: fixed some segaults on Solaris, where vsprintf() does not
  check for NULL pointers
- improved performance of regexp-based filters
  Thanks to Arnaud Cornet for providing the idea and initial patch.
- added a new way how output plugins may be passed parameters. This is
  more effcient for some outputs. They new can receive fields not only
  as a single string but rather in an array where each string is seperated.
- added (some) developer documentation for output plugin interface
- bugfix: potential abort with DA queue after high watermark is reached
  There exists a race condition that can lead to a segfault. Thanks
  go to vbernetr, who performed the analysis and provided patch, which
  I only tweaked a very little bit.
- bugfix: imtcp did incorrectly parse hostname/tag
  Thanks to Luis Fernando Muñoz Mejías for the patch.
---------------------------------------------------------------------------
Version 4.1.5  [DEVEL] (rgerhards), 2009-03-11
- bugfix: parser did not correctly parse fields in UDP-received messages
- added ERE support in filter conditions
  new comparison operation "ereregex"
- added new config directive $RepeatedMsgContainsOriginalMsg so that the
  "last message repeated n times" messages, if generated, may
  have an alternate format that contains the message that is being repeated
---------------------------------------------------------------------------
Version 4.1.4  [DEVEL] (rgerhards), 2009-01-29
- bugfix: inconsistent use of mutex/atomic operations could cause segfault
  details are too many, for full analysis see blog post at:
  http://blog.gerhards.net/2009/01/rsyslog-data-race-analysis.html
- bugfix: unitialized mutex was used in msg.c:getPRI
  This was subtle, because getPRI is called as part of the debugging code
  (always executed) in syslogd.c:logmsg.
- bufgix: $PreserveFQDN was not properly handled for locally emitted
  messages
---------------------------------------------------------------------------
Version 4.1.3  [DEVEL] (rgerhards), 2008-12-17
- added $InputTCPServerAddtlFrameDelimiter config directive, which
  enables to specify an additional, non-standard message delimiter
  for processing plain tcp syslog. This is primarily a fix for the invalid
  framing used in Juniper's NetScreen products. Credit to forum user
  Arv for suggesting this solution.
- added $InputTCPServerInputName property, which enables a name to be
  specified that will be available during message processing in the
  inputname property. This is considered useful for logic that treats
  messages differently depending on which input received them.
- added $PreserveFQDN config file directive
  Enables to use FQDNs in sender names where the legacy default
  would have stripped the domain part.
  Thanks to BlinkMind, Inc. http://www.blinkmind.com for sponsoring this
  development.
- bugfix: imudp went into an endless loop under some circumstances
  (but could also leave it under some other circumstances...)
  Thanks to David Lang and speedfox for reporting this issue.
---------------------------------------------------------------------------
Version 4.1.2  [DEVEL] (rgerhards), 2008-12-04
- bugfix: code did not compile without zlib
- security bugfix: $AllowedSender was not honored, all senders were
  permitted instead (see http://www.rsyslog.com/Article322.phtml)
- security fix: imudp emitted a message when a non-permitted sender
  tried to send a message to it. This behaviour is operator-configurable.
  If enabled, a message was emitted each time. That way an attacker could
  effectively fill the disk via this facility. The message is now
  emitted only once in a minute (this currently is a hard-coded limit,
  if someone comes up with a good reason to make it configurable, we
  will probably do that).
- doc bugfix: typo in v3 compatibility document directive syntax
  thanks to Andrej for reporting
- imported other changes from 3.21.8 and 3.20.1 (see there)
---------------------------------------------------------------------------
Version 4.1.1  [DEVEL] (rgerhards), 2008-11-26
- added $PrivDropToGroup, $PrivDropToUser, $PrivDropToGroupID,
  $PrivDropToUserID config directives to enable dropping privileges.
  This is an effort to provide a security enhancement. For the limits of this
  approach, see http://wiki.rsyslog.com/index.php/Security
- re-enabled imklog to compile on FreeBSD (brought in from beta)
---------------------------------------------------------------------------
Version 4.1.0  [DEVEL] (rgerhards), 2008-11-18

********************************* WARNING *********************************
This version has a slightly different on-disk format for message entries.
As a consequence, old queue files being read by this version may have
an invalid output timestamp, which could result to some malfunction inside
the output driver. It is recommended to drain queues with the previous
version before switching to this one.
********************************* WARNING *********************************

- greatly enhanced performance when compared to v3.
- added configuration directive "HUPisRestart" which enables to configure
  HUP to be either a full restart or "just" a leightweight way to
  close open files.
- enhanced legacy syslog parser to detect year if part of the timestamp
  the format is based on what Cisco devices seem to emit.
- added a setting "$OptimizeForUniprocessor" to enable users to turn off
  pthread_yield calls which are counter-productive on multiprocessor 
  machines (but have been shown to be useful on uniprocessors)
- reordered imudp processing. Message parsing is now done as part of main
  message queue worker processing (was part of the input thread)
  This should also improve performance, as potentially more work is
  done in parallel.
- bugfix: compressed syslog messages could be slightly mis-uncompressed
  if the last byte of the compressed record was a NUL
- added $UDPServerTimeRequery option which enables to work with
  less acurate timestamps in favor of performance. This enables querying
  of the time only every n-th time if imudp is running in the tight
  receive loop (aka receiving messsages at a high rate)
- doc bugfix: queue doc had wrong parameter name for setting controlling
  worker thread shutdown period
- restructured rsyslog.conf documentation
- bugfix: memory leak in ompgsql
  Thanks to Ken for providing the patch
---------------------------------------------------------------------------
Version 3.22.4 [v3-stable] (rgerhards), 2010-??-??
- bugfix: action resume interval incorrectly handled, thus took longer to
  resume
- bugfix: cosmetic: proper constant used instead of number in open call
- bugfix: timestamp was incorrectly calculated for timezones with minute
  offset
  closes: http://bugzilla.adiscon.com/show_bug.cgi?id=271
- improved some code based on clang static analyzer results
- bugfix: potential misadressing in property replacer
---------------------------------------------------------------------------
Version 3.22.3 [v3-stable] (rgerhards), 2010-11-24
- bugfix(important): problem in TLS handling could cause rsyslog to loop
  in a tight loop, effectively disabling functionality and bearing the
  risk of unresponsiveness of the whole system.
  Bug tracker: http://bugzilla.adiscon.com/show_bug.cgi?id=194
---------------------------------------------------------------------------
Version 3.22.2 [v3-stable] (rgerhards), 2010-08-05
- bugfix: comment char ('#') in literal terminated script parsing
  and thus could not be used.
  but tracker: http://bugzilla.adiscon.com/show_bug.cgi?id=119
- enhance: imrelp now also provides remote peer's IP address 
  [if librelp != 1.0.0 is used]
- bugfix: sending syslog messages with zip compression did not work
- bugfix: potential hang condition on queue shutdown
- bugfix: segfault on startup when -q or -Q option was given
  bug tracker: http://bugzilla.adiscon.com/show_bug.cgi?id=157
  Thanks to Jonas Nogueira for reporting this bug.
- clarified use of $ActionsSendStreamDriver[AuthMode/PermittedPeers]
  in doc set (require TLS drivers)
- bugfix: $CreateDirs variable not properly initialized, default thus
  was random (but most often "on")
- bugfix: potential segfault when -p command line option was used
  thanks to varmojfekoj for pointing me at this bug
- bugfix: programname filter in ! configuration can not be reset
  Thanks to Kiss Gabor for the patch.
---------------------------------------------------------------------------
Version 3.22.1 [v3-stable] (rgerhards), 2009-07-02
- bugfix: invalid error message issued if $inlcudeConfig was on an empty
  set of files (e.g. *.conf, where none such files existed)
  thanks to Michael Biebl for reporting this bug
- bugfix: when run in foreground (but not in debug mode), a 
  debug message ("DoDie called") was emitted at shutdown. Removed.
  thanks to Michael Biebl for reporting this bug
- bugfix: some garbagge was emitted to stderr on shutdown. This
  garbage consisted of file names, which were written during 
  startup (key point: not a pointer error)
  thanks to Michael Biebl for reporting this bug
- bugfix: startup and shutdown message were emitted to stdout
  thanks to Michael Biebl for reporting this bug
- bugfix: error messages were not emitted to stderr in forked mode
  (stderr and stdo are now kept open across forks)
- bugfix: internal messages were emitted to whatever file had fd2 when
  rsyslogd ran in forked mode (as usual!)
  Thanks to varmojfekoj for the patch
- small enhancement: config validation run now exits with code 1 if an
  error is detected. This change is considered important but small enough
  to apply it directly to the stable version. [But it is a border case,
  the change requires more code than I had hoped. Thus I have NOT tried
  to actually catch all cases, this is left for the current devel
  releases, if necessary]
- bugfix: light and full delay watermarks had invalid values, badly
  affecting performance for delayable inputs
- bugfix: potential segfault issue when multiple $UDPServerRun directives
  are specified. Thanks to Michael Biebl for helping to debug this one.
- relaxed GnuTLS version requirement to 1.4.0 after confirmation from the
  field that this version is sufficient
- bugfix: parser did not properly handle empty structured data
- bugfix: invalid mutex release in msg.c (detected under thread debugger,
  seems not to have any impact on actual deployments)
---------------------------------------------------------------------------
Version 3.22.0 [v3-stable] (rgerhards), 2009-04-21
This is the first stable release that includes the full functionality
of the 3.21.x version tree.
- bugfix: $InputTCPMaxSessions config directive was accepted, but not
  honored. This resulted in a fixed upper limit of 200 connections.
- bugfix: the default for $DirCreateMode was 0644, and as such wrong.
  It has now been changed to 0700. For some background, please see
  http://lists.adiscon.net/pipermail/rsyslog/2009-April/001986.html
- bugfix: ompgsql did not detect problems in sql command execution
  this could cause loss of messages. The handling was correct if the
  connection broke, but not if there was a problem with statement
  execution. The most probable case for such a case would be invalid
  sql inside the template, and this is now much easier to diagnose.
---------------------------------------------------------------------------
Version 3.21.11 [BETA] (rgerhards), 2009-04-03
- build system improvements contributed by Michael Biebl - thx!
- all patches from 3.20.5 incorporated (see it's ChangeLog entry)
---------------------------------------------------------------------------
Version 3.21.10 [BETA] (rgerhards), 2009-02-02
- bugfix: inconsistent use of mutex/atomic operations could cause segfault
  details are too many, for full analysis see blog post at:
  http://blog.gerhards.net/2009/01/rsyslog-data-race-analysis.html
- the string "Do Die" was accidently emited upon exit in non-debug mode
  This has now been corrected. Thanks to varmojfekoj for the patch.
- some legacy options were not correctly processed.
  Thanks to varmojfekoj for the patch.
- doc bugfix: v3-compatiblity document had typo in config directive
  thanks to Andrej for reporting this
---------------------------------------------------------------------------
Version 3.21.9 [BETA] (rgerhards), 2008-12-04
- re-release of 3.21.8 with an additional fix, that could also lead
  to DoS; 3.21.8 has been removed from the official download archives
- security fix: imudp emitted a message when a non-permitted sender
  tried to send a message to it. This behaviour is operator-configurable.
  If enabled, a message was emitted each time. That way an attacker could
  effectively fill the disk via this facility. The message is now
  emitted only once in a minute (this currently is a hard-coded limit,
  if someone comes up with a good reason to make it configurable, we
  will probably do that).
---------------------------------------------------------------------------
Version 3.21.8  [BETA] (rgerhards), 2008-12-04
- bugfix: imklog did not compile on FreeBSD
- security bugfix: $AllowedSender was not honored, all senders were
  permitted instead (see http://www.rsyslog.com/Article322.phtml)
- merged in all other changes from 3.20.1 (see there)
---------------------------------------------------------------------------
Version 3.21.7  [BETA] (rgerhards), 2008-11-11
- this is the new beta branch, based on the former 3.21.6 devel
- new functionality: ZERO property replacer nomatch option (from v3-stable)
---------------------------------------------------------------------------
Version 3.21.6  [DEVEL] (rgerhards), 2008-10-22
- consolidated time calls during msg object creation, improves performance
  and consistency
- bugfix: solved a segfault condition
- bugfix: subsecond time properties generated by imfile, imklog and
  internal messages could be slightly inconsistent
- bugfix: (potentially big) memory leak on HUP if queues could not be
  drained before timeout - thanks to David Lang for pointing this out
- added capability to support multiple module search pathes. Thank
  to Marius Tomaschewski for providing the patch.
- bugfix: im3195 did no longer compile
- improved "make distcheck" by ensuring everything relevant is recompiled
---------------------------------------------------------------------------
Version 3.21.5  [DEVEL] (rgerhards), 2008-09-30
- performance optimization: unnecessary time() calls during message
  parsing removed - thanks to David Lang for his excellent performance
  analysis
- added new capability to property replacer: multiple immediately
  successive field delimiters are treated as a single one.
  Thanks to Zhuang Yuyao for the patch.
- added message property "inputname", which contains the name of the
  input (module) that generated it. Presence is depending on suport in
  each input module (else it is blank).
- added system property "$myhostname", which contains the name of the
  local host as it knows itself.
- imported a number of fixes and enhancements from the stable and
  devel branches, including a fix to a potential segfault on HUP
  when using UDP listners
- re-enabled gcc builtin atomic operations and added a proper
  ./configure check
- bugfix: potential race condition when adding messages to queue
  There was a wrong order of mutex lock operations. It is hard to
  believe that really caused problems, but in theory it could and with
  threading we often see that theory becomes practice if something is only
  used long enough on a fast enough machine with enough CPUs ;)
- cleaned up internal debug system code and made it behave better
  in regard to multi-threading
---------------------------------------------------------------------------
Version 3.21.4  [DEVEL] (rgerhards), 2008-09-04
- removed compile time fixed message size limit (was 2K), limit can now
  be set via $MaxMessageSize global config directive (finally gotten rid
  of MAXLINE ;))
- enhanced doc for $ActionExecOnlyEveryNthTimeTimeout
- integrated a number of patches from 3.18.4, namely
  - bugfix: order-of magnitude issue with base-10 size definitions
    in config file parser. Could lead to invalid sizes, constraints
    etc for e.g. queue files and any other object whose size was specified
    in base-10 entities. Did not apply to binary entities. Thanks to
    RB for finding this bug and providing a patch.
  - bugfix: action was not called when system time was set backwards
    (until the previous time was reached again). There are still some
    side-effects when time is rolled back (A time rollback is really a bad
    thing to do, ideally the OS should issue pseudo time (like NetWare did)
    when the user tries to roll back time). Thanks to varmojfekoj for this
    patch.
  - doc bugfix: rsyslog.conf man page improved and minor nit fixed
    thanks to Lukas Kuklinek for the patch.
---------------------------------------------------------------------------
Version 3.21.3  [DEVEL] (rgerhards), 2008-08-13
- added ability to specify flow control mode for imuxsock
- added ability to execute actions only after the n-th call of the action
  This also lead to the addition of two new config directives:
  $ActionExecOnlyEveryNthTime and $ActionExecOnlyEveryNthTimeTimeout
  This feature is useful, for example, for alerting: it permits you to
  send an alert only after at least n occurences of a specific message
  have been seen by rsyslogd. This protectes against false positives
  due to waiting for additional confirmation.
- bugfix: IPv6 addresses could not be specified in forwarding actions
  New syntax @[addr]:port introduced to enable that. Root problem was IPv6
  addresses contain colons.
- somewhat enhanced debugging messages
- imported from 3.18.3:
  - enhanced ommysql to support custom port to connect to server
    Port can be set via new $ActionOmmysqlServerPort config directive
    Note: this was a very minor change and thus deemed appropriate to be
    done in the stable release.
  - bugfix: misspelled config directive, previously was
    $MainMsgQueueWorkeTimeoutrThreadShutdown, is now
    $MainMsgQueueWorkerTimeoutThreadShutdown. Note that the misspelled
    directive is not preserved - if the misspelled directive was used
    (which I consider highly unlikely), the config file must be changed.
    Thanks to lperr for reporting the bug.
---------------------------------------------------------------------------
Version 3.21.2  [DEVEL] (rgerhards), 2008-08-04
- added $InputUnixListenSocketHostName config directive, which permits to
  override the hostname being used on a local unix socket. This is useful
  for differentiating "hosts" running in several jails. Feature was
  suggested by David Darville, thanks for the suggestion.
- enhanced ommail to support multiple email recipients. This is done by
  specifying $ActionMailTo multiple times. Note that this introduces a
  small incompatibility to previous config file syntax: the recipient
  list is now reset for each action (we honestly believe that will
  not cause any problem - apologies if it does).
- enhanced troubleshooting documentation
---------------------------------------------------------------------------
Version 3.21.1  [DEVEL] (rgerhards), 2008-07-30
- bugfix: no error was reported if the target of a $IncludeConfig
  could not be accessed.
- added testbed for common config errors
- added doc for -u option to rsyslogd man page
- enhanced config file checking - no active actions are detected
- added -N rsyslogd command line option for a config validation run
  (which does not execute actual syslogd code and does not interfere
  with a running instance)
- somewhat improved emergency configuration. It is now also selected
  if the config contains no active actions
- rsyslogd error messages are now reported to stderr by default. can be
  turned off by the new "$ErrorMessagesToStderr off" directive
 Thanks to HKS for suggesting the new features.
---------------------------------------------------------------------------
Version 3.21.0  [DEVEL] (rgerhards), 2008-07-18
- starts a new devel branch
- added a generic test driver for RainerScript plus some test cases
  to the testbench
- added a small diagnostic tool to obtain result of gethostname() API
- imported all changes from 3.18.1 until today (some quite important,
  see below)
---------------------------------------------------------------------------
Version 3.20.6 [v3-stable] (rgerhards), 2009-04-16
- this is the last v3-stable for the 3.20.x series
- bugfix: $InputTCPMaxSessions config directive was accepted, but not
  honored. This resulted in a fixed upper limit of 200 connections.
- bugfix: the default for $DirCreateMode was 0644, and as such wrong.
  It has now been changed to 0700. For some background, please see
  http://lists.adiscon.net/pipermail/rsyslog/2009-April/001986.html
---------------------------------------------------------------------------
Version 3.20.5 [v3-stable] (rgerhards), 2009-04-02
- bugfix: potential abort with DA queue after high watermark is reached
  There exists a race condition that can lead to a segfault. Thanks
  go to vbernetr, who performed the analysis and provided patch, which
  I only tweaked a very little bit.
- fixed bugs in RainerScript:
  o when converting a number and a string to a common type, both were 
    actually converted to the other variable's type.
  o the value of rsCStrConvertToNumber() was miscalculated.
  Thanks to varmojfekoj for the patch
- fixed a bug in configure.ac which resulted in problems with
  environment detection - thanks to Michael Biebl for the patch
- fixed a potential segfault problem in gssapi code
  thanks to varmojfekoj for the patch
- doc enhance: provide standard template for MySQL module and instructions
  on how to modify schema
---------------------------------------------------------------------------
Version 3.20.4 [v3-stable] (rgerhards), 2009-02-09
- bugfix: inconsistent use of mutex/atomic operations could cause segfault
  details are too many, for full analysis see blog post at:
  http://blog.gerhards.net/2009/01/rsyslog-data-race-analysis.html
- bugfix: invalid ./configure settings for RFC3195
  thanks to Michael Biebl for the patch
- bugfix: invalid mutex access in msg.c
- doc bugfix: dist tarball missed 2 files, had one extra file that no
  longer belongs into it. Thanks to Michael Biebl for pointing this out.
---------------------------------------------------------------------------
Version 3.20.3 [v3-stable] (rgerhards), 2009-01-19
- doc bugfix: v3-compatiblity document had typo in config directive
  thanks to Andrej for reporting this
- fixed a potential segfault condition with $AllowedSender directive
  On HUP, the root pointers were not properly cleaned up. Thanks to
  Michael Biebel, olgoat, and Juha Koho for reporting and analyzing
  the bug.
---------------------------------------------------------------------------
Version 3.20.2 [v3-stable] (rgerhards), 2008-12-04
- re-release of 3.20.1 with an additional fix, that could also lead
  to DoS; 3.20.1 has been removed from the official download archives
- security fix: imudp emitted a message when a non-permitted sender
  tried to send a message to it. This behaviour is operator-configurable.
  If enabled, a message was emitted each time. That way an attacker could
  effectively fill the disk via this facility. The message is now
  emitted only once in a minute (this currently is a hard-coded limit,
  if someone comes up with a good reason to make it configurable, we
  will probably do that).
---------------------------------------------------------------------------
Version 3.20.1 [v3-stable] (rgerhards), 2008-12-04
- security bugfix: $AllowedSender was not honored, all senders were
  permitted instead
- enhance: regex nomatch option "ZERO" has been added
  This allows to return the string 0 if a regular expression is
  not found. This is probably useful for storing numerical values into
  database columns.
- bugfix: memory leak in gtls netstream driver fixed
  memory was lost each time a TLS session was torn down. This could 
  result in a considerable memory leak if it happened quite frequently
  (potential system crash condition)
- doc update: documented how to specify multiple property replacer
  options + link to new online regex generator tool added
- minor bufgfix: very small memory leak in gtls netstream driver
  around a handful of bytes (< 20) for each HUP
- improved debug output for regular expressions inside property replacer
  RE's seem to be a big trouble spot and I would like to have more
  information inside the debug log. So I decided to add some additional
  debug strings permanently.
---------------------------------------------------------------------------
Version 3.20.0 [v3-stable] (rgerhards), 2008-11-05
- this is the inital release of the 3.19.x branch as a stable release
- bugfix: double-free in pctp netstream driver. Thank to varmojfeko
  for the patch
---------------------------------------------------------------------------
Version 3.19.12 [BETA] (rgerhards), 2008-10-16
- bugfix: subseconds where not correctly extracted from a timestamp
  if that timestamp did not contain any subsecond information (the
  resulting string was garbagge but should have been "0", what it
  now is).
- increased maximum size of a configuration statement to 4K (was 1K)
- imported all fixes from the stable branch (quite a lot)
- bugfix: (potentially big) memory leak on HUP if queues could not be
  drained before timeout - thanks to David Lang for pointing this out
---------------------------------------------------------------------------
Version 3.19.11 [BETA] (rgerhards), 2008-08-25
This is a refresh of the beta. No beta-specific fixes have been added.
- included fixes from v3-stable (most importantly 3.18.3)
---------------------------------------------------------------------------
Version 3.19.10 [BETA] (rgerhards), 2008-07-15
- start of a new beta branch based on former 3.19 devel branch
- bugfix: bad memory leak in disk-based queue modes
- bugfix: UDP syslog forwarding did not work on all platforms
  the ai_socktype was incorrectly set to 1. On some platforms, this
  lead to failing name resolution (e.g. FreeBSD 7). Thanks to HKS for
  reporting the bug.
- bugfix: priority was incorrectly calculated on FreeBSD 7,
  because the LOG_MAKEPRI() C macro has a different meaning there (it
  is just a simple addition of faciltity and severity). I have changed
  this to use own, consistent, code for PRI calculation. Thank to HKS
  for reporting this bug.
- bugfix (cosmetical): authorization was not checked when gtls handshake
  completed immediately. While this sounds scary, the situation can not
  happen in practice. We use non-blocking IO only for server-based gtls
  session setup. As TLS requires the exchange of multiple frames before
  the handshake completes, it simply is impossible to do this in one
  step. However, it is useful to have the code path correct even for 
  this case - otherwise, we may run into problems if the code is changed
  some time later (e.g. to use blocking sockets). Thanks to varmojfekoj
  for providing the patch.
- important queue bugfix from 3.18.1 imported (see below)
- cleanup of some debug messages
---------------------------------------------------------------------------
Version 3.19.9 (rgerhards), 2008-07-07
- added tutorial for creating a TLS-secured syslog infrastructure
- rewritten omusrmsg to no longer fork() a new process for sending messages
  this caused some problems with the threading model, e.g. zombies. Also,
  it was far less optimal than it is now.
- bugfix: machine certificate was required for client even in TLS anon mode
  Reference: http://bugzilla.adiscon.com/show_bug.cgi?id=85
  The fix also slightly improves performance by not storing certificates in
  client sessions when there is no need to do so.
- bugfix: RainerScript syntax error was not always detected
---------------------------------------------------------------------------
Version 3.19.8 (rgerhards), 2008-07-01
- bugfix: gtls module did not correctly handle EGAIN (and similar) recv()
  states. This has been fixed by introducing a new abstraction layer inside
  gtls.
- added (internal) error codes to error messages; added redirector to
  web description of error codes
  closes bug http://bugzilla.adiscon.com/show_bug.cgi?id=20
- disabled compile warnings caused by third-party libraries
- reduced number of compile warnings in gcc's -pedantic mode
- some minor documentation improvements
- included all fixes from beta 3.17.5
---------------------------------------------------------------------------
Version 3.19.7 (rgerhards), 2008-06-11
- added new property replacer option "date-subseconds" that enables
  to query just the subsecond part of a high-precision timestamp
- somewhat improved plain tcp syslog reliability by doing a connection
  check before sending. Credits to Martin Schuette for providing the
  idea. Details are available at
  http://blog.gerhards.net/2008/06/reliable-plain-tcp-syslog-once-again.html
- made rsyslog tickless in the (usual and default) case that repeated
  message reduction is turned off. More info:
  http://blog.gerhards.net/2008/06/coding-to-save-environment.html
- some build system cleanup, thanks to Michael Biebl
- bugfix: compile under (Free)BSD failed due to some invalid library
  definitions - this is fixed now. Thanks to Michael Biebl for the patch.
---------------------------------------------------------------------------
Version 3.19.6 (rgerhards), 2008-06-06
- enhanced property replacer to support multiple regex matches
- bugfix: part of permittedPeer structure was not correctly initialized
  thanks to varmojfekoj for spotting this
- bugfix: off-by-one bug during certificate check
- bugfix: removed some memory leaks in TLS code
---------------------------------------------------------------------------
Version 3.19.5 (rgerhards), 2008-05-30
- enabled Posix ERE expressions inside the property replacer
  (previously BRE was permitted only)
- provided ability to specify that a regular expression submatch shall
  be used inside the property replacer
- implemented in property replacer: if a regular expression does not match,
  it can now either return "**NO MATCH** (default, as before), a blank
  property or the full original property text
- enhanced property replacer to support multiple regex matches
---------------------------------------------------------------------------
Version 3.19.4 (rgerhards), 2008-05-27
- implemented x509/certvalid gtls auth mode
- implemented x509/name gtls auth mode (including wildcards)
- changed fingerprint gtls auth mode to new format fingerprint
- protected gtls error string function by a mutex. Without it, we
  could have a race condition in extreme cases. This was very remote,
  but now can no longer happen.
- changed config directive name to reflect different use
  $ActionSendStreamDriverCertFingerprint is now
  $ActionSendStreamDriverPermittedPeer and can be used both for
  fingerprint and name authentication (similar to the input side)
- bugfix: sender information (fromhost et al) was missing in imudp
  thanks to sandiso for reporting this bug
- this release fully inplements IETF's syslog-transport-tls-12 plus
  the latest text changes Joe Salowey provided via email. Not included
  is ipAddress subjectAltName authentication, which I think will be
  dropped from the draft. I don't think there is any real need for it.
This release also includes all bug fix up to today from the beta
and stable branches. Most importantly, this means the bugfix for
100% CPU utilization by imklog.
---------------------------------------------------------------------------
Version 3.19.3 (rgerhards), 2008-05-21
- added ability to authenticate the server against its certificate
  fingerprint
- added ability for client to provide its fingerprint
- added ability for server to obtain client cert's fingerprint
- bugfix: small mem leak in omfwd on exit (strmdriver name was not freed)
- bugfix: $ActionSendStreamDriver had no effect
- bugfix: default syslog port was no longer used if none was
  configured. Thanks to varmojfekoj for the patch
- bugfix: missing linker options caused build to fail on some
  systems. Thanks to Tiziano Mueller for the patch.
---------------------------------------------------------------------------
Version 3.19.2 (rgerhards), 2008-05-16
- bugfix: TCP input modules did incorrectly set fromhost property
  (always blank)
- bugfix: imklog did not set fromhost property
- added "fromhost-ip" property
  Note that adding this property changes the on-disk format for messages.
  However, that should not have any bad effect on existing spool files.
  But you will run into trouble if you create a spool file with this
  version and then try to process it with an older one (after a downgrade).
  Don't do that ;)
- added "RSYSLOG_DebugFormat" canned template
- bugfix: hostname and fromhost were swapped when a persisted message
  (in queued mode) was read in
- bugfix: lmtcpclt, lmtcpsrv and lmgssutil did all link to the static
  runtime library, resulting in a large size increase (and potential
  "interesting" effects). Thanks to Michael Biebel for reporting the size
  issue.
- bugfix: TLS server went into an endless loop in some situations.
  Thanks to Michael Biebl for reporting the problem.
- fixed potential segfault due to invalid call to cfsysline
  thanks to varmojfekoj for the patch
---------------------------------------------------------------------------
Version 3.19.1 (rgerhards), 2008-05-07
- configure help for --enable-gnutls wrong - said default is "yes" but
  default actually is "no" - thanks to darix for pointing this out
- file dirty.h was missing - thanks to darix for pointing this out
- bugfix: man files were not properly distributed - thanks to
  darix for reporting and to Michael Biebl for help with the fix
- some minor cleanup
---------------------------------------------------------------------------
Version 3.19.0 (rgerhards), 2008-05-06
- begins new devel branch version
- implemented TLS for plain tcp syslog (this is also the world's first
  implementation of IETF's upcoming syslog-transport-tls draft)
- partly rewritten and improved omfwd among others, now loads TCP
  code only if this is actually necessary
- split of a "runtime library" for rsyslog - this is not yet a clean
  model, because some modularization is still outstanding. In theory,
  this shall enable other utilities but rsyslogd to use the same
  runtime
- implemented im3195, the RFC3195 input as a plugin
- changed directory structure, files are now better organized
- a lot of cleanup in regard to modularization
- -c option no longer must be the first option - thanks to varmjofekoj
  for the patch
---------------------------------------------------------------------------
Version 3.18.7 (rgerhards), 2008-12-??
- bugfix: the default for $DirCreateMode was 0644, and as such wrong.
  It has now been changed to 0700. For some background, please see
  http://lists.adiscon.net/pipermail/rsyslog/2009-April/001986.html
- fixed a potential segfault condition with $AllowedSender directive
  On HUP, the root pointers were not properly cleaned up. Thanks to
  Michael Biebel, olgoat, and Juha Koho for reporting and analyzing
  the bug.
- some legacy options were not correctly processed.
  Thanks to varmojfekoj for the patch.
- doc bugfix: some spelling errors in man pages corrected. Thanks to
  Geoff Simmons for the patch.
---------------------------------------------------------------------------
Version 3.18.6 (rgerhards), 2008-12-08
- security bugfix: $AllowedSender was not honored, all senders were
  permitted instead (see http://www.rsyslog.com/Article322.phtml)
  (backport from v3-stable, v3.20.9)
- minor bugfix: dual close() call on tcp session closure
---------------------------------------------------------------------------
Version 3.18.5 (rgerhards), 2008-10-09
- bugfix: imudp input module could cause segfault on HUP
  It did not properly de-init a variable acting as a linked list head.
  That resulted in trying to access freed memory blocks after the HUP.
- bugfix:  rsyslogd could hang on HUP
  because getnameinfo() is not cancel-safe, but was not guarded against
  being cancelled. pthread_cancel() is routinely being called during
  HUP processing.
- bugfix[minor]: if queue size reached light_delay mark, enqueuing
  could potentially be blocked for a longer period of time, which
  was not the behaviour desired.
- doc bugfix: $ActionExecOnlyWhenPreviousIsSuspended was still misspelled
  as $...OnlyIfPrev... in some parts of the documentation. Thanks to 
  Lorenzo M. Catucci for reporting this bug.
- added doc on malformed messages, cause and how to work-around, to the
  doc set
- added doc on how to build from source repository
---------------------------------------------------------------------------
Version 3.18.4 (rgerhards), 2008-09-18
- bugfix: order-of magnitude issue with base-10 size definitions
  in config file parser. Could lead to invalid sizes, constraints
  etc for e.g. queue files and any other object whose size was specified
  in base-10 entities. Did not apply to binary entities. Thanks to
  RB for finding this bug and providing a patch.
- bugfix: action was not called when system time was set backwards
  (until the previous time was reached again). There are still some
  side-effects when time is rolled back (A time rollback is really a bad
  thing to do, ideally the OS should issue pseudo time (like NetWare did)
  when the user tries to roll back time). Thanks to varmojfekoj for this
  patch.
- doc bugfix: rsyslog.conf man page improved and minor nit fixed
  thanks to Lukas Kuklinek for the patch.
- bugfix: error code -2025 was used for two different errors. queue full
  is now -2074 and -2025 is unique again. (did cause no real problem
  except for troubleshooting)
- bugfix: default discard severity was incorrectly set to 4, which lead
  to discard-on-queue-full to be enabled by default. That could cause
  message loss where non was expected.  The default has now been changed
  to the correct value of 8, which disables the functionality. This
  problem applied both to the main message queue and the action queues.
  Thanks to Raoul Bhatia for pointing out this problem.
- bugfix: option value for legacy -a option could not be specified,
  resulting in strange operations. Thanks to Marius Tomaschewski
  for the patch.
- bugfix: colon after date should be ignored, but was not. This has
  now been corrected. Required change to the internal ParseTIMESTAMP3164()
  interface.
---------------------------------------------------------------------------
Version 3.18.3 (rgerhards), 2008-08-18
- bugfix: imfile could cause a segfault upon rsyslogd HUP and termination
  Thanks to lperr for an excellent bug report that helped detect this
  problem.
- enhanced ommysql to support custom port to connect to server
  Port can be set via new $ActionOmmysqlServerPort config directive
  Note: this was a very minor change and thus deemed appropriate to be
  done in the stable release.
- bugfix: misspelled config directive, previously was
  $MainMsgQueueWorkeTimeoutrThreadShutdown, is now
  $MainMsgQueueWorkerTimeoutThreadShutdown. Note that the misspelled
  directive is not preserved - if the misspelled directive was used
  (which I consider highly unlikely), the config file must be changed.
  Thanks to lperr for reporting the bug.
- disabled flow control for imuxsock, as it could cause system hangs
  under some circumstances. The devel (3.21.3 and above) will
  re-enable it and provide enhanced configurability to overcome the
  problems if they occur.
---------------------------------------------------------------------------
Version 3.18.2 (rgerhards), 2008-08-08
- merged in IPv6 forwarding address bugfix from v2-stable
---------------------------------------------------------------------------
Version 3.18.1 (rgerhards), 2008-07-21
- bugfix: potential segfault in creating message mutex in non-direct queue
  mode. rsyslogd segfaults on freeeBSD 7.0 (an potentially other platforms)
  if an action queue is running in any other mode than non-direct. The
  same problem can potentially be triggered by some main message queue
  settings. In any case, it will manifest during rsylog's startup. It is
  unlikely to happen after a successful startup (the only window of
  exposure may be a relatively seldom executed action running in queued
  mode). This has been corrected. Thank to HKS for point out the problem.
- bugfix: priority was incorrectly calculated on FreeBSD 7,
  because the LOG_MAKEPRI() C macro has a different meaning there (it
  is just a simple addition of faciltity and severity). I have changed
  this to use own, consistent, code for PRI calculation. [Backport from
  3.19.10]
- bugfix: remove PRI part from kernel message if it is present
  Thanks to Michael Biebl for reporting this bug
- bugfix: mark messages were not correctly written to text log files
  the markmessageinterval was not correctly propagated to all places
  where it was needed. This resulted in rsyslog using the default
  (20 minutes) in some code pathes, what looked to the user like mark
  messages were never written.
- added a new property replacer option "sp-if-no-1st-sp" to cover
  a problem with RFC 3164 based interpreation of tag separation. While
  it is a generic approach, it fixes a format problem introduced in
  3.18.0, where kernel messages no longer had a space after the tag.
  This is done by a modifcation of the default templates.
  Please note that this may affect some messages where there intentionally
  is no space between the tag and the first character of the message
  content. If so, this needs to be worked around via a specific
  template. However, we consider this scenario to be quite remote and,
  even if it exists, it is not expected that it will actually cause
  problems with log parsers (instead, we assume the new default template
  behaviour may fix previous problems with log parsers due to the 
  missing space).
- bugfix: imklog module was not correctly compiled for GNU/kFreeBSD.
  Thanks to Petr Salinger for the patch
- doc bugfix: property replacer options secpath-replace and
  secpath-drop were not documented
- doc bugfix: fixed some typos in rsyslog.conf man page
- fixed typo in source comment  - thanks to Rio Fujita
- some general cleanup (thanks to Michael Biebl)
---------------------------------------------------------------------------
Version 3.18.0 (rgerhards), 2008-07-11
- begun a new v3-stable based on former 3.17.4 beta plus patches to
  previous v3-stable
- bugfix in RainerScript: syntax error was not always detected
---------------------------------------------------------------------------
Version 3.17.5 (rgerhards), 2008-06-27
- added doc: howto set up a reliable connection to remote server via
  queued mode (and plain tcp protocol)
- bugfix: comments after actions were not properly treated. For some
  actions (e.g. forwarding), this could also lead to invalid configuration
---------------------------------------------------------------------------
Version 3.17.4 (rgerhards), 2008-06-16
- changed default for $KlogSymbolLookup to "off". The directive is
  also scheduled for removal in a later version. This was necessary
  because on kernels >= 2.6, the kernel does the symbol lookup itself. The
  imklog lookup logic then breaks the log message and makes it unusable.
---------------------------------------------------------------------------
Version 3.17.3 (rgerhards), 2008-05-28
- bugfix: imklog went into an endless loop if a PRI value was inside
  a kernel log message (unusual case under Linux, frequent under BSD)
---------------------------------------------------------------------------
Version 3.17.2 (rgerhards), 2008-05-04
- this version is the new beta, based on 3.17.1 devel feature set
- merged in imklog bug fix from v3-stable (3.16.1)
---------------------------------------------------------------------------
Version 3.17.1 (rgerhards), 2008-04-15
- removed dependency on MAXHOSTNAMELEN as much as it made sense.
  GNU/Hurd does not define it (because it has no limit), and we have taken
  care for cases where it is undefined now. However, some very few places
  remain where IMHO it currently is not worth fixing the code. If it is
  not defined, we have used a generous value of 1K, which is above IETF
  RFC's on hostname length at all. The memory consumption is no issue, as
  there are only a handful of this buffers allocated *per run* -- that's
  also the main reason why we consider it not worth to be fixed any further.
- enhanced legacy syslog parser to handle slightly malformed messages
  (with a space in front of the timestamp) - at least HP procurve is
  known to do that and I won't outrule that others also do it. The 
  change looks quite unintrusive and so we added it to the parser.
- implemented klogd functionality for BSD
- implemented high precision timestamps for the kernel log. Thanks to
  Michael Biebl for pointing out that the kernel log did not have them.
- provided ability to discard non-kernel messages if they are present
  in the kernel log (seems to happen on BSD)
- implemented $KLogInternalMsgFacility config directive
- implemented $KLogPermitNonKernelFacility config directive
Plus a number of bugfixes that were applied to v3-stable and beta
branches (not mentioned here in detail).
---------------------------------------------------------------------------
Version 3.17.0 (rgerhards), 2008-04-08
- added native ability to send mail messages
- removed no longer needed file relptuil.c/.h
- added $ActionExecOnlyOnceEveryInterval config directive
- bugfix: memory leaks in script engine
- bugfix: zero-length strings were not supported in object
  deserializer
- properties are now case-insensitive everywhere (script, filters,
  templates)
- added the capability to specify a processing (actually dequeue)
  timeframe with queues - so things can be configured to be done
  at off-peak hours
- We have removed the 32 character size limit (from RFC3164) on the
  tag. This had bad effects on existing envrionments, as sysklogd didn't
  obey it either (probably another bug in RFC3164...). We now receive
  the full size, but will modify the outputs so that only 32 characters
  max are used by default. If you need large tags in the output, you need
  to provide custom templates.
- changed command line processing. -v, -M, -c options are now parsed
  and processed before all other options. Inter-option dependencies
  have been relieved. Among others, permits to specify intial module
  load path via -M only (not the environment) which makes it much
  easier to work with non-standard module library locations. Thanks
  to varmojfekoj for suggesting this change. Matches bugzilla bug 55.
- bugfix: some messages were emited without hostname
Plus a number of bugfixes that were applied to v3-stable and beta
branches (not mentioned here in detail).
---------------------------------------------------------------------------
Version 3.16.3 (rgerhards), 2008-07-11
- updated information on rsyslog packages
- bugfix: memory leak in disk-based queue modes
---------------------------------------------------------------------------
Version 3.16.2 (rgerhards), 2008-06-25
- fixed potential segfault due to invalid call to cfsysline
  thanks to varmojfekoj for the patch
- bugfix: some whitespaces where incorrectly not ignored when parsing
  the config file. This is now corrected. Thanks to Michael Biebl for
  pointing out the problem.
---------------------------------------------------------------------------
Version 3.16.1 (rgerhards), 2008-05-02
- fixed a bug in imklog which lead to startup problems (including
  segfault) on some platforms under some circumsances. Thanks to
  Vieri for reporting this bug and helping to troubleshoot it.
---------------------------------------------------------------------------
Version 3.16.0 (rgerhards), 2008-04-24
- new v3-stable (3.16.x) based on beta 3.15.x (RELP support)
- bugfix: omsnmp had a too-small sized buffer for hostname+port. This
  could not lead to a segfault, as snprintf() was used, but could cause
  some trouble with extensively long hostnames.
- applied patch from Tiziano Müller to remove some compiler warnings
- added gssapi overview/howto thanks to Peter Vrabec
- changed some files to grant LGPLv3 extended persmissions on top of GPLv3
  this also is the first sign of something that will evolve into a
  well-defined "rsyslog runtime library"
---------------------------------------------------------------------------
Version 3.15.1 (rgerhards), 2008-04-11
- bugfix: some messages were emited without hostname
- disabled atomic operations for the time being because they introduce some
  cross-platform trouble - need to see how to fix this in the best 
  possible way
- bugfix: zero-length strings were not supported in object
  deserializer
- added librelp check via PKG_CHECK thanks to Michael Biebl's patch
- file relputil.c deleted, is not actually needed
- added more meaningful error messages to rsyslogd (when some errors
  happens during startup)
- bugfix: memory leaks in script engine
- bugfix: $hostname and $fromhost in RainerScript did not work
This release also includes all changes applied to the stable versions
up to today.
---------------------------------------------------------------------------
Version 3.15.0 (rgerhards), 2008-04-01
- major new feature: imrelp/omrelp support reliable delivery of syslog
  messages via the RELP protocol and librelp (http://www.librelp.com).
  Plain tcp syslog, so far the best reliability solution, can lose
  messages when something goes wrong or a peer goes down. With RELP,
  this can no longer happen. See imrelp.html for more details.
- bugfix: rsyslogd was no longer build by default; man pages are 
  only installed if corresponding option is selected. Thanks to
  Michael Biebl for pointing these problems out.
---------------------------------------------------------------------------
Version 3.14.2 (rgerhards), 2008-04-09
- bugfix: segfault with expression-based filters
- bugfix: omsnmp did not deref errmsg object on exit (no bad effects caused)
- some cleanup
- bugfix: imklog did not work well with kernel 2.6+. Thanks to Peter
  Vrabec for patching it based on the development in sysklogd - and thanks
  to the sysklogd project for upgrading klogd to support the new
  functionality
- some cleanup in imklog
- bugfix: potential segfault in imklog when kernel is compiled without
  /proc/kallsyms and the file System.map is missing. Thanks to
  Andrea Morandi for pointing it out and suggesting a fix.
- bugfixes, credits to varmojfekoj:
  * reset errno before printing a warning message
  * misspelled directive name in code processing legacy options
- bugfix: some legacy options not correctly interpreted - thanks to
  varmojfekoj for the patch
- improved detection of modules being loaded more than once
  thanks to varmojfekoj for the patch
---------------------------------------------------------------------------
Version 3.14.1 (rgerhards), 2008-04-04
- bugfix: some messages were emited without hostname
- bugfix: rsyslogd was no longer build by default; man pages are 
  only installed if corresponding option is selected. Thanks to
  Michael Biebl for pointing these problems out.
- bugfix: zero-length strings were not supported in object
  deserializer
- disabled atomic operations for this stable build as it caused
  platform problems
- bugfix: memory leaks in script engine
- bugfix: $hostname and $fromhost in RainerScript did not work
- bugfix: some memory leak when queue is runing in disk mode
- man pages improved thanks to varmofekoj and Peter Vrabec
- We have removed the 32 character size limit (from RFC3164) on the
  tag. This had bad effects on existing envrionments, as sysklogd didn't
  obey it either (probably another bug in RFC3164...). We now receive
  the full size, but will modify the outputs so that only 32 characters
  max are used by default. If you need large tags in the output, you need
  to provide custom templates.
- bugfix: some memory leak when queue is runing in disk mode
---------------------------------------------------------------------------
Version 3.14.0 (rgerhards), 2008-04-02
An interim version was accidently released to the web. It was named 3.14.0.
To avoid confusion, we have not assigned this version number to any
official release. If you happen to use 3.14.0, please update to 3.14.1.
---------------------------------------------------------------------------
Version 3.13.0-dev0 (rgerhards), 2008-03-31
- bugfix: accidently set debug option in 3.12.5 reset to production
  This option prevented dlclose() to be called. It had no real bad effects,
  as the modules were otherwise correctly deinitialized and dlopen()
  supports multiple opens of the same module without any memory footprint.
- removed --enable-mudflap, added --enable-valgrind ./configure setting
- bugfix: tcp receiver could segfault due to uninitialized variable
- docfix: queue doc had a wrong directive name that prevented max worker
  threads to be correctly set
- worked a bit on atomic memory operations to support problem-free
  threading (only at non-intrusive places)
- added a --enable/disable-rsyslogd configure option so that
  source-based packaging systems can build plugins without the need
  to compile rsyslogd
- some cleanup
- test of potential new version number scheme
---------------------------------------------------------------------------
Version 3.12.5 (rgerhards), 2008-03-28
- changed default for "last message repeated n times", which is now
  off by default
- implemented backward compatibility commandline option parsing
- automatically generated compatibility config lines are now also
  logged so that a user can diagnose problems with them
- added compatibility mode for -a, -o and -p options
- compatibility mode processing finished
- changed default file output format to include high-precision timestamps
- added a buid-in template for previous syslogd file format
- added new $ActionFileDefaultTemplate directive
- added support for high-precision timestamps when receiving legacy
  syslog messages
- added new $ActionForwardDefaultTemplate directive
- added new $ActionGSSForwardDefaultTemplate directive
- added build-in templates for easier configuration
- bugfix: fixed small memory leak in tcpclt.c
- bugfix: fixed small memory leak in template regular expressions
- bugfix: regular expressions inside property replacer did not work
  properly
- bugfix: QHOUR and HHOUR properties were wrongly calculated
- bugfix: fixed memory leaks in stream class and imfile
- bugfix: $ModDir did invalid bounds checking, potential overlow in
  dbgprintf() - thanks to varmojfekoj for the patch
- bugfix: -t and -g legacy options max number of sessions had a wrong
  and much too high value
---------------------------------------------------------------------------
Version 3.12.4 (rgerhards), 2008-03-25
- Greatly enhanced rsyslogd's file write performance by disabling
  file syncing capability of output modules by default. This
  feature is usually not required, not useful and an extreme performance
  hit (both to rsyslogd as well as the system at large). Unfortunately,
  most users enable it by default, because it was most intuitive to enable
  it in plain old sysklogd syslog.conf format. There is now the
  $ActionFileEnableSync config setting which must be enabled in order to
  support syncing. By default it is off. So even if the old-format config
  lines request syncing, it is not done unless explicitely enabled. I am
  sure this is a very useful change and not a risk at all. I need to think
  if I undo it under compatibility mode, but currently this does not
  happen (I fear a lot of lazy users will run rsyslogd in compatibility
  mode, again bringing up this performance problem...).
- added flow control options to other input sources
- added $HHOUR and $QHOUR system properties - can be used for half- and
  quarter-hour logfile rotation
- changed queue's discard severities default value to 8 (do not discard)
  to prevent unintentional message loss
- removed a no-longer needed callback from the output module 
  interface. Results in reduced code complexity.
- bugfix/doc: removed no longer supported -h option from man page
- bugfix: imklog leaked several hundered KB on each HUP. Thanks to
  varmojfekoj for the patch
- bugfix: potential segfault on module unload. Thanks to varmojfekoj for
  the patch
- bugfix: fixed some minor memory leaks
- bugfix: fixed some slightly invalid memory accesses
- bugfix: internally generated messages had "FROMHOST" property not set
---------------------------------------------------------------------------
Version 3.12.3 (rgerhards), 2008-03-18
- added advanced flow control for congestion cases (mode depending on message
  source and its capablity to be delayed without bad side effects)
- bugfix: $ModDir should not be reset on $ResetConfig - this can cause a lot
  of confusion and there is no real good reason to do so. Also conflicts with
  the new -M option and environment setting.
- bugfix: TCP and GSSAPI framing mode variable was uninitialized, leading to
  wrong framing (caused, among others, interop problems)
- bugfix: TCP (and GSSAPI) octet-counted frame did not work correctly in all
  situations. If the header was split across two packet reads, it was invalidly
  processed, causing loss or modification of messages.
- bugfix: memory leak in imfile
- bugfix: duplicate public symbol in omfwd and omgssapi could lead to
  segfault. thanks to varmojfekoj for the patch.
- bugfix: rsyslogd aborted on sigup - thanks to varmojfekoj for the patch
- some more internal cleanup ;)
- begun relp modules, but these are not functional yet
- Greatly enhanced rsyslogd's file write performance by disabling
  file syncing capability of output modules by default. This
  feature is usually not required, not useful and an extreme performance
  hit (both to rsyslogd as well as the system at large). Unfortunately,
  most users enable it by default, because it was most intuitive to enable
  it in plain old sysklogd syslog.conf format. There is now a new config
  setting which must be enabled in order to support syncing. By default it
  is off. So even if the old-format config lines request syncing, it is
  not done unless explicitely enabled. I am sure this is a very useful
  change and not a risk at all. I need to think if I undo it under
  compatibility mode, but currently this does not happen (I fear a lot of
  lazy users will run rsyslogd in compatibility mode, again bringing up
  this performance problem...).
---------------------------------------------------------------------------
Version 3.12.2 (rgerhards), 2008-03-13
- added RSYSLOGD_MODDIR environment variable
- added -M rsyslogd option (allows to specify module directory location)
- converted net.c into a loadable library plugin
- bugfix: debug module now survives unload of loadable module when
  printing out function call data
- bugfix: not properly initialized data could cause several segfaults if
  there were errors in the config file - thanks to varmojfekoj for the patch
- bugfix: rsyslogd segfaulted when imfile read an empty line - thanks
  to Johnny Tan for an excellent bug report
- implemented dynamic module unload capability (not visible to end user)
- some more internal cleanup
- bugfix: imgssapi segfaulted under some conditions; this fix is actually
  not just a fix but a change in the object model. Thanks to varmojfekoj
  for providing the bug report, an initial fix and lots of good discussion
  that lead to where we finally ended up.
- improved session recovery when outbound tcp connection breaks, reduces
  probability of message loss at the price of a highly unlikely potential
  (single) message duplication
---------------------------------------------------------------------------
Version 3.12.1 (rgerhards), 2008-03-06
- added library plugins, which can be automatically loaded
- bugfix: actions were not correctly retried; caused message loss
- changed module loader to automatically add ".so" suffix if not
  specified (over time, this shall also ease portability of config
  files)
- improved debugging support; debug runtime options can now be set via
  an environment variable
- bugfix: removed debugging code that I forgot to remove before releasing
  3.12.0 (does not cause harm and happened only during startup)
- added support for the MonitorWare syslog MIB to omsnmp
- internal code improvements (more code converted into classes)
- internal code reworking of the imtcp/imgssapi module
- added capability to ignore client-provided timestamp on unix sockets and
  made this mode the default; this was needed, as some programs (e.g. sshd)
  log with inconsistent timezone information, what messes up the local
  logs (which by default don't even contain time zone information). This
  seems to be consistent with what sysklogd did for the past four years.
  Alternate behaviour may be desirable if gateway-like processes send
  messages via the local log slot - in this case, it can be enabled
  via the $InputUnixListenSocketIgnoreMsgTimestamp and
  $SystemLogSocketIgnoreMsgTimestamp config directives
- added ability to compile on HP UX; verified that imudp worked on HP UX;
  however, we are still in need of people trying out rsyslogd on HP UX,
  so it can not yet be assumed it runs there
- improved session recovery when outbound tcp connection breaks, reduces
  probability of message loss at the price of a highly unlikely potential
  (single) message duplication
---------------------------------------------------------------------------
Version 3.12.0 (rgerhards), 2008-02-28
- added full expression support for filters; filters can now contain
  arbitrary complex boolean, string and arithmetic expressions
---------------------------------------------------------------------------
Version 3.11.6 (rgerhards), 2008-02-27
- bugfix: gssapi libraries were still linked to rsyslog core, what should
  no longer be necessary. Applied fix by Michael Biebl to solve this.
- enabled imgssapi to be loaded side-by-side with imtcp
- added InputGSSServerPermitPlainTCP config directive
- split imgssapi source code somewhat from imtcp
- bugfix: queue cancel cleanup handler could be called with
  invalid pointer if dequeue failed
- bugfix: rsyslogd segfaulted on second SIGHUP
  tracker: http://bugzilla.adiscon.com/show_bug.cgi?id=38
- improved stability of queue engine
- bugfix: queue disk file were not properly persisted when 
  immediately after closing an output file rsyslog was stopped
  or huped (the new output file open must NOT have happend at
  that point) - this lead to a sparse and invalid queue file
  which could cause several problems to the engine (unpredictable
  results). This situation should have happened only in very
  rare cases. tracker: http://bugzilla.adiscon.com/show_bug.cgi?id=40
- bugfix: during queue shutdown, an assert invalidly triggered when
  the primary queue's DA worker was terminated while the DA queue's
  regular worker was still executing. This could result in a segfault
  during shutdown.
  tracker: http://bugzilla.adiscon.com/show_bug.cgi?id=41
- bugfix: queue properties sizeOnDisk, bytesRead were persisted to 
  disk with wrong data type (long instead of int64) - could cause
  problems on 32 bit machines
- bugfix: queue aborted when it was shut down, DA-enabled, DA mode
  was just initiated but not fully initialized (a race condition)
- bugfix: imfile could abort under extreme stress conditions
  (when it was terminated before it could open all of its
  to be monitored files)
- applied patch from varmojfekoj to fix an issue with compatibility 
  mode and default module directories (many thanks!):
  I've also noticed a bug in the compatibility code; the problem is that 
  options are parsed before configuration file so options which need a 
  module to be loaded will currently ignore any $moddir directive. This 
  can be fixed by moving legacyOptsHook() after config file parsing. 
  (see the attached patch) This goes against the logical order of 
  processing, but the legacy options are only few and it doesn't seem to 
  be a problem.
- bugfix: object property deserializer did not handle negative numbers
---------------------------------------------------------------------------
Version 3.11.5 (rgerhards), 2008-02-25
- new imgssapi module, changed imtcp module - this enables to load/package
  GSSAPI support separately - thanks to varmojfekoj for the patch
- compatibility mode (the -c option series) is now at least partly
  completed - thanks to varmojfekoj for the patch
- documentation for imgssapi and imtcp added
- duplicate $ModLoad's for the same module are now detected and
  rejected -- thanks to varmojfekoj for the patch
---------------------------------------------------------------------------
Version 3.11.4 (rgerhards), 2008-02-21
- bugfix: debug.html was missing from release tarball - thanks to Michael
  Biebl for bringing this to my attention
- some internal cleanup on the stringbuf object calling interface
- general code cleanup and further modularization
- $MainMessageQueueDiscardSeverity can now also handle textual severities
  (previously only integers)
- bugfix: message object was not properly synchronized when the 
  main queue had a single thread and non-direct action queues were used
- some documentation improvements
---------------------------------------------------------------------------
Version 3.11.3 (rgerhards), 2008-02-18
- fixed a bug in imklog which lead to duplicate message content in
  kernel logs
- added support for better plugin handling in libdbi (we contributed
  a patch to do that, we just now need to wait for the next libdbi
  version)
- bugfix: fixed abort when invalid template was provided to an action
  bug http://bugzilla.adiscon.com/show_bug.cgi?id=4
- re-instantiated SIGUSR1 function; added SIGUSR2 to generate debug
  status output
- added some documentation on runtime-debug settings
- slightly improved man pages for novice users
---------------------------------------------------------------------------
Version 3.11.2 (rgerhards), 2008-02-15
- added the capability to monitor text files and process their content
  as syslog messages (including forwarding)
- added support for libdbi, a database abstraction layer. rsyslog now
  also supports the following databases via dbi drivers:
  * Firebird/Interbase
  * FreeTDS (access to MS SQL Server and Sybase)
  * SQLite/SQLite3
  * Ingres (experimental)
  * mSQL (experimental)
  * Oracle (experimental)
  Additional drivers may be provided by the libdbi-drivers project, which
  can be used by rsyslog as soon as they become available.
- removed some left-over unnecessary dbgprintf's (cluttered screen,
  cosmetic)
- doc bugfix: html documentation for omsnmp was missing
---------------------------------------------------------------------------
Version 3.11.1 (rgerhards), 2008-02-12
- SNMP trap sender added thanks to Andre Lorbach (omsnmp)
- added input-plugin interface specification in form of a (copy) template
  input module
- applied documentation fix by Michael Biebl -- many thanks!
- bugfix: immark did not have MARK flags set...
- added x-info field to rsyslogd startup/shutdown message. Hopefully
  points users to right location for further info (many don't even know
  they run rsyslog ;))
- bugfix: trailing ":" of tag was lost while parsing legacy syslog messages
  without timestamp - thanks to Anders Blomdell for providing a patch!
- fixed a bug in stringbuf.c related to STRINGBUF_TRIM_ALLOCSIZE, which
  wasn't supposed to be used with rsyslog. Put a warning message up that
  tells this feature is not tested and probably not worth the effort.
  Thanks to Anders Blomdell fro bringing this to our attention
- somewhat improved performance of string buffers
- fixed bug that caused invalid treatment of tabs (HT) in rsyslog.conf
- bugfix: setting for $EscapeCopntrolCharactersOnReceive was not 
  properly initialized
- clarified usage of space-cc property replacer option
- improved abort diagnostic handler
- some initial effort for malloc/free runtime debugging support
- bugfix: using dynafile actions caused rsyslogd abort
- fixed minor man errors thanks to Michael Biebl
---------------------------------------------------------------------------
Version 3.11.0 (rgerhards), 2008-01-31
- implemented queued actions
- implemented simple rate limiting for actions
- implemented deliberate discarding of lower priority messages over higher
  priority ones when a queue runs out of space
- implemented disk quotas for disk queues
- implemented the $ActionResumeRetryCount config directive
- added $ActionQueueFilename config directive
- added $ActionQueueSize config directive
- added $ActionQueueHighWaterMark config directive
- added $ActionQueueLowWaterMark config directive
- added $ActionQueueDiscardMark config directive
- added $ActionQueueDiscardSeverity config directive
- added $ActionQueueCheckpointInterval config directive
- added $ActionQueueType config directive
- added $ActionQueueWorkerThreads config directive
- added $ActionQueueTimeoutshutdown config directive
- added $ActionQueueTimeoutActionCompletion config directive
- added $ActionQueueTimeoutenQueue config directive
- added $ActionQueueTimeoutworkerThreadShutdown config directive
- added $ActionQueueWorkerThreadMinimumMessages config directive
- added $ActionQueueMaxFileSize config directive
- added $ActionQueueSaveonShutdown config directive
- addded $ActionQueueDequeueSlowdown config directive
- addded $MainMsgQueueDequeueSlowdown config directive
- bugfix: added forgotten docs to package
- improved debugging support
- fixed a bug that caused $MainMsgQueueCheckpointInterval to work incorrectly
- when a long-running action needs to be cancelled on shutdown, the message
  that was processed by it is now preserved. This finishes support for
  guaranteed delivery of messages (if the output supports it, of course)
- fixed bug in output module interface, see
  http://sourceforge.net/tracker/index.php?func=detail&aid=1881008&group_id=123448&atid=696552
- changed the ommysql output plugin so that the (lengthy) connection
  initialization now takes place in message processing. This works much
  better with the new queued action mode (fast startup)
- fixed a bug that caused a potential hang in file and fwd output module
  varmojfekoj provided the patch - many thanks!
- bugfixed stream class offset handling on 32bit platforms
---------------------------------------------------------------------------
Version 3.10.3 (rgerhards), 2008-01-28
- fixed a bug with standard template definitions (not a big deal) - thanks
  to varmojfekoj for spotting it
- run-time instrumentation added
- implemented disk-assisted queue mode, which enables on-demand disk
  spooling if the queue's in-memory queue is exhausted
- implemented a dynamic worker thread pool for processing incoming
  messages; workers are started and shut down as need arises
- implemented a run-time instrumentation debug package
- implemented the $MainMsgQueueSaveOnShutdown config directive
- implemented the $MainMsgQueueWorkerThreadMinimumMessages config directive
- implemented the $MainMsgQueueTimeoutWorkerThreadShutdown config directive
---------------------------------------------------------------------------
Version 3.10.2 (rgerhards), 2008-01-14
- added the ability to keep stop rsyslogd without the need to drain
  the main message queue. In disk queue mode, rsyslog continues to
  run from the point where it stopped. In case of a system failure, it
  continues to process messages from the last checkpoint.
- fixed a bug that caused a segfault on startup when no $WorkDir directive
  was specified in rsyslog.conf
- provided more fine-grain control over shutdown timeouts and added a
  way to specify the enqueue timeout when the main message queue is full
- implemented $MainMsgQueueCheckpointInterval config directive
- implemented $MainMsgQueueTimeoutActionCompletion config directive
- implemented $MainMsgQueueTimeoutEnqueue config directive
- implemented $MainMsgQueueTimeoutShutdown config directive
---------------------------------------------------------------------------
Version 3.10.1 (rgerhards), 2008-01-10
- implemented the "disk" queue mode. However, it currently is of very
  limited use, because it does not support persistence over rsyslogd
  runs. So when rsyslogd is stopped, the queue is drained just as with
  the in-memory queue modes. Persistent queues will be a feature of
  the next release.
- performance-optimized string class, should bring an overall improvement
- fixed a memory leak in imudp -- thanks to varmojfekoj for the patch
- fixed a race condition that could lead to a rsyslogd hang when during
  HUP or termination
- done some doc updates
- added $WorkDirectory config directive
- added $MainMsgQueueFileName config directive
- added $MainMsgQueueMaxFileSize config directive
---------------------------------------------------------------------------
Version 3.10.0 (rgerhards), 2008-01-07
- implemented input module interface and initial input modules
- enhanced threading for input modules (each on its own thread now)
- ability to bind UDP listeners to specific local interfaces/ports and
  ability to run multiple of them concurrently
- added ability to specify listen IP address for UDP syslog server
- license changed to GPLv3
- mark messages are now provided by loadble module immark
- rklogd is no longer provided. Its functionality has now been taken over
  by imklog, a loadable input module. This offers a much better integration
  into rsyslogd and makes sure that the kernel logger process is brought
  up and down at the appropriate times
- enhanced $IncludeConfig directive to support wildcard characters
  (thanks to Michael Biebl)
- all inputs are now implemented as loadable plugins
- enhanced threading model: each input module now runs on its own thread
- enhanced message queue which now supports different queueing methods
  (among others, this can be used for performance fine-tuning)
- added a large number of new configuration directives for the new
  input modules
- enhanced multi-threading utilizing a worker thread pool for the
  main message queue
- compilation without pthreads is no longer supported
- much cleaner code due to new objects and removal of single-threading
  mode
---------------------------------------------------------------------------
Version 2.0.8 V2-STABLE (rgerhards), 2008-??-??
- bugfix: ompgsql did not detect problems in sql command execution
  this could cause loss of messages. The handling was correct if the
  connection broke, but not if there was a problem with statement
  execution. The most probable case for such a case would be invalid
  sql inside the template, and this is now much easier to diagnose.
- doc bugfix: default for $DirCreateMode incorrectly stated
---------------------------------------------------------------------------
Version 2.0.7 V2-STABLE (rgerhards), 2008-04-14
- bugfix: the default for $DirCreateMode was 0644, and as such wrong.
  It has now been changed to 0700. For some background, please see
  http://lists.adiscon.net/pipermail/rsyslog/2009-April/001986.html
- bugfix: "$CreateDirs off" also disabled file creation
  Thanks to William Tisater for analyzing this bug and providing a patch.
  The actual code change is heavily based on William's patch.
- bugfix: memory leak in ompgsql
  Thanks to Ken for providing the patch
- bugfix: potential memory leak in msg.c
  This one did not surface yet and the issue was actually found due to
  a problem in v4 - but better fix it here, too
---------------------------------------------------------------------------
Version 2.0.6 V2-STABLE (rgerhards), 2008-08-07
- bugfix: memory leaks in rsyslogd, primarily in singlethread mode
  Thanks to Frederico Nunez for providing the fix
- bugfix: copy&paste error lead to dangling if - this caused a very minor
  issue with re-formatting a RFC3164 date when the message was invalidly
  formatted and had a colon immediately after the date. This was in the
  code for some years (even v1 had it) and I think it never had any
  effect at all in practice. Though, it should be fixed - but definitely
  nothing to worry about.
---------------------------------------------------------------------------
Version 2.0.6 V2-STABLE (rgerhards), 2008-08-07
- bugfix: IPv6 addresses could not be specified in forwarding actions
  New syntax @[addr]:port introduced to enable that. Root problem was IPv6
  addresses contain colons. (backport from 3.21.3)
---------------------------------------------------------------------------
Version 2.0.5 STABLE (rgerhards), 2008-05-15
- bugfix: regular expressions inside property replacer did not work
  properly
- adapted to liblogging 0.7.1+
---------------------------------------------------------------------------
Version 2.0.4 STABLE (rgerhards), 2008-03-27
- bugfix: internally generated messages had "FROMHOST" property not set
- bugfix: continue parsing if tag is oversize (discard oversize part) - thanks
  to mclaughlin77@gmail.com for the patch
- added $HHOUR and $QHOUR system properties - can be used for half- and
  quarter-hour logfile rotation
---------------------------------------------------------------------------
Version 2.0.3 STABLE (rgerhards), 2008-03-12
- bugfix: setting for $EscapeCopntrolCharactersOnReceive was not 
  properly initialized
- bugfix: resolved potential segfault condition on HUP (extremely
  unlikely to happen in practice), for details see tracker:
  http://bugzilla.adiscon.com/show_bug.cgi?id=38
- improved the man pages a bit - thanks to Michael Biebl for the patch
- bugfix: not properly initialized data could cause several segfaults if
  there were errors in the config file - thanks to varmojfekoj for the patch
---------------------------------------------------------------------------
Version 2.0.2 STABLE (rgerhards), 2008-02-12
- fixed a bug that could cause invalid string handling via strerror_r
  varmojfekoj provided the patch - many thanks!
- added x-info field to rsyslogd startup/shutdown message. Hopefully
  points users to right location for further info (many don't even know
  they run rsyslog ;))
- bugfix: suspended actions were not always properly resumed
  varmojfekoj provided the patch - many thanks!
- bugfix: errno could be changed during mark processing, leading to
  invalid error messages when processing inputs. Thank to varmojfekoj for
  pointing out this problem.
- bugfix: trailing ":" of tag was lost while parsing legacy syslog messages
  without timestamp - thanks to Anders Blomdell for providing a patch!
- bugfix (doc): misspelled config directive, invalid signal info
- applied some doc fixes from Michel Biebl and cleaned up some no longer
  needed files suggested by him
- cleaned up stringbuf.c to fix an annoyance reported by Anders Blomdell
- fixed bug that caused invalid treatment of tabs (HT) in rsyslog.conf
---------------------------------------------------------------------------
Version 2.0.1 STABLE (rgerhards), 2008-01-24
- fixed a bug in integer conversion - but this function was never called,
  so it is not really a useful bug fix ;)
- fixed a bug with standard template definitions (not a big deal) - thanks
  to varmojfekoj for spotting it
- fixed a bug that caused a potential hang in file and fwd output module
  varmojfekoj provided the patch - many thanks!
---------------------------------------------------------------------------
Version 2.0.0 STABLE (rgerhards), 2008-01-02
- re-release of 1.21.2 as STABLE with no modifications except some
  doc updates
---------------------------------------------------------------------------
Version 1.21.2 (rgerhards), 2007-12-28
- created a gss-api output module. This keeps GSS-API code and
  TCP/UDP code separated. It is also important for forward-
  compatibility with v3. Please note that this change breaks compatibility
  with config files created for 1.21.0 and 1.21.1 - this was considered
  acceptable.
- fixed an error in forwarding retry code (could lead to message corruption
  but surfaced very seldom)
- increased portability for older platforms (AI_NUMERICSERV moved)
- removed socket leak in omfwd.c
- cross-platform patch for GSS-API compile problem on some platforms
  thanks to darix for the patch!
---------------------------------------------------------------------------
Version 1.21.1 (rgerhards), 2007-12-23
- small doc fix for $IncludeConfig
- fixed a bug in llDestroy()
- bugfix: fixing memory leak when message queue is full and during
  parsing. Thanks to varmojfekoj for the patch.
- bugfix: when compiled without network support, unix sockets were
  not properply closed
- bugfix: memory leak in cfsysline.c/doGetWord() fixed
---------------------------------------------------------------------------
Version 1.21.0 (rgerhards), 2007-12-19
- GSS-API support for syslog/TCP connections was added. Thanks to
  varmojfekoj for providing the patch with this functionality
- code cleanup
- enhanced $IncludeConfig directive to support wildcard filenames
- changed some multithreading synchronization
---------------------------------------------------------------------------
Version 1.20.1 (rgerhards), 2007-12-12
- corrected a debug setting that survived release. Caused TCP connections
  to be retried unnecessarily often.
- When a hostname ACL was provided and DNS resolution for that name failed,
  ACL processing was stopped at that point. Thanks to mildew for the patch.
  Fedora Bugzilla: http://bugzilla.redhat.com/show_bug.cgi?id=395911
- fixed a potential race condition, see link for details:
  http://rgerhards.blogspot.com/2007/12/rsyslog-race-condition.html
  Note that the probability of problems from this bug was very remote
- fixed a memory leak that happend when PostgreSQL date formats were
  used
---------------------------------------------------------------------------
Version 1.20.0 (rgerhards), 2007-12-07
- an output module for postgres databases has been added. Thanks to
  sur5r for contributing this code
- unloading dynamic modules has been cleaned up, we now have a
  real implementation and not just a dummy "good enough for the time
  being".
- enhanced platform independence - thanks to Bartosz Kuzma and Michael
  Biebl for their very useful contributions
- some general code cleanup (including warnings on 64 platforms, only)
---------------------------------------------------------------------------
Version 1.19.12 (rgerhards), 2007-12-03
- cleaned up the build system (thanks to Michael Biebl for the patch)
- fixed a bug where ommysql was still not compiled with -pthread option
---------------------------------------------------------------------------
Version 1.19.11 (rgerhards), 2007-11-29
- applied -pthread option to build when building for multi-threading mode
  hopefully solves an issue with segfaulting
---------------------------------------------------------------------------
Version 1.19.10 (rgerhards), 2007-10-19
- introdcued the new ":modulename:" syntax for calling module actions
  in selector lines; modified ommysql to support it. This is primarily
  an aid for further modules and a prequisite to actually allow third
  party modules to be created.
- minor fix in slackware startup script, "-r 0" is now "-r0"
- updated rsyslogd doc set man page; now in html format
- undid creation of a separate thread for the main loop -- this did not
  turn out to be needed or useful, so reduce complexity once again.
- added doc fixes provided by Michael Biebl - thanks
---------------------------------------------------------------------------
Version 1.19.9 (rgerhards), 2007-10-12
- now packaging system which again contains all components in a single
  tarball
- modularized main() a bit more, resulting in less complex code
- experimentally added an additional thread - will see if that affects
  the segfault bug we experience on some platforms. Note that this change
  is scheduled to be removed again later.
---------------------------------------------------------------------------
Version 1.19.8 (rgerhards), 2007-09-27
- improved repeated message processing
- applied patch provided by varmojfekoj to support building ommysql
  in its own way (now also resides in a plugin subdirectory);
  ommysql is now a separate package
- fixed a bug in cvthname() that lead to message loss if part
  of the source hostname would have been dropped
- created some support for distributing ommysql together with the
  main rsyslog package. I need to re-think it in the future, but
  for the time being the current mode is best. I now simply include
  one additional tarball for ommysql inside the main distribution.
  I look forward to user feedback on how this should be done best. In the
  long term, a separate project should be spawend for ommysql, but I'd
  like to do that only after the plugin interface is fully stable (what
  it is not yet).
---------------------------------------------------------------------------
Version 1.19.7 (rgerhards), 2007-09-25
- added code to handle situations where senders send us messages ending with
  a NUL character. It is now simply removed. This also caused trailing LF
  reduction to fail, when it was followed by such a NUL. This is now also
  handled.
- replaced some non-thread-safe function calls by their thread-safe
  counterparts
- fixed a minor memory leak that occured when the %APPNAME% property was
  used (I think nobody used that in practice)
- fixed a bug that caused signal handlers in cvthname() not to be restored when
  a malicious pointer record was detected and processing of the message been
  stopped for that reason (this should be really rare and can not be related
  to the segfault bug we are hunting).
- fixed a bug in cvthname that lead to passing a wrong parameter - in
  practice, this had no impact.
- general code cleanup (e.g. compiler warnings, comments)
---------------------------------------------------------------------------
Version 1.19.6 (rgerhards), 2007-09-11
- applied patch by varmojfekoj to change signal handling to the new
  sigaction API set (replacing the depreciated signal() calls and its
  friends.
- fixed a bug that in --enable-debug mode caused an assertion when the
  discard action was used
- cleaned up compiler warnings
- applied patch by varmojfekoj to FIX a bug that could cause 
  segfaults if empty properties were processed using modifying
  options (e.g. space-cc, drop-cc)
- fixed man bug: rsyslogd supports -l option
---------------------------------------------------------------------------
Version 1.19.5 (rgerhards), 2007-09-07
- changed part of the CStr interface so that better error tracking
  is provided and the calling sequence is more intuitive (there were
  invalid calls based on a too-weired interface)
- (hopefully) fixed some remaining bugs rooted in wrong use of 
  the CStr class. These could lead to program abort.
- applied patch by varmojfekoj two fix two potential segfault situations
- added $ModDir config directive
- modified $ModLoad so that an absolute path may be specified as
  module name (e.g. /rsyslog/ommysql.so)
---------------------------------------------------------------------------
Version 1.19.4 (rgerhards/varmojfekoj), 2007-09-04
- fixed a number of small memory leaks - thanks varmojfekoj for patching
- fixed an issue with CString class that could lead to rsyslog abort
  in tplToString() - thanks varmojfekoj for patching
- added a man-version of the config file documenation - thanks to Michel
  Samia for providing the man file
- fixed bug: a template like this causes an infinite loop:
  $template opts,"%programname:::a,b%"
  thanks varmojfekoj for the patch
- fixed bug: case changing options crash freeing the string pointer
  because they modify it: $template opts2,"%programname::1:lowercase%"
  thanks varmojfekoj for the patch
---------------------------------------------------------------------------
Version 1.19.3 (mmeckelein/varmojfekoj), 2007-08-31
- small mem leak fixed (after calling parseSelectorAct) - Thx varmojkekoj
- documentation section "Regular File" und "Blocks" updated
- solved an issue with dynamic file generation - Once again many thanks
  to varmojfekoj
- the negative selector for program name filter (Blocks) does not work as
  expected - Thanks varmojfekoj for patching
- added forwarding information to sysklogd (requires special template)
  to config doc
---------------------------------------------------------------------------
Version 1.19.2 (mmeckelein/varmojfekoj), 2007-08-28
- a specifically formed message caused a segfault - Many thanks varmojfekoj
  for providing a patch
- a typo and a weird condition are fixed in msg.c - Thanks again
  varmojfekoj 
- on file creation the file was always owned by root:root. This is fixed
  now - Thanks ypsa for solving this issue
---------------------------------------------------------------------------
Version 1.19.1 (mmeckelein), 2007-08-22
- a bug that caused a high load when a TCP/UDP connection was closed is 
  fixed now - Thanks mildew for solving this issue
- fixed a bug which caused a segfault on reinit - Thx varmojfekoj for the
  patch
- changed the hardcoded module path "/lib/rsyslog" to $(pkglibdir) in order
  to avoid trouble e.g. on 64 bit platforms (/lib64) - many thanks Peter
  Vrabec and darix, both provided a patch for solving this issue
- enhanced the unloading of modules - thanks again varmojfekoj
- applied a patch from varmojfekoj which fixes various little things in
  MySQL output module
---------------------------------------------------------------------------
Version 1.19.0 (varmojfekoj/rgerhards), 2007-08-16
- integrated patch from varmojfekoj to make the mysql module a loadable one
  many thanks for the patch, MUCH appreciated
---------------------------------------------------------------------------
Version 1.18.2 (rgerhards), 2007-08-13
- fixed a bug in outchannel code that caused templates to be incorrectly
  parsed
- fixed a bug in ommysql that caused a wrong ";template" missing message
- added some code for unloading modules; not yet fully complete (and we do
  not yet have loadable modules, so this is no problem)
- removed debian subdirectory by request of a debian packager (this is a special
  subdir for debian and there is also no point in maintaining it when there
  is a debian package available - so I gladly did this) in some cases
- improved overall doc quality (some pages were quite old) and linked to
  more of the online resources.
- improved /contrib/delete_mysql script by adding a host option and some
  other minor modifications
---------------------------------------------------------------------------
Version 1.18.1 (rgerhards), 2007-08-08
- applied a patch from varmojfekoj which solved a potential segfault
  of rsyslogd on HUP
- applied patch from Michel Samia to fix compilation when the pthreads
  feature is disabled
- some code cleanup (moved action object to its own file set)
- add config directive $MainMsgQueueSize, which now allows to configure the
  queue size dynamically
- all compile-time settings are now shown in rsyslogd -v, not just the
  active ones
- enhanced performance a little bit more
- added config file directive $ActionResumeInterval
- fixed a bug that prevented compilation under debian sid
- added a contrib directory for user-contributed useful things
---------------------------------------------------------------------------
Version 1.18.0 (rgerhards), 2007-08-03
- rsyslog now supports fallback actions when an action did not work. This
  is a great feature e.g. for backup database servers or backup syslog
  servers
- modified rklogd to only change the console log level if -c is specified
- added feature to use multiple actions inside a single selector
- implemented $ActionExecOnlyWhenPreviousIsSuspended config directive
- error messages during startup are now spit out to the configured log
  destinations
---------------------------------------------------------------------------
Version 1.17.6 (rgerhards), 2007-08-01
- continued to work on output module modularization - basic stage of
  this work is now FINISHED
- fixed bug in OMSRcreate() - always returned SR_RET_OK
- fixed a bug that caused ommysql to always complain about missing
  templates
- fixed a mem leak in OMSRdestruct - freeing the object itself was
  forgotten - thanks to varmojfekoj for the patch
- fixed a memory leak in syslogd/init() that happend when the config
  file could not be read - thanks to varmojfekoj for the patch
- fixed insufficient memory allocation in addAction() and its helpers.
  The initial fix and idea was developed by mildew, I fine-tuned
  it a bit. Thanks a lot for the fix, I'd probably had pulled out my
  hair to find the bug...
- added output of config file line number when a parsing error occured
- fixed bug in objomsr.c that caused program to abort in debug mode with
  an invalid assertion (in some cases)
- fixed a typo that caused the default template for MySQL to be wrong.
  thanks to mildew for catching this.
- added configuration file command $DebugPrintModuleList and
  $DebugPrintCfSysLineHandlerList
- fixed an invalid value for the MARK timer - unfortunately, there was
  a testing aid left in place. This resulted in quite frequent MARK messages
- added $IncludeConfig config directive
- applied a patch from mildew to prevent rsyslogd from freezing under heavy
  load. This could happen when the queue was full. Now, we drop messages
  but rsyslogd remains active.
---------------------------------------------------------------------------
Version 1.17.5 (rgerhards), 2007-07-30
- continued to work on output module modularization
- fixed a missing file bug - thanks to Andrea Montanari for reporting
  this problem
- fixed a problem with shutting down the worker thread and freeing the
  selector_t list - this caused messages to be lost, because the
  message queue was not properly drained before the selectors got
  destroyed.
---------------------------------------------------------------------------
Version 1.17.4 (rgerhards), 2007-07-27
- continued to work on output module modularization
- fixed a situation where rsyslogd could create zombie processes
  thanks to mildew for the patch
- applied patch from Michel Samia to fix compilation when NOT
  compiled for pthreads
---------------------------------------------------------------------------
Version 1.17.3 (rgerhards), 2007-07-25
- continued working on output module modularization
- fixed a bug that caused rsyslogd to segfault on exit (and
  probably also on HUP), when there was an unsent message in a selector
  that required forwarding and the dns lookup failed for that selector
  (yes, it was pretty unlikely to happen;))
  thanks to varmojfekoj <varmojfekoj@gmail.com> for the patch
- fixed a memory leak in config file parsing and die()
  thanks to varmojfekoj <varmojfekoj@gmail.com> for the patch
- rsyslogd now checks on startup if it is capable to performa any work
  at all. If it cant, it complains and terminates
  thanks to Michel Samia for providing the patch!
- fixed a small memory leak when HUPing syslogd. The allowed sender
  list now gets freed. thanks to mildew for the patch.
- changed the way error messages in early startup are logged. They
  now do no longer use the syslogd code directly but are rather
  send to stderr.
---------------------------------------------------------------------------
Version 1.17.2 (rgerhards), 2007-07-23
- made the port part of the -r option optional. Needed for backward
  compatibility with sysklogd
- replaced system() calls with something more reasonable. Please note that
  this might break compatibility with some existing configuration files.
  We accept this in favour of the gained security.
- removed a memory leak that could occur if timegenerated was used in
  RFC 3164 format in templates
- did some preparation in msg.c for advanced multithreading - placed the
  hooks, but not yet any active code
- worked further on modularization
- added $ModLoad MySQL (dummy) config directive
- added DropTrailingLFOnReception config directive
---------------------------------------------------------------------------
Version 1.17.1 (rgerhards), 2007-07-20
- fixed a bug that caused make install to install rsyslogd and rklogd under
  the wrong names
- fixed bug that caused $AllowedSenders to handle IPv6 scopes incorrectly;
  also fixed but that could grabble $AllowedSender wildcards. Thanks to
  mildew@gmail.com for the patch
- minor code cleanup - thanks to Peter Vrabec for the patch
- fixed minimal memory leak on HUP (caused by templates)
  thanks to varmojfekoj <varmojfekoj@gmail.com> for the patch
- fixed another memory leak on HUPing and on exiting rsyslogd
  again thanks to varmojfekoj <varmojfekoj@gmail.com> for the patch
- code cleanup (removed compiler warnings)
- fixed portability bug in configure.ac - thanks to Bartosz Kuźma for patch
- moved msg object into its own file set
- added the capability to continue trying to write log files when the
  file system is full. Functionality based on patch by Martin Schulze
  to sysklogd package.
---------------------------------------------------------------------------
Version 1.17.0 (RGer), 2007-07-17
- added $RepeatedLineReduction config parameter
- added $EscapeControlCharactersOnReceive config parameter
- added $ControlCharacterEscapePrefix config parameter
- added $DirCreateMode config parameter
- added $CreateDirs config parameter
- added $DebugPrintTemplateList config parameter
- added $ResetConfigVariables config parameter
- added $FileOwner config parameter
- added $FileGroup config parameter
- added $DirOwner config parameter
- added $DirGroup config parameter
- added $FailOnChownFailure config parameter
- added regular expression support to the filter engine
  thanks to Michel Samia for providing the patch!
- enhanced $AllowedSender functionality. Credits to mildew@gmail.com for
  the patch doing that
  - added IPv6 support
  - allowed DNS hostnames
  - allowed DNS wildcard names
- added new option $DropMsgsWithMaliciousDnsPTRRecords
- added autoconf so that rfc3195d, rsyslogd and klogd are stored to /sbin
- added capability to auto-create directories with dynaFiles
---------------------------------------------------------------------------
Version 1.16.0 (RGer/Peter Vrabec), 2007-07-13 - The Friday, 13th Release ;)
- build system switched to autotools
- removed SYSV preprocessor macro use, replaced with autotools equivalents
- fixed a bug that caused rsyslogd to segfault when TCP listening was
  disabled and it terminated
- added new properties "syslogfacility-text" and "syslogseverity-text"
  thanks to varmojfekoj <varmojfekoj@gmail.com> for the patch
- added the -x option to disable hostname dns reslution
  thanks to varmojfekoj <varmojfekoj@gmail.com> for the patch
- begun to better modularize syslogd.c - this is an ongoing project; moved
  type definitions to a separate file
- removed some now-unused fields from struct filed
- move file size limit fields in struct field to the "right spot" (the file
  writing part of the union - f_un.f_file)
- subdirectories linux and solaris are no longer part of the distribution
  package. This is not because we cease support for them, but there are no
  longer any files in them after the move to autotools
---------------------------------------------------------------------------
Version 1.15.1 (RGer), 2007-07-10
- fixed a bug that caused a dynaFile selector to stall when there was
  an open error with one file 
- improved template processing for dynaFiles; templates are now only
  looked up during initialization - speeds up processing
- optimized memory layout in struct filed when compiled with MySQL
  support
- fixed a bug that caused compilation without SYSLOG_INET to fail
- re-enabled the "last message repeated n times" feature. This
  feature was not taken care of while rsyslogd evolved from sysklogd
  and it was more or less defunct. Now it is fully functional again.
- added system properties: $NOW, $YEAR, $MONTH, $DAY, $HOUR, $MINUTE
- fixed a bug in iovAsString() that caused a memory leak under stress
  conditions (most probably memory shortage). This was unlikely to
  ever happen, but it doesn't hurt doing it right
- cosmetic: defined type "uchar", change all unsigned chars to uchar
---------------------------------------------------------------------------
Version 1.15.0 (RGer), 2007-07-05
- added ability to dynamically generate file names based on templates
  and thus properties. This was a much-requested feature. It makes
  life easy when it e.g. comes to splitting files based on the sender
  address.
- added $umask and $FileCreateMode config file directives
- applied a patch from Bartosz Kuzma to compile cleanly under NetBSD
- checks for extra (unexpected) characters in system config file lines
  have been added
- added IPv6 documentation - was accidently missing from CVS
- begun to change char to unsigned char
---------------------------------------------------------------------------
Version 1.14.2 (RGer), 2007-07-03
** this release fixes all known nits with IPv6 **
- restored capability to do /etc/service lookup for "syslog"
  service when -r 0 was given
- documented IPv6 handling of syslog messages
- integrate patch from Bartosz Kuźma to make rsyslog compile under
  Solaris again (the patch replaced a strndup() call, which is not
  available under Solaris
- improved debug logging when waiting on select
- updated rsyslogd man page with new options (-46A)
---------------------------------------------------------------------------
Version 1.14.1 (RGer/Peter Vrabec), 2007-06-29
- added Peter Vrabec's patch for IPv6 TCP
- prefixed all messages send to stderr in rsyslogd with "rsyslogd: "
---------------------------------------------------------------------------
Version 1.14.0 (RGer/Peter Vrabec), 2007-06-28
- Peter Vrabec provided IPv6 for rsyslog, so we are now IPv6 enabled
  IPv6 Support is currently for UDP only, TCP is to come soon.
  AllowedSender configuration does not yet work for IPv6.
- fixed code in iovCreate() that broke C's strict aliasing rules 
- fixed some char/unsigned char differences that forced the compiler
  to spit out warning messages
- updated the Red Hat init script to fix a known issue (thanks to
  Peter Vrabec)
---------------------------------------------------------------------------
Version 1.13.5 (RGer), 2007-06-22
- made the TCP session limit configurable via command line switch
  now -t <port>,<max sessions>
- added man page for rklogd(8) (basically a copy from klogd, but now
  there is one...)
- fixed a bug that caused internal messages (e.g. rsyslogd startup) to
  appear without a tag.
- removed a minor memory leak that occurred when TAG processing requalified
  a HOSTNAME to be a TAG (and a TAG already was set).
- removed potential small memory leaks in MsgSet***() functions. There
  would be a leak if a property was re-set, something that happened
  extremely seldom.
---------------------------------------------------------------------------
Version 1.13.4 (RGer), 2007-06-18
- added a new property "PRI-text", which holds the PRI field in
  textual form (e.g. "syslog.info")
- added alias "syslogseverity" for "syslogpriority", which is a
  misleading property name that needs to stay for historical
  reasons (and backward-compatility)
- added doc on how to record PRI value in log file
- enhanced signal handling in klogd, including removal of an unsafe
  call to the logging system during signal handling
---------------------------------------------------------------------------
Version 1.13.3 (RGer), 2007-06-15
- create a version of syslog.c from scratch. This is now
  - highly optimized for rsyslog
  - removes an incompatible license problem as the original
    version had a BSD license with advertising clause
  - fixed in the regard that rklogd will continue to work when
    rsysogd has been restarted (the original version, as well
    as sysklogd, will remain silent then)
  - solved an issue with an extra NUL char at message end that the
    original version had
- applied some changes to klogd to care for the new interface
- fixed a bug in syslogd.c which prevented compiling under debian
---------------------------------------------------------------------------
Version 1.13.2 (RGer), 2007-06-13
- lib order in makefile patched to facilitate static linking - thanks
  to Bennett Todd for providing the patch
- Integrated a patch from Peter Vrabec (pvrabec@redheat.com):
  - added klogd under the name of rklogd (remove dependency on
    original sysklogd package
  - createDB.sql now in UTF
  - added additional config files for use on Red Hat
---------------------------------------------------------------------------
Version 1.13.1 (RGer), 2007-02-05
- changed the listen backlog limit to a more reasonable value based on
  the maximum number of TCP connections configurd (10% + 5) - thanks to Guy
  Standen for the hint (actually, the limit was 5 and that was a 
  left-over from early testing).
- fixed a bug in makefile which caused DB-support to be disabled when
  NETZIP support was enabled
- added the -e option to allow transmission of every message to remote
  hosts (effectively turns off duplicate message suppression)
- (somewhat) improved memory consumption when compiled with MySQL support
- looks like we fixed an incompatibility with MySQL 5.x and above software
  At least in one case, the remote server name was destroyed, leading to 
  a connection failure. The new, improved code does not have this issue and
  so we see this as solved (the new code is generally somewhat better, so
  there is a good chance we fixed this incompatibility).
---------------------------------------------------------------------------
Version 1.13.0 (RGer), 2006-12-19
- added '$' as ToPos proptery replacer specifier - means "up to the
  end of the string"
- property replacer option "escape-cc", "drop-cc" and "space-cc"  added
- changed the handling of \0 characters inside syslog messages. We now
  consistently escape them to "#000". This is somewhat recommended in
  the draft-ietf-syslog-protocol-19 draft. While the real recomendation
  is to not escape any characters at all, we can not do this without
  considerable modification of the code. So we escape it to "#000", which
  is consistent with a sample found in the Internet-draft.
- removed message glue logic (see printchopped() comment for details)
  Also caused removal of parts table and thus some improvements in
  memory usage.
- changed the default MAXLINE to 2048 to take care of recent syslog
  standardization efforts (can easily be changed in syslogd.c)
- added support for byte-counted TCP syslog messages (much like
  syslog-transport-tls-05 Internet Draft). This was necessary to
  support compression over TCP.
- added support for receiving compressed syslog messages
- added support for sending compressed syslog messages
- fixed a bug where the last message in a syslog/tcp stream was
  lost if it was not properly terminated by a LF character
---------------------------------------------------------------------------
Version 1.12.3 (RGer), 2006-10-04
- implemented some changes to support Solaris (but support is not
  yet complete)
- commented out (via #if 0) some methods that are currently not being use
  but should be kept for further us
- added (interim) -u 1 option to turn off hostname and tag parsing
- done some modifications to better support Fedora
- made the field delimiter inside property replace configurable via
  template
- fixed a bug in property replacer: if fields were used, the delimitor
  became part of the field. Up until now, this was barely noticable as 
  the delimiter as TAB only and thus invisible to a human. With other
  delimiters available now, it quickly showed up. This bug fix might cause
  some grief to existing installations if they used the extra TAB for
  whatever reasons - sorry folks... Anyhow, a solution is easy: just add
  a TAB character contstant into your template. Thus, there has no attempt
  been made to do this in a backwards-compatible way.
---------------------------------------------------------------------------
Version 1.12.2 (RGer), 2006-02-15
- fixed a bug in the RFC 3339 date formatter. An extra space was added
  after the actual timestamp
- added support for providing high-precision RFC3339 timestamps for
  (rsyslogd-)internally-generated messages
- very (!) experimental support for syslog-protocol internet draft
  added (the draft is experimental, the code is solid ;))
- added support for field-extracting in the property replacer
- enhanced the legacy-syslog parser so that it can interpret messages
  that do not contain a TIMESTAMP
- fixed a bug that caused the default socket (usually /dev/log) to be
  opened even when -o command line option was given
- fixed a bug in the Debian sample startup script - it caused rsyslogd
  to listen to remote requests, which it shouldn't by default
---------------------------------------------------------------------------
Version 1.12.1 (RGer), 2005-11-23
- made multithreading work with BSD. Some signal-handling needed to be
  restructured. Also, there might be a slight delay of up to 10 seconds
  when huping and terminating rsyslogd under BSD
- fixed a bug where a NULL-pointer was passed to printf() in logmsg().
- fixed a bug during "make install" where rc3195d was not installed
  Thanks to Bennett Todd for spotting this.
- fixed a bug where rsyslogd dumped core when no TAG was found in the
  received message
- enhanced message parser so that it can deal with missing hostnames
  in many cases (may not be totally fail-safe)
- fixed a bug where internally-generated messages did not have the correct
  TAG
---------------------------------------------------------------------------
Version 1.12.0 (RGer), 2005-10-26
- moved to a multi-threaded design. single-threading is still optionally
  available. Multi-threading is experimental!
- fixed a potential race condition. In the original code, marking was done
  by an alarm handler, which could lead to all sorts of bad things. This
  has been changed now. See comments in syslogd.c/domark() for details.
- improved debug output for property-based filters
- not a code change, but: I have checked all exit()s to make sure that
  none occurs once rsyslogd has started up. Even in unusual conditions
  (like low-memory conditions) rsyslogd somehow remains active. Of course,
  it might loose a message or two, but at least it does not abort and it
  can also recover when the condition no longer persists.
- fixed a bug that could cause loss of the last message received
  immediately before rsyslogd was terminated.
- added comments on thread-safety of global variables in syslogd.c
- fixed a small bug: spurios printf() when TCP syslog was used
- fixed a bug that causes rsyslogd to dump core on termination when one
  of the selector lines did not receive a message during the run (very
  unlikely)
- fixed an one-too-low memory allocation in the TCP sender. Could result
  in rsyslogd dumping core.
- fixed a bug with regular expression support (thanks to Andres Riancho)
- a little bit of code restructuring (especially main(), which was
  horribly large)
---------------------------------------------------------------------------
Version 1.11.1 (RGer), 2005-10-19
- support for BSD-style program name and host blocks
- added a new property "programname" that can be used in templates
- added ability to specify listen port for rfc3195d
- fixed a bug that rendered the "startswith" comparison operation
  unusable.
- changed more functions to "static" storage class to help compiler
  optimize (should have been static in the first place...)
- fixed a potential memory leak in the string buffer class destructor.
  As the destructur was previously never called, the leak did not actually
  appear.
- some internal restructuring in anticipation/preparation of minimal
  multi-threading support
- rsyslogd still shares some code with the sysklogd project. Some patches
  for this shared code have been brought over from the sysklogd CVS.
---------------------------------------------------------------------------
Version 1.11.0 (RGer), 2005-10-12
- support for receiving messages via RFC 3195; added rfc3195d for that
  purpose
- added an additional guard to prevent rsyslogd from aborting when the
  2gb file size limit is hit. While a user can configure rsyslogd to
  handle such situations, it would abort if that was not done AND large
  file support was not enabled (ok, this is hopefully an unlikely scenario)
- fixed a bug that caused additional Unix domain sockets to be incorrectly
  processed - could lead to message loss in extreme cases
---------------------------------------------------------------------------
Version 1.10.2 (RGer), 2005-09-27
- added comparison operations in property-based filters:
  * isequal
  * startswith
- added ability to negate all property-based filter comparison operations
  by adding a !-sign right in front of the operation name
- added the ability to specify remote senders for UDP and TCP
  received messages. Allows to block all but well-known hosts
- changed the $-config line directives to be case-INsensitive
- new command line option -w added: "do not display warnings if messages
  from disallowed senders are received"
- fixed a bug that caused rsyslogd to dump core when the compare value
  was not quoted in property-based filters
- fixed a bug in the new CStr compare function which lead to invalid
  results (fortunately, this function was not yet used widely)
- added better support for "debugging" rsyslog.conf property filters
  (only if -d switch is given)
- changed some function definitions to static, which eventually enables
  some compiler optimizations
- fixed a bug in MySQL code; when a SQL error occured, rsyslogd could
  run in a tight loop. This was due to invalid sequence of error reporting
  and is now fixed.
---------------------------------------------------------------------------
Version 1.10.1 (RGer), 2005-09-23
- added the ability to execute a shell script as an action.
  Thanks to Bjoern Kalkbrenner for providing the code!
- fixed a bug in the MySQL code; due to the bug the automatic one-time
  retry after an error did not happen - this lead to error message in
  cases where none should be seen (e.g. after a MySQL restart)
- fixed a security issue with SQL-escaping in conjunction with
  non-(SQL-)standard MySQL features.
---------------------------------------------------------------------------
Version 1.10.0 (RGer), 2005-09-20
  REMINDER: 1.10 is the first unstable version if the 1.x series!
- added the capability to filter on any property in selector lines
  (not just facility and priority)
- changed stringbuf into a new counted string class
- added support for a "discard" action. If a selector line with
  discard (~ character) is found, no selector lines *after* that
  line will be processed.
- thanks to Andres Riancho, regular expression support has been
  added to the template engine
- added the FROMHOST property in the template processor, which could
  previously not be obtained. Thanks to Cristian Testa for pointing
  this out and even providing a fix.
- added display of compile-time options to -v output
- performance improvement for production build - made some checks
  to happen only during debug mode
- fixed a problem with compiling on SUSE and - while doing so - removed
  the socket call to set SO_BSDCOMPAT in cases where it is obsolete.
---------------------------------------------------------------------------
Version 1.0.4 (RGer), 2006-02-01
- a small but important fix: the tcp receiver had two forgotten printf's
  in it that caused a lot of unnecessary output to stdout. This was
  important enough to justify a new release
---------------------------------------------------------------------------
Version 1.0.3 (RGer), 2005-11-14
- added an additional guard to prevent rsyslogd from aborting when the
  2gb file size limit is hit. While a user can configure rsyslogd to
  handle such situations, it would abort if that was not done AND large
  file support was not enabled (ok, this is hopefully an unlikely scenario)
- fixed a bug that caused additional Unix domain sockets to be incorrectly
  processed - could lead to message loss in extreme cases
- applied some patches available from the sysklogd project to code
  shared from there
- fixed a bug that causes rsyslogd to dump core on termination when one
  of the selector lines did not receive a message during the run (very
  unlikely)
- fixed an one-too-low memory allocation in the TCP sender. Could result
  in rsyslogd dumping core.
- fixed a bug in the TCP sender that caused the retry logic to fail
  after an error or receiver overrun
- fixed a bug in init() that could lead to dumping core
- fixed a bug that could lead to dumping core when no HOSTNAME or no TAG
  was present in the syslog message
---------------------------------------------------------------------------
Version 1.0.2 (RGer), 2005-10-05
- fixed an issue with MySQL error reporting. When an error occured,
  the MySQL driver went into an endless loop (at least in most cases).
---------------------------------------------------------------------------
Version 1.0.1 (RGer), 2005-09-23
- fixed a security issue with SQL-escaping in conjunction with
  non-(SQL-)standard MySQL features.
---------------------------------------------------------------------------
Version 1.0.0 (RGer), 2005-09-12
- changed install doc to cover daily cron scripts - a trouble source
- added rc script for slackware (provided by Chris Elvidge - thanks!) 
- fixed a really minor bug in usage() - the -r option was still
  reported as without the port parameter
---------------------------------------------------------------------------
Version 0.9.8 (RGer), 2005-09-05
- made startup and shutdown message more consistent and included the
  pid, so that they can be easier correlated. Used syslog-protocol
  structured data format for this purpose.
- improved config info in startup message, now tells not only
  if it is listening remote on udp, but also for tcp. Also includes
  the port numbers. The previous startup message was misleading, because
  it did not say "remote reception" if rsyslogd was only listening via
  tcp (but not via udp).
- added a "how can you help" document to the doc set
---------------------------------------------------------------------------
Version 0.9.7 (RGer), 2005-08-15
- some of the previous doc files (like INSTALL) did not properly
  reflect the changes to the build process and the new doc. Fixed
  that.
- changed syslogd.c so that when compiled without database support,
  an error message is displayed when a database action is detected
  in the config file (previously this was used as an user rule ;))
- fixed a bug in the os-specific Makefiles which caused MySQL
  support to not be compiled, even if selected
---------------------------------------------------------------------------
Version 0.9.6 (RGer), 2005-08-09
- greatly enhanced documentation. Now available in html format in
  the "doc" folder and FreeBSD. Finally includes an install howto.
- improved MySQL error messages a little - they now show up as log
  messages, too (formerly only in debug mode)
- added the ability to specify the listen port for udp syslog.
  WARNING: This introduces an incompatibility. Formerly, udp
  syslog was enabled by the -r command line option. Now, it is
  "-r [port]", which is consistent with the tcp listener. However,
  just -r will now return an error message.
- added sample startup scripts for Debian and FreeBSD
- added support for easy feature selection in the makefile. Un-
  fortunately, this also means I needed to spilt the make file
  for different OS and distros. There are some really bad syntax
  differences between FreeBSD and Linux make.
---------------------------------------------------------------------------
Version 0.9.5 (RGer), 2005-08-01
- the "semicolon bug" was actually not (fully) solved in 0.9.4. One
  part of the bug was solved, but another still existed. This one
  is fixed now, too.
- the "semicolon bug" actually turned out to be a more generic bug.
  It appeared whenever an invalid template name was given. With some
  selector actions, rsyslogd dumped core, with other it "just" had
  a small ressource leak with others all worked well. These anomalies
  are now fixed. Note that they only appeared during system initaliziation
  once the system was running, nothing bad happened.
- improved error reporting for template errors on startup. They are now
  shown on the console and the start-up tty. Formerly, they were only
  visible in debug mode.
- support for multiple instances of rsyslogd on a single machine added
- added new option "-o" --> omit local unix domain socket. This option
  enables rsyslogd NOT to listen to the local socket. This is most
  helpful when multiple instances of rsyslogd (or rsyslogd and another
  syslogd) shall run on a single system.
- added new option "-i <pidfile>" which allows to specify the pidfile.
  This is needed when multiple instances of rsyslogd are to be run.
- the new project home page is now online at www.rsyslog.com
---------------------------------------------------------------------------
Version 0.9.4 (RGer), 2005-07-25
- finally added the TCP sender. It now supports non-blocking mode, no
  longer disabling message reception during connect. As it is now, it
  is usable in production. The code could be more sophisticated, but
  I've kept it short in anticipation of the move to liblogging, which
  will lead to the removal of the code just written ;)
- the "exiting on signal..." message still had the "syslogd" name in 
  it. Changed this to "rsyslogd", as we do not have a large user base
  yet, this should pose no problem.
- fixed "the semiconlon" bug. rsyslogd dumped core if a write-db action
  was specified but no semicolon was given after the password (an empty
  template was ok, but the semicolon needed to be present).
- changed a default for traditional output format. During testing, it
  was seen that the timestamp written to file in default format was
  the time of message reception, not the time specified in the TIMESTAMP
  field of the message itself. Traditionally, the message TIMESTAMP is
  used and this has been changed now.
---------------------------------------------------------------------------
Version 0.9.3 (RGer), 2005-07-19
- fixed a bug in the message parser. In June, the RFC 3164 timestamp
  was not correctly parsed (yes, only in June and some other months,
  see the code comment to learn why...)
- added the ability to specify the destination port when forwarding
  syslog messages (both for TCP and UDP)
- added an very experimental TCP sender (activated by
  @@machine:port in config). This is not yet for production use. If
  the receiver is not alive, rsyslogd will wait quite some time until
  the connection request times out, which most probably leads to
  loss of incoming messages.

---------------------------------------------------------------------------
Version 0.9.2 (RGer), around 2005-07-06
- I intended to change the maxsupported message size to 32k to
  support IHE - but given the memory inefficiency in the usual use
  cases, I have not done this. I have, however, included very
  specific instructions on how to do this in the source code. I have
  also done some testing with 32k messages, so you can change the
  max size without taking too much risk.
- added a syslog/tcp receiver; we now can receive messages via
  plain tcp, but we can still send only via UDP. The syslog/tcp
  receiver is the primary enhancement of this release.
- slightly changed some error messages that contained a spurios \n at
  the end of the line (which gives empty lines in your log...)

---------------------------------------------------------------------------
Version 0.9.1 (RGer)
- fixed code so that it compiles without errors under FreeBSD
- removed now unused function "allocate_log()" from syslogd.c
- changed the make file so that it contains more defines for
  different environments (in the long term, we need a better
  system for disabling/enabling features...)
- changed some printf's printing off_t types to %lld and
  explicit (long long) casts. I tried to figure out the exact type,
  but did not succeed in this. In the worst case, ultra-large peta-
  byte files will now display funny informational messages on rollover,
  something I think we can live with for the neersion 3.11.2 (rgerhards), 2008-02-??
---------------------------------------------------------------------------
Version 3.11.1 (rgerhards), 2008-02-12
- SNMP trap sender added thanks to Andre Lorbach (omsnmp)
- added input-plugin interface specification in form of a (copy) template
  input module
- applied documentation fix by Michael Biebl -- many thanks!
- bugfix: immark did not have MARK flags set...
- added x-info field to rsyslogd startup/shutdown message. Hopefully
  points users to right location for further info (many don't even know
  they run rsyslog ;))
- bugfix: trailing ":" of tag was lost while parsing legacy syslog messages
  without timestamp - thanks to Anders Blomdell for providing a patch!
- fixed a bug in stringbuf.c related to STRINGBUF_TRIM_ALLOCSIZE, which
  wasn't supposed to be used with rsyslog. Put a warning message up that
  tells this feature is not tested and probably not worth the effort.
  Thanks to Anders Blomdell fro bringing this to our attention
- somewhat improved performance of string buffers
- fixed bug that caused invalid treatment of tabs (HT) in rsyslog.conf
- bugfix: setting for $EscapeCopntrolCharactersOnReceive was not 
  properly initialized
- clarified usage of space-cc property replacer option
- improved abort diagnostic handler
- some initial effort for malloc/free runtime debugging support
- bugfix: using dynafile actions caused rsyslogd abort
- fixed minor man errors thanks to Michael Biebl
---------------------------------------------------------------------------
Version 3.11.0 (rgerhards), 2008-01-31
- implemented queued actions
- implemented simple rate limiting for actions
- implemented deliberate discarding of lower priority messages over higher
  priority ones when a queue runs out of space
- implemented disk quotas for disk queues
- implemented the $ActionResumeRetryCount config directive
- added $ActionQueueFilename config directive
- added $ActionQueueSize config directive
- added $ActionQueueHighWaterMark config directive
- added $ActionQueueLowWaterMark config directive
- added $ActionQueueDiscardMark config directive
- added $ActionQueueDiscardSeverity config directive
- added $ActionQueueCheckpointInterval config directive
- added $ActionQueueType config directive
- added $ActionQueueWorkerThreads config directive
- added $ActionQueueTimeoutshutdown config directive
- added $ActionQueueTimeoutActionCompletion config directive
- added $ActionQueueTimeoutenQueue config directive
- added $ActionQueueTimeoutworkerThreadShutdown config directive
- added $ActionQueueWorkerThreadMinimumMessages config directive
- added $ActionQueueMaxFileSize config directive
- added $ActionQueueSaveonShutdown config directive
- addded $ActionQueueDequeueSlowdown config directive
- addded $MainMsgQueueDequeueSlowdown config directive
- bugfix: added forgotten docs to package
- improved debugging support
- fixed a bug that caused $MainMsgQueueCheckpointInterval to work incorrectly
- when a long-running action needs to be cancelled on shutdown, the message
  that was processed by it is now preserved. This finishes support for
  guaranteed delivery of messages (if the output supports it, of course)
- fixed bug in output module interface, see
  http://sourceforge.net/tracker/index.php?func=detail&aid=1881008&group_id=123448&atid=696552
- changed the ommysql output plugin so that the (lengthy) connection
  initialization now takes place in message processing. This works much
  better with the new queued action mode (fast startup)
- fixed a bug that caused a potential hang in file and fwd output module
  varmojfekoj provided the patch - many thanks!
- bugfixed stream class offset handling on 32bit platforms
---------------------------------------------------------------------------
Version 3.10.3 (rgerhards), 2008-01-28
- fixed a bug with standard template definitions (not a big deal) - thanks
  to varmojfekoj for spotting it
- run-time instrumentation added
- implemented disk-assisted queue mode, which enables on-demand disk
  spooling if the queue's in-memory queue is exhausted
- implemented a dynamic worker thread pool for processing incoming
  messages; workers are started and shut down as need arises
- implemented a run-time instrumentation debug package
- implemented the $MainMsgQueueSaveOnShutdown config directive
- implemented the $MainMsgQueueWorkerThreadMinimumMessages config directive
- implemented the $MainMsgQueueTimeoutWorkerThreadShutdown config directive
---------------------------------------------------------------------------
Version 3.10.2 (rgerhards), 2008-01-14
- added the ability to keep stop rsyslogd without the need to drain
  the main message queue. In disk queue mode, rsyslog continues to
  run from the point where it stopped. In case of a system failure, it
  continues to process messages from the last checkpoint.
- fixed a bug that caused a segfault on startup when no $WorkDir directive
  was specified in rsyslog.conf
- provided more fine-grain control over shutdown timeouts and added a
  way to specify the enqueue timeout when the main message queue is full
- implemented $MainMsgQueueCheckpointInterval config directive
- implemented $MainMsgQueueTimeoutActionCompletion config directive
- implemented $MainMsgQueueTimeoutEnqueue config directive
- implemented $MainMsgQueueTimeoutShutdown config directive
---------------------------------------------------------------------------
Version 3.10.1 (rgerhards), 2008-01-10
- implemented the "disk" queue mode. However, it currently is of very
  limited use, because it does not support persistence over rsyslogd
  runs. So when rsyslogd is stopped, the queue is drained just as with
  the in-memory queue modes. Persistent queues will be a feature of
  the next release.
- performance-optimized string class, should bring an overall improvement
- fixed a memory leak in imudp -- thanks to varmojfekoj for the patch
- fixed a race condition that could lead to a rsyslogd hang when during
  HUP or termination
- done some doc updates
- added $WorkDirectory config directive
- added $MainMsgQueueFileName config directive
- added $MainMsgQueueMaxFileSize config directive
---------------------------------------------------------------------------
Version 3.10.0 (rgerhards), 2008-01-07
- implemented input module interface and initial input modules
- enhanced threading for input modules (each on its own thread now)
- ability to bind UDP listeners to specific local interfaces/ports and
  ability to run multiple of them concurrently
- added ability to specify listen IP address for UDP syslog server
- license changed to GPLv3
- mark messages are now provided by loadble module immark
- rklogd is no longer provided. Its functionality has now been taken over
  by imklog, a loadable input module. This offers a much better integration
  into rsyslogd and makes sure that the kernel logger process is brought
  up and down at the appropriate times
- enhanced $IncludeConfig directive to support wildcard characters
  (thanks to Michael Biebl)
- all inputs are now implemented as loadable plugins
- enhanced threading model: each input module now runs on its own thread
- enhanced message queue which now supports different queueing methods
  (among others, this can be used for performance fine-tuning)
- added a large number of new configuration directives for the new
  input modules
- enhanced multi-threading utilizing a worker thread pool for the
  main message queue
- compilation without pthreads is no longer supported
- much cleaner code due to new objects and removal of single-threading
  mode
---------------------------------------------------------------------------
Version 2.0.1 STABLE (rgerhards), 2008-01-24
- fixed a bug in integer conversion - but this function was never called,
  so it is not really a useful bug fix ;)
- fixed a bug with standard template definitions (not a big deal) - thanks
  to varmojfekoj for spotting it
- fixed a bug that caused a potential hang in file and fwd output module
  varmojfekoj provided the patch - many thanks!
---------------------------------------------------------------------------
Version 2.0.0 STABLE (rgerhards), 2008-01-02
- re-release of 1.21.2 as STABLE with no modifications except some
  doc updates
---------------------------------------------------------------------------
Version 1.21.2 (rgerhards), 2007-12-28
- created a gss-api output module. This keeps GSS-API code and
  TCP/UDP code separated. It is also important for forward-
  compatibility with v3. Please note that this change breaks compatibility
  with config files created for 1.21.0 and 1.21.1 - this was considered
  acceptable.
- fixed an error in forwarding retry code (could lead to message corruption
  but surfaced very seldom)
- increased portability for older platforms (AI_NUMERICSERV moved)
- removed socket leak in omfwd.c
- cross-platform patch for GSS-API compile problem on some platforms
  thanks to darix for the patch!
---------------------------------------------------------------------------
Version 1.21.1 (rgerhards), 2007-12-23
- small doc fix for $IncludeConfig
- fixed a bug in llDestroy()
- bugfix: fixing memory leak when message queue is full and during
  parsing. Thanks to varmojfekoj for the patch.
- bugfix: when compiled without network support, unix sockets were
  not properply closed
- bugfix: memory leak in cfsysline.c/doGetWord() fixed
---------------------------------------------------------------------------
Version 1.21.0 (rgerhards), 2007-12-19
- GSS-API support for syslog/TCP connections was added. Thanks to
  varmojfekoj for providing the patch with this functionality
- code cleanup
- enhanced $IncludeConfig directive to support wildcard filenames
- changed some multithreading synchronization
---------------------------------------------------------------------------
Version 1.20.1 (rgerhards), 2007-12-12
- corrected a debug setting that survived release. Caused TCP connections
  to be retried unnecessarily often.
- When a hostname ACL was provided and DNS resolution for that name failed,
  ACL processing was stopped at that point. Thanks to mildew for the patch.
  Fedora Bugzilla: http://bugzilla.redhat.com/show_bug.cgi?id=395911
- fixed a potential race condition, see link for details:
  http://rgerhards.blogspot.com/2007/12/rsyslog-race-condition.html
  Note that the probability of problems from this bug was very remote
- fixed a memory leak that happend when PostgreSQL date formats were
  used
---------------------------------------------------------------------------
Version 1.20.0 (rgerhards), 2007-12-07
- an output module for postgres databases has been added. Thanks to
  sur5r for contributing this code
- unloading dynamic modules has been cleaned up, we now have a
  real implementation and not just a dummy "good enough for the time
  being".
- enhanced platform independence - thanks to Bartosz Kuzma and Michael
  Biebl for their very useful contributions
- some general code cleanup (including warnings on 64 platforms, only)
---------------------------------------------------------------------------
Version 1.19.12 (rgerhards), 2007-12-03
- cleaned up the build system (thanks to Michael Biebl for the patch)
- fixed a bug where ommysql was still not compiled with -pthread option
---------------------------------------------------------------------------
Version 1.19.11 (rgerhards), 2007-11-29
- applied -pthread option to build when building for multi-threading mode
  hopefully solves an issue with segfaulting
---------------------------------------------------------------------------
Version 1.19.10 (rgerhards), 2007-10-19
- introdcued the new ":modulename:" syntax for calling module actions
  in selector lines; modified ommysql to support it. This is primarily
  an aid for further modules and a prequisite to actually allow third
  party modules to be created.
- minor fix in slackware startup script, "-r 0" is now "-r0"
- updated rsyslogd doc set man page; now in html format
- undid creation of a separate thread for the main loop -- this did not
  turn out to be needed or useful, so reduce complexity once again.
- added doc fixes provided by Michael Biebl - thanks
---------------------------------------------------------------------------
Version 1.19.9 (rgerhards), 2007-10-12
- now packaging system which again contains all components in a single
  tarball
- modularized main() a bit more, resulting in less complex code
- experimentally added an additional thread - will see if that affects
  the segfault bug we experience on some platforms. Note that this change
  is scheduled to be removed again later.
---------------------------------------------------------------------------
Version 1.19.8 (rgerhards), 2007-09-27
- improved repeated message processing
- applied patch provided by varmojfekoj to support building ommysql
  in its own way (now also resides in a plugin subdirectory);
  ommysql is now a separate package
- fixed a bug in cvthname() that lead to message loss if part
  of the source hostname would have been dropped
- created some support for distributing ommysql together with the
  main rsyslog package. I need to re-think it in the future, but
  for the time being the current mode is best. I now simply include
  one additional tarball for ommysql inside the main distribution.
  I look forward to user feedback on how this should be done best. In the
  long term, a separate project should be spawend for ommysql, but I'd
  like to do that only after the plugin interface is fully stable (what
  it is not yet).
---------------------------------------------------------------------------
Version 1.19.7 (rgerhards), 2007-09-25
- added code to handle situations where senders send us messages ending with
  a NUL character. It is now simply removed. This also caused trailing LF
  reduction to fail, when it was followed by such a NUL. This is now also
  handled.
- replaced some non-thread-safe function calls by their thread-safe
  counterparts
- fixed a minor memory leak that occured when the %APPNAME% property was
  used (I think nobody used that in practice)
- fixed a bug that caused signal handlers in cvthname() not to be restored when
  a malicious pointer record was detected and processing of the message been
  stopped for that reason (this should be really rare and can not be related
  to the segfault bug we are hunting).
- fixed a bug in cvthname that lead to passing a wrong parameter - in
  practice, this had no impact.
- general code cleanup (e.g. compiler warnings, comments)
---------------------------------------------------------------------------
Version 1.19.6 (rgerhards), 2007-09-11
- applied patch by varmojfekoj to change signal handling to the new
  sigaction API set (replacing the depreciated signal() calls and its
  friends.
- fixed a bug that in --enable-debug mode caused an assertion when the
  discard action was used
- cleaned up compiler warnings
- applied patch by varmojfekoj to FIX a bug that could cause 
  segfaults if empty properties were processed using modifying
  options (e.g. space-cc, drop-cc)
- fixed man bug: rsyslogd supports -l option
---------------------------------------------------------------------------
Version 1.19.5 (rgerhards), 2007-09-07
- changed part of the CStr interface so that better error tracking
  is provided and the calling sequence is more intuitive (there were
  invalid calls based on a too-weired interface)
- (hopefully) fixed some remaining bugs rooted in wrong use of 
  the CStr class. These could lead to program abort.
- applied patch by varmojfekoj two fix two potential segfault situations
- added $ModDir config directive
- modified $ModLoad so that an absolute path may be specified as
  module name (e.g. /rsyslog/ommysql.so)
---------------------------------------------------------------------------
Version 1.19.4 (rgerhards/varmojfekoj), 2007-09-04
- fixed a number of small memory leaks - thanks varmojfekoj for patching
- fixed an issue with CString class that could lead to rsyslog abort
  in tplToString() - thanks varmojfekoj for patching
- added a man-version of the config file documenation - thanks to Michel
  Samia for providing the man file
- fixed bug: a template like this causes an infinite loop:
  $template opts,"%programname:::a,b%"
  thanks varmojfekoj for the patch
- fixed bug: case changing options crash freeing the string pointer
  because they modify it: $template opts2,"%programname::1:lowercase%"
  thanks varmojfekoj for the patch
---------------------------------------------------------------------------
Version 1.19.3 (mmeckelein/varmojfekoj), 2007-08-31
- small mem leak fixed (after calling parseSelectorAct) - Thx varmojkekoj
- documentation section "Regular File" und "Blocks" updated
- solved an issue with dynamic file generation - Once again many thanks
  to varmojfekoj
- the negative selector for program name filter (Blocks) does not work as
  expected - Thanks varmojfekoj for patching
- added forwarding information to sysklogd (requires special template)
  to config doc
---------------------------------------------------------------------------
Version 1.19.2 (mmeckelein/varmojfekoj), 2007-08-28
- a specifically formed message caused a segfault - Many thanks varmojfekoj
  for providing a patch
- a typo and a weird condition are fixed in msg.c - Thanks again
  varmojfekoj 
- on file creation the file was always owned by root:root. This is fixed
  now - Thanks ypsa for solving this issue
---------------------------------------------------------------------------
Version 1.19.1 (mmeckelein), 2007-08-22
- a bug that caused a high load when a TCP/UDP connection was closed is 
  fixed now - Thanks mildew for solving this issue
- fixed a bug which caused a segfault on reinit - Thx varmojfekoj for the
  patch
- changed the hardcoded module path "/lib/rsyslog" to $(pkglibdir) in order
  to avoid trouble e.g. on 64 bit platforms (/lib64) - many thanks Peter
  Vrabec and darix, both provided a patch for solving this issue
- enhanced the unloading of modules - thanks again varmojfekoj
- applied a patch from varmojfekoj which fixes various little things in
  MySQL output module
---------------------------------------------------------------------------
Version 1.19.0 (varmojfekoj/rgerhards), 2007-08-16
- integrated patch from varmojfekoj to make the mysql module a loadable one
  many thanks for the patch, MUCH appreciated
---------------------------------------------------------------------------
Version 1.18.2 (rgerhards), 2007-08-13
- fixed a bug in outchannel code that caused templates to be incorrectly
  parsed
- fixed a bug in ommysql that caused a wrong ";template" missing message
- added some code for unloading modules; not yet fully complete (and we do
  not yet have loadable modules, so this is no problem)
- removed debian subdirectory by request of a debian packager (this is a special
  subdir for debian and there is also no point in maintaining it when there
  is a debian package available - so I gladly did this) in some cases
- improved overall doc quality (some pages were quite old) and linked to
  more of the online resources.
- improved /contrib/delete_mysql script by adding a host option and some
  other minor modifications
---------------------------------------------------------------------------
Version 1.18.1 (rgerhards), 2007-08-08
- applied a patch from varmojfekoj which solved a potential segfault
  of rsyslogd on HUP
- applied patch from Michel Samia to fix compilation when the pthreads
  feature is disabled
- some code cleanup (moved action object to its own file set)
- add config directive $MainMsgQueueSize, which now allows to configure the
  queue size dynamically
- all compile-time settings are now shown in rsyslogd -v, not just the
  active ones
- enhanced performance a little bit more
- added config file directive $ActionResumeInterval
- fixed a bug that prevented compilation under debian sid
- added a contrib directory for user-contributed useful things
---------------------------------------------------------------------------
Version 1.18.0 (rgerhards), 2007-08-03
- rsyslog now supports fallback actions when an action did not work. This
  is a great feature e.g. for backup database servers or backup syslog
  servers
- modified rklogd to only change the console log level if -c is specified
- added feature to use multiple actions inside a single selector
- implemented $ActionExecOnlyWhenPreviousIsSuspended config directive
- error messages during startup are now spit out to the configured log
  destinations
---------------------------------------------------------------------------
Version 1.17.6 (rgerhards), 2007-08-01
- continued to work on output module modularization - basic stage of
  this work is now FINISHED
- fixed bug in OMSRcreate() - always returned SR_RET_OK
- fixed a bug that caused ommysql to always complain about missing
  templates
- fixed a mem leak in OMSRdestruct - freeing the object itself was
  forgotten - thanks to varmojfekoj for the patch
- fixed a memory leak in syslogd/init() that happend when the config
  file could not be read - thanks to varmojfekoj for the patch
- fixed insufficient memory allocation in addAction() and its helpers.
  The initial fix and idea was developed by mildew, I fine-tuned
  it a bit. Thanks a lot for the fix, I'd probably had pulled out my
  hair to find the bug...
- added output of config file line number when a parsing error occured
- fixed bug in objomsr.c that caused program to abort in debug mode with
  an invalid assertion (in some cases)
- fixed a typo that caused the default template for MySQL to be wrong.
  thanks to mildew for catching this.
- added configuration file command $DebugPrintModuleList and
  $DebugPrintCfSysLineHandlerList
- fixed an invalid value for the MARK timer - unfortunately, there was
  a testing aid left in place. This resulted in quite frequent MARK messages
- added $IncludeConfig config directive
- applied a patch from mildew to prevent rsyslogd from freezing under heavy
  load. This could happen when the queue was full. Now, we drop messages
  but rsyslogd remains active.
---------------------------------------------------------------------------
Version 1.17.5 (rgerhards), 2007-07-30
- continued to work on output module modularization
- fixed a missing file bug - thanks to Andrea Montanari for reporting
  this problem
- fixed a problem with shutting down the worker thread and freeing the
  selector_t list - this caused messages to be lost, because the
  message queue was not properly drained before the selectors got
  destroyed.
---------------------------------------------------------------------------
Version 1.17.4 (rgerhards), 2007-07-27
- continued to work on output module modularization
- fixed a situation where rsyslogd could create zombie processes
  thanks to mildew for the patch
- applied patch from Michel Samia to fix compilation when NOT
  compiled for pthreads
---------------------------------------------------------------------------
Version 1.17.3 (rgerhards), 2007-07-25
- continued working on output module modularization
- fixed a bug that caused rsyslogd to segfault on exit (and
  probably also on HUP), when there was an unsent message in a selector
  that required forwarding and the dns lookup failed for that selector
  (yes, it was pretty unlikely to happen;))
  thanks to varmojfekoj <varmojfekoj@gmail.com> for the patch
- fixed a memory leak in config file parsing and die()
  thanks to varmojfekoj <varmojfekoj@gmail.com> for the patch
- rsyslogd now checks on startup if it is capable to performa any work
  at all. If it cant, it complains and terminates
  thanks to Michel Samia for providing the patch!
- fixed a small memory leak when HUPing syslogd. The allowed sender
  list now gets freed. thanks to mildew for the patch.
- changed the way error messages in early startup are logged. They
  now do no longer use the syslogd code directly but are rather
  send to stderr.
---------------------------------------------------------------------------
Version 1.17.2 (rgerhards), 2007-07-23
- made the port part of the -r option optional. Needed for backward
  compatibility with sysklogd
- replaced system() calls with something more reasonable. Please note that
  this might break compatibility with some existing configuration files.
  We accept this in favour of the gained security.
- removed a memory leak that could occur if timegenerated was used in
  RFC 3164 format in templates
- did some preparation in msg.c for advanced multithreading - placed the
  hooks, but not yet any active code
- worked further on modularization
- added $ModLoad MySQL (dummy) config directive
- added DropTrailingLFOnReception config directive
---------------------------------------------------------------------------
Version 1.17.1 (rgerhards), 2007-07-20
- fixed a bug that caused make install to install rsyslogd and rklogd under
  the wrong names
- fixed bug that caused $AllowedSenders to handle IPv6 scopes incorrectly;
  also fixed but that could grabble $AllowedSender wildcards. Thanks to
  mildew@gmail.com for the patch
- minor code cleanup - thanks to Peter Vrabec for the patch
- fixed minimal memory leak on HUP (caused by templates)
  thanks to varmojfekoj <varmojfekoj@gmail.com> for the patch
- fixed another memory leak on HUPing and on exiting rsyslogd
  again thanks to varmojfekoj <varmojfekoj@gmail.com> for the patch
- code cleanup (removed compiler warnings)
- fixed portability bug in configure.ac - thanks to Bartosz Kuźma for patch
- moved msg object into its own file set
- added the capability to continue trying to write log files when the
  file system is full. Functionality based on patch by Martin Schulze
  to sysklogd package.
---------------------------------------------------------------------------
Version 1.17.0 (RGer), 2007-07-17
- added $RepeatedLineReduction config parameter
- added $EscapeControlCharactersOnReceive config parameter
- added $ControlCharacterEscapePrefix config parameter
- added $DirCreateMode config parameter
- added $CreateDirs config parameter
- added $DebugPrintTemplateList config parameter
- added $ResetConfigVariables config parameter
- added $FileOwner config parameter
- added $FileGroup config parameter
- added $DirOwner config parameter
- added $DirGroup config parameter
- added $FailOnChownFailure config parameter
- added regular expression support to the filter engine
  thanks to Michel Samia for providing the patch!
- enhanced $AllowedSender functionality. Credits to mildew@gmail.com for
  the patch doing that
  - added IPv6 support
  - allowed DNS hostnames
  - allowed DNS wildcard names
- added new option $DropMsgsWithMaliciousDnsPTRRecords
- added autoconf so that rfc3195d, rsyslogd and klogd are stored to /sbin
- added capability to auto-create directories with dynaFiles
---------------------------------------------------------------------------
Version 1.16.0 (RGer/Peter Vrabec), 2007-07-13 - The Friday, 13th Release ;)
- build system switched to autotools
- removed SYSV preprocessor macro use, replaced with autotools equivalents
- fixed a bug that caused rsyslogd to segfault when TCP listening was
  disabled and it terminated
- added new properties "syslogfacility-text" and "syslogseverity-text"
  thanks to varmojfekoj <varmojfekoj@gmail.com> for the patch
- added the -x option to disable hostname dns reslution
  thanks to varmojfekoj <varmojfekoj@gmail.com> for the patch
- begun to better modularize syslogd.c - this is an ongoing project; moved
  type definitions to a separate file
- removed some now-unused fields from struct filed
- move file size limit fields in struct field to the "right spot" (the file
  writing part of the union - f_un.f_file)
- subdirectories linux and solaris are no longer part of the distribution
  package. This is not because we cease support for them, but there are no
  longer any files in them after the move to autotools
---------------------------------------------------------------------------
Version 1.15.1 (RGer), 2007-07-10
- fixed a bug that caused a dynaFile selector to stall when there was
  an open error with one file 
- improved template processing for dynaFiles; templates are now only
  looked up during initialization - speeds up processing
- optimized memory layout in struct filed when compiled with MySQL
  support
- fixed a bug that caused compilation without SYSLOG_INET to fail
- re-enabled the "last message repeated n times" feature. This
  feature was not taken care of while rsyslogd evolved from sysklogd
  and it was more or less defunct. Now it is fully functional again.
- added system properties: $NOW, $YEAR, $MONTH, $DAY, $HOUR, $MINUTE
- fixed a bug in iovAsString() that caused a memory leak under stress
  conditions (most probably memory shortage). This was unlikely to
  ever happen, but it doesn't hurt doing it right
- cosmetic: defined type "uchar", change all unsigned chars to uchar
---------------------------------------------------------------------------
Version 1.15.0 (RGer), 2007-07-05
- added ability to dynamically generate file names based on templates
  and thus properties. This was a much-requested feature. It makes
  life easy when it e.g. comes to splitting files based on the sender
  address.
- added $umask and $FileCreateMode config file directives
- applied a patch from Bartosz Kuzma to compile cleanly under NetBSD
- checks for extra (unexpected) characters in system config file lines
  have been added
- added IPv6 documentation - was accidently missing from CVS
- begun to change char to unsigned char
---------------------------------------------------------------------------
Version 1.14.2 (RGer), 2007-07-03
** this release fixes all known nits with IPv6 **
- restored capability to do /etc/service lookup for "syslog"
  service when -r 0 was given
- documented IPv6 handling of syslog messages
- integrate patch from Bartosz Kuźma to make rsyslog compile under
  Solaris again (the patch replaced a strndup() call, which is not
  available under Solaris
- improved debug logging when waiting on select
- updated rsyslogd man page with new options (-46A)
---------------------------------------------------------------------------
Version 1.14.1 (RGer/Peter Vrabec), 2007-06-29
- added Peter Vrabec's patch for IPv6 TCP
- prefixed all messages send to stderr in rsyslogd with "rsyslogd: "
---------------------------------------------------------------------------
Version 1.14.0 (RGer/Peter Vrabec), 2007-06-28
- Peter Vrabec provided IPv6 for rsyslog, so we are now IPv6 enabled
  IPv6 Support is currently for UDP only, TCP is to come soon.
  AllowedSender configuration does not yet work for IPv6.
- fixed code in iovCreate() that broke C's strict aliasing rules 
- fixed some char/unsigned char differences that forced the compiler
  to spit out warning messages
- updated the Red Hat init script to fix a known issue (thanks to
  Peter Vrabec)
---------------------------------------------------------------------------
Version 1.13.5 (RGer), 2007-06-22
- made the TCP session limit configurable via command line switch
  now -t <port>,<max sessions>
- added man page for rklogd(8) (basically a copy from klogd, but now
  there is one...)
- fixed a bug that caused internal messages (e.g. rsyslogd startup) to
  appear without a tag.
- removed a minor memory leak that occurred when TAG processing requalified
  a HOSTNAME to be a TAG (and a TAG already was set).
- removed potential small memory leaks in MsgSet***() functions. There
  would be a leak if a property was re-set, something that happened
  extremely seldom.
---------------------------------------------------------------------------
Version 1.13.4 (RGer), 2007-06-18
- added a new property "PRI-text", which holds the PRI field in
  textual form (e.g. "syslog.info")
- added alias "syslogseverity" for "syslogpriority", which is a
  misleading property name that needs to stay for historical
  reasons (and backward-compatility)
- added doc on how to record PRI value in log file
- enhanced signal handling in klogd, including removal of an unsafe
  call to the logging system during signal handling
---------------------------------------------------------------------------
Version 1.13.3 (RGer), 2007-06-15
- create a version of syslog.c from scratch. This is now
  - highly optimized for rsyslog
  - removes an incompatible license problem as the original
    version had a BSD license with advertising clause
  - fixed in the regard that rklogd will continue to work when
    rsysogd has been restarted (the original version, as well
    as sysklogd, will remain silent then)
  - solved an issue with an extra NUL char at message end that the
    original version had
- applied some changes to klogd to care for the new interface
- fixed a bug in syslogd.c which prevented compiling under debian
---------------------------------------------------------------------------
Version 1.13.2 (RGer), 2007-06-13
- lib order in makefile patched to facilitate static linking - thanks
  to Bennett Todd for providing the patch
- Integrated a patch from Peter Vrabec (pvrabec@redheat.com):
  - added klogd under the name of rklogd (remove dependency on
    original sysklogd package
  - createDB.sql now in UTF
  - added additional config files for use on Red Hat
---------------------------------------------------------------------------
Version 1.13.1 (RGer), 2007-02-05
- changed the listen backlog limit to a more reasonable value based on
  the maximum number of TCP connections configurd (10% + 5) - thanks to Guy
  Standen for the hint (actually, the limit was 5 and that was a 
  left-over from early testing).
- fixed a bug in makefile which caused DB-support to be disabled when
  NETZIP support was enabled
- added the -e option to allow transmission of every message to remote
  hosts (effectively turns off duplicate message suppression)
- (somewhat) improved memory consumption when compiled with MySQL support
- looks like we fixed an incompatibility with MySQL 5.x and above software
  At least in one case, the remote server name was destroyed, leading to 
  a connection failure. The new, improved code does not have this issue and
  so we see this as solved (the new code is generally somewhat better, so
  there is a good chance we fixed this incompatibility).
---------------------------------------------------------------------------
Version 1.13.0 (RGer), 2006-12-19
- added '$' as ToPos proptery replacer specifier - means "up to the
  end of the string"
- property replacer option "escape-cc", "drop-cc" and "space-cc"  added
- changed the handling of \0 characters inside syslog messages. We now
  consistently escape them to "#000". This is somewhat recommended in
  the draft-ietf-syslog-protocol-19 draft. While the real recomendation
  is to not escape any characters at all, we can not do this without
  considerable modification of the code. So we escape it to "#000", which
  is consistent with a sample found in the Internet-draft.
- removed message glue logic (see printchopped() comment for details)
  Also caused removal of parts table and thus some improvements in
  memory usage.
- changed the default MAXLINE to 2048 to take care of recent syslog
  standardization efforts (can easily be changed in syslogd.c)
- added support for byte-counted TCP syslog messages (much like
  syslog-transport-tls-05 Internet Draft). This was necessary to
  support compression over TCP.
- added support for receiving compressed syslog messages
- added support for sending compressed syslog messages
- fixed a bug where the last message in a syslog/tcp stream was
  lost if it was not properly terminated by a LF character
---------------------------------------------------------------------------
Version 1.12.3 (RGer), 2006-10-04
- implemented some changes to support Solaris (but support is not
  yet complete)
- commented out (via #if 0) some methods that are currently not being use
  but should be kept for further us
- added (interim) -u 1 option to turn off hostname and tag parsing
- done some modifications to better support Fedora
- made the field delimiter inside property replace configurable via
  template
- fixed a bug in property replacer: if fields were used, the delimitor
  became part of the field. Up until now, this was barely noticable as 
  the delimiter as TAB only and thus invisible to a human. With other
  delimiters available now, it quickly showed up. This bug fix might cause
  some grief to existing installations if they used the extra TAB for
  whatever reasons - sorry folks... Anyhow, a solution is easy: just add
  a TAB character contstant into your template. Thus, there has no attempt
  been made to do this in a backwards-compatible way.
---------------------------------------------------------------------------
Version 1.12.2 (RGer), 2006-02-15
- fixed a bug in the RFC 3339 date formatter. An extra space was added
  after the actual timestamp
- added support for providing high-precision RFC3339 timestamps for
  (rsyslogd-)internally-generated messages
- very (!) experimental support for syslog-protocol internet draft
  added (the draft is experimental, the code is solid ;))
- added support for field-extracting in the property replacer
- enhanced the legacy-syslog parser so that it can interpret messages
  that do not contain a TIMESTAMP
- fixed a bug that caused the default socket (usually /dev/log) to be
  opened even when -o command line option was given
- fixed a bug in the Debian sample startup script - it caused rsyslogd
  to listen to remote requests, which it shouldn't by default
---------------------------------------------------------------------------
Version 1.12.1 (RGer), 2005-11-23
- made multithreading work with BSD. Some signal-handling needed to be
  restructured. Also, there might be a slight delay of up to 10 seconds
  when huping and terminating rsyslogd under BSD
- fixed a bug where a NULL-pointer was passed to printf() in logmsg().
- fixed a bug during "make install" where rc3195d was not installed
  Thanks to Bennett Todd for spotting this.
- fixed a bug where rsyslogd dumped core when no TAG was found in the
  received message
- enhanced message parser so that it can deal with missing hostnames
  in many cases (may not be totally fail-safe)
- fixed a bug where internally-generated messages did not have the correct
  TAG
---------------------------------------------------------------------------
Version 1.12.0 (RGer), 2005-10-26
- moved to a multi-threaded design. single-threading is still optionally
  available. Multi-threading is experimental!
- fixed a potential race condition. In the original code, marking was done
  by an alarm handler, which could lead to all sorts of bad things. This
  has been changed now. See comments in syslogd.c/domark() for details.
- improved debug output for property-based filters
- not a code change, but: I have checked all exit()s to make sure that
  none occurs once rsyslogd has started up. Even in unusual conditions
  (like low-memory conditions) rsyslogd somehow remains active. Of course,
  it might loose a message or two, but at least it does not abort and it
  can also recover when the condition no longer persists.
- fixed a bug that could cause loss of the last message received
  immediately before rsyslogd was terminated.
- added comments on thread-safety of global variables in syslogd.c
- fixed a small bug: spurios printf() when TCP syslog was used
- fixed a bug that causes rsyslogd to dump core on termination when one
  of the selector lines did not receive a message during the run (very
  unlikely)
- fixed an one-too-low memory allocation in the TCP sender. Could result
  in rsyslogd dumping core.
- fixed a bug with regular expression support (thanks to Andres Riancho)
- a little bit of code restructuring (especially main(), which was
  horribly large)
---------------------------------------------------------------------------
Version 1.11.1 (RGer), 2005-10-19
- support for BSD-style program name and host blocks
- added a new property "programname" that can be used in templates
- added ability to specify listen port for rfc3195d
- fixed a bug that rendered the "startswith" comparison operation
  unusable.
- changed more functions to "static" storage class to help compiler
  optimize (should have been static in the first place...)
- fixed a potential memory leak in the string buffer class destructor.
  As the destructur was previously never called, the leak did not actually
  appear.
- some internal restructuring in anticipation/preparation of minimal
  multi-threading support
- rsyslogd still shares some code with the sysklogd project. Some patches
  for this shared code have been brought over from the sysklogd CVS.
---------------------------------------------------------------------------
Version 1.11.0 (RGer), 2005-10-12
- support for receiving messages via RFC 3195; added rfc3195d for that
  purpose
- added an additional guard to prevent rsyslogd from aborting when the
  2gb file size limit is hit. While a user can configure rsyslogd to
  handle such situations, it would abort if that was not done AND large
  file support was not enabled (ok, this is hopefully an unlikely scenario)
- fixed a bug that caused additional Unix domain sockets to be incorrectly
  processed - could lead to message loss in extreme cases
---------------------------------------------------------------------------
Version 1.10.2 (RGer), 2005-09-27
- added comparison operations in property-based filters:
  * isequal
  * startswith
- added ability to negate all property-based filter comparison operations
  by adding a !-sign right in front of the operation name
- added the ability to specify remote senders for UDP and TCP
  received messages. Allows to block all but well-known hosts
- changed the $-config line directives to be case-INsensitive
- new command line option -w added: "do not display warnings if messages
  from disallowed senders are received"
- fixed a bug that caused rsyslogd to dump core when the compare value
  was not quoted in property-based filters
- fixed a bug in the new CStr compare function which lead to invalid
  results (fortunately, this function was not yet used widely)
- added better support for "debugging" rsyslog.conf property filters
  (only if -d switch is given)
- changed some function definitions to static, which eventually enables
  some compiler optimizations
- fixed a bug in MySQL code; when a SQL error occured, rsyslogd could
  run in a tight loop. This was due to invalid sequence of error reporting
  and is now fixed.
---------------------------------------------------------------------------
Version 1.10.1 (RGer), 2005-09-23
- added the ability to execute a shell script as an action.
  Thanks to Bjoern Kalkbrenner for providing the code!
- fixed a bug in the MySQL code; due to the bug the automatic one-time
  retry after an error did not happen - this lead to error message in
  cases where none should be seen (e.g. after a MySQL restart)
- fixed a security issue with SQL-escaping in conjunction with
  non-(SQL-)standard MySQL features.
---------------------------------------------------------------------------
Version 1.10.0 (RGer), 2005-09-20
  REMINDER: 1.10 is the first unstable version if the 1.x series!
- added the capability to filter on any property in selector lines
  (not just facility and priority)
- changed stringbuf into a new counted string class
- added support for a "discard" action. If a selector line with
  discard (~ character) is found, no selector lines *after* that
  line will be processed.
- thanks to Andres Riancho, regular expression support has been
  added to the template engine
- added the FROMHOST property in the template processor, which could
  previously not be obtained. Thanks to Cristian Testa for pointing
  this out and even providing a fix.
- added display of compile-time options to -v output
- performance improvement for production build - made some checks
  to happen only during debug mode
- fixed a problem with compiling on SUSE and - while doing so - removed
  the socket call to set SO_BSDCOMPAT in cases where it is obsolete.
---------------------------------------------------------------------------
Version 1.0.4 (RGer), 2006-02-01
- a small but important fix: the tcp receiver had two forgotten printf's
  in it that caused a lot of unnecessary output to stdout. This was
  important enough to justify a new release
---------------------------------------------------------------------------
Version 1.0.3 (RGer), 2005-11-14
- added an additional guard to prevent rsyslogd from aborting when the
  2gb file size limit is hit. While a user can configure rsyslogd to
  handle such situations, it would abort if that was not done AND large
  file support was not enabled (ok, this is hopefully an unlikely scenario)
- fixed a bug that caused additional Unix domain sockets to be incorrectly
  processed - could lead to message loss in extreme cases
- applied some patches available from the sysklogd project to code
  shared from there
- fixed a bug that causes rsyslogd to dump core on termination when one
  of the selector lines did not receive a message during the run (very
  unlikely)
- fixed an one-too-low memory allocation in the TCP sender. Could result
  in rsyslogd dumping core.
- fixed a bug in the TCP sender that caused the retry logic to fail
  after an error or receiver overrun
- fixed a bug in init() that could lead to dumping core
- fixed a bug that could lead to dumping core when no HOSTNAME or no TAG
  was present in the syslog message
---------------------------------------------------------------------------
Version 1.0.2 (RGer), 2005-10-05
- fixed an issue with MySQL error reporting. When an error occured,
  the MySQL driver went into an endless loop (at least in most cases).
---------------------------------------------------------------------------
Version 1.0.1 (RGer), 2005-09-23
- fixed a security issue with SQL-escaping in conjunction with
  non-(SQL-)standard MySQL features.
---------------------------------------------------------------------------
Version 1.0.0 (RGer), 2005-09-12
- changed install doc to cover daily cron scripts - a trouble source
- added rc script for slackware (provided by Chris Elvidge - thanks!) 
- fixed a really minor bug in usage() - the -r option was still
  reported as without the port parameter
---------------------------------------------------------------------------
Version 0.9.8 (RGer), 2005-09-05
- made startup and shutdown message more consistent and included the
  pid, so that they can be easier correlated. Used syslog-protocol
  structured data format for this purpose.
- improved config info in startup message, now tells not only
  if it is listening remote on udp, but also for tcp. Also includes
  the port numbers. The previous startup message was misleading, because
  it did not say "remote reception" if rsyslogd was only listening via
  tcp (but not via udp).
- added a "how can you help" document to the doc set
---------------------------------------------------------------------------
Version 0.9.7 (RGer), 2005-08-15
- some of the previous doc files (like INSTALL) did not properly
  reflect the changes to the build process and the new doc. Fixed
  that.
- changed syslogd.c so that when compiled without database support,
  an error message is displayed when a database action is detected
  in the config file (previously this was used as an user rule ;))
- fixed a bug in the os-specific Makefiles which caused MySQL
  support to not be compiled, even if selected
---------------------------------------------------------------------------
Version 0.9.6 (RGer), 2005-08-09
- greatly enhanced documentation. Now available in html format in
  the "doc" folder and FreeBSD. Finally includes an install howto.
- improved MySQL error messages a little - they now show up as log
  messages, too (formerly only in debug mode)
- added the ability to specify the listen port for udp syslog.
  WARNING: This introduces an incompatibility. Formerly, udp
  syslog was enabled by the -r command line option. Now, it is
  "-r [port]", which is consistent with the tcp listener. However,
  just -r will now return an error message.
- added sample startup scripts for Debian and FreeBSD
- added support for easy feature selection in the makefile. Un-
  fortunately, this also means I needed to spilt the make file
  for different OS and distros. There are some really bad syntax
  differences between FreeBSD and Linux make.
---------------------------------------------------------------------------
Version 0.9.5 (RGer), 2005-08-01
- the "semicolon bug" was actually not (fully) solved in 0.9.4. One
  part of the bug was solved, but another still existed. This one
  is fixed now, too.
- the "semicolon bug" actually turned out to be a more generic bug.
  It appeared whenever an invalid template name was given. With some
  selector actions, rsyslogd dumped core, with other it "just" had
  a small ressource leak with others all worked well. These anomalies
  are now fixed. Note that they only appeared during system initaliziation
  once the system was running, nothing bad happened.
- improved error reporting for template errors on startup. They are now
  shown on the console and the start-up tty. Formerly, they were only
  visible in debug mode.
- support for multiple instances of rsyslogd on a single machine added
- added new option "-o" --> omit local unix domain socket. This option
  enables rsyslogd NOT to listen to the local socket. This is most
  helpful when multiple instances of rsyslogd (or rsyslogd and another
  syslogd) shall run on a single system.
- added new option "-i <pidfile>" which allows to specify the pidfile.
  This is needed when multiple instances of rsyslogd are to be run.
- the new project home page is now online at www.rsyslog.com
---------------------------------------------------------------------------
Version 0.9.4 (RGer), 2005-07-25
- finally added the TCP sender. It now supports non-blocking mode, no
  longer disabling message reception during connect. As it is now, it
  is usable in production. The code could be more sophisticated, but
  I've kept it short in anticipation of the move to liblogging, which
  will lead to the removal of the code just written ;)
- the "exiting on signal..." message still had the "syslogd" name in 
  it. Changed this to "rsyslogd", as we do not have a large user base
  yet, this should pose no problem.
- fixed "the semiconlon" bug. rsyslogd dumped core if a write-db action
  was specified but no semicolon was given after the password (an empty
  template was ok, but the semicolon needed to be present).
- changed a default for traditional output format. During testing, it
  was seen that the timestamp written to file in default format was
  the time of message reception, not the time specified in the TIMESTAMP
  field of the message itself. Traditionally, the message TIMESTAMP is
  used and this has been changed now.
---------------------------------------------------------------------------
Version 0.9.3 (RGer), 2005-07-19
- fixed a bug in the message parser. In June, the RFC 3164 timestamp
  was not correctly parsed (yes, only in June and some other months,
  see the code comment to learn why...)
- added the ability to specify the destination port when forwarding
  syslog messages (both for TCP and UDP)
- added an very experimental TCP sender (activated by
  @@machine:port in config). This is not yet for production use. If
  the receiver is not alive, rsyslogd will wait quite some time until
  the connection request times out, which most probably leads to
  loss of incoming messages.

---------------------------------------------------------------------------
Version 0.9.2 (RGer), around 2005-07-06
- I intended to change the maxsupported message size to 32k to
  support IHE - but given the memory inefficiency in the usual use
  cases, I have not done this. I have, however, included very
  specific instructions on how to do this in the source code. I have
  also done some testing with 32k messages, so you can change the
  max size without taking too much risk.
- added a syslog/tcp receiver; we now can receive messages via
  plain tcp, but we can still send only via UDP. The syslog/tcp
  receiver is the primary enhancement of this release.
- slightly changed some error messages that contained a spurios \n at
  the end of the line (which gives empty lines in your log...)

---------------------------------------------------------------------------
Version 0.9.1 (RGer)
- fixed code so that it compiles without errors under FreeBSD
- removed now unused function "allocate_log()" from syslogd.c
- changed the make file so that it contains more defines for
  different environments (in the long term, we need a better
  system for disabling/enabling features...)
- changed some printf's printing off_t types to %lld and
  explicit (long long) casts. I tried to figure out the exact type,
  but did not succeed in this. In the worst case, ultra-large peta-
  byte files will now display funny informational messages on rollover,
  something I think we can live with for the neersion 3.11.2 (rgerhards), 2008-02-??
---------------------------------------------------------------------------
Version 3.11.1 (rgerhards), 2008-02-12
- SNMP trap sender added thanks to Andre Lorbach (omsnmp)
- added input-plugin interface specification in form of a (copy) template
  input module
- applied documentation fix by Michael Biebl -- many thanks!
- bugfix: immark did not have MARK flags set...
- added x-info field to rsyslogd startup/shutdown message. Hopefully
  points users to right location for further info (many don't even know
  they run rsyslog ;))
- bugfix: trailing ":" of tag was lost while parsing legacy syslog messages
  without timestamp - thanks to Anders Blomdell for providing a patch!
- fixed a bug in stringbuf.c related to STRINGBUF_TRIM_ALLOCSIZE, which
  wasn't supposed to be used with rsyslog. Put a warning message up that
  tells this feature is not tested and probably not worth the effort.
  Thanks to Anders Blomdell fro bringing this to our attention
- somewhat improved performance of string buffers
- fixed bug that caused invalid treatment of tabs (HT) in rsyslog.conf
- bugfix: setting for $EscapeCopntrolCharactersOnReceive was not 
  properly initialized
- clarified usage of space-cc property replacer option
- improved abort diagnostic handler
- some initial effort for malloc/free runtime debugging support
- bugfix: using dynafile actions caused rsyslogd abort
- fixed minor man errors thanks to Michael Biebl
---------------------------------------------------------------------------
Version 3.11.0 (rgerhards), 2008-01-31
- implemented queued actions
- implemented simple rate limiting for actions
- implemented deliberate discarding of lower priority messages over higher
  priority ones when a queue runs out of space
- implemented disk quotas for disk queues
- implemented the $ActionResumeRetryCount config directive
- added $ActionQueueFilename config directive
- added $ActionQueueSize config directive
- added $ActionQueueHighWaterMark config directive
- added $ActionQueueLowWaterMark config directive
- added $ActionQueueDiscardMark config directive
- added $ActionQueueDiscardSeverity config directive
- added $ActionQueueCheckpointInterval config directive
- added $ActionQueueType config directive
- added $ActionQueueWorkerThreads config directive
- added $ActionQueueTimeoutshutdown config directive
- added $ActionQueueTimeoutActionCompletion config directive
- added $ActionQueueTimeoutenQueue config directive
- added $ActionQueueTimeoutworkerThreadShutdown config directive
- added $ActionQueueWorkerThreadMinimumMessages config directive
- added $ActionQueueMaxFileSize config directive
- added $ActionQueueSaveonShutdown config directive
- addded $ActionQueueDequeueSlowdown config directive
- addded $MainMsgQueueDequeueSlowdown config directive
- bugfix: added forgotten docs to package
- improved debugging support
- fixed a bug that caused $MainMsgQueueCheckpointInterval to work incorrectly
- when a long-running action needs to be cancelled on shutdown, the message
  that was processed by it is now preserved. This finishes support for
  guaranteed delivery of messages (if the output supports it, of course)
- fixed bug in output module interface, see
  http://sourceforge.net/tracker/index.php?func=detail&aid=1881008&group_id=123448&atid=696552
- changed the ommysql output plugin so that the (lengthy) connection
  initialization now takes place in message processing. This works much
  better with the new queued action mode (fast startup)
- fixed a bug that caused a potential hang in file and fwd output module
  varmojfekoj provided the patch - many thanks!
- bugfixed stream class offset handling on 32bit platforms
---------------------------------------------------------------------------
Version 3.10.3 (rgerhards), 2008-01-28
- fixed a bug with standard template definitions (not a big deal) - thanks
  to varmojfekoj for spotting it
- run-time instrumentation added
- implemented disk-assisted queue mode, which enables on-demand disk
  spooling if the queue's in-memory queue is exhausted
- implemented a dynamic worker thread pool for processing incoming
  messages; workers are started and shut down as need arises
- implemented a run-time instrumentation debug package
- implemented the $MainMsgQueueSaveOnShutdown config directive
- implemented the $MainMsgQueueWorkerThreadMinimumMessages config directive
- implemented the $MainMsgQueueTimeoutWorkerThreadShutdown config directive
---------------------------------------------------------------------------
Version 3.10.2 (rgerhards), 2008-01-14
- added the ability to keep stop rsyslogd without the need to drain
  the main message queue. In disk queue mode, rsyslog continues to
  run from the point where it stopped. In case of a system failure, it
  continues to process messages from the last checkpoint.
- fixed a bug that caused a segfault on startup when no $WorkDir directive
  was specified in rsyslog.conf
- provided more fine-grain control over shutdown timeouts and added a
  way to specify the enqueue timeout when the main message queue is full
- implemented $MainMsgQueueCheckpointInterval config directive
- implemented $MainMsgQueueTimeoutActionCompletion config directive
- implemented $MainMsgQueueTimeoutEnqueue config directive
- implemented $MainMsgQueueTimeoutShutdown config directive
---------------------------------------------------------------------------
Version 3.10.1 (rgerhards), 2008-01-10
- implemented the "disk" queue mode. However, it currently is of very
  limited use, because it does not support persistence over rsyslogd
  runs. So when rsyslogd is stopped, the queue is drained just as with
  the in-memory queue modes. Persistent queues will be a feature of
  the next release.
- performance-optimized string class, should bring an overall improvement
- fixed a memory leak in imudp -- thanks to varmojfekoj for the patch
- fixed a race condition that could lead to a rsyslogd hang when during
  HUP or termination
- done some doc updates
- added $WorkDirectory config directive
- added $MainMsgQueueFileName config directive
- added $MainMsgQueueMaxFileSize config directive
---------------------------------------------------------------------------
Version 3.10.0 (rgerhards), 2008-01-07
- implemented input module interface and initial input modules
- enhanced threading for input modules (each on its own thread now)
- ability to bind UDP listeners to specific local interfaces/ports and
  ability to run multiple of them concurrently
- added ability to specify listen IP address for UDP syslog server
- license changed to GPLv3
- mark messages are now provided by loadble module immark
- rklogd is no longer provided. Its functionality has now been taken over
  by imklog, a loadable input module. This offers a much better integration
  into rsyslogd and makes sure that the kernel logger process is brought
  up and down at the appropriate times
- enhanced $IncludeConfig directive to support wildcard characters
  (thanks to Michael Biebl)
- all inputs are now implemented as loadable plugins
- enhanced threading model: each input module now runs on its own thread
- enhanced message queue which now supports different queueing methods
  (among others, this can be used for performance fine-tuning)
- added a large number of new configuration directives for the new
  input modules
- enhanced multi-threading utilizing a worker thread pool for the
  main message queue
- compilation without pthreads is no longer supported
- much cleaner code due to new objects and removal of single-threading
  mode
---------------------------------------------------------------------------
Version 2.0.1 STABLE (rgerhards), 2008-01-24
- fixed a bug in integer conversion - but this function was never called,
  so it is not really a useful bug fix ;)
- fixed a bug with standard template definitions (not a big deal) - thanks
  to varmojfekoj for spotting it
- fixed a bug that caused a potential hang in file and fwd output module
  varmojfekoj provided the patch - many thanks!
---------------------------------------------------------------------------
Version 2.0.0 STABLE (rgerhards), 2008-01-02
- re-release of 1.21.2 as STABLE with no modifications except some
  doc updates
---------------------------------------------------------------------------
Version 1.21.2 (rgerhards), 2007-12-28
- created a gss-api output module. This keeps GSS-API code and
  TCP/UDP code separated. It is also important for forward-
  compatibility with v3. Please note that this change breaks compatibility
  with config files created for 1.21.0 and 1.21.1 - this was considered
  acceptable.
- fixed an error in forwarding retry code (could lead to message corruption
  but surfaced very seldom)
- increased portability for older platforms (AI_NUMERICSERV moved)
- removed socket leak in omfwd.c
- cross-platform patch for GSS-API compile problem on some platforms
  thanks to darix for the patch!
---------------------------------------------------------------------------
Version 1.21.1 (rgerhards), 2007-12-23
- small doc fix for $IncludeConfig
- fixed a bug in llDestroy()
- bugfix: fixing memory leak when message queue is full and during
  parsing. Thanks to varmojfekoj for the patch.
- bugfix: when compiled without network support, unix sockets were
  not properply closed
- bugfix: memory leak in cfsysline.c/doGetWord() fixed
---------------------------------------------------------------------------
Version 1.21.0 (rgerhards), 2007-12-19
- GSS-API support for syslog/TCP connections was added. Thanks to
  varmojfekoj for providing the patch with this functionality
- code cleanup
- enhanced $IncludeConfig directive to support wildcard filenames
- changed some multithreading synchronization
---------------------------------------------------------------------------
Version 1.20.1 (rgerhards), 2007-12-12
- corrected a debug setting that survived release. Caused TCP connections
  to be retried unnecessarily often.
- When a hostname ACL was provided and DNS resolution for that name failed,
  ACL processing was stopped at that point. Thanks to mildew for the patch.
  Fedora Bugzilla: http://bugzilla.redhat.com/show_bug.cgi?id=395911
- fixed a potential race condition, see link for details:
  http://rgerhards.blogspot.com/2007/12/rsyslog-race-condition.html
  Note that the probability of problems from this bug was very remote
- fixed a memory leak that happend when PostgreSQL date formats were
  used
---------------------------------------------------------------------------
Version 1.20.0 (rgerhards), 2007-12-07
- an output module for postgres databases has been added. Thanks to
  sur5r for contributing this code
- unloading dynamic modules has been cleaned up, we now have a
  real implementation and not just a dummy "good enough for the time
  being".
- enhanced platform independence - thanks to Bartosz Kuzma and Michael
  Biebl for their very useful contributions
- some general code cleanup (including warnings on 64 platforms, only)
---------------------------------------------------------------------------
Version 1.19.12 (rgerhards), 2007-12-03
- cleaned up the build system (thanks to Michael Biebl for the patch)
- fixed a bug where ommysql was still not compiled with -pthread option
---------------------------------------------------------------------------
Version 1.19.11 (rgerhards), 2007-11-29
- applied -pthread option to build when building for multi-threading mode
  hopefully solves an issue with segfaulting
---------------------------------------------------------------------------
Version 1.19.10 (rgerhards), 2007-10-19
- introdcued the new ":modulename:" syntax for calling module actions
  in selector lines; modified ommysql to support it. This is primarily
  an aid for further modules and a prequisite to actually allow third
  party modules to be created.
- minor fix in slackware startup script, "-r 0" is now "-r0"
- updated rsyslogd doc set man page; now in html format
- undid creation of a separate thread for the main loop -- this did not
  turn out to be needed or useful, so reduce complexity once again.
- added doc fixes provided by Michael Biebl - thanks
---------------------------------------------------------------------------
Version 1.19.9 (rgerhards), 2007-10-12
- now packaging system which again contains all components in a single
  tarball
- modularized main() a bit more, resulting in less complex code
- experimentally added an additional thread - will see if that affects
  the segfault bug we experience on some platforms. Note that this change
  is scheduled to be removed again later.
---------------------------------------------------------------------------
Version 1.19.8 (rgerhards), 2007-09-27
- improved repeated message processing
- applied patch provided by varmojfekoj to support building ommysql
  in its own way (now also resides in a plugin subdirectory);
  ommysql is now a separate package
- fixed a bug in cvthname() that lead to message loss if part
  of the source hostname would have been dropped
- created some support for distributing ommysql together with the
  main rsyslog package. I need to re-think it in the future, but
  for the time being the current mode is best. I now simply include
  one additional tarball for ommysql inside the main distribution.
  I look forward to user feedback on how this should be done best. In the
  long term, a separate project should be spawend for ommysql, but I'd
  like to do that only after the plugin interface is fully stable (what
  it is not yet).
---------------------------------------------------------------------------
Version 1.19.7 (rgerhards), 2007-09-25
- added code to handle situations where senders send us messages ending with
  a NUL character. It is now simply removed. This also caused trailing LF
  reduction to fail, when it was followed by such a NUL. This is now also
  handled.
- replaced some non-thread-safe function calls by their thread-safe
  counterparts
- fixed a minor memory leak that occured when the %APPNAME% property was
  used (I think nobody used that in practice)
- fixed a bug that caused signal handlers in cvthname() not to be restored when
  a malicious pointer record was detected and processing of the message been
  stopped for that reason (this should be really rare and can not be related
  to the segfault bug we are hunting).
- fixed a bug in cvthname that lead to passing a wrong parameter - in
  practice, this had no impact.
- general code cleanup (e.g. compiler warnings, comments)
---------------------------------------------------------------------------
Version 1.19.6 (rgerhards), 2007-09-11
- applied patch by varmojfekoj to change signal handling to the new
  sigaction API set (replacing the depreciated signal() calls and its
  friends.
- fixed a bug that in --enable-debug mode caused an assertion when the
  discard action was used
- cleaned up compiler warnings
- applied patch by varmojfekoj to FIX a bug that could cause 
  segfaults if empty properties were processed using modifying
  options (e.g. space-cc, drop-cc)
- fixed man bug: rsyslogd supports -l option
---------------------------------------------------------------------------
Version 1.19.5 (rgerhards), 2007-09-07
- changed part of the CStr interface so that better error tracking
  is provided and the calling sequence is more intuitive (there were
  invalid calls based on a too-weired interface)
- (hopefully) fixed some remaining bugs rooted in wrong use of 
  the CStr class. These could lead to program abort.
- applied patch by varmojfekoj two fix two potential segfault situations
- added $ModDir config directive
- modified $ModLoad so that an absolute path may be specified as
  module name (e.g. /rsyslog/ommysql.so)
---------------------------------------------------------------------------
Version 1.19.4 (rgerhards/varmojfekoj), 2007-09-04
- fixed a number of small memory leaks - thanks varmojfekoj for patching
- fixed an issue with CString class that could lead to rsyslog abort
  in tplToString() - thanks varmojfekoj for patching
- added a man-version of the config file documenation - thanks to Michel
  Samia for providing the man file
- fixed bug: a template like this causes an infinite loop:
  $template opts,"%programname:::a,b%"
  thanks varmojfekoj for the patch
- fixed bug: case changing options crash freeing the string pointer
  because they modify it: $template opts2,"%programname::1:lowercase%"
  thanks varmojfekoj for the patch
---------------------------------------------------------------------------
Version 1.19.3 (mmeckelein/varmojfekoj), 2007-08-31
- small mem leak fixed (after calling parseSelectorAct) - Thx varmojkekoj
- documentation section "Regular File" und "Blocks" updated
- solved an issue with dynamic file generation - Once again many thanks
  to varmojfekoj
- the negative selector for program name filter (Blocks) does not work as
  expected - Thanks varmojfekoj for patching
- added forwarding information to sysklogd (requires special template)
  to config doc
---------------------------------------------------------------------------
Version 1.19.2 (mmeckelein/varmojfekoj), 2007-08-28
- a specifically formed message caused a segfault - Many thanks varmojfekoj
  for providing a patch
- a typo and a weird condition are fixed in msg.c - Thanks again
  varmojfekoj 
- on file creation the file was always owned by root:root. This is fixed
  now - Thanks ypsa for solving this issue
---------------------------------------------------------------------------
Version 1.19.1 (mmeckelein), 2007-08-22
- a bug that caused a high load when a TCP/UDP connection was closed is 
  fixed now - Thanks mildew for solving this issue
- fixed a bug which caused a segfault on reinit - Thx varmojfekoj for the
  patch
- changed the hardcoded module path "/lib/rsyslog" to $(pkglibdir) in order
  to avoid trouble e.g. on 64 bit platforms (/lib64) - many thanks Peter
  Vrabec and darix, both provided a patch for solving this issue
- enhanced the unloading of modules - thanks again varmojfekoj
- applied a patch from varmojfekoj which fixes various little things in
  MySQL output module
---------------------------------------------------------------------------
Version 1.19.0 (varmojfekoj/rgerhards), 2007-08-16
- integrated patch from varmojfekoj to make the mysql module a loadable one
  many thanks for the patch, MUCH appreciated
---------------------------------------------------------------------------
Version 1.18.2 (rgerhards), 2007-08-13
- fixed a bug in outchannel code that caused templates to be incorrectly
  parsed
- fixed a bug in ommysql that caused a wrong ";template" missing message
- added some code for unloading modules; not yet fully complete (and we do
  not yet have loadable modules, so this is no problem)
- removed debian subdirectory by request of a debian packager (this is a special
  subdir for debian and there is also no point in maintaining it when there
  is a debian package available - so I gladly did this) in some cases
- improved overall doc quality (some pages were quite old) and linked to
  more of the online resources.
- improved /contrib/delete_mysql script by adding a host option and some
  other minor modifications
---------------------------------------------------------------------------
Version 1.18.1 (rgerhards), 2007-08-08
- applied a patch from varmojfekoj which solved a potential segfault
  of rsyslogd on HUP
- applied patch from Michel Samia to fix compilation when the pthreads
  feature is disabled
- some code cleanup (moved action object to its own file set)
- add config directive $MainMsgQueueSize, which now allows to configure the
  queue size dynamically
- all compile-time settings are now shown in rsyslogd -v, not just the
  active ones
- enhanced performance a little bit more
- added config file directive $ActionResumeInterval
- fixed a bug that prevented compilation under debian sid
- added a contrib directory for user-contributed useful things
---------------------------------------------------------------------------
Version 1.18.0 (rgerhards), 2007-08-03
- rsyslog now supports fallback actions when an action did not work. This
  is a great feature e.g. for backup database servers or backup syslog
  servers
- modified rklogd to only change the console log level if -c is specified
- added feature to use multiple actions inside a single selector
- implemented $ActionExecOnlyWhenPreviousIsSuspended config directive
- error messages during startup are now spit out to the configured log
  destinations
---------------------------------------------------------------------------
Version 1.17.6 (rgerhards), 2007-08-01
- continued to work on output module modularization - basic stage of
  this work is now FINISHED
- fixed bug in OMSRcreate() - always returned SR_RET_OK
- fixed a bug that caused ommysql to always complain about missing
  templates
- fixed a mem leak in OMSRdestruct - freeing the object itself was
  forgotten - thanks to varmojfekoj for the patch
- fixed a memory leak in syslogd/init() that happend when the config
  file could not be read - thanks to varmojfekoj for the patch
- fixed insufficient memory allocation in addAction() and its helpers.
  The initial fix and idea was developed by mildew, I fine-tuned
  it a bit. Thanks a lot for the fix, I'd probably had pulled out my
  hair to find the bug...
- added output of config file line number when a parsing error occured
- fixed bug in objomsr.c that caused program to abort in debug mode with
  an invalid assertion (in some cases)
- fixed a typo that caused the default template for MySQL to be wrong.
  thanks to mildew for catching this.
- added configuration file command $DebugPrintModuleList and
  $DebugPrintCfSysLineHandlerList
- fixed an invalid value for the MARK timer - unfortunately, there was
  a testing aid left in place. This resulted in quite frequent MARK messages
- added $IncludeConfig config directive
- applied a patch from mildew to prevent rsyslogd from freezing under heavy
  load. This could happen when the queue was full. Now, we drop messages
  but rsyslogd remains active.
---------------------------------------------------------------------------
Version 1.17.5 (rgerhards), 2007-07-30
- continued to work on output module modularization
- fixed a missing file bug - thanks to Andrea Montanari for reporting
  this problem
- fixed a problem with shutting down the worker thread and freeing the
  selector_t list - this caused messages to be lost, because the
  message queue was not properly drained before the selectors got
  destroyed.
---------------------------------------------------------------------------
Version 1.17.4 (rgerhards), 2007-07-27
- continued to work on output module modularization
- fixed a situation where rsyslogd could create zombie processes
  thanks to mildew for the patch
- applied patch from Michel Samia to fix compilation when NOT
  compiled for pthreads
---------------------------------------------------------------------------
Version 1.17.3 (rgerhards), 2007-07-25
- continued working on output module modularization
- fixed a bug that caused rsyslogd to segfault on exit (and
  probably also on HUP), when there was an unsent message in a selector
  that required forwarding and the dns lookup failed for that selector
  (yes, it was pretty unlikely to happen;))
  thanks to varmojfekoj <varmojfekoj@gmail.com> for the patch
- fixed a memory leak in config file parsing and die()
  thanks to varmojfekoj <varmojfekoj@gmail.com> for the patch
- rsyslogd now checks on startup if it is capable to performa any work
  at all. If it cant, it complains and terminates
  thanks to Michel Samia for providing the patch!
- fixed a small memory leak when HUPing syslogd. The allowed sender
  list now gets freed. thanks to mildew for the patch.
- changed the way error messages in early startup are logged. They
  now do no longer use the syslogd code directly but are rather
  send to stderr.
---------------------------------------------------------------------------
Version 1.17.2 (rgerhards), 2007-07-23
- made the port part of the -r option optional. Needed for backward
  compatibility with sysklogd
- replaced system() calls with something more reasonable. Please note that
  this might break compatibility with some existing configuration files.
  We accept this in favour of the gained security.
- removed a memory leak that could occur if timegenerated was used in
  RFC 3164 format in templates
- did some preparation in msg.c for advanced multithreading - placed the
  hooks, but not yet any active code
- worked further on modularization
- added $ModLoad MySQL (dummy) config directive
- added DropTrailingLFOnReception config directive
---------------------------------------------------------------------------
Version 1.17.1 (rgerhards), 2007-07-20
- fixed a bug that caused make install to install rsyslogd and rklogd under
  the wrong names
- fixed bug that caused $AllowedSenders to handle IPv6 scopes incorrectly;
  also fixed but that could grabble $AllowedSender wildcards. Thanks to
  mildew@gmail.com for the patch
- minor code cleanup - thanks to Peter Vrabec for the patch
- fixed minimal memory leak on HUP (caused by templates)
  thanks to varmojfekoj <varmojfekoj@gmail.com> for the patch
- fixed another memory leak on HUPing and on exiting rsyslogd
  again thanks to varmojfekoj <varmojfekoj@gmail.com> for the patch
- code cleanup (removed compiler warnings)
- fixed portability bug in configure.ac - thanks to Bartosz Kuźma for patch
- moved msg object into its own file set
- added the capability to continue trying to write log files when the
  file system is full. Functionality based on patch by Martin Schulze
  to sysklogd package.
---------------------------------------------------------------------------
Version 1.17.0 (RGer), 2007-07-17
- added $RepeatedLineReduction config parameter
- added $EscapeControlCharactersOnReceive config parameter
- added $ControlCharacterEscapePrefix config parameter
- added $DirCreateMode config parameter
- added $CreateDirs config parameter
- added $DebugPrintTemplateList config parameter
- added $ResetConfigVariables config parameter
- added $FileOwner config parameter
- added $FileGroup config parameter
- added $DirOwner config parameter
- added $DirGroup config parameter
- added $FailOnChownFailure config parameter
- added regular expression support to the filter engine
  thanks to Michel Samia for providing the patch!
- enhanced $AllowedSender functionality. Credits to mildew@gmail.com for
  the patch doing that
  - added IPv6 support
  - allowed DNS hostnames
  - allowed DNS wildcard names
- added new option $DropMsgsWithMaliciousDnsPTRRecords
- added autoconf so that rfc3195d, rsyslogd and klogd are stored to /sbin
- added capability to auto-create directories with dynaFiles
---------------------------------------------------------------------------
Version 1.16.0 (RGer/Peter Vrabec), 2007-07-13 - The Friday, 13th Release ;)
- build system switched to autotools
- removed SYSV preprocessor macro use, replaced with autotools equivalents
- fixed a bug that caused rsyslogd to segfault when TCP listening was
  disabled and it terminated
- added new properties "syslogfacility-text" and "syslogseverity-text"
  thanks to varmojfekoj <varmojfekoj@gmail.com> for the patch
- added the -x option to disable hostname dns reslution
  thanks to varmojfekoj <varmojfekoj@gmail.com> for the patch
- begun to better modularize syslogd.c - this is an ongoing project; moved
  type definitions to a separate file
- removed some now-unused fields from struct filed
- move file size limit fields in struct field to the "right spot" (the file
  writing part of the union - f_un.f_file)
- subdirectories linux and solaris are no longer part of the distribution
  package. This is not because we cease support for them, but there are no
  longer any files in them after the move to autotools
---------------------------------------------------------------------------
Version 1.15.1 (RGer), 2007-07-10
- fixed a bug that caused a dynaFile selector to stall when there was
  an open error with one file 
- improved template processing for dynaFiles; templates are now only
  looked up during initialization - speeds up processing
- optimized memory layout in struct filed when compiled with MySQL
  support
- fixed a bug that caused compilation without SYSLOG_INET to fail
- re-enabled the "last message repeated n times" feature. This
  feature was not taken care of while rsyslogd evolved from sysklogd
  and it was more or less defunct. Now it is fully functional again.
- added system properties: $NOW, $YEAR, $MONTH, $DAY, $HOUR, $MINUTE
- fixed a bug in iovAsString() that caused a memory leak under stress
  conditions (most probably memory shortage). This was unlikely to
  ever happen, but it doesn't hurt doing it right
- cosmetic: defined type "uchar", change all unsigned chars to uchar
---------------------------------------------------------------------------
Version 1.15.0 (RGer), 2007-07-05
- added ability to dynamically generate file names based on templates
  and thus properties. This was a much-requested feature. It makes
  life easy when it e.g. comes to splitting files based on the sender
  address.
- added $umask and $FileCreateMode config file directives
- applied a patch from Bartosz Kuzma to compile cleanly under NetBSD
- checks for extra (unexpected) characters in system config file lines
  have been added
- added IPv6 documentation - was accidently missing from CVS
- begun to change char to unsigned char
---------------------------------------------------------------------------
Version 1.14.2 (RGer), 2007-07-03
** this release fixes all known nits with IPv6 **
- restored capability to do /etc/service lookup for "syslog"
  service when -r 0 was given
- documented IPv6 handling of syslog messages
- integrate patch from Bartosz Kuźma to make rsyslog compile under
  Solaris again (the patch replaced a strndup() call, which is not
  available under Solaris
- improved debug logging when waiting on select
- updated rsyslogd man page with new options (-46A)
---------------------------------------------------------------------------
Version 1.14.1 (RGer/Peter Vrabec), 2007-06-29
- added Peter Vrabec's patch for IPv6 TCP
- prefixed all messages send to stderr in rsyslogd with "rsyslogd: "
---------------------------------------------------------------------------
Version 1.14.0 (RGer/Peter Vrabec), 2007-06-28
- Peter Vrabec provided IPv6 for rsyslog, so we are now IPv6 enabled
  IPv6 Support is currently for UDP only, TCP is to come soon.
  AllowedSender configuration does not yet work for IPv6.
- fixed code in iovCreate() that broke C's strict aliasing rules 
- fixed some char/unsigned char differences that forced the compiler
  to spit out warning messages
- updated the Red Hat init script to fix a known issue (thanks to
  Peter Vrabec)
---------------------------------------------------------------------------
Version 1.13.5 (RGer), 2007-06-22
- made the TCP session limit configurable via command line switch
  now -t <port>,<max sessions>
- added man page for rklogd(8) (basically a copy from klogd, but now
  there is one...)
- fixed a bug that caused internal messages (e.g. rsyslogd startup) to
  appear without a tag.
- removed a minor memory leak that occurred when TAG processing requalified
  a HOSTNAME to be a TAG (and a TAG already was set).
- removed potential small memory leaks in MsgSet***() functions. There
  would be a leak if a property was re-set, something that happened
  extremely seldom.
---------------------------------------------------------------------------
Version 1.13.4 (RGer), 2007-06-18
- added a new property "PRI-text", which holds the PRI field in
  textual form (e.g. "syslog.info")
- added alias "syslogseverity" for "syslogpriority", which is a
  misleading property name that needs to stay for historical
  reasons (and backward-compatility)
- added doc on how to record PRI value in log file
- enhanced signal handling in klogd, including removal of an unsafe
  call to the logging system during signal handling
---------------------------------------------------------------------------
Version 1.13.3 (RGer), 2007-06-15
- create a version of syslog.c from scratch. This is now
  - highly optimized for rsyslog
  - removes an incompatible license problem as the original
    version had a BSD license with advertising clause
  - fixed in the regard that rklogd will continue to work when
    rsysogd has been restarted (the original version, as well
    as sysklogd, will remain silent then)
  - solved an issue with an extra NUL char at message end that the
    original version had
- applied some changes to klogd to care for the new interface
- fixed a bug in syslogd.c which prevented compiling under debian
---------------------------------------------------------------------------
Version 1.13.2 (RGer), 2007-06-13
- lib order in makefile patched to facilitate static linking - thanks
  to Bennett Todd for providing the patch
- Integrated a patch from Peter Vrabec (pvrabec@redheat.com):
  - added klogd under the name of rklogd (remove dependency on
    original sysklogd package
  - createDB.sql now in UTF
  - added additional config files for use on Red Hat
---------------------------------------------------------------------------
Version 1.13.1 (RGer), 2007-02-05
- changed the listen backlog limit to a more reasonable value based on
  the maximum number of TCP connections configurd (10% + 5) - thanks to Guy
  Standen for the hint (actually, the limit was 5 and that was a 
  left-over from early testing).
- fixed a bug in makefile which caused DB-support to be disabled when
  NETZIP support was enabled
- added the -e option to allow transmission of every message to remote
  hosts (effectively turns off duplicate message suppression)
- (somewhat) improved memory consumption when compiled with MySQL support
- looks like we fixed an incompatibility with MySQL 5.x and above software
  At least in one case, the remote server name was destroyed, leading to 
  a connection failure. The new, improved code does not have this issue and
  so we see this as solved (the new code is generally somewhat better, so
  there is a good chance we fixed this incompatibility).
---------------------------------------------------------------------------
Version 1.13.0 (RGer), 2006-12-19
- added '$' as ToPos proptery replacer specifier - means "up to the
  end of the string"
- property replacer option "escape-cc", "drop-cc" and "space-cc"  added
- changed the handling of \0 characters inside syslog messages. We now
  consistently escape them to "#000". This is somewhat recommended in
  the draft-ietf-syslog-protocol-19 draft. While the real recomendation
  is to not escape any characters at all, we can not do this without
  considerable modification of the code. So we escape it to "#000", which
  is consistent with a sample found in the Internet-draft.
- removed message glue logic (see printchopped() comment for details)
  Also caused removal of parts table and thus some improvements in
  memory usage.
- changed the default MAXLINE to 2048 to take care of recent syslog
  standardization efforts (can easily be changed in syslogd.c)
- added support for byte-counted TCP syslog messages (much like
  syslog-transport-tls-05 Internet Draft). This was necessary to
  support compression over TCP.
- added support for receiving compressed syslog messages
- added support for sending compressed syslog messages
- fixed a bug where the last message in a syslog/tcp stream was
  lost if it was not properly terminated by a LF character
---------------------------------------------------------------------------
Version 1.12.3 (RGer), 2006-10-04
- implemented some changes to support Solaris (but support is not
  yet complete)
- commented out (via #if 0) some methods that are currently not being use
  but should be kept for further us
- added (interim) -u 1 option to turn off hostname and tag parsing
- done some modifications to better support Fedora
- made the field delimiter inside property replace configurable via
  template
- fixed a bug in property replacer: if fields were used, the delimitor
  became part of the field. Up until now, this was barely noticable as 
  the delimiter as TAB only and thus invisible to a human. With other
  delimiters available now, it quickly showed up. This bug fix might cause
  some grief to existing installations if they used the extra TAB for
  whatever reasons - sorry folks... Anyhow, a solution is easy: just add
  a TAB character contstant into your template. Thus, there has no attempt
  been made to do this in a backwards-compatible way.
---------------------------------------------------------------------------
Version 1.12.2 (RGer), 2006-02-15
- fixed a bug in the RFC 3339 date formatter. An extra space was added
  after the actual timestamp
- added support for providing high-precision RFC3339 timestamps for
  (rsyslogd-)internally-generated messages
- very (!) experimental support for syslog-protocol internet draft
  added (the draft is experimental, the code is solid ;))
- added support for field-extracting in the property replacer
- enhanced the legacy-syslog parser so that it can interpret messages
  that do not contain a TIMESTAMP
- fixed a bug that caused the default socket (usually /dev/log) to be
  opened even when -o command line option was given
- fixed a bug in the Debian sample startup script - it caused rsyslogd
  to listen to remote requests, which it shouldn't by default
---------------------------------------------------------------------------
Version 1.12.1 (RGer), 2005-11-23
- made multithreading work with BSD. Some signal-handling needed to be
  restructured. Also, there might be a slight delay of up to 10 seconds
  when huping and terminating rsyslogd under BSD
- fixed a bug where a NULL-pointer was passed to printf() in logmsg().
- fixed a bug during "make install" where rc3195d was not installed
  Thanks to Bennett Todd for spotting this.
- fixed a bug where rsyslogd dumped core when no TAG was found in the
  received message
- enhanced message parser so that it can deal with missing hostnames
  in many cases (may not be totally fail-safe)
- fixed a bug where internally-generated messages did not have the correct
  TAG
---------------------------------------------------------------------------
Version 1.12.0 (RGer), 2005-10-26
- moved to a multi-threaded design. single-threading is still optionally
  available. Multi-threading is experimental!
- fixed a potential race condition. In the original code, marking was done
  by an alarm handler, which could lead to all sorts of bad things. This
  has been changed now. See comments in syslogd.c/domark() for details.
- improved debug output for property-based filters
- not a code change, but: I have checked all exit()s to make sure that
  none occurs once rsyslogd has started up. Even in unusual conditions
  (like low-memory conditions) rsyslogd somehow remains active. Of course,
  it might loose a message or two, but at least it does not abort and it
  can also recover when the condition no longer persists.
- fixed a bug that could cause loss of the last message received
  immediately before rsyslogd was terminated.
- added comments on thread-safety of global variables in syslogd.c
- fixed a small bug: spurios printf() when TCP syslog was used
- fixed a bug that causes rsyslogd to dump core on termination when one
  of the selector lines did not receive a message during the run (very
  unlikely)
- fixed an one-too-low memory allocation in the TCP sender. Could result
  in rsyslogd dumping core.
- fixed a bug with regular expression support (thanks to Andres Riancho)
- a little bit of code restructuring (especially main(), which was
  horribly large)
---------------------------------------------------------------------------
Version 1.11.1 (RGer), 2005-10-19
- support for BSD-style program name and host blocks
- added a new property "programname" that can be used in templates
- added ability to specify listen port for rfc3195d
- fixed a bug that rendered the "startswith" comparison operation
  unusable.
- changed more functions to "static" storage class to help compiler
  optimize (should have been static in the first place...)
- fixed a potential memory leak in the string buffer class destructor.
  As the destructur was previously never called, the leak did not actually
  appear.
- some internal restructuring in anticipation/preparation of minimal
  multi-threading support
- rsyslogd still shares some code with the sysklogd project. Some patches
  for this shared code have been brought over from the sysklogd CVS.
---------------------------------------------------------------------------
Version 1.11.0 (RGer), 2005-10-12
- support for receiving messages via RFC 3195; added rfc3195d for that
  purpose
- added an additional guard to prevent rsyslogd from aborting when the
  2gb file size limit is hit. While a user can configure rsyslogd to
  handle such situations, it would abort if that was not done AND large
  file support was not enabled (ok, this is hopefully an unlikely scenario)
- fixed a bug that caused additional Unix domain sockets to be incorrectly
  processed - could lead to message loss in extreme cases
---------------------------------------------------------------------------
Version 1.10.2 (RGer), 2005-09-27
- added comparison operations in property-based filters:
  * isequal
  * startswith
- added ability to negate all property-based filter comparison operations
  by adding a !-sign right in front of the operation name
- added the ability to specify remote senders for UDP and TCP
  received messages. Allows to block all but well-known hosts
- changed the $-config line directives to be case-INsensitive
- new command line option -w added: "do not display warnings if messages
  from disallowed senders are received"
- fixed a bug that caused rsyslogd to dump core when the compare value
  was not quoted in property-based filters
- fixed a bug in the new CStr compare function which lead to invalid
  results (fortunately, this function was not yet used widely)
- added better support for "debugging" rsyslog.conf property filters
  (only if -d switch is given)
- changed some function definitions to static, which eventually enables
  some compiler optimizations
- fixed a bug in MySQL code; when a SQL error occured, rsyslogd could
  run in a tight loop. This was due to invalid sequence of error reporting
  and is now fixed.
---------------------------------------------------------------------------
Version 1.10.1 (RGer), 2005-09-23
- added the ability to execute a shell script as an action.
  Thanks to Bjoern Kalkbrenner for providing the code!
- fixed a bug in the MySQL code; due to the bug the automatic one-time
  retry after an error did not happen - this lead to error message in
  cases where none should be seen (e.g. after a MySQL restart)
- fixed a security issue with SQL-escaping in conjunction with
  non-(SQL-)standard MySQL features.
---------------------------------------------------------------------------
Version 1.10.0 (RGer), 2005-09-20
  REMINDER: 1.10 is the first unstable version if the 1.x series!
- added the capability to filter on any property in selector lines
  (not just facility and priority)
- changed stringbuf into a new counted string class
- added support for a "discard" action. If a selector line with
  discard (~ character) is found, no selector lines *after* that
  line will be processed.
- thanks to Andres Riancho, regular expression support has been
  added to the template engine
- added the FROMHOST property in the template processor, which could
  previously not be obtained. Thanks to Cristian Testa for pointing
  this out and even providing a fix.
- added display of compile-time options to -v output
- performance improvement for production build - made some checks
  to happen only during debug mode
- fixed a problem with compiling on SUSE and - while doing so - removed
  the socket call to set SO_BSDCOMPAT in cases where it is obsolete.
---------------------------------------------------------------------------
Version 1.0.4 (RGer), 2006-02-01
- a small but important fix: the tcp receiver had two forgotten printf's
  in it that caused a lot of unnecessary output to stdout. This was
  important enough to justify a new release
---------------------------------------------------------------------------
Version 1.0.3 (RGer), 2005-11-14
- added an additional guard to prevent rsyslogd from aborting when the
  2gb file size limit is hit. While a user can configure rsyslogd to
  handle such situations, it would abort if that was not done AND large
  file support was not enabled (ok, this is hopefully an unlikely scenario)
- fixed a bug that caused additional Unix domain sockets to be incorrectly
  processed - could lead to message loss in extreme cases
- applied some patches available from the sysklogd project to code
  shared from there
- fixed a bug that causes rsyslogd to dump core on termination when one
  of the selector lines did not receive a message during the run (very
  unlikely)
- fixed an one-too-low memory allocation in the TCP sender. Could result
  in rsyslogd dumping core.
- fixed a bug in the TCP sender that caused the retry logic to fail
  after an error or receiver overrun
- fixed a bug in init() that could lead to dumping core
- fixed a bug that could lead to dumping core when no HOSTNAME or no TAG
  was present in the syslog message
---------------------------------------------------------------------------
Version 1.0.2 (RGer), 2005-10-05
- fixed an issue with MySQL error reporting. When an error occured,
  the MySQL driver went into an endless loop (at least in most cases).
---------------------------------------------------------------------------
Version 1.0.1 (RGer), 2005-09-23
- fixed a security issue with SQL-escaping in conjunction with
  non-(SQL-)standard MySQL features.
---------------------------------------------------------------------------
Version 1.0.0 (RGer), 2005-09-12
- changed install doc to cover daily cron scripts - a trouble source
- added rc script for slackware (provided by Chris Elvidge - thanks!) 
- fixed a really minor bug in usage() - the -r option was still
  reported as without the port parameter
---------------------------------------------------------------------------
Version 0.9.8 (RGer), 2005-09-05
- made startup and shutdown message more consistent and included the
  pid, so that they can be easier correlated. Used syslog-protocol
  structured data format for this purpose.
- improved config info in startup message, now tells not only
  if it is listening remote on udp, but also for tcp. Also includes
  the port numbers. The previous startup message was misleading, because
  it did not say "remote reception" if rsyslogd was only listening via
  tcp (but not via udp).
- added a "how can you help" document to the doc set
---------------------------------------------------------------------------
Version 0.9.7 (RGer), 2005-08-15
- some of the previous doc files (like INSTALL) did not properly
  reflect the changes to the build process and the new doc. Fixed
  that.
- changed syslogd.c so that when compiled without database support,
  an error message is displayed when a database action is detected
  in the config file (previously this was used as an user rule ;))
- fixed a bug in the os-specific Makefiles which caused MySQL
  support to not be compiled, even if selected
---------------------------------------------------------------------------
Version 0.9.6 (RGer), 2005-08-09
- greatly enhanced documentation. Now available in html format in
  the "doc" folder and FreeBSD. Finally includes an install howto.
- improved MySQL error messages a little - they now show up as log
  messages, too (formerly only in debug mode)
- added the ability to specify the listen port for udp syslog.
  WARNING: This introduces an incompatibility. Formerly, udp
  syslog was enabled by the -r command line option. Now, it is
  "-r [port]", which is consistent with the tcp listener. However,
  just -r will now return an error message.
- added sample startup scripts for Debian and FreeBSD
- added support for easy feature selection in the makefile. Un-
  fortunately, this also means I needed to spilt the make file
  for different OS and distros. There are some really bad syntax
  differences between FreeBSD and Linux make.
---------------------------------------------------------------------------
Version 0.9.5 (RGer), 2005-08-01
- the "semicolon bug" was actually not (fully) solved in 0.9.4. One
  part of the bug was solved, but another still existed. This one
  is fixed now, too.
- the "semicolon bug" actually turned out to be a more generic bug.
  It appeared whenever an invalid template name was given. With some
  selector actions, rsyslogd dumped core, with other it "just" had
  a small ressource leak with others all worked well. These anomalies
  are now fixed. Note that they only appeared during system initaliziation
  once the system was running, nothing bad happened.
- improved error reporting for template errors on startup. They are now
  shown on the console and the start-up tty. Formerly, they were only
  visible in debug mode.
- support for multiple instances of rsyslogd on a single machine added
- added new option "-o" --> omit local unix domain socket. This option
  enables rsyslogd NOT to listen to the local socket. This is most
  helpful when multiple instances of rsyslogd (or rsyslogd and another
  syslogd) shall run on a single system.
- added new option "-i <pidfile>" which allows to specify the pidfile.
  This is needed when multiple instances of rsyslogd are to be run.
- the new project home page is now online at www.rsyslog.com
---------------------------------------------------------------------------
Version 0.9.4 (RGer), 2005-07-25
- finally added the TCP sender. It now supports non-blocking mode, no
  longer disabling message reception during connect. As it is now, it
  is usable in production. The code could be more sophisticated, but
  I've kept it short in anticipation of the move to liblogging, which
  will lead to the removal of the code just written ;)
- the "exiting on signal..." message still had the "syslogd" name in 
  it. Changed this to "rsyslogd", as we do not have a large user base
  yet, this should pose no problem.
- fixed "the semiconlon" bug. rsyslogd dumped core if a write-db action
  was specified but no semicolon was given after the password (an empty
  template was ok, but the semicolon needed to be present).
- changed a default for traditional output format. During testing, it
  was seen that the timestamp written to file in default format was
  the time of message reception, not the time specified in the TIMESTAMP
  field of the message itself. Traditionally, the message TIMESTAMP is
  used and this has been changed now.
---------------------------------------------------------------------------
Version 0.9.3 (RGer), 2005-07-19
- fixed a bug in the message parser. In June, the RFC 3164 timestamp
  was not correctly parsed (yes, only in June and some other months,
  see the code comment to learn why...)
- added the ability to specify the destination port when forwarding
  syslog messages (both for TCP and UDP)
- added an very experimental TCP sender (activated by
  @@machine:port in config). This is not yet for production use. If
  the receiver is not alive, rsyslogd will wait quite some time until
  the connection request times out, which most probably leads to
  loss of incoming messages.

---------------------------------------------------------------------------
Version 0.9.2 (RGer), around 2005-07-06
- I intended to change the maxsupported message size to 32k to
  support IHE - but given the memory inefficiency in the usual use
  cases, I have not done this. I have, however, included very
  specific instructions on how to do this in the source code. I have
  also done some testing with 32k messages, so you can change the
  max size without taking too much risk.
- added a syslog/tcp receiver; we now can receive messages via
  plain tcp, but we can still send only via UDP. The syslog/tcp
  receiver is the primary enhancement of this release.
- slightly changed some error messages that contained a spurios \n at
  the end of the line (which gives empty lines in your log...)

---------------------------------------------------------------------------
Version 0.9.1 (RGer)
- fixed code so that it compiles without errors under FreeBSD
- removed now unused function "allocate_log()" from syslogd.c
- changed the make file so that it contains more defines for
  different environments (in the long term, we need a better
  system for disabling/enabling features...)
- changed some printf's printing off_t types to %lld and
  explicit (long long) casts. I tried to figure out the exact type,
  but did not succeed in this. In the worst case, ultra-large peta-
  byte files will now display funny informational messages on rollover,
  something I think we can live with for the next 10 years or so...

---------------------------------------------------------------------------
Version 0.9.0 (RGer)
- changed the filed structure to be a linked list. Previously, it
  was a table - well, for non-SYSV it was defined as linked list,
  but from what I see that code did no longer work after my
  modifications. I am now using a linked list in general because
  that is needed for other upcoming modifications.
- fixed a bug that caused rsyslogd not to listen to anything if
  the configuration file could not be read
- pervious versions disabled network logging (send/receive) if
  syslog/udp port was not in /etc/services. Now defaulting to
  port 514 in this case.
- internal error messages are now supported up to 256 bytes
- error message seen during config file read are now also displayed
  to the attached tty and not only the console
- changed some error messages during init to be sent to the console
  and/or emergency log. Previously, they were only seen if the
  -d (debug) option was present on the command line.
- fixed the "2gb file issue on 32bit systems". If a file grew to
  more than 2gb, the syslogd was aborted with "file size exceeded". 
  Now, defines have been added according to
  http://www.daimi.au.dk/~kasperd/comp.os.linux.development.faq.html#LARGEFILE
  Testing revealed that they work ;)
  HOWEVER, if your file system, glibc, kernel, whatever does not
  support files larger 2gb, you need to set a file size limit with
  the new output channel mechanism.
- updated man pages to reflect the changes

---------------------------------------------------------------------------
Version 0.8.4

- improved -d debug output (removed developer-only content)
- now compiles under FreeBSD and NetBSD (only quick testing done on NetBSD)
---------------------------------------------------------------------------
Version 0.8.3

- security model in "make install" changed
- minor doc updates
---------------------------------------------------------------------------
Version 0.8.2

- added man page for rsyslog.conf and rsyslogd
- gave up on the concept of rsyslog being a "drop in" replacement
  for syslogd. Now, the user installs rsyslogd and also needs to
  adjust his system settings to this specifically. This also lead
  to these changes:
  * changed Makefile so that install now installs rsyslogd instead
    of dealing with syslogd
  * changed the default config file name to rsyslog.conf
---------------------------------------------------------------------------
Version 0.8.1

- fixed a nasty memory leak (probably not the last one with this release)
- some enhancements to Makefile as suggested by Bennett Todd
- syslogd-internal messages (like restart) were missing the hostname
  this has been corrected
---------------------------------------------------------------------------
Version 0.8.0

Initial testing release. Based on the sysklogd package. Thanks to the
sysklogd maintainers for all their good work!
---------------------------------------------------------------------------

----------------------------------------------------------------------
The following comments were left in the syslogd source. While they provide
not too much detail, the help to date when Rainer started work on the
project (which was 2003, now even surprising for Rainer himself ;)).
 * \author Rainer Gerhards <rgerhards@adiscon.com>
 * \date 2003-10-17
 *       Some initial modifications on the sysklogd package to support
 *       liblogging. These have actually not yet been merged to the
 *       source you see currently (but they hopefully will)
 *
 * \date 2004-10-28
 *       Restarted the modifications of sysklogd. This time, we
 *       focus on a simpler approach first. The initial goal is to
 *       provide MySQL database support (so that syslogd can log
 *       to the database).
----------------------------------------------------------------------
The following comments are from the stock syslogd.c source. They provide
some insight into what happened to the source before we forked
rsyslogd. However, much of the code already has been replaced and more
is to be replaced. So over time, these comments become less valuable.
I have moved them out of the syslogd.c file to shrink it, especially
as a lot of them do no longer apply. For historical reasons and
understanding of how the daemon evolved, they are probably still
helpful.
 * Author: Eric Allman
 * extensive changes by Ralph Campbell
 * more extensive changes by Eric Allman (again)
 *
 * Steve Lord:	Fix UNIX domain socket code, added linux kernel logging
 *		change defines to
 *		SYSLOG_INET	- listen on a UDP socket
 *		SYSLOG_UNIXAF	- listen on unix domain socket
 *		SYSLOG_KERNEL	- listen to linux kernel
 *
 * Mon Feb 22 09:55:42 CST 1993:  Dr. Wettstein
 * 	Additional modifications to the source.  Changed priority scheme
 *	to increase the level of configurability.  In its stock configuration
 *	syslogd no longer logs all messages of a certain priority and above
 *	to a log file.  The * wildcard is supported to specify all priorities.
 *	Note that this is a departure from the BSD standard.
 *
 *	Syslogd will now listen to both the inetd and the unixd socket.  The
 *	strategy is to allow all local programs to direct their output to
 *	syslogd through the unixd socket while the program listens to the
 *	inetd socket to get messages forwarded from other hosts.
 *
 * Fri Mar 12 16:55:33 CST 1993:  Dr. Wettstein
 *	Thanks to Stephen Tweedie (dcs.ed.ac.uk!sct) for helpful bug-fixes
 *	and an enlightened commentary on the prioritization problem.
 *
 *	Changed the priority scheme so that the default behavior mimics the
 *	standard BSD.  In this scenario all messages of a specified priority
 *	and above are logged.
 *
 *	Add the ability to specify a wildcard (=) as the first character
 *	of the priority name.  Doing this specifies that ONLY messages with
 *	this level of priority are to be logged.  For example:
 *
 *		*.=debug			/usr/adm/debug
 *
 *	Would log only messages with a priority of debug to the /usr/adm/debug
 *	file.
 *
 *	Providing an * as the priority specifies that all messages are to be
 *	logged.  Note that this case is degenerate with specifying a priority
 *	level of debug.  The wildcard * was retained because I believe that
 *	this is more intuitive.
 *
 * Thu Jun 24 11:34:13 CDT 1993:  Dr. Wettstein
 *	Modified sources to incorporate changes in libc4.4.  Messages from
 *	syslog are now null-terminated, syslogd code now parses messages
 *	based on this termination scheme.  Linux as of libc4.4 supports the
 *	fsync system call.  Modified code to fsync after all writes to
 *	log files.
 *
 * Sat Dec 11 11:59:43 CST 1993:  Dr. Wettstein
 *	Extensive changes to the source code to allow compilation with no
 *	complaints with -Wall.
 *
 *	Reorganized the facility and priority name arrays so that they
 *	compatible with the syslog.h source found in /usr/include/syslog.h.
 *	NOTE that this should really be changed.  The reason I do not
 *	allow the use of the values defined in syslog.h is on account of
 *	the extensions made to allow the wildcard character in the
 *	priority field.  To fix this properly one should malloc an array,
 *	copy the contents of the array defined by syslog.h and then
 *	make whatever modifications that are desired.  Next round.
 *
 * Thu Jan  6 12:07:36 CST 1994:  Dr. Wettstein
 *	Added support for proper decomposition and re-assembly of
 *	fragment messages on UNIX domain sockets.  Lack of this capability
 *	was causing 'partial' messages to be output.  Since facility and
 *	priority information is encoded as a leader on the messages this
 *	was causing lines to be placed in erroneous files.
 *
 *	Also added a patch from Shane Alderton (shane@ion.apana.org.au) to
 *	correct a problem with syslogd dumping core when an attempt was made
 *	to write log messages to a logged-on user.  Thank you.
 *
 *	Many thanks to Juha Virtanen (jiivee@hut.fi) for a series of
 *	interchanges which lead to the fixing of problems with messages set
 *	to priorities of none and emerg.  Also thanks to Juha for a patch
 *	to exclude users with a class of LOGIN from receiving messages.
 *
 *	Shane Alderton provided an additional patch to fix zombies which
 *	were conceived when messages were written to multiple users.
 *
 * Mon Feb  6 09:57:10 CST 1995:  Dr. Wettstein
 *	Patch to properly reset the single priority message flag.  Thanks
 *	to Christopher Gori for spotting this bug and forwarding a patch.
 *
 * Wed Feb 22 15:38:31 CST 1995:  Dr. Wettstein
 *	Added version information to startup messages.
 *
 *	Added defines so that paths to important files are taken from
 *	the definitions in paths.h.  Hopefully this will insure that
 *	everything follows the FSSTND standards.  Thanks to Chris Metcalf
 *	for a set of patches to provide this functionality.  Also thanks
 *	Elias Levy for prompting me to get these into the sources.
 *
 * Wed Jul 26 18:57:23 MET DST 1995:  Martin Schulze
 *	Linux' gethostname only returns the hostname and not the fqdn as
 *	expected in the code. But if you call hostname with an fqdn then
 *	gethostname will return an fqdn, so we have to mention that. This
 *	has been changed.
 *
 *	The 'LocalDomain' and the hostname of a remote machine is
 *	converted to lower case, because the original caused some
 *	inconsistency, because the (at least my) nameserver did respond an
 *	fqdn containing of upper- _and_ lowercase letters while
 *	'LocalDomain' consisted only of lowercase letters and that didn't
 *	match.
 *
 * Sat Aug  5 18:59:15 MET DST 1995:  Martin Schulze
 *	Now no messages that were received from any remote host are sent
 *	out to another. At my domain this missing feature caused ugly
 *	syslog-loops, sometimes.
 *
 *	Remember that no message is sent out. I can't figure out any
 *	scenario where it might be useful to change this behavior and to
 *	send out messages to other hosts than the one from which we
 *	received the message, but I might be shortsighted. :-/
 *
 * Thu Aug 10 19:01:08 MET DST 1995:  Martin Schulze
 *	Added my pidfile.[ch] to it to perform a better handling with
 *	pidfiles. Now both, syslogd and klogd, can only be started
 *	once. They check the pidfile.
 *
 * Sun Aug 13 19:01:41 MET DST 1995:  Martin Schulze
 *	Add an addition to syslog.conf's interpretation. If a priority
 *	begins with an exclamation mark ('!') the normal interpretation
 *	of the priority is inverted: ".!*" is the same as ".none", ".!=info"
 *	don't logs the info priority, ".!crit" won't log any message with
 *	the priority crit or higher. For example:
 *
 *		mail.*;mail.!=info		/usr/adm/mail
 *
 *	Would log all messages of the facility mail except those with
 *	the priority info to /usr/adm/mail. This makes the syslogd
 *	much more flexible.
 *
 *	Defined TABLE_ALLPRI=255 and changed some occurrences.
 *
 * Sat Aug 19 21:40:13 MET DST 1995:  Martin Schulze
 *	Making the table of facilities and priorities while in debug
 *	mode more readable.
 *
 *	If debugging is turned on, printing the whole table of
 *	facilities and priorities every hexadecimal or 'X' entry is
 *	now 2 characters wide.
 *
 *	The number of the entry is prepended to each line of
 *	facilities and priorities, and F_UNUSED lines are not shown
 *	anymore.
 *
 *	Corrected some #ifdef SYSV's.
 *
 * Mon Aug 21 22:10:35 MET DST 1995:  Martin Schulze
 *	Corrected a strange behavior during parsing of configuration
 *	file. The original BSD syslogd doesn't understand spaces as
 *	separators between specifier and action. This syslogd now
 *	understands them. The old behavior caused some confusion over
 *	the Linux community.
 *
 * Thu Oct 19 00:02:07 MET 1995:  Martin Schulze
 *	The default behavior has changed for security reasons. The
 *	syslogd will not receive any remote message unless you turn
 *	reception on with the "-r" option.
 *
 *	Not defining SYSLOG_INET will result in not doing any network
 *	activity, i.e. not sending or receiving messages.  I changed
 *	this because the old idea is implemented with the "-r" option
 *	and the old thing didn't work anyway.
 *
 * Thu Oct 26 13:14:06 MET 1995:  Martin Schulze
 *	Added another logfile type F_FORW_UNKN.  The problem I ran into
 *	was a name server that runs on my machine and a forwarder of
 *	kern.crit to another host.  The hosts address can only be
 *	fetched using the nameserver.  But named is started after
 *	syslogd, so syslogd complained.
 *
 *	This logfile type will retry to get the address of the
 *	hostname ten times and then complain.  This should be enough to
 *	get the named up and running during boot sequence.
 *
 * Fri Oct 27 14:08:15 1995:  Dr. Wettstein
 *	Changed static array of logfiles to a dynamic array. This
 *	can grow during process.
 *
 * Fri Nov 10 23:08:18 1995:  Martin Schulze
 *	Inserted a new tabular sys_h_errlist that contains plain text
 *	for error codes that are returned from the net subsystem and
 *	stored in h_errno. I have also changed some wrong lookups to
 *	sys_errlist.
 *
 * Wed Nov 22 22:32:55 1995:  Martin Schulze
 *	Added the fabulous strip-domain feature that allows us to
 *	strip off (several) domain names from the fqdn and only log
 *	the simple hostname. This is useful if you're in a LAN that
 *	has a central log server and also different domains.
 *
 *	I have also also added the -l switch do define hosts as
 *	local. These will get logged with their simple hostname, too.
 *
 * Thu Nov 23 19:02:56 MET DST 1995:  Martin Schulze
 *	Added the possibility to omit fsyncing of logfiles after every
 *	write. This will give some performance back if you have
 *	programs that log in a very verbose manner (like innd or
 *	smartlist). Thanks to Stephen R. van den Berg <srb@cuci.nl>
 *	for the idea.
 *
 * Thu Jan 18 11:14:36 CST 1996:  Dr. Wettstein
 *	Added patche from beta-testers to stop compile error.  Also
 *	added removal of pid file as part of termination cleanup.
 *
 * Wed Feb 14 12:42:09 CST 1996:  Dr. Wettstein
 *	Allowed forwarding of messages received from remote hosts to
 *	be controlled by a command-line switch.  Specifying -h allows
 *	forwarding.  The default behavior is to disable forwarding of
 *	messages which were received from a remote host.
 *
 *	Parent process of syslogd does not exit until child process has
 *	finished initialization process.  This allows rc.* startup to
 *	pause until syslogd facility is up and operating.
 *
 *	Re-arranged the select code to move UNIX domain socket accepts
 *	to be processed later.  This was a contributed change which
 *	has been proposed to correct the delays sometimes encountered
 *	when syslogd starts up.
 *
 *	Minor code cleanups.
 *
 * Thu May  2 15:15:33 CDT 1996:  Dr. Wettstein
 *	Fixed bug in init function which resulted in file descripters
 *	being orphaned when syslogd process was re-initialized with SIGHUP
 *	signal.  Thanks to Edvard Tuinder
 *	(Edvard.Tuinder@praseodymium.cistron.nl) for putting me on the
 *	trail of this bug.  I am amazed that we didn't catch this one
 *	before now.
 *
 * Tue May 14 00:03:35 MET DST 1996:  Martin Schulze
 *	Corrected a mistake that causes the syslogd to stop logging at
 *	some virtual consoles under Linux. This was caused by checking
 *	the wrong error code. Thanks to Michael Nonweiler
 *	<mrn20@hermes.cam.ac.uk> for sending me a patch.
 *
 * Mon May 20 13:29:32 MET DST 1996:  Miquel van Smoorenburg <miquels@cistron.nl>
 *	Added continuation line supported and fixed a bug in
 *	the init() code.
 *
 * Tue May 28 00:58:45 MET DST 1996:  Martin Schulze
 *	Corrected behaviour of blocking pipes - i.e. the whole system
 *	hung.  Michael Nonweiler <mrn20@hermes.cam.ac.uk> has sent us
 *	a patch to correct this.  A new logfile type F_PIPE has been
 *	introduced.
 *
 * Mon Feb 3 10:12:15 MET DST 1997:  Martin Schulze
 *	Corrected behaviour of logfiles if the file can't be opened.
 *	There was a bug that causes syslogd to try to log into non
 *	existing files which ate cpu power.
 *
 * Sun Feb 9 03:22:12 MET DST 1997:  Martin Schulze
 *	Modified syslogd.c to not kill itself which confuses bash 2.0.
 *
 * Mon Feb 10 00:09:11 MET DST 1997:  Martin Schulze
 *	Improved debug code to decode the numeric facility/priority
 *	pair into textual information.
 *
 * Tue Jun 10 12:35:10 MET DST 1997:  Martin Schulze
 *	Corrected freeing of logfiles.  Thanks to Jos Vos <jos@xos.nl>
 *	for reporting the bug and sending an idea to fix the problem.
 *
 * Tue Jun 10 12:51:41 MET DST 1997:  Martin Schulze
 *	Removed sleep(10) from parent process.  This has caused a slow
 *	startup in former times - and I don't see any reason for this.
 *
 * Sun Jun 15 16:23:29 MET DST 1997: Michael Alan Dorman
 *	Some more glibc patches made by <mdorman@debian.org>.
 *
 * Thu Jan  1 16:04:52 CET 1998: Martin Schulze <joey@infodrom.north.de
 *	Applied patch from Herbert Thielen <Herbert.Thielen@lpr.e-technik.tu-muenchen.de>.
 *	This included some balance parentheses for emacs and a bug in
 *	the exclamation mark handling.
 *
 *	Fixed small bug which caused syslogd to write messages to the
 *	wrong logfile under some very rare conditions.  Thanks to
 *	Herbert Xu <herbert@gondor.apana.org.au> for fiddling this out.
 *
 * Thu Jan  8 22:46:35 CET 1998: Martin Schulze <joey@infodrom.north.de>
 *	Reworked one line of the above patch as it prevented syslogd
 *	from binding the socket with the result that no messages were
 *	forwarded to other hosts.
 *
 * Sat Jan 10 01:33:06 CET 1998: Martin Schulze <joey@infodrom.north.de>
 *	Fixed small bugs in F_FORW_UNKN meachanism.  Thanks to Torsten
 *	Neumann <torsten@londo.rhein-main.de> for pointing me to it.
 *
 * Mon Jan 12 19:50:58 CET 1998: Martin Schulze <joey@infodrom.north.de>
 *	Modified debug output concerning remote receiption.
 *
 * Mon Feb 23 23:32:35 CET 1998: Topi Miettinen <Topi.Miettinen@ml.tele.fi>
 *	Re-worked handling of Unix and UDP sockets to support closing /
 *	opening of them in order to have it open only if it is needed
 *	either for forwarding to a remote host or by receiption from
 *	the network.
 *
 * Wed Feb 25 10:54:09 CET 1998: Martin Schulze <joey@infodrom.north.de>
 *	Fixed little comparison mistake that prevented the MARK
 *	feature to work properly.
 *
 * Wed Feb 25 13:21:44 CET 1998: Martin Schulze <joey@infodrom.north.de>
 *	Corrected Topi's patch as it prevented forwarding during
 *	startup due to an unknown LogPort.
 *
 * Sat Oct 10 20:01:48 CEST 1998: Martin Schulze <joey@infodrom.north.de>
 *	Added support for TESTING define which will turn syslogd into
 *	stdio-mode used for debugging.
 *
 * Sun Oct 11 20:16:59 CEST 1998: Martin Schulze <joey@infodrom.north.de>
 *	Reworked the initialization/fork code.  Now the parent
 *	process activates a signal handler which the daughter process
 *	will raise if it is initialized.  Only after that one the
 *	parent process may exit.  Otherwise klogd might try to flush
 *	its log cache while syslogd can't receive the messages yet.
 *
 * Mon Oct 12 13:30:35 CEST 1998: Martin Schulze <joey@infodrom.north.de>
 *	Redirected some error output with regard to argument parsing to
 *	stderr.
 *
 * Mon Oct 12 14:02:51 CEST 1998: Martin Schulze <joey@infodrom.north.de>
 *	Applied patch provided vom Topi Miettinen with regard to the
 *	people from OpenBSD.  This provides the additional '-a'
 *	argument used for specifying additional UNIX domain sockets to
 *	listen to.  This is been used with chroot()'ed named's for
 *	example.  See for http://www.psionic.com/papers/dns.html
 *
 * Mon Oct 12 18:29:44 CEST 1998: Martin Schulze <joey@infodrom.north.de>
 *	Added `ftp' facility which was introduced in glibc version 2.
 *	It's #ifdef'ed so won't harm with older libraries.
 *
 * Mon Oct 12 19:59:21 MET DST 1998: Martin Schulze <joey@infodrom.north.de>
 *	Code cleanups with regard to bsd -> posix transition and
 *	stronger security (buffer length checking).  Thanks to Topi
 *	Miettinen <tom@medialab.sonera.net>
 *	. index() --> strchr()
 *	. sprintf() --> snprintf()
 *	. bcopy() --> memcpy()
 *	. bzero() --> memset()
 *	. UNAMESZ --> UT_NAMESIZE
 *	. sys_errlist --> strerror()
 *
 * Mon Oct 12 20:22:59 CEST 1998: Martin Schulze <joey@infodrom.north.de>
 *	Added support for setutent()/getutent()/endutend() instead of
 *	binary reading the UTMP file.  This is the the most portable
 *	way.  This allows /var/run/utmp format to change, even to a
 *	real database or utmp daemon. Also if utmp file locking is
 *	implemented in libc, syslog will use it immediately.  Thanks
 *	to Topi Miettinen <tom@medialab.sonera.net>.
 *
 * Mon Oct 12 20:49:18 MET DST 1998: Martin Schulze <joey@infodrom.north.de>
 *	Avoid logging of SIGCHLD when syslogd is in the process of
 *	exiting and closing its files.  Again thanks to Topi.
 *
 * Mon Oct 12 22:18:34 CEST 1998: Martin Schulze <joey@infodrom.north.de>
 *	Modified printline() to support 8bit characters - such as
 *	russion letters.  Thanks to Vladas Lapinskas <lapinskas@mail.iae.lt>.
 *
 * Sat Nov 14 02:29:37 CET 1998: Martin Schulze <joey@infodrom.north.de>
 *	``-m 0'' now turns of MARK logging entirely.
 *
 * Tue Jan 19 01:04:18 MET 1999: Martin Schulze <joey@infodrom.north.de>
 *	Finally fixed an error with `-a' processing, thanks to Topi
 *	Miettinen <tom@medialab.sonera.net>.
 *
 * Sun May 23 10:08:53 CEST 1999: Martin Schulze <joey@infodrom.north.de>
 *	Removed superflous call to utmpname().  The path to the utmp
 *	file is defined in the used libc and should not be hardcoded
 *	into the syslogd binary referring the system it was compiled on.
 *
 * Sun Sep 17 20:45:33 CEST 2000: Martin Schulze <joey@infodrom.ffis.de>
 *	Fixed some bugs in printline() code that did not escape
 *	control characters '\177' through '\237' and contained a
 *	single-byte buffer overflow.  Thanks to Solar Designer
 *	<solar@false.com>.
 *
 * Sun Sep 17 21:26:16 CEST 2000: Martin Schulze <joey@infodrom.ffis.de>
 *	Don't close open sockets upon reload.  Thanks to Bill
 *	Nottingham.
 *
 * Mon Sep 18 09:10:47 CEST 2000: Martin Schulze <joey@infodrom.ffis.de>
 *	Fixed bug in printchopped() that caused syslogd to emit
 *	kern.emerg messages when splitting long lines.  Thanks to
 *	Daniel Jacobowitz <dan@debian.org> for the fix.
 *
 * Mon Sep 18 15:33:26 CEST 2000: Martin Schulze <joey@infodrom.ffis.de>
 *	Removed unixm/unix domain sockets and switch to Datagram Unix
 *	Sockets.  This should remove one possibility to play DoS with
 *	syslogd.  Thanks to Olaf Kirch <okir@caldera.de> for the patch.
 *
 * Sun Mar 11 20:23:44 CET 2001: Martin Schulze <joey@infodrom.ffis.de>
 *	Don't return a closed fd if `-a' is called with a wrong path.
 *	Thanks to Bill Nottingham <notting@redhat.com> for providing
 *	a patch.<|MERGE_RESOLUTION|>--- conflicted
+++ resolved
@@ -1,5 +1,4 @@
 ---------------------------------------------------------------------------
-<<<<<<< HEAD
 Version 6.2.1  [v6-stable], 2012-01-??
 - change plugin config interface to be compatible with pre-v6.2 system
   The functionality was already removed (because it is superseeded by the
@@ -263,15 +262,12 @@
   affected directive was: $ActionExecOnlyWhenPreviousIsSuspended on
   closes: http://bugzilla.adiscon.com/show_bug.cgi?id=236
 ---------------------------------------------------------------------------
-Version 5.8.10  [V5-stable] 2012-??-??
-=======
 Version 5.8.10  [V5-stable] 2012-04-05
 - bugfix: segfault on startup if $actionqueuefilename was missing for disk
   queue config
   Thanks to Tomas Heinrich for the patch.
 - bugfix: segfault if disk-queue was started up with old queue file
   Thanks to Tomas Heinrich for the patch.
->>>>>>> eef1701b
 - bugfix: memory leak in array passing output module mode
 ---------------------------------------------------------------------------
 Version 5.8.9  [V5-stable] 2012-03-15
