---------------------------------------------------------------------------
<<<<<<< HEAD
Version 6.1.4  [DEVEL] (rgerhards), 2011-02-??
- bugfix/omhdfs: directive $OMHDFSFileName rendered unusable 
  due to a search and replace-induced bug ;)
---------------------------------------------------------------------------
Version 6.1.3  [DEVEL] (rgerhards), 2011-02-01
- experimental support for monogodb added
- added $IMUDPSchedulingPolicy and $IMUDPSchedulingPriority config settings
- added $LocalHostName config directive
- improved tcpsrv performance by enabling multiple-entry epoll
  so far, we always pulled a single event from the epoll interface. 
  Now 128, what should result in performance improvement (less API
  calls) on busy systems. Most importantly affects imtcp.
- imptcp now supports non-cancel termination mode, a plus in stability
- imptcp speedup: multiple worker threads can now be used to read data
- new directive $InputIMPTcpHelperThreads added
- bugfix: fixed build problems on some platforms
  namely those that have 32bit atomic operations but not 64 bit ones
- bugfix: local hostname was pulled too-early, so that some config 
  directives (namely FQDN settings) did not have any effect
- enhanced tcpflood to support multiple sender threads
  this is required for some high-throughput scenarios (and necessary to
  run some performance tests, because otherwise the sender is too slow).
- added some new custom parsers (snare, aix, some Cisco "specialities")
  thanks to David Lang
---------------------------------------------------------------------------
Version 6.1.2  [DEVEL] (rgerhards), 2010-12-16
- added experimental support for log normalizaton (via liblognorm)
  support for normalizing log messages has been added in the form of
  mmnormalize. The core engine (property replacer, filter engine) has
  been enhanced to support properties from normalized events.
  Note: this is EXPERIMENTAL code. It is currently know that
  there are issues if the functionality is used with
  - disk-based queues
  - asynchronous action queues
  You can not use the new functionality together with these features.
  This limitation will be removed in later releases. However, we 
  preferred to release early, so that one can experiment with the new
  feature set and accepted the price that this means the full set of
  functionality is not yet available. If not used together with
  these features, log normalizing should be pretty stable.
- enhanced testing tool tcpflood
  now supports sending via UDP and the capability to run multiple
  iterations and generate statistics data records
- bugfix: potential abort when output modules with different parameter
  passing modes were used in configured output modules
---------------------------------------------------------------------------
Version 6.1.1  [DEVEL] (rgerhards), 2010-11-30
- bugfix(important): problem in TLS handling could cause rsyslog to loop
  in a tight loop, effectively disabling functionality and bearing the
  risk of unresponsiveness of the whole system.
  Bug tracker: http://bugzilla.adiscon.com/show_bug.cgi?id=194
- support for omhdfs officially added (import from 5.7.1)
- merged imuxsock improvements from 5.7.1 (see there)
- support for systemd officially added (import from 5.7.0)
- bugfix: a couple of problems that imfile had on some platforms, namely
  Ubuntu (not their fault, but occured there)
- bugfix: imfile utilizes 32 bit to track offset. Most importantly,
  this problem can not experienced on Fedora 64 bit OS (which has
  64 bit long's!)
- a number of other bugfixes from older versions imported
---------------------------------------------------------------------------
Version 6.1.0  [DEVEL] (rgerhards), 2010-08-12

*********************************** NOTE **********************************
The v6 versions of rsyslog feature a greatly redesigned config system 
which, among others, supports scoping. However, the initial version does
not contain the whole new system. Rather it will evolve. So it is
expected that interfaces, even new ones, break during the initial
6.x.y releases.
*********************************** NOTE **********************************

- added $Begin, $End and $ScriptScoping config scope statments
  (at this time for actions only).
- added imptcp, a simplified, Linux-specific and potentielly fast
  syslog plain tcp input plugin (NOT supporting TLS!)
  [ported from v4]
---------------------------------------------------------------------------
Version 5.7.3  [V5-DEVEL] (rgerhards), 2010-12-??
=======
Version 5.7.4  [V5-BETA] (rgerhards), 2011-02-??
- added pmsnare parser module (written by David Lang)
- enhanced imfile to support non-cancel input termination
- improved systemd socket activation thanks to Marius Tomaschweski
- bugfix: pmsnare causded abort under some conditions
- bugfix: abort if imfile reads file line of more than 64KiB
  Thanks to Peter Eisentraut for reporting and analysing this problem.
  bug tracker: http://bugzilla.adiscon.com/show_bug.cgi?id=221
---------------------------------------------------------------------------
Version 5.7.3  [V5-BETA] (rgerhards), 2011-02-07
>>>>>>> 2d67035d
- added support for processing multi-line messages in imfile
- added $IMUDPSchedulingPolicy and $IMUDPSchedulingPriority config settings
- added $LocalHostName config directive
- bugfix: fixed build problems on some platforms
  namely those that have 32bit atomic operations but not 64 bit ones
- bugfix: local hostname was pulled too-early, so that some config 
  directives (namely FQDN settings) did not have any effect
- bugfix: imfile did duplicate messages under some circumstances
- added $OMMySQLConfigFile config directive
- added $OMMySQLConfigSection config directive
---------------------------------------------------------------------------
Version 5.7.2  [V5-DEVEL] (rgerhards), 2010-11-26
- bugfix(important): problem in TLS handling could cause rsyslog to loop
  in a tight loop, effectively disabling functionality and bearing the
  risk of unresponsiveness of the whole system.
  Bug tracker: http://bugzilla.adiscon.com/show_bug.cgi?id=194
- bugfix: imfile state file was not written when relative file name
  for it was specified
- bugfix: compile failed on systems without epoll_create1()
  Thanks to David Hill for providing a fix.
- bugfix: atomic increment for msg object may not work correct on all
  platforms. Thanks to Chris Metcalf for the patch
- bugfix: replacements for atomic operations for non-int sized types had
  problems. At least one instance of that problem could potentially lead
  to abort (inside omfile).
---------------------------------------------------------------------------
Version 5.7.1  [V5-DEVEL] (rgerhards), 2010-10-05
- support for Hadoop's HDFS added (via omhdfs)
- imuxsock now optionally use SCM_CREDENTIALS to pull the pid from the log
  socket itself
  (thanks to Lennart Poettering for the suggesting this feature)
- imuxsock now optionally uses per-process input rate limiting, guarding the
  user against processes spamming the system log
  (thanks to Lennart Poettering for suggesting this feature)
- added new config statements
  * $InputUnixListenSocketUsePIDFromSystem 
  * $SystemLogUsePIDFromSystem 
  * $SystemLogRateLimitInterval
  * $SystemLogRateLimitBurst
  * $SystemLogRateLimitSeverity
  * $IMUxSockRateLimitInterval
  * $IMUxSockRateLimitBurst
  * $IMUxSockRateLimitSeverity
- imuxsock now supports up to 50 different sockets for input
- some code cleanup in imuxsock (consider this a release a major
  modification, especially if problems show up)
- bugfix: /dev/log was unlinked even when passed in from systemd
  in which case it should be preserved as systemd owns it
---------------------------------------------------------------------------
Version 5.7.0  [V5-DEVEL] (rgerhards), 2010-09-16
- added module impstat to emit periodic statistics on rsyslog counters
- support for systemd officially added
  * acquire /dev/log socket optionally from systemd
    thanks to Lennart Poettering for this patch
  * sd-systemd API added as part of rsyslog runtime library
---------------------------------------------------------------------------
Version 5.6.3  [V5-STABLE] (rgerhards), 2011-01-26
- bugfix: action processor released mememory too early, resulting in
  potential issue in retry cases (but very unlikely due to another
  bug, which I also fixed -- only after the fix this problem here
  became actually visible).
- bugfix: batch processing flagged invalid message as "bad" under some
  circumstances
- bugfix: unitialized variable could cause issues under extreme conditions
  plus some minor nits. This was found after a clang static code analyzer
  analysis (great tool, and special thanks to Marcin for telling me about
  it!)
- bugfix: batches which had actions in error were not properly retried in
  all cases
- bugfix: imfile did duplicate messages under some circumstances
---------------------------------------------------------------------------
Version 5.6.2  [V5-STABLE] (rgerhards), 2010-11-30
- bugfix: compile failed on systems without epoll_create1()
  Thanks to David Hill for providing a fix.
- bugfix: atomic increment for msg object may not work correct on all
  platforms. Thanks to Chris Metcalf for the patch
- bugfix: replacements for atomic operations for non-int sized types had
  problems. At least one instance of that problem could potentially lead
  to abort (inside omfile).
- added the $InputFilePersistStateInterval config directive to imfile
- changed imfile so that the state file is never deleted (makes imfile
  more robust in regard to fatal failures)
---------------------------------------------------------------------------
Version 5.6.1  [V5-STABLE] (rgerhards), 2010-11-24
- bugfix(important): problem in TLS handling could cause rsyslog to loop
  in a tight loop, effectively disabling functionality and bearing the
  risk of unresponsiveness of the whole system.
  Bug tracker: http://bugzilla.adiscon.com/show_bug.cgi?id=194
- permitted imptcp to work on systems which support epoll(), but not
  epoll_create().
  Bug: http://bugzilla.adiscon.com/show_bug.cgi?id=204
  Thanks to Nicholas Brink for reporting this problem.
- bugfix: testbench failed if imptcp was not enabled
- bugfix: segfault when an *empty* template was used
  Bug: http://bugzilla.adiscon.com/show_bug.cgi?id=206
  Thanks to David Hill for alerting us.
- bugfix: compile failed with --enable-unlimited-select
  thanks varmojfekoj for the patch
---------------------------------------------------------------------------
Version 5.6.0  [V5-STABLE] (rgerhards), 2010-10-19

This release brings all changes and enhancements of the 5.5.x series
to the v5-stable branch.

- bugfix: a couple of problems that imfile had on some platforms, namely
  Ubuntu (not their fault, but occured there)
- bugfix: imfile utilizes 32 bit to track offset. Most importantly,
  this problem can not experienced on Fedora 64 bit OS (which has
  64 bit long's!)
---------------------------------------------------------------------------
Version 5.5.7  [V5-BETA] (rgerhards), 2010-08-09
- changed omudpspoof default spoof address to simplify typical use case
  thanks to David Lang for suggesting this
- doc bugfix: pmlastmsg doc samples had errors
- bugfix[minor]: pmrfc3164sd had invalid name (resided in rsyslog name 
  space, what should not be the case for a contributed module)
- added omuxsock, which permits to write message to local Unix sockets
  this is the counterpart to imuxsock, enabling fast local forwarding
---------------------------------------------------------------------------
Version 5.5.6  [DEVEL] (rgerhards), 2010-07-21
- added parser modules
  * pmlastmsg, which supports the notoriously malformed "last message
    repeated n times" messages from some syslogd's (namely sysklogd)
  * pmrfc3164sd (contributed), supports RFC5424 structured data in 
    RFC3164 messages [untested]
- added new module type "string generator", used to speed up output
  processing. Expected speedup for (typical) rsyslog processing is
  roughly 5 to 6 percent compared to using string-based templates.
  They may also be used to do more complex formatting with custom
  C code, what provided greater flexibility and probably far higher
  speed, for example if using multiple regular expressions within a 
  template.
- added 4 string generators for
  * RSYSLOG_FileFormat
  * RSYSLOG_TraditionalFileFormat
  * RSYSLOG_ForwardFormat
  * RSYSLOG_TraditionalForwardFormat
- bugfix: mutexes used to simulate atomic instructions were not destructed
- bugfix: regression caused more locking action in msg.c than necessary
- bugfix: "$ActionExecOnlyWhenPreviousIsSuspended on" was broken
- bugfix: segfault on HUP when "HUPIsRestart" was set to "on"
  thanks varmojfekoj for the patch
- bugfix: default for $OMFileFlushOnTXEnd was wrong ("off").
  This, in default mode, caused buffered writing to be used, what
  means that it looked like no output were written or partial
  lines. Thanks to Michael Biebl for pointing out this bug.
- bugfix: programname filter in ! configuration can not be reset
  Thanks to Kiss Gabor for the patch.
---------------------------------------------------------------------------
Version 5.5.5  [DEVEL] (rgerhards), 2010-05-20
- added new cancel-reduced action thread termination method
  We now manage to cancel threads that block inside a retry loop to
  terminate without the need to cancel the thread. Avoiding cancellation
  helps keep the system complexity minimal and thus provides for better
  stability. This also solves some issues with improper shutdown when
  inside an action retry loop.
---------------------------------------------------------------------------
Version 5.5.4  [DEVEL] (rgerhards), 2010-05-03
- This version offers full support for Solaris on Intel and Sparc
- bugfix: problems with atomic operations emulation
  replaced atomic operation emulation with new code. The previous code
  seemed to have some issue and also limited concurrency severely. The
  whole atomic operation emulation has been rewritten.
- bugfix: netstream ptcp support class was not correctly build on systems
  without epoll() support
- bugfix: segfault on Solaris/Sparc
---------------------------------------------------------------------------
Version 5.5.3  [DEVEL] (rgerhards), 2010-04-09
- added basic but functional support for Solaris
- imported many bugfixes from 3.6.2/4.6.1 (see ChangeLog below!)
- added new property replacer option "date-rfc3164-buggyday" primarily
  to ease migration from syslog-ng. See property replacer doc for
  details.
- added capability to turn off standard LF delimiter in TCP server
  via new directive "$InputTCPServerDisableLFDelimiter on"
- bugfix: failed to compile on systems without epoll support
- bugfix: comment char ('#') in literal terminated script parsing
  and thus could not be used.
  but tracker: http://bugzilla.adiscon.com/show_bug.cgi?id=119
  [merged in from v3.22.2]
- imported patches from 4.6.0:
  * improved testbench to contain samples for totally malformed messages
    which miss parts of the message content
  * bugfix: some malformed messages could lead to a missing LF inside files
    or some other missing parts of the template content.
  * bugfix: if a message ended immediately with a hostname, the hostname
    was mistakenly interpreted as TAG, and localhost be used as hostname
---------------------------------------------------------------------------
Version 5.5.2  [DEVEL] (rgerhards), 2010-02-05
- applied patches that make rsyslog compile under Apple OS X.
  Thanks to trey for providing these.
- replaced data type "bool" by "sbool" because this created some
  portability issues.
- added $Escape8BitCharactersOnReceive directive
  Thanks to David Lang for suggesting it.
- worked around an issue where omfile failed to compile on 32 bit platforms
  under some circumstances (this smells like a gcc problem, but a simple
  solution was available). Thanks to Kenneth Marshall for some advice.
- extended testbench
---------------------------------------------------------------------------
Version 5.5.1  [DEVEL] (rgerhards), 2009-11-27
- introduced the ablity for netstream drivers to utilize an epoll interface
  This offers increased performance and removes the select() FDSET size
  limit from imtcp. Note that we fall back to select() if there is no
  epoll netstream drivers. So far, an epoll driver has only been
  implemented for plain tcp syslog, the rest will follow once the code
  proves well in practice AND there is demand.
- re-implemented $EscapeControlCharacterTab config directive
  Based on Jonathan Bond-Caron's patch for v4. This now also includes some
  automatted tests.
- bugfix: enabling GSSServer crashes rsyslog startup
  Thanks to Tomas Kubina for the patch [imgssapi]
- bugfix (kind of): check if TCP connection is still alive if using TLS
  Thanks to Jonathan Bond-Caron for the patch.
---------------------------------------------------------------------------
Version 5.5.0  [DEVEL] (rgerhards), 2009-11-18
- moved DNS resolution code out of imudp and into the backend processing
  Most importantly, DNS resolution now never happens if the resolved name
  is not required. Note that this applies to imudp - for the other inputs,
  DNS resolution almost comes for free, so we do not do it there. However,
  the new method has been implemented in a generic way and as such may 
  also be used by other modules in the future.
- added option to use unlimited-size select() calls
  Thanks to varmjofekoj for the patch
  This is not done in imudp, as it natively supports epoll().
- doc: improved description of what loadable modules can do
---------------------------------------------------------------------------
Version 5.4.2  [v5-stable] (rgerhards), 2010-03-??
- bugfix(kind of): output plugin retry behaviour could cause engine to loop
  The rsyslog engine did not guard itself against output modules that do
  not properly convey back the tryResume() behaviour. This then leads to
  what looks like an endless loop. I consider this to be a bug of the 
  engine not only because it should be hardened against plugin misbehaviour,
  but also because plugins may not be totally able to avoid this situation
  (depending on the type of and processing done by the plugin).
- bugfix: testbench failed when not executed in UTC+1 timezone
  accidently, the time zone information was kept inside some
  to-be-checked-for responses
- temporary bugfix replaced by permanent one for
  message-induced off-by-one error (potential segfault) (see 4.6.2)
  The analysis has been completed and a better fix been crafted and 
  integrated.
- bugfix(minor): status variable was uninitialized
  However, this would have caused harm only if NO parser modules at
  all were loaded, which would lead to a defunctional configuration
  at all. And, even more important, this is impossible as two parser
  modules are built-in and thus can not be "not loaded", so we always
  have a minimum of two.
---------------------------------------------------------------------------
Version 5.4.1  [v5-stable] (rgerhards), 2010-03-??
- added new property replacer option "date-rfc3164-buggyday" primarily
  to ease migration from syslog-ng. See property replacer doc for
  details. [backport from 5.5.3 because urgently needed by some]
- imported all bugfixes vom 4.6.2 (see below)
---------------------------------------------------------------------------
Version 5.4.0  [v5-stable] (rgerhards), 2010-03-08
***************************************************************************
* This is a new stable v5 version. It contains all fixes and enhancements *
* made during the 5.3.x phase as well as those listed below.              *
* Note that the 5.2.x series was quite buggy and as such all users are    *
* strongly advised to upgrade to 5.4.0.                                   *
***************************************************************************
- bugfix: omruleset failed to work in many cases
  bug tracker: http://bugzilla.adiscon.com/show_bug.cgi?id=179
  Thanks to Ryan B. Lynch for reporting this issue.
- bugfix: comment char ('#') in literal terminated script parsing
  and thus could not be used.
  but tracker: http://bugzilla.adiscon.com/show_bug.cgi?id=119
  [merged in from v3.22.2]
---------------------------------------------------------------------------
Version 5.3.7  [BETA] (rgerhards), 2010-01-27
- bugfix: queues in direct mode could case a segfault, especially if an
  action failed for action queues. The issue was an invalid increment of
  a stack-based pointer which lead to destruction of the stack frame and
  thus a segfault on function return.
  Thanks to Michael Biebl for alerting us on this problem.
- bugfix: hostname accidently set to IP address for some message sources,
  for example imudp. Thanks to Anton for reporting this bug. [imported v4]
- bugfix: ompgsql had problems with transaction support, what actually 
  rendered it unsuable. Thanks to forum user "horhe" for alerting me
  on this bug and helping to debug/fix it! [imported from 5.3.6]
- bugfix: $CreateDirs variable not properly initialized, default thus
  was random (but most often "on") [imported from v3]
- bugfix: potential segfaults during queue shutdown
  (bugs require certain non-standard settings to appear)
  Thanks to varmojfekoj for the patch [imported from 4.5.8]
  [backport from 5.5.2]
- bugfix: wrong memory assignment for a config variable (probably
  without causing any harm) [backport from 5.2.2]
- bugfix: rsyslog hangs when writing to a named pipe which nobody was
  reading. Thanks to Michael Biebl for reporting this bug.
  Bugzilla entry: http://bugzilla.adiscon.com/show_bug.cgi?id=169
  [imported from 4.5.8]
---------------------------------------------------------------------------
Version 5.3.6  [BETA] (rgerhards), 2010-01-13
- bugfix: ompgsql did not properly check the server connection in
  tryResume(), which could lead to rsyslog running in a thight loop
- bugfix: suspension during beginTransaction() was not properly handled
  by rsyslog core
- bugfix: omfile output was only written when buffer was full, not at
  end of transaction
- bugfix: commit transaction was not properly conveyed to message layer,
  potentially resulting in non-message destruction and thus hangs
- bugfix: enabling GSSServer crashes rsyslog startup
  Thanks to Tomas Kubina for the patch [imgssapi]
- bugfix (kind of): check if TCP connection is still alive if using TLS
  Thanks to Jonathan Bond-Caron for the patch.
- bugfix: $CreateDirs variable not properly initialized, default thus
  was random (but most often "on") [imported from v3]
- bugfix: ompgsql had problems with transaction support, what actually 
  rendered it unsuable. Thanks to forum user "horhe" for alerting me
  on this bug and helping to debug/fix it!
- bugfix: memory leak when sending messages in zip-compressed format
  Thanks to Naoya Nakazawa for analyzing this issue and providing a patch.
- worked around an issue where omfile failed to compile on 32 bit platforms
  under some circumstances (this smells like a gcc problem, but a simple
  solution was available). Thanks to Kenneth Marshall for some advice.
  [backported from 5.5.x branch]
---------------------------------------------------------------------------
Version 5.3.5  [BETA] (rgerhards), 2009-11-13
- some light performance enhancement by replacing time() call with much
  faster (at least under linux) gettimeofday() calls.
- some improvement of omfile performance with dynafiles
  saved costly time() calls by employing a logical clock, which is 
  sufficient for the use case
- bugfix: omudpspoof miscalculated source and destination ports
  while this was probably not noticed for source ports, it resulted in
  almost all destination ports being wrong, except for the default port
  of 514, which by virtue of its binary representation was calculated 
  correct (and probably thus the bug not earlier detected).
- bugfixes imported from earlier releases
  * bugfix: named pipes did no longer work (they always got an open error)
    this was a regression from the omfile rewrite in 4.5.0
  * bugfix(testbench): sequence check was not always performed correctly,
    that could result in tests reporting success when they actually failed
- improved testbench: added tests for UDP forwarding and omudpspoof
- doc bugfix: omudpspoof had wrong config command names ("om" missing)
- bugfix [imported from 4.4.3]: $ActionExecOnlyOnceEveryInterval did
  not work.
- [inport v4] improved testbench, contains now tcp and gzip test cases
- [import v4] added a so-called "On Demand Debug" mode, in which debug
  output can be generated only after the process has started, but not right
  from the beginning. This is assumed to be useful for hard-to-find bugs.
  Also improved the doc on the debug system.
- bugfix: segfault on startup when -q or -Q option was given
  [imported from v3-stable]
---------------------------------------------------------------------------
Version 5.3.4  [DEVEL] (rgerhards), 2009-11-04
- added the ability to create custom message parsers
- added $RulesetParser config directive that permits to bind specific
  parsers to specific rulesets
- added omruleset output module, which provides great flexibility in 
  action processing. THIS IS A VERY IMPORTANT ADDITION, see its doc
  for why.
- added the capability to have ruleset-specific main message queues
  This offers considerable additional flexibility AND superior performance
  (in cases where multiple inputs now can avoid lock contention)
- bugfix: correct default for escape ('#') character restored
  This was accidently changed to '\\', thanks to David Lang for reporting
- bugfix(testbench): testcase did not properly wait for rsyslogd shutdown
  thus some unpredictable behavior and a false negative test result
  could occur.
---------------------------------------------------------------------------
Version 5.3.3  [DEVEL] (rgerhards), 2009-10-27
- simplified and thus speeded up the queue engine, also fixed some
  potential race conditions (in very unusual shutdown conditions)
  along the way. The threading model has seriously changes, so there may
  be some regressions.
- enhanced test environment (inlcuding testbench): support for enhancing
  probability of memory addressing failure by using non-NULL default
  value for malloced memory (optional, only if requested by configure
  option). This helps to track down some otherwise undetected issues
  within the testbench.
- bugfix: potential abort if inputname property was not set 
  primarily a problem of imdiag
- bugfix: message processing states were not set correctly in all cases
  however, this had no negative effect, as the message processing state
  was not evaluated when a batch was deleted, and that was the only case
  where the state could be wrong.
---------------------------------------------------------------------------
Version 5.3.2  [DEVEL] (rgerhards), 2009-10-21
- enhanced omfile to support transactional interface. This will increase
  performance in many cases.
- added multi-ruleset support to imudp
- re-enabled input thread termination handling that does avoid thread
  cancellation where possible. This provides a more reliable mode of
  rsyslogd termination (canceling threads my result in not properly
  freed resouces and potential later hangs, even though we perform
  proper cancel handling in our code). This is part of an effort to
  reduce thread cancellation as much as possible in rsyslog.
  NOTE: the code previously written code for this functionality had a
  subtle race condition. The new code solves that.
- enhanced immark to support non-cancel input module termination
- improved imudp so that epoll can be used in more environments,
  fixed potential compile time problem if EPOLL_CLOEXEC is not available.
- some cleanup/slight improvement:
  * changed imuxsock to no longer use deprecated submitAndParseMsg() IF
  * changed submitAndParseMsg() interface to be a wrapper around the new
    way of message creation/submission. This enables older plugins to be
    used together with the new interface. The removal also enables us to
    drop a lot of duplicate code, reducing complexity and increasing
    maintainability.
- bugfix: segfault when starting up with an invalid .qi file for a disk queue
  Failed for both pure disk as well as DA queues. Now, we emit an error
  message and disable disk queueing facility.
- bugfix: potential segfault on messages with empty MSG part. This was a
  recently introduced regression.
- bugfix: debug string larger than 1K were improperly displayed. Max size
  is now 32K, and if a string is even longer it is meaningfully truncated.
---------------------------------------------------------------------------
Version 5.3.1  [DEVEL] (rgerhards), 2009-10-05
- added $AbortOnUncleanConfig directive - permits to prevent startup when
  there are problems with the configuration file. See it's doc for
  details.
- included some important fixes from v4-stable:
  * bugfix: invalid handling of zero-sized messages
  * bugfix: zero-sized UDP messages are no longer processed
  * bugfix: random data could be appended to message
  * bugfix: reverse lookup reduction logic in imudp do DNS queries too often
- bugfixes imported from 4.5.4:
  * bugfix: potential segfault in stream writer on destruction
  * bugfix: potential race in object loader (obj.c) during use/release
  * bugfixes: potential problems in out file zip writer
---------------------------------------------------------------------------
Version 5.3.0  [DEVEL] (rgerhards), 2009-09-14
- begun to add simple GUI programs to gain insight into running rsyslogd
  instances and help setup and troubleshooting (active via the
  --enable-gui ./configure switch)
- changed imudp to utilize epoll(), where available. This shall provide
  slightly better performance (just slightly because we called select()
  rather infrequently on a busy system)
---------------------------------------------------------------------------
Version 5.2.2  [v5-stable] (rgerhards), 2009-11-??
- bugfix: enabling GSSServer crashes rsyslog startup
  Thanks to Tomas Kubina for the patch [imgssapi]
---------------------------------------------------------------------------
Version 5.2.1  [v5-stable] (rgerhards), 2009-11-02
- bugfix [imported from 4.4.3]: $ActionExecOnlyOnceEveryInterval did
  not work.
- bugfix: segfault on startup when -q or -Q option was given
  [imported from v3-stable]
---------------------------------------------------------------------------
Version 5.2.0  [v5-stable] (rgerhards), 2009-11-02
This is a re-release of version 5.1.6 as stable after we did not get any bug 
reports during the whole beta phase. Still, this first v5-stable may not be 
as stable as one hopes for, I am not sure if we did not get bug reports
just because nobody tried it. Anyhow, we need to go forward and so we
have the initial v5-stable.
---------------------------------------------------------------------------
Version 5.1.6  [v5-beta] (rgerhards), 2009-10-15
- feature imports from v4.5.6
- bugfix: potential race condition when queue worker threads were
  terminated
- bugfix: solved potential (temporary) stall of messages when the queue was
  almost empty and few new data added (caused testbench to sometimes hang!)
- fixed some race condition in testbench
- added more elaborate diagnostics to parts of the testbench
- bugfixes imported from 4.5.4:
  * bugfix: potential segfault in stream writer on destruction
  * bugfix: potential race in object loader (obj.c) during use/release
  * bugfixes: potential problems in out file zip writer
- included some important fixes from 4.4.2:
  * bugfix: invalid handling of zero-sized messages
  * bugfix: zero-sized UDP messages are no longer processed
  * bugfix: random data could be appended to message
  * bugfix: reverse lookup reduction logic in imudp do DNS queries too often
---------------------------------------------------------------------------
Version 5.1.5  [v5-beta] (rgerhards), 2009-09-11
- added new config option $ActionWriteAllMarkMessages
  this option permites to process mark messages under all circumstances,
  even if an action was recently called. This can be useful to use mark
  messages as a kind of heartbeat.
- added new config option $InputUnixListenSocketCreatePath
  to permit the auto-creation of pathes to additional log sockets. This
  turns out to be useful if they reside on temporary file systems and
  rsyslogd starts up before the daemons that create these sockets
  (rsyslogd always creates the socket itself if it does not exist).
- added $LogRSyslogStatusMessages configuration directive
  permitting to turn off rsyslog start/stop/HUP messages. See Debian
  ticket http://bugs.debian.org/cgi-bin/bugreport.cgi?bug=463793
- bugfix: hostnames with dashes in them were incorrectly treated as
  malformed, thus causing them to be treated as TAG (this was a regression
  introduced from the "rfc3164 strict" change in 4.5.0). Testbench has been
  updated to include a smaple message with a hostname containing a dash.
- bugfix: strings improperly reused, resulting in some message properties
  be populated with strings from previous messages. This was caused by
  an improper predicate check.
- added new config directive $omfileForceChown [import from 4.7.0]
---------------------------------------------------------------------------
Version 5.1.4  [DEVEL] (rgerhards), 2009-08-20
- legacy syslog parser changed so that it now accepts date stamps in
  wrong case. Some devices seem to create them and I do not see any harm
  in supporting that.
- added $InputTCPMaxListeners directive - permits to specify how many 
  TCP servers shall be possible (default is 20).
- bugfix: memory leak with some input modules. Those inputs that
  use parseAndSubmitMsg() leak two small memory blocks with every message.
  Typically, those process only relatively few messages, so the issue 
  does most probably not have any effect in practice.
- bugfix: if tcp listen port could not be created, no error message was
  emitted
- bugfix: discard action did not work (did not discard messages)
- bugfix: discard action caused segfault
- bugfix: potential segfault in output file writer (omfile)
  In async write mode, we use modular arithmetic to index the output
  buffer array. However, the counter variables accidently were signed,
  thus resulting in negative indizes after integer overflow. That in turn
  could lead to segfaults, but was depending on the memory layout of 
  the instance in question (which in turn depended on a number of
  variables, like compile settings but also configuration). The counters
  are now unsigned (as they always should have been) and so the dangling
  mis-indexing does no longer happen. This bug potentially affected all
  installations, even if only some may actually have seen a segfault.
---------------------------------------------------------------------------
Version 5.1.3  [DEVEL] (rgerhards), 2009-07-28
- architecture change: queue now always has at least one worker thread
  if not running in direct mode. Previous versions could run without 
  any active workers. This simplifies the code at a very small expense.
  See v5 compatibility note document for more in-depth discussion.
- enhance: UDP spoofing supported via new output module omudpspoof
  See the omudpspoof documentation for details and samples
- bugfix: message could be truncated after TAG, often when forwarding
  This was a result of an internal processing error if maximum field
  sizes had been specified in the property replacer.
- bugfix: minor static memory leak while reading configuration
  did NOT leak based on message volume
- internal: added ability to terminate input modules not via pthread_cancel
  but an alternate approach via pthread_kill. This is somewhat safer as we
  do not need to think about the cancel-safeness of all libraries we use.
  However, not all inputs can easily supported, so this now is a feature
  that can be requested by the input module (the most important ones
  request it).
---------------------------------------------------------------------------
Version 5.1.2  [DEVEL] (rgerhards), 2009-07-08
- bugfix: properties inputname, fromhost, fromhost-ip, msg were lost when
  working with disk queues
- some performance enhancements
- bugfix: abort condition when RecvFrom was not set and message reduction
  was on. Happend e.g. with imuxsock.
- added $klogConsoleLogLevel directive which permits to set a new
  console log level while rsyslog is active
- some internal code cleanup
---------------------------------------------------------------------------
Version 5.1.1  [DEVEL] (rgerhards), 2009-07-03
- bugfix: huge memory leak in queue engine (made rsyslogd unusable in
  production). Occured if at least one queue was in direct mode 
  (the default for action queues)
- imported many performance optimizations from v4-devel (4.5.0)
- bugfix: subtle (and usually irrelevant) issue in timout processing
  timeout could be one second too early if nanoseconds wrapped
- set a more sensible timeout for shutdow, now 1.5 seconds to complete
  processing (this also removes those cases where the shutdown message
  was not written because the termination happened before it)
---------------------------------------------------------------------------
Version 5.1.0  [DEVEL] (rgerhards), 2009-05-29

*********************************** NOTE **********************************
The v5 versions of rsyslog feature a greatly redesigned queue engine. The
major theme for the v5 release is twofold:

a) greatly improved performance
b) enable audit-grade processing

Here, audit-grade processing means that rsyslog, if used together with
audit-grade transports and configured correctly, will never lose messages
that already have been acknowledged, not even in fatal failure cases like
sudden loss of power.

Note that large parts of rsyslog's important core components have been
restructured to support these design goals. As such, early versions of
the engine will probably be less stable than the v3/v4 engine.

Also note that the initial versions do not cover all and everything. As
usual, the code will evolve toward the final goal as version numbers
increase.
*********************************** NOTE **********************************

- redesigned queue engine so that it supports ultra-reliable operations
  This resulted in a rewrite of large parts. The new capability can be
  used to build audit-grade systems on the basis of rsyslog.
- added $MainMsgQueueDequeueBatchSize and $ActionQueueDequeueBatchSize 
  configuration directives
- implemented a new transactional output module interface which provides
  superior performance (for databases potentially far superior performance)
- increased ompgsql performance by adapting to new transactional
  output module interface
---------------------------------------------------------------------------
Version 4.7.3  [v4-devel] (rgerhards), 2010-11-25
- added omuxsock, which permits to write message to local Unix sockets
  this is the counterpart to imuxsock, enabling fast local forwarding
- added imptcp, a simplified, Linux-specific and potentielly fast
  syslog plain tcp input plugin (NOT supporting TLS!)
- bugfix: a couple of problems that imfile had on some platforms, namely
  Ubuntu (not their fault, but occured there)
- bugfix: imfile utilizes 32 bit to track offset. Most importantly,
  this problem can not experienced on Fedora 64 bit OS (which has
  64 bit long's!)
- added the $InputFilePersistStateInterval config directive to imfile
- changed imfile so that the state file is never deleted (makes imfile
  more robust in regard to fatal failures)
---------------------------------------------------------------------------
Version 4.7.2  [v4-devel] (rgerhards), 2010-05-03
- bugfix: problems with atomic operations emulaton
  replaced atomic operation emulation with new code. The previous code
  seemed to have some issue and also limited concurrency severely. The
  whole atomic operation emulation has been rewritten.
- added new $Sleep directive to hold processing for a couple of seconds
  during startup
- bugfix: programname filter in ! configuration can not be reset
  Thanks to Kiss Gabor for the patch.
---------------------------------------------------------------------------
Version 4.7.1  [v4-devel] (rgerhards), 2010-04-22
- Solaris support much improved -- was not truely usable in 4.7.0
  Solaris is no longer supported in imklog, but rather there is a new
  plugin imsolaris, which is used to pull local log sources on a Solaris
  machine.
- testbench improvement: Java is no longer needed for testing tool creation
---------------------------------------------------------------------------
Version 4.7.0  [v4-devel] (rgerhards), 2010-04-14
- new: support for Solaris added (but not yet the Solaris door API)
- added function getenv() to RainerScript
- added new config option $InputUnixListenSocketCreatePath
  to permit the auto-creation of pathes to additional log sockets. This
  turns out to be useful if they reside on temporary file systems and
  rsyslogd starts up before the daemons that create these sockets
  (rsyslogd always creates the socket itself if it does not exist).
- added $LogRSyslogStatusMessages configuration directive
  permitting to turn off rsyslog start/stop/HUP messages. See Debian
  ticket http://bugs.debian.org/cgi-bin/bugreport.cgi?bug=463793
- added new config directive $omfileForceChown to (try to) fix some broken
  system configs.
  See ticket for details: http://bugzilla.adiscon.com/show_bug.cgi?id=150
- added $EscapeControlCharacterTab config directive
  Thanks to Jonathan Bond-Caron for the patch.
- added option to use unlimited-size select() calls
  Thanks to varmjofekoj for the patch
- debugondemand mode caused backgrounding to fail - close to a bug, but I'd
  consider the ability to background in this mode a new feature...
- bugfix (kind of): check if TCP connection is still alive if using TLS
  Thanks to Jonathan Bond-Caron for the patch.
- imported changes from 4.5.7 and below
- bugfix: potential segfault when -p command line option was used
  Thanks for varmojfekoj for pointing me at this bug.
- imported changes from 4.5.6 and below
---------------------------------------------------------------------------
Version 4.6.6  [v4-stable] (rgerhards), 2010-11-??
- bugfix: imfile potentially duplicates lines
  This can happen when 0 bytes are read from the input file, and some
  writer appends data to the file BEFORE we check if a rollover happens.
  The check for rollover uses the inode and size as a criterion. So far,
  we checked for equality of sizes, which is not given in this scenario,
  but that does not indicate a rollover. From the source code comments:
     Note that when we check the size, we MUST NOT check for equality.
     The reason is that the file may have been written right after we
     did try to read (so the file size has increased). That is NOT in
     indicator of a rollover (this is an actual bug scenario we 
     experienced). So we need to check if the new size is smaller than
     what we already have seen!
  Also, under some circumstances an invalid truncation was detected. This
  code has now been removed, a file change (and thus resent) is only
  detected if the inode number changes.
- bugfix: a couple of problems that imfile had on some platforms, namely
  Ubuntu (not their fault, but occured there)
- bugfix: imfile utilizes 32 bit to track offset. Most importantly,
  this problem can not experienced on Fedora 64 bit OS (which has
  64 bit long's!)
- some improvements thanks to clang's static code analyzer
  o overall cleanup (mostly unnecessary writes and otherwise unused stuff)
  o bugfix: fixed a very remote problem in msg.c which could occur when
    running under extremely low memory conditions
---------------------------------------------------------------------------
Version 4.6.5  [v4-stable] (rgerhards), 2010-11-24
- bugfix(important): problem in TLS handling could cause rsyslog to loop
  in a tight loop, effectively disabling functionality and bearing the
  risk of unresponsiveness of the whole system.
  Bug tracker: http://bugzilla.adiscon.com/show_bug.cgi?id=194
---------------------------------------------------------------------------
Version 4.6.4  [v4-stable] (rgerhards), 2010-08-05
- bugfix: zero-sized (empty) messages were processed by imtcp
  they are now dropped as they always should have been
- bugfix: programname filter in ! configuration can not be reset
  Thanks to Kiss Gabor for the patch.
---------------------------------------------------------------------------
Version 4.6.3  [v4-stable] (rgerhards), 2010-07-07
- improvded testbench
  - added test with truly random data received via syslog to test
    robustness
  - added new configure option that permits to disable and enable an
    extended testbench
- bugfix: segfault on HUP when "HUPIsRestart" was set to "on"
  thanks varmojfekoj for the patch
- bugfix: default for $OMFileFlushOnTXEnd was wrong ("off").
  This, in default mode, caused buffered writing to be used, what
  means that it looked like no output were written or partial
  lines. Thanks to Michael Biebl for pointing out this bug.
- bugfix: testbench failed when not executed in UTC+1 timezone
  accidently, the time zone information was kept inside some
  to-be-checked-for responses
- temporary bugfix replaced by permanent one for
  message-induced off-by-one error (potential segfault) (see 4.6.2)
  The analysis has been completed and a better fix been crafted and 
  integrated.
- bugfix: the T/P/E config size specifiers did not work properly under
  all 32-bit platforms
- bugfix: local unix system log socket was deleted even when it was
  not configured
- some doc fixes; incorrect config samples could cause confusion
  thanks to Anthony Edwards for pointing the problems out
---------------------------------------------------------------------------
Version 4.6.2  [v4-stable] (rgerhards), 2010-03-26
- new feature: "." action type added to support writing files to relative
  pathes (this is primarily meant as a debug aid)
- added replacements for atomic instructions on systems that do not
  support them. [backport of Stefen Sledz' patch for v5)
- new feature: $OMFileAsyncWriting directive added
  it permits to specifiy if asynchronous writing should be done or not
- bugfix(temporary): message-induced off-by-one error (potential segfault)
  Some types of malformed messages could trigger an off-by-one error
  (for example, \0 or \n as the last character, and generally control
  character escaption is questionable). This is due to not strictly
  following a the \0 or string counted string paradigm (during the last
  optimization on the cstring class). As a temporary fix, we have 
  introduced a proper recalculation of the size. However, a final
  patch is expected in the future. See bug tracker for further details
  and when the final patch will be available:
  http://bugzilla.adiscon.com/show_bug.cgi?id=184
  Note that the current patch is considered sufficient to solve the
  situation, but it requires a bit more runtime than desirable.
- bugfix: potential segfault in dynafile cache
  This bug was triggered by an open failure. The the cache was full and
  a new entry needed to be placed inside it, a victim for eviction was
  selected. That victim was freed, then the open of the new file tried. If
  the open failed, the victim entry was still freed, and the function
  exited. However, on next invocation and cache search, the victim entry
  was used as if it were populated, most probably resulting in a segfault.
- bugfix: race condition during directory creation
  If multiple files try to create a directory at (almost) the same time,
  some of them may fail. This is a data race and also exists with other
  processes that may create the same directory. We do now check for this
  condition and gracefully handle it.
- bugfix: potential re-use of free()ed file stream object in omfile
  when dynaCache is enabled, the cache is full, a new entry needs to
  be allocated, thus the LRU discarded, then a new entry is opend and that
  fails. In that case, it looks like the discarded stream may be reused
  improperly (based on code analysis, test case and confirmation pending)
- added new property replacer option "date-rfc3164-buggyday" primarily
  to ease migration from syslog-ng. See property replacer doc for
  details. [backport from 5.5.3 because urgently needed by some]
- improved testbench
- bugfix: invalid buffer write in (file) stream class
  currently being accessed buffer could be overwritten with new data.
  While this probably did not cause access violations, it could case loss
  and/or duplication of some data (definitely a race with no deterministic
  outcome)
- bugfix: potential hang condition during filestream close
  predicate was not properly checked when waiting for the background file
  writer
- bugfix: improper synchronization when "$OMFileFlushOnTXEnd on" was used
  Internal data structures were not properly protected due to missing
  mutex calls.
- bugfix: potential data loss during file stream shutdown
- bugfix: potential problems during file stream shutdown
  The shutdown/close sequence was not clean, what potentially (but
  unlikely) could lead to some issues. We have not been able to describe
  any fatal cases, but there was some bug potential. Sequence has now
  been straighted out.
- bugfix: potential problem (loop, abort) when file write error occured
  When a write error occured in stream.c, variable iWritten had the error
  code but this was handled as if it were the actual number of bytes
  written. That was used in pointer arithmetic later on, and thus could
  lead to all sorts of problems. However, this could only happen if the
  error was EINTR or the file in question was a tty. All other cases were
  handled properly. Now, iWritten is reset to zero in such cases, resulting
  in proper retries.
- bugfix: $omfileFlushOnTXEnd was turned on when set to off and vice
  versa due to an invalid check
- bugfix: recent patch to fix small memory leak could cause invalid free.
  This could only happen during config file parsing.
- bugfix(minor): handling of extremely large strings in dbgprintf() fixed
  Previously, it could lead to garbagge output and, in extreme cases, also
  to segfaults. Note: this was a problem only when debug output was 
  actually enabled, so it caused no problem in production use.
- bugfix(minor): BSD_SO_COMPAT query function had some global vars not
  properly initialized. However, in practice the loader initializes them 
  with zero, the desired value, so there were no actual issue in almost 
  all cases.
---------------------------------------------------------------------------
Version 4.6.1  [v4-stable] (rgerhards), 2010-03-04
- re-enabled old pipe output (using new module ompipe, built-in) after
  some problems with pipes (and especially in regard to xconsole) were
  discovered. Thanks to Michael Biebl for reporting the issues.
- bugfix: potential problems with large file support could cause segfault
  ... and other weird problems. This seemed to affect 32bit-platforms
  only, but I can not totally outrule there were issues on other
  platforms as well. The previous code could cause system data types
  to be defined inconsistently, and that could lead to various 
  troubles. Special thanks go to the Mandriva team for identifying
  an initial problem, help discussing it and ultimately a fix they
  contributed.
- bugfix: fixed problem that caused compilation on FreeBSD 9.0 to fail.
  bugtracker: http://bugzilla.adiscon.com/show_bug.cgi?id=181
  Thanks to Christiano for reporting.
- bugfix: potential segfault in omfile when a dynafile open failed
  In that case, a partial cache entry was written, and some internal
  pointers (iCurrElt) not correctly updated. In the next iteration, that
  could lead to a segfault, especially if iCurrElt then points to the
  then-partial record. Not very likely, but could happen in practice.
- bugfix (theoretical): potential segfault in omfile under low memory
  condition. This is only a theoretical bug, because it would only 
  happen when strdup() fails to allocate memory - which is highly 
  unlikely and will probably lead to all other sorts of errors.
- bugfix: comment char ('#') in literal terminated script parsing
  and thus could not be used.
  but tracker: http://bugzilla.adiscon.com/show_bug.cgi?id=119
  [merged in from v3.22.2]
---------------------------------------------------------------------------
Version 4.6.0  [v4-stable] (rgerhards), 2010-02-24
***************************************************************************
* This is a new stable v4 version. It contains all fixes and enhancements *
* made during the 4.5.x phase as well as those listed below.              *
* Note: this version is scheduled to conclude the v4 development process. *
*       Do not expect any more new developments in v4. The focus is now   *
*       on v5 (what also means we have a single devel branch again).      *
*       ("development" means new feature development, bug fixes are of    *
*       course provided for v4-stable)                                    *
***************************************************************************
- improved testbench to contain samples for totally malformed messages
  which miss parts of the message content
- bugfix: some malformed messages could lead to a missing LF inside files
  or some other missing parts of the template content.
- bugfix: if a message ended immediately with a hostname, the hostname
  was mistakenly interpreted as TAG, and localhost be used as hostname
- bugfix: message without MSG part could case a segfault
  [backported from v5 commit 98d1ed504ec001728955a5bcd7916f64cd85f39f]
  This actually was a "recent" regression, but I did not realize that it
  was introduced by the performance optimization in v4-devel. Shame on
  me for having two devel versions at the same time...
---------------------------------------------------------------------------
Version 4.5.8  [v4-beta] (rgerhards), 2010-02-10
- enhanced doc for using PostgreSQL
  Thanks to Marc Schiffbauer for the new/updated doc
- bugfix: property replacer returned invalid parameters under some (unusual)
  conditions. In extreme cases, this could lead to garbled logs and/or
  a system failure.
- bugfix: invalid length returned (often) when using regular expressions
  inside the property replacer
- bugfix: submatch regex in property replacer did not honor "return 0 on
  no match" config case
- bugfix: imuxsock incorrectly stated inputname "imudp"
  Thanks to Ryan Lynch for reporting this.
- (slightly) enhanced support for FreeBSD by setting _PATH_MODDIR to
  the correct value on FreeBSD.
  Thanks to Cristiano for the patch.
- bugfix: -d did not enable display of debug messages
  regression from introduction of "debug on demand" mode
  Thanks to Michael Biebl for reporting this bug
- bugfix: blanks inside file names did not terminate file name parsing.
  This could reslult in the whole rest of a line (including comments)
  to be treated as file name in "write to file" actions.
  Thanks to Jack for reporting this issue.
- bugfix: rsyslog hang when writing to a named pipe which nobody was
  reading. Thanks to Michael Biebl for reporting this bug.
  Bugzilla entry: http://bugzilla.adiscon.com/show_bug.cgi?id=169
- bugfix: potential segfaults during queue shutdown
  (bugs require certain non-standard settings to appear)
  Thanks to varmojfekoj for the patch
---------------------------------------------------------------------------
Version 4.5.7  [v4-beta] (rgerhards), 2009-11-18
- added a so-called "On Demand Debug" mode, in which debug output can
  be generated only after the process has started, but not right from
  the beginning. This is assumed to be useful for hard-to-find bugs.
  Also improved the doc on the debug system.
- bugfix (kind of): check if TCP connection is still alive if using TLS
  Thanks to Jonathan Bond-Caron for the patch.
- bugfix: hostname accidently set to IP address for some message sources,
  for example imudp. Thanks to Anton for reporting this bug.
- bugfix [imported from 4.4.3]: $ActionExecOnlyOnceEveryInterval did
  not work.
---------------------------------------------------------------------------
Version 4.5.6  [v4-beta] (rgerhards), 2009-11-05
- bugfix: named pipes did no longer work (they always got an open error)
  this was a regression from the omfile rewrite in 4.5.0
- bugfix(minor): diag function returned wrong queue memeber count
  for the main queue if an active DA queue existed. This had no relevance
  to real deployments (assuming they are not running the debug/diagnostic
  module...), but sometimes caused grief and false alerts in the 
  testbench.
- included some important fixes from v4-stable:
  * bugfix: invalid handling of zero-sized messages
  * bugfix: zero-sized UDP messages are no longer processed
  * bugfix: random data could be appended to message
  * bugfix: reverse lookup reduction logic in imudp do DNS queries too often
- bugfix(testbench): testcase did not properly wait for rsyslod shutdown
  thus some unpredictable behavior and a false negative test result
  could occur. [BACKPORTED from v5]
- bugfix(testbench): sequence check was not always performed correctly,
  that could result in tests reporting success when they actually failed
---------------------------------------------------------------------------
Version 4.5.5  [v4-beta] (rgerhards), 2009-10-21
- added $InputTCPServerNotifyOnConnectionClose config directive
  see doc for details
- bugfix: debug string larger than 1K were improperly displayed. Max size
  is now 32K
- bugfix: invalid storage class selected for some size config parameters.
  This resulted in wrong values. The most prominent victim was the
  directory creation mode, which was set to zero in some cases. For 
  details, see related blog post:
  http://blog.gerhards.net/2009/10/another-note-on-hard-to-find-bugs.html
---------------------------------------------------------------------------
Version 4.5.4  [v4-beta] (rgerhards), 2009-09-29
- bugfix: potential segfault in stream writer on destruction
  Most severely affected omfile. The problem was that some buffers were
  freed before the asynchronous writer thread was shut down. So the
  writer thread accessed invalid data, which may even already be
  overwritten. Symptoms (with omfile) were segfaults, grabled data
  and files with random names placed around the file system (most
  prominently into the root directory). Special thanks to Aaron for
  helping to track this down.
- bugfix: potential race in object loader (obj.c) during use/release
  of object interface
- bugfixes: potential problems in out file zip writer. Problems could
  lead to abort and/or memory leak. The module is now hardened in a very
  conservative way, which is sub-optimal from a performance point of view.
  This should be improved if it has proven reliable in practice.
---------------------------------------------------------------------------
Version 4.5.3  [v4-beta] (rgerhards), 2009-09-17
- bugfix: repeated messages were incorrectly processed
  this could lead to loss of the repeated message content. As a side-
  effect, it could probably also be possible that some segfault occurs
  (quite unlikely). The root cause was that some counters introduced
  during the malloc optimizations were not properly duplicated in
  MsgDup(). Note that repeated message processing is not enabled
  by default.
- bugfix: message sanitation had some issues:
  - control character DEL was not properly escaped
  - NUL and LF characters were not properly stripped if no control
    character replacement was to be done
  - NUL characters in the message body were silently dropped (this was
    a regeression introduced by some of the recent optimizations)
- bugfix: strings improperly reused, resulting in some message properties
  be populated with strings from previous messages. This was caused by
  an improper predicate check. [backported from v5]
- fixed some minor portability issues
- bugfix: reverse lookup reduction logic in imudp do DNS queries too often
  [imported from 4.4.2]
---------------------------------------------------------------------------
Version 4.5.2  [v4-beta] (rgerhards), 2009-08-21
- legacy syslog parser changed so that it now accepts date stamps in
  wrong case. Some devices seem to create them and I do not see any harm
  in supporting that.
- added $InputTCPMaxListeners directive - permits to specify how many 
  TCP servers shall be possible (default is 20).
- bugfix: memory leak with some input modules. Those inputs that
  use parseAndSubmitMsg() leak two small memory blocks with every message.
  Typically, those process only relatively few messages, so the issue 
  does most probably not have any effect in practice.
- bugfix: if tcp listen port could not be created, no error message was
  emitted
- bugfix: potential segfault in output file writer (omfile)
  In async write mode, we use modular arithmetic to index the output
  buffer array. However, the counter variables accidently were signed,
  thus resulting in negative indizes after integer overflow. That in turn
  could lead to segfaults, but was depending on the memory layout of 
  the instance in question (which in turn depended on a number of
  variables, like compile settings but also configuration). The counters
  are now unsigned (as they always should have been) and so the dangling
  mis-indexing does no longer happen. This bug potentially affected all
  installations, even if only some may actually have seen a segfault.
- bugfix: hostnames with dashes in them were incorrectly treated as
  malformed, thus causing them to be treated as TAG (this was a regression
  introduced from the "rfc3164 strict" change in 4.5.0).
---------------------------------------------------------------------------
Version 4.5.1  [DEVEL] (rgerhards), 2009-07-15
- CONFIG CHANGE: $HUPisRestart default is now "off". We are doing this
  to support removal of restart-type HUP in v5.
- bugfix: fromhost-ip was sometimes truncated
- bugfix: potential segfault when zip-compressed syslog records were
  received (double free)
- bugfix: properties inputname, fromhost, fromhost-ip, msg were lost when
  working with disk queues
- performance enhancement: much faster, up to twice as fast (depending
  on configuration)
- bugfix: abort condition when RecvFrom was not set and message reduction
  was on. Happend e.g. with imuxsock.
- added $klogConsoleLogLevel directive which permits to set a new
  console log level while rsyslog is active
- bugfix: message could be truncated after TAG, often when forwarding
  This was a result of an internal processing error if maximum field
  sizes had been specified in the property replacer.
- added ability for the TCP output action to "rebind" its send socket after
  sending n messages (actually, it re-opens the connection, the name is 
  used because this is a concept very similiar to $ActionUDPRebindInterval).
  New config directive $ActionSendTCPRebindInterval added for the purpose.
  By default, rebinding is disabled. This is considered useful for load
  balancers.
- testbench improvements
---------------------------------------------------------------------------
Version 4.5.0  [DEVEL] (rgerhards), 2009-07-02
- activation order of inputs changed, they are now activated only after
  privileges are dropped. Thanks to Michael Terry for the patch.
- greatly improved performance
- greatly reduced memory requirements of msg object
  to around half of the previous demand. This means that more messages can
  be stored in core! Due to fewer cache misses, this also means some
  performance improvement.
- improved config error messages: now contain a copy of the config line
  that (most likely) caused the error
- reduced max value for $DynaFileCacheSize to 1,000 (the former maximum
  of 10,000 really made no sense, even 1,000 is very high, but we like
  to keep the user in control ;)).
- added capability to fsync() queue disk files for enhanced reliability
  (also add's speed, because you do no longer need to run the whole file
  system in sync mode)
- more strict parsing of the hostname in rfc3164 mode, hopefully
  removes false positives (but may cause some trouble with hostname
  parsing). For details, see this bug tracker:
  http://bugzilla.adiscon.com/show_bug.cgi?id=126
- omfile rewrite to natively support zip files (includes large extension
  of the stream class)
- added configuration commands (see doc for explanations)
  * $OMFileZipLevel
  * $OMFileIOBufferSize
  * $OMFileFlushOnTXEnd
  * $MainMsgQueueSyncQueueFiles
  * $ActionQueueSyncQueueFiles
- done some memory accesses explicitely atomic
- bugfix: subtle (and usually irrelevant) issue in timout processing
  timeout could be one second too early if nanoseconds wrapped
- set a more sensible timeout for shutdow, now 1.5 seconds to complete
  processing (this also removes those cases where the shutdown message
  was not written because the termination happened before it)
- internal bugfix: object pointer was only reset to NULL when an object
  was actually destructed. This most likely had no effect to existing code,
  but it may also have caused trouble in remote cases. Similarly, the fix
  may also cause trouble...
- bugfix: missing initialization during timestamp creation
  This could lead to timestamps written in the wrong format, but not to
  an abort
---------------------------------------------------------------------------
Version 4.4.3  [v4-stable] (rgerhards), 2009-10-??
- bugfix: several smaller bugs resolved after flexelint review
  Thanks to varmojfekoj for the patch.
- bugfix: $ActionExecOnlyOnceEveryInterval did not work.
  This was a regression from the time() optimizations done in v4.
  Bug tracker: http://bugzilla.adiscon.com/show_bug.cgi?id=143
  Thanks to Klaus Tachtler for reporting this bug.
- bugfix: potential segfault on queue shutdown
  Thanks to varmojfekoj for the patch.
- bugfix: potential hang condition on queue shutdown
  [imported from v3-stable]
- bugfix: segfault on startup when -q or -Q option was given
  [imported from v3-stable]
---------------------------------------------------------------------------
Version 4.4.2  [v4-stable] (rgerhards), 2009-10-09
- bugfix: invalid handling of zero-sized messages, could lead to mis-
  addressing and potential memory corruption/segfault
- bugfix: zero-sized UDP messages are no longer processed
  until now, they were forwarded to processing, but this makes no sense
  Also, it looks like the system seems to provide a zero return code
  on a UDP recvfrom() from time to time for some internal reasons. These
  "receives" are now silently ignored.
- bugfix: random data could be appended to message, possibly causing
  segfaults
- bugfix: reverse lookup reduction logic in imudp do DNS queries too often
  A comparison was done between the current and the former source address.
  However, this was done on the full sockaddr_storage structure and not
  on the host address only. This has now been changed for IPv4 and IPv6.
  The end result of this bug could be a higher UDP message loss rate than
  necessary (note that UDP message loss can not totally be avoided due
  to the UDP spec)
---------------------------------------------------------------------------
Version 4.4.1  [v4-stable] (rgerhards), 2009-09-02
- features requiring Java are automatically disabled if Java is not
  present (thanks to Michael Biebl for his help!)
- bugfix: invalid double-quoted PRI, among others in outgoing messages
  This causes grief with all receivers.
  Bug tracker: http://bugzilla.adiscon.com/show_bug.cgi?id=147
- bugfix: Java testing tools were required, even if testbench was disabled
  This resulted in build errors if no Java was present on the build system,
  even though none of the selected option actually required Java.
  (I forgot to backport a similar fix to newer releases).
- bugfix (backport): omfwd segfault
  Note that the orginal (higher version) patch states this happens only
  when debugging mode is turned on. That statement is wrong: if debug
  mode is turned off, the message is not being emitted, but the division
  by zero in the actual parameters still happens.
---------------------------------------------------------------------------
Version 4.4.0  [v4-stable] (rgerhards), 2009-08-21
- bugfix: stderr/stdout were not closed to be able to emit error messages,
  but this caused ssh sessions to hang. Now we close them after the 
  initial initialization. See forum thread:
  http://kb.monitorware.com/controlling-terminal-issues-t9875.html
- bugfix: sending syslog messages with zip compression did not work
---------------------------------------------------------------------------
Version 4.3.2  [v4-beta] (rgerhards), 2009-06-24
- removed long-obsoleted property UxTradMsg
- added a generic network stream server (in addition to rather specific
  syslog tcp server)
- added ability for the UDP output action to rebind its send socket after
  sending n messages. New config directive $ActionSendUDPRebindInterval
  added for the purpose. By default, rebinding is disabled. This is 
  considered useful for load balancers.
- bugfix: imdiag/imtcp had a race condition
- improved testbench (now much better code design and reuse)
- added config switch --enable-testbench=no to turn off testbench
---------------------------------------------------------------------------
Version 4.3.1  [DEVEL] (rgerhards), 2009-05-25
- added capability to run multiple tcp listeners (on different ports)
- performance enhancement: imtcp calls parser no longer on input thread
  but rather inside on of the potentially many main msg queue worker
  threads (an enhancement scheduled for all input plugins where this is
  possible)
- added $GenerateConfigGraph configuration command which can be used
  to generate nice-looking (and very informative) rsyslog configuration
  graphs.
- added $ActionName configuration directive (currently only used for
  graph generation, but may find other uses)
- improved doc
  * added (hopefully) easier to grasp queue explanation
- improved testbench
  * added tests for queue disk-only mode (checks disk queue logic)
- bugfix: light and full delay watermarks had invalid values, badly
  affecting performance for delayable inputs
- build system improvements - thanks to Michael Biebl
- added new testing module imdiag, which enables to talk to the 
  rsyslog core at runtime. The current implementation is only a 
  beginning, but can be expanded over time
---------------------------------------------------------------------------
Version 4.3.0  [DEVEL] (rgerhards), 2009-04-17
- new feature: new output plugin omprog, which permits to start program
  and feed it (via its stdin) with syslog messages. If the program
  terminates, it is restarted.
- improved internal handling of RainerScript functions, building the
  necessary plumbing to support more functions with decent runtime
  performance. This is also necessary towards the long-term goal
  of loadable library modules.
- added new RainerScript function "tolower"
- improved testbench
  * added tests for tcp-based reception
  * added tcp-load test (1000 connections, 20,000 messages)
- added $MaxOpenFiles configuration directive
- bugfix: solved potential memory leak in msg processing, could manifest
  itself in imtcp
- bugfix: ompgsql did not detect problems in sql command execution
  this could cause loss of messages. The handling was correct if the
  connection broke, but not if there was a problem with statement
  execution. The most probable case for such a case would be invalid
  sql inside the template, and this is now much easier to diagnose.
---------------------------------------------------------------------------
Version 4.2.0  [v4-stable] (rgerhards), 2009-06-23
- bugfix: light and full delay watermarks had invalid values, badly
  affecting performance for delayable inputs
- imported all patches from 3.22.1 as of today (see below)
- bugfix: compile problems in im3195
---------------------------------------------------------------------------
Version 4.1.7  [BETA] (rgerhards), 2009-04-22
- bugfix: $InputTCPMaxSessions config directive was accepted, but not
  honored. This resulted in a fixed upper limit of 200 connections.
- bugfix: the default for $DirCreateMode was 0644, and as such wrong.
  It has now been changed to 0700. For some background, please see
  http://lists.adiscon.net/pipermail/rsyslog/2009-April/001986.html
- bugfix: ompgsql did not detect problems in sql command execution
  this could cause loss of messages. The handling was correct if the
  connection broke, but not if there was a problem with statement
  execution. The most probable case for such a case would be invalid
  sql inside the template, and this is now much easier to diagnose.
---------------------------------------------------------------------------
Version 4.1.6  [DEVEL] (rgerhards), 2009-04-07
- added new "csv" property replacer options to enable simple creation
  of CSV-formatted outputs (format from RFC4180 is used)
- implemented function support in RainerScript. That means the engine
  parses and compile functions, as well as executes a few build-in
  ones. Dynamic loading and registration of functions is not yet
  supported - but we now have a good foundation to do that later on.
- implemented the strlen() RainerScript function
- added a template output module
- added -T rsyslogd command line option, enables to specify a directory
  where to chroot() into on startup. This is NOT a security feature but
  introduced to support testing. Thus, -T does not make sure chroot()
  is used in a secure way. (may be removed later)
- added omstdout module for testing purposes. Spits out all messages to
  stdout - no config option, no other features
- added a parser testing suite (still needs to be extended, but a good
  start)
- modified $ModLoad statement so that for modules whom's name starts with
  a dot, no path is prepended (this enables relative-pathes and should
  not break any valid current config)
- fixed a bug that caused action retries not to work correctly
  situation was only cleared by a restart
- bugfix: closed dynafile was potentially never written until another
  dynafile name was generated - potential loss of messages
- improved omfile so that it properly suspends itself if there is an
  i/o or file name generation error. This enables it to be used with
  the full high availability features of rsyslog's engine
- bugfix: fixed some segaults on Solaris, where vsprintf() does not
  check for NULL pointers
- improved performance of regexp-based filters
  Thanks to Arnaud Cornet for providing the idea and initial patch.
- added a new way how output plugins may be passed parameters. This is
  more effcient for some outputs. They new can receive fields not only
  as a single string but rather in an array where each string is seperated.
- added (some) developer documentation for output plugin interface
- bugfix: potential abort with DA queue after high watermark is reached
  There exists a race condition that can lead to a segfault. Thanks
  go to vbernetr, who performed the analysis and provided patch, which
  I only tweaked a very little bit.
- bugfix: imtcp did incorrectly parse hostname/tag
  Thanks to Luis Fernando Muñoz Mejías for the patch.
---------------------------------------------------------------------------
Version 4.1.5  [DEVEL] (rgerhards), 2009-03-11
- bugfix: parser did not correctly parse fields in UDP-received messages
- added ERE support in filter conditions
  new comparison operation "ereregex"
- added new config directive $RepeatedMsgContainsOriginalMsg so that the
  "last message repeated n times" messages, if generated, may
  have an alternate format that contains the message that is being repeated
---------------------------------------------------------------------------
Version 4.1.4  [DEVEL] (rgerhards), 2009-01-29
- bugfix: inconsistent use of mutex/atomic operations could cause segfault
  details are too many, for full analysis see blog post at:
  http://blog.gerhards.net/2009/01/rsyslog-data-race-analysis.html
- bugfix: unitialized mutex was used in msg.c:getPRI
  This was subtle, because getPRI is called as part of the debugging code
  (always executed) in syslogd.c:logmsg.
- bufgix: $PreserveFQDN was not properly handled for locally emitted
  messages
---------------------------------------------------------------------------
Version 4.1.3  [DEVEL] (rgerhards), 2008-12-17
- added $InputTCPServerAddtlFrameDelimiter config directive, which
  enables to specify an additional, non-standard message delimiter
  for processing plain tcp syslog. This is primarily a fix for the invalid
  framing used in Juniper's NetScreen products. Credit to forum user
  Arv for suggesting this solution.
- added $InputTCPServerInputName property, which enables a name to be
  specified that will be available during message processing in the
  inputname property. This is considered useful for logic that treats
  messages differently depending on which input received them.
- added $PreserveFQDN config file directive
  Enables to use FQDNs in sender names where the legacy default
  would have stripped the domain part.
  Thanks to BlinkMind, Inc. http://www.blinkmind.com for sponsoring this
  development.
- bugfix: imudp went into an endless loop under some circumstances
  (but could also leave it under some other circumstances...)
  Thanks to David Lang and speedfox for reporting this issue.
---------------------------------------------------------------------------
Version 4.1.2  [DEVEL] (rgerhards), 2008-12-04
- bugfix: code did not compile without zlib
- security bugfix: $AllowedSender was not honored, all senders were
  permitted instead (see http://www.rsyslog.com/Article322.phtml)
- security fix: imudp emitted a message when a non-permitted sender
  tried to send a message to it. This behaviour is operator-configurable.
  If enabled, a message was emitted each time. That way an attacker could
  effectively fill the disk via this facility. The message is now
  emitted only once in a minute (this currently is a hard-coded limit,
  if someone comes up with a good reason to make it configurable, we
  will probably do that).
- doc bugfix: typo in v3 compatibility document directive syntax
  thanks to Andrej for reporting
- imported other changes from 3.21.8 and 3.20.1 (see there)
---------------------------------------------------------------------------
Version 4.1.1  [DEVEL] (rgerhards), 2008-11-26
- added $PrivDropToGroup, $PrivDropToUser, $PrivDropToGroupID,
  $PrivDropToUserID config directives to enable dropping privileges.
  This is an effort to provide a security enhancement. For the limits of this
  approach, see http://wiki.rsyslog.com/index.php/Security
- re-enabled imklog to compile on FreeBSD (brought in from beta)
---------------------------------------------------------------------------
Version 4.1.0  [DEVEL] (rgerhards), 2008-11-18

********************************* WARNING *********************************
This version has a slightly different on-disk format for message entries.
As a consequence, old queue files being read by this version may have
an invalid output timestamp, which could result to some malfunction inside
the output driver. It is recommended to drain queues with the previous
version before switching to this one.
********************************* WARNING *********************************

- greatly enhanced performance when compared to v3.
- added configuration directive "HUPisRestart" which enables to configure
  HUP to be either a full restart or "just" a leightweight way to
  close open files.
- enhanced legacy syslog parser to detect year if part of the timestamp
  the format is based on what Cisco devices seem to emit.
- added a setting "$OptimizeForUniprocessor" to enable users to turn off
  pthread_yield calls which are counter-productive on multiprocessor 
  machines (but have been shown to be useful on uniprocessors)
- reordered imudp processing. Message parsing is now done as part of main
  message queue worker processing (was part of the input thread)
  This should also improve performance, as potentially more work is
  done in parallel.
- bugfix: compressed syslog messages could be slightly mis-uncompressed
  if the last byte of the compressed record was a NUL
- added $UDPServerTimeRequery option which enables to work with
  less acurate timestamps in favor of performance. This enables querying
  of the time only every n-th time if imudp is running in the tight
  receive loop (aka receiving messsages at a high rate)
- doc bugfix: queue doc had wrong parameter name for setting controlling
  worker thread shutdown period
- restructured rsyslog.conf documentation
- bugfix: memory leak in ompgsql
  Thanks to Ken for providing the patch
---------------------------------------------------------------------------
Version 3.22.4 [v3-stable] (rgerhards), 2010-??-??
- improved some code based on clang static analyzer results
---------------------------------------------------------------------------
Version 3.22.3 [v3-stable] (rgerhards), 2010-11-24
- bugfix(important): problem in TLS handling could cause rsyslog to loop
  in a tight loop, effectively disabling functionality and bearing the
  risk of unresponsiveness of the whole system.
  Bug tracker: http://bugzilla.adiscon.com/show_bug.cgi?id=194
---------------------------------------------------------------------------
Version 3.22.2 [v3-stable] (rgerhards), 2010-08-05
- bugfix: comment char ('#') in literal terminated script parsing
  and thus could not be used.
  but tracker: http://bugzilla.adiscon.com/show_bug.cgi?id=119
- enhance: imrelp now also provides remote peer's IP address 
  [if librelp != 1.0.0 is used]
- bugfix: sending syslog messages with zip compression did not work
- bugfix: potential hang condition on queue shutdown
- bugfix: segfault on startup when -q or -Q option was given
  bug tracker: http://bugzilla.adiscon.com/show_bug.cgi?id=157
  Thanks to Jonas Nogueira for reporting this bug.
- clarified use of $ActionsSendStreamDriver[AuthMode/PermittedPeers]
  in doc set (require TLS drivers)
- bugfix: $CreateDirs variable not properly initialized, default thus
  was random (but most often "on")
- bugfix: potential segfault when -p command line option was used
  thanks to varmojfekoj for pointing me at this bug
- bugfix: programname filter in ! configuration can not be reset
  Thanks to Kiss Gabor for the patch.
---------------------------------------------------------------------------
Version 3.22.1 [v3-stable] (rgerhards), 2009-07-02
- bugfix: invalid error message issued if $inlcudeConfig was on an empty
  set of files (e.g. *.conf, where none such files existed)
  thanks to Michael Biebl for reporting this bug
- bugfix: when run in foreground (but not in debug mode), a 
  debug message ("DoDie called") was emitted at shutdown. Removed.
  thanks to Michael Biebl for reporting this bug
- bugfix: some garbagge was emitted to stderr on shutdown. This
  garbage consisted of file names, which were written during 
  startup (key point: not a pointer error)
  thanks to Michael Biebl for reporting this bug
- bugfix: startup and shutdown message were emitted to stdout
  thanks to Michael Biebl for reporting this bug
- bugfix: error messages were not emitted to stderr in forked mode
  (stderr and stdo are now kept open across forks)
- bugfix: internal messages were emitted to whatever file had fd2 when
  rsyslogd ran in forked mode (as usual!)
  Thanks to varmojfekoj for the patch
- small enhancement: config validation run now exits with code 1 if an
  error is detected. This change is considered important but small enough
  to apply it directly to the stable version. [But it is a border case,
  the change requires more code than I had hoped. Thus I have NOT tried
  to actually catch all cases, this is left for the current devel
  releases, if necessary]
- bugfix: light and full delay watermarks had invalid values, badly
  affecting performance for delayable inputs
- bugfix: potential segfault issue when multiple $UDPServerRun directives
  are specified. Thanks to Michael Biebl for helping to debug this one.
- relaxed GnuTLS version requirement to 1.4.0 after confirmation from the
  field that this version is sufficient
- bugfix: parser did not properly handle empty structured data
- bugfix: invalid mutex release in msg.c (detected under thread debugger,
  seems not to have any impact on actual deployments)
---------------------------------------------------------------------------
Version 3.22.0 [v3-stable] (rgerhards), 2009-04-21
This is the first stable release that includes the full functionality
of the 3.21.x version tree.
- bugfix: $InputTCPMaxSessions config directive was accepted, but not
  honored. This resulted in a fixed upper limit of 200 connections.
- bugfix: the default for $DirCreateMode was 0644, and as such wrong.
  It has now been changed to 0700. For some background, please see
  http://lists.adiscon.net/pipermail/rsyslog/2009-April/001986.html
- bugfix: ompgsql did not detect problems in sql command execution
  this could cause loss of messages. The handling was correct if the
  connection broke, but not if there was a problem with statement
  execution. The most probable case for such a case would be invalid
  sql inside the template, and this is now much easier to diagnose.
---------------------------------------------------------------------------
Version 3.21.11 [BETA] (rgerhards), 2009-04-03
- build system improvements contributed by Michael Biebl - thx!
- all patches from 3.20.5 incorporated (see it's ChangeLog entry)
---------------------------------------------------------------------------
Version 3.21.10 [BETA] (rgerhards), 2009-02-02
- bugfix: inconsistent use of mutex/atomic operations could cause segfault
  details are too many, for full analysis see blog post at:
  http://blog.gerhards.net/2009/01/rsyslog-data-race-analysis.html
- the string "Do Die" was accidently emited upon exit in non-debug mode
  This has now been corrected. Thanks to varmojfekoj for the patch.
- some legacy options were not correctly processed.
  Thanks to varmojfekoj for the patch.
- doc bugfix: v3-compatiblity document had typo in config directive
  thanks to Andrej for reporting this
---------------------------------------------------------------------------
Version 3.21.9 [BETA] (rgerhards), 2008-12-04
- re-release of 3.21.8 with an additional fix, that could also lead
  to DoS; 3.21.8 has been removed from the official download archives
- security fix: imudp emitted a message when a non-permitted sender
  tried to send a message to it. This behaviour is operator-configurable.
  If enabled, a message was emitted each time. That way an attacker could
  effectively fill the disk via this facility. The message is now
  emitted only once in a minute (this currently is a hard-coded limit,
  if someone comes up with a good reason to make it configurable, we
  will probably do that).
---------------------------------------------------------------------------
Version 3.21.8  [BETA] (rgerhards), 2008-12-04
- bugfix: imklog did not compile on FreeBSD
- security bugfix: $AllowedSender was not honored, all senders were
  permitted instead (see http://www.rsyslog.com/Article322.phtml)
- merged in all other changes from 3.20.1 (see there)
---------------------------------------------------------------------------
Version 3.21.7  [BETA] (rgerhards), 2008-11-11
- this is the new beta branch, based on the former 3.21.6 devel
- new functionality: ZERO property replacer nomatch option (from v3-stable)
---------------------------------------------------------------------------
Version 3.21.6  [DEVEL] (rgerhards), 2008-10-22
- consolidated time calls during msg object creation, improves performance
  and consistency
- bugfix: solved a segfault condition
- bugfix: subsecond time properties generated by imfile, imklog and
  internal messages could be slightly inconsistent
- bugfix: (potentially big) memory leak on HUP if queues could not be
  drained before timeout - thanks to David Lang for pointing this out
- added capability to support multiple module search pathes. Thank
  to Marius Tomaschewski for providing the patch.
- bugfix: im3195 did no longer compile
- improved "make distcheck" by ensuring everything relevant is recompiled
---------------------------------------------------------------------------
Version 3.21.5  [DEVEL] (rgerhards), 2008-09-30
- performance optimization: unnecessary time() calls during message
  parsing removed - thanks to David Lang for his excellent performance
  analysis
- added new capability to property replacer: multiple immediately
  successive field delimiters are treated as a single one.
  Thanks to Zhuang Yuyao for the patch.
- added message property "inputname", which contains the name of the
  input (module) that generated it. Presence is depending on suport in
  each input module (else it is blank).
- added system property "$myhostname", which contains the name of the
  local host as it knows itself.
- imported a number of fixes and enhancements from the stable and
  devel branches, including a fix to a potential segfault on HUP
  when using UDP listners
- re-enabled gcc builtin atomic operations and added a proper
  ./configure check
- bugfix: potential race condition when adding messages to queue
  There was a wrong order of mutex lock operations. It is hard to
  believe that really caused problems, but in theory it could and with
  threading we often see that theory becomes practice if something is only
  used long enough on a fast enough machine with enough CPUs ;)
- cleaned up internal debug system code and made it behave better
  in regard to multi-threading
---------------------------------------------------------------------------
Version 3.21.4  [DEVEL] (rgerhards), 2008-09-04
- removed compile time fixed message size limit (was 2K), limit can now
  be set via $MaxMessageSize global config directive (finally gotten rid
  of MAXLINE ;))
- enhanced doc for $ActionExecOnlyEveryNthTimeTimeout
- integrated a number of patches from 3.18.4, namely
  - bugfix: order-of magnitude issue with base-10 size definitions
    in config file parser. Could lead to invalid sizes, constraints
    etc for e.g. queue files and any other object whose size was specified
    in base-10 entities. Did not apply to binary entities. Thanks to
    RB for finding this bug and providing a patch.
  - bugfix: action was not called when system time was set backwards
    (until the previous time was reached again). There are still some
    side-effects when time is rolled back (A time rollback is really a bad
    thing to do, ideally the OS should issue pseudo time (like NetWare did)
    when the user tries to roll back time). Thanks to varmojfekoj for this
    patch.
  - doc bugfix: rsyslog.conf man page improved and minor nit fixed
    thanks to Lukas Kuklinek for the patch.
---------------------------------------------------------------------------
Version 3.21.3  [DEVEL] (rgerhards), 2008-08-13
- added ability to specify flow control mode for imuxsock
- added ability to execute actions only after the n-th call of the action
  This also lead to the addition of two new config directives:
  $ActionExecOnlyEveryNthTime and $ActionExecOnlyEveryNthTimeTimeout
  This feature is useful, for example, for alerting: it permits you to
  send an alert only after at least n occurences of a specific message
  have been seen by rsyslogd. This protectes against false positives
  due to waiting for additional confirmation.
- bugfix: IPv6 addresses could not be specified in forwarding actions
  New syntax @[addr]:port introduced to enable that. Root problem was IPv6
  addresses contain colons.
- somewhat enhanced debugging messages
- imported from 3.18.3:
  - enhanced ommysql to support custom port to connect to server
    Port can be set via new $ActionOmmysqlServerPort config directive
    Note: this was a very minor change and thus deemed appropriate to be
    done in the stable release.
  - bugfix: misspelled config directive, previously was
    $MainMsgQueueWorkeTimeoutrThreadShutdown, is now
    $MainMsgQueueWorkerTimeoutThreadShutdown. Note that the misspelled
    directive is not preserved - if the misspelled directive was used
    (which I consider highly unlikely), the config file must be changed.
    Thanks to lperr for reporting the bug.
---------------------------------------------------------------------------
Version 3.21.2  [DEVEL] (rgerhards), 2008-08-04
- added $InputUnixListenSocketHostName config directive, which permits to
  override the hostname being used on a local unix socket. This is useful
  for differentiating "hosts" running in several jails. Feature was
  suggested by David Darville, thanks for the suggestion.
- enhanced ommail to support multiple email recipients. This is done by
  specifying $ActionMailTo multiple times. Note that this introduces a
  small incompatibility to previous config file syntax: the recipient
  list is now reset for each action (we honestly believe that will
  not cause any problem - apologies if it does).
- enhanced troubleshooting documentation
---------------------------------------------------------------------------
Version 3.21.1  [DEVEL] (rgerhards), 2008-07-30
- bugfix: no error was reported if the target of a $IncludeConfig
  could not be accessed.
- added testbed for common config errors
- added doc for -u option to rsyslogd man page
- enhanced config file checking - no active actions are detected
- added -N rsyslogd command line option for a config validation run
  (which does not execute actual syslogd code and does not interfere
  with a running instance)
- somewhat improved emergency configuration. It is now also selected
  if the config contains no active actions
- rsyslogd error messages are now reported to stderr by default. can be
  turned off by the new "$ErrorMessagesToStderr off" directive
 Thanks to HKS for suggesting the new features.
---------------------------------------------------------------------------
Version 3.21.0  [DEVEL] (rgerhards), 2008-07-18
- starts a new devel branch
- added a generic test driver for RainerScript plus some test cases
  to the testbench
- added a small diagnostic tool to obtain result of gethostname() API
- imported all changes from 3.18.1 until today (some quite important,
  see below)
---------------------------------------------------------------------------
Version 3.20.6 [v3-stable] (rgerhards), 2009-04-16
- this is the last v3-stable for the 3.20.x series
- bugfix: $InputTCPMaxSessions config directive was accepted, but not
  honored. This resulted in a fixed upper limit of 200 connections.
- bugfix: the default for $DirCreateMode was 0644, and as such wrong.
  It has now been changed to 0700. For some background, please see
  http://lists.adiscon.net/pipermail/rsyslog/2009-April/001986.html
---------------------------------------------------------------------------
Version 3.20.5 [v3-stable] (rgerhards), 2009-04-02
- bugfix: potential abort with DA queue after high watermark is reached
  There exists a race condition that can lead to a segfault. Thanks
  go to vbernetr, who performed the analysis and provided patch, which
  I only tweaked a very little bit.
- fixed bugs in RainerScript:
  o when converting a number and a string to a common type, both were 
    actually converted to the other variable's type.
  o the value of rsCStrConvertToNumber() was miscalculated.
  Thanks to varmojfekoj for the patch
- fixed a bug in configure.ac which resulted in problems with
  environment detection - thanks to Michael Biebl for the patch
- fixed a potential segfault problem in gssapi code
  thanks to varmojfekoj for the patch
- doc enhance: provide standard template for MySQL module and instructions
  on how to modify schema
---------------------------------------------------------------------------
Version 3.20.4 [v3-stable] (rgerhards), 2009-02-09
- bugfix: inconsistent use of mutex/atomic operations could cause segfault
  details are too many, for full analysis see blog post at:
  http://blog.gerhards.net/2009/01/rsyslog-data-race-analysis.html
- bugfix: invalid ./configure settings for RFC3195
  thanks to Michael Biebl for the patch
- bugfix: invalid mutex access in msg.c
- doc bugfix: dist tarball missed 2 files, had one extra file that no
  longer belongs into it. Thanks to Michael Biebl for pointing this out.
---------------------------------------------------------------------------
Version 3.20.3 [v3-stable] (rgerhards), 2009-01-19
- doc bugfix: v3-compatiblity document had typo in config directive
  thanks to Andrej for reporting this
- fixed a potential segfault condition with $AllowedSender directive
  On HUP, the root pointers were not properly cleaned up. Thanks to
  Michael Biebel, olgoat, and Juha Koho for reporting and analyzing
  the bug.
---------------------------------------------------------------------------
Version 3.20.2 [v3-stable] (rgerhards), 2008-12-04
- re-release of 3.20.1 with an additional fix, that could also lead
  to DoS; 3.20.1 has been removed from the official download archives
- security fix: imudp emitted a message when a non-permitted sender
  tried to send a message to it. This behaviour is operator-configurable.
  If enabled, a message was emitted each time. That way an attacker could
  effectively fill the disk via this facility. The message is now
  emitted only once in a minute (this currently is a hard-coded limit,
  if someone comes up with a good reason to make it configurable, we
  will probably do that).
---------------------------------------------------------------------------
Version 3.20.1 [v3-stable] (rgerhards), 2008-12-04
- security bugfix: $AllowedSender was not honored, all senders were
  permitted instead
- enhance: regex nomatch option "ZERO" has been added
  This allows to return the string 0 if a regular expression is
  not found. This is probably useful for storing numerical values into
  database columns.
- bugfix: memory leak in gtls netstream driver fixed
  memory was lost each time a TLS session was torn down. This could 
  result in a considerable memory leak if it happened quite frequently
  (potential system crash condition)
- doc update: documented how to specify multiple property replacer
  options + link to new online regex generator tool added
- minor bufgfix: very small memory leak in gtls netstream driver
  around a handful of bytes (< 20) for each HUP
- improved debug output for regular expressions inside property replacer
  RE's seem to be a big trouble spot and I would like to have more
  information inside the debug log. So I decided to add some additional
  debug strings permanently.
---------------------------------------------------------------------------
Version 3.20.0 [v3-stable] (rgerhards), 2008-11-05
- this is the inital release of the 3.19.x branch as a stable release
- bugfix: double-free in pctp netstream driver. Thank to varmojfeko
  for the patch
---------------------------------------------------------------------------
Version 3.19.12 [BETA] (rgerhards), 2008-10-16
- bugfix: subseconds where not correctly extracted from a timestamp
  if that timestamp did not contain any subsecond information (the
  resulting string was garbagge but should have been "0", what it
  now is).
- increased maximum size of a configuration statement to 4K (was 1K)
- imported all fixes from the stable branch (quite a lot)
- bugfix: (potentially big) memory leak on HUP if queues could not be
  drained before timeout - thanks to David Lang for pointing this out
---------------------------------------------------------------------------
Version 3.19.11 [BETA] (rgerhards), 2008-08-25
This is a refresh of the beta. No beta-specific fixes have been added.
- included fixes from v3-stable (most importantly 3.18.3)
---------------------------------------------------------------------------
Version 3.19.10 [BETA] (rgerhards), 2008-07-15
- start of a new beta branch based on former 3.19 devel branch
- bugfix: bad memory leak in disk-based queue modes
- bugfix: UDP syslog forwarding did not work on all platforms
  the ai_socktype was incorrectly set to 1. On some platforms, this
  lead to failing name resolution (e.g. FreeBSD 7). Thanks to HKS for
  reporting the bug.
- bugfix: priority was incorrectly calculated on FreeBSD 7,
  because the LOG_MAKEPRI() C macro has a different meaning there (it
  is just a simple addition of faciltity and severity). I have changed
  this to use own, consistent, code for PRI calculation. Thank to HKS
  for reporting this bug.
- bugfix (cosmetical): authorization was not checked when gtls handshake
  completed immediately. While this sounds scary, the situation can not
  happen in practice. We use non-blocking IO only for server-based gtls
  session setup. As TLS requires the exchange of multiple frames before
  the handshake completes, it simply is impossible to do this in one
  step. However, it is useful to have the code path correct even for 
  this case - otherwise, we may run into problems if the code is changed
  some time later (e.g. to use blocking sockets). Thanks to varmojfekoj
  for providing the patch.
- important queue bugfix from 3.18.1 imported (see below)
- cleanup of some debug messages
---------------------------------------------------------------------------
Version 3.19.9 (rgerhards), 2008-07-07
- added tutorial for creating a TLS-secured syslog infrastructure
- rewritten omusrmsg to no longer fork() a new process for sending messages
  this caused some problems with the threading model, e.g. zombies. Also,
  it was far less optimal than it is now.
- bugfix: machine certificate was required for client even in TLS anon mode
  Reference: http://bugzilla.adiscon.com/show_bug.cgi?id=85
  The fix also slightly improves performance by not storing certificates in
  client sessions when there is no need to do so.
- bugfix: RainerScript syntax error was not always detected
---------------------------------------------------------------------------
Version 3.19.8 (rgerhards), 2008-07-01
- bugfix: gtls module did not correctly handle EGAIN (and similar) recv()
  states. This has been fixed by introducing a new abstraction layer inside
  gtls.
- added (internal) error codes to error messages; added redirector to
  web description of error codes
  closes bug http://bugzilla.adiscon.com/show_bug.cgi?id=20
- disabled compile warnings caused by third-party libraries
- reduced number of compile warnings in gcc's -pedantic mode
- some minor documentation improvements
- included all fixes from beta 3.17.5
---------------------------------------------------------------------------
Version 3.19.7 (rgerhards), 2008-06-11
- added new property replacer option "date-subseconds" that enables
  to query just the subsecond part of a high-precision timestamp
- somewhat improved plain tcp syslog reliability by doing a connection
  check before sending. Credits to Martin Schuette for providing the
  idea. Details are available at
  http://blog.gerhards.net/2008/06/reliable-plain-tcp-syslog-once-again.html
- made rsyslog tickless in the (usual and default) case that repeated
  message reduction is turned off. More info:
  http://blog.gerhards.net/2008/06/coding-to-save-environment.html
- some build system cleanup, thanks to Michael Biebl
- bugfix: compile under (Free)BSD failed due to some invalid library
  definitions - this is fixed now. Thanks to Michael Biebl for the patch.
---------------------------------------------------------------------------
Version 3.19.6 (rgerhards), 2008-06-06
- enhanced property replacer to support multiple regex matches
- bugfix: part of permittedPeer structure was not correctly initialized
  thanks to varmojfekoj for spotting this
- bugfix: off-by-one bug during certificate check
- bugfix: removed some memory leaks in TLS code
---------------------------------------------------------------------------
Version 3.19.5 (rgerhards), 2008-05-30
- enabled Posix ERE expressions inside the property replacer
  (previously BRE was permitted only)
- provided ability to specify that a regular expression submatch shall
  be used inside the property replacer
- implemented in property replacer: if a regular expression does not match,
  it can now either return "**NO MATCH** (default, as before), a blank
  property or the full original property text
- enhanced property replacer to support multiple regex matches
---------------------------------------------------------------------------
Version 3.19.4 (rgerhards), 2008-05-27
- implemented x509/certvalid gtls auth mode
- implemented x509/name gtls auth mode (including wildcards)
- changed fingerprint gtls auth mode to new format fingerprint
- protected gtls error string function by a mutex. Without it, we
  could have a race condition in extreme cases. This was very remote,
  but now can no longer happen.
- changed config directive name to reflect different use
  $ActionSendStreamDriverCertFingerprint is now
  $ActionSendStreamDriverPermittedPeer and can be used both for
  fingerprint and name authentication (similar to the input side)
- bugfix: sender information (fromhost et al) was missing in imudp
  thanks to sandiso for reporting this bug
- this release fully inplements IETF's syslog-transport-tls-12 plus
  the latest text changes Joe Salowey provided via email. Not included
  is ipAddress subjectAltName authentication, which I think will be
  dropped from the draft. I don't think there is any real need for it.
This release also includes all bug fix up to today from the beta
and stable branches. Most importantly, this means the bugfix for
100% CPU utilization by imklog.
---------------------------------------------------------------------------
Version 3.19.3 (rgerhards), 2008-05-21
- added ability to authenticate the server against its certificate
  fingerprint
- added ability for client to provide its fingerprint
- added ability for server to obtain client cert's fingerprint
- bugfix: small mem leak in omfwd on exit (strmdriver name was not freed)
- bugfix: $ActionSendStreamDriver had no effect
- bugfix: default syslog port was no longer used if none was
  configured. Thanks to varmojfekoj for the patch
- bugfix: missing linker options caused build to fail on some
  systems. Thanks to Tiziano Mueller for the patch.
---------------------------------------------------------------------------
Version 3.19.2 (rgerhards), 2008-05-16
- bugfix: TCP input modules did incorrectly set fromhost property
  (always blank)
- bugfix: imklog did not set fromhost property
- added "fromhost-ip" property
  Note that adding this property changes the on-disk format for messages.
  However, that should not have any bad effect on existing spool files.
  But you will run into trouble if you create a spool file with this
  version and then try to process it with an older one (after a downgrade).
  Don't do that ;)
- added "RSYSLOG_DebugFormat" canned template
- bugfix: hostname and fromhost were swapped when a persisted message
  (in queued mode) was read in
- bugfix: lmtcpclt, lmtcpsrv and lmgssutil did all link to the static
  runtime library, resulting in a large size increase (and potential
  "interesting" effects). Thanks to Michael Biebel for reporting the size
  issue.
- bugfix: TLS server went into an endless loop in some situations.
  Thanks to Michael Biebl for reporting the problem.
- fixed potential segfault due to invalid call to cfsysline
  thanks to varmojfekoj for the patch
---------------------------------------------------------------------------
Version 3.19.1 (rgerhards), 2008-05-07
- configure help for --enable-gnutls wrong - said default is "yes" but
  default actually is "no" - thanks to darix for pointing this out
- file dirty.h was missing - thanks to darix for pointing this out
- bugfix: man files were not properly distributed - thanks to
  darix for reporting and to Michael Biebl for help with the fix
- some minor cleanup
---------------------------------------------------------------------------
Version 3.19.0 (rgerhards), 2008-05-06
- begins new devel branch version
- implemented TLS for plain tcp syslog (this is also the world's first
  implementation of IETF's upcoming syslog-transport-tls draft)
- partly rewritten and improved omfwd among others, now loads TCP
  code only if this is actually necessary
- split of a "runtime library" for rsyslog - this is not yet a clean
  model, because some modularization is still outstanding. In theory,
  this shall enable other utilities but rsyslogd to use the same
  runtime
- implemented im3195, the RFC3195 input as a plugin
- changed directory structure, files are now better organized
- a lot of cleanup in regard to modularization
- -c option no longer must be the first option - thanks to varmjofekoj
  for the patch
---------------------------------------------------------------------------
Version 3.18.7 (rgerhards), 2008-12-??
- bugfix: the default for $DirCreateMode was 0644, and as such wrong.
  It has now been changed to 0700. For some background, please see
  http://lists.adiscon.net/pipermail/rsyslog/2009-April/001986.html
- fixed a potential segfault condition with $AllowedSender directive
  On HUP, the root pointers were not properly cleaned up. Thanks to
  Michael Biebel, olgoat, and Juha Koho for reporting and analyzing
  the bug.
- some legacy options were not correctly processed.
  Thanks to varmojfekoj for the patch.
- doc bugfix: some spelling errors in man pages corrected. Thanks to
  Geoff Simmons for the patch.
---------------------------------------------------------------------------
Version 3.18.6 (rgerhards), 2008-12-08
- security bugfix: $AllowedSender was not honored, all senders were
  permitted instead (see http://www.rsyslog.com/Article322.phtml)
  (backport from v3-stable, v3.20.9)
- minor bugfix: dual close() call on tcp session closure
---------------------------------------------------------------------------
Version 3.18.5 (rgerhards), 2008-10-09
- bugfix: imudp input module could cause segfault on HUP
  It did not properly de-init a variable acting as a linked list head.
  That resulted in trying to access freed memory blocks after the HUP.
- bugfix:  rsyslogd could hang on HUP
  because getnameinfo() is not cancel-safe, but was not guarded against
  being cancelled. pthread_cancel() is routinely being called during
  HUP processing.
- bugfix[minor]: if queue size reached light_delay mark, enqueuing
  could potentially be blocked for a longer period of time, which
  was not the behaviour desired.
- doc bugfix: $ActionExecOnlyWhenPreviousIsSuspended was still misspelled
  as $...OnlyIfPrev... in some parts of the documentation. Thanks to 
  Lorenzo M. Catucci for reporting this bug.
- added doc on malformed messages, cause and how to work-around, to the
  doc set
- added doc on how to build from source repository
---------------------------------------------------------------------------
Version 3.18.4 (rgerhards), 2008-09-18
- bugfix: order-of magnitude issue with base-10 size definitions
  in config file parser. Could lead to invalid sizes, constraints
  etc for e.g. queue files and any other object whose size was specified
  in base-10 entities. Did not apply to binary entities. Thanks to
  RB for finding this bug and providing a patch.
- bugfix: action was not called when system time was set backwards
  (until the previous time was reached again). There are still some
  side-effects when time is rolled back (A time rollback is really a bad
  thing to do, ideally the OS should issue pseudo time (like NetWare did)
  when the user tries to roll back time). Thanks to varmojfekoj for this
  patch.
- doc bugfix: rsyslog.conf man page improved and minor nit fixed
  thanks to Lukas Kuklinek for the patch.
- bugfix: error code -2025 was used for two different errors. queue full
  is now -2074 and -2025 is unique again. (did cause no real problem
  except for troubleshooting)
- bugfix: default discard severity was incorrectly set to 4, which lead
  to discard-on-queue-full to be enabled by default. That could cause
  message loss where non was expected.  The default has now been changed
  to the correct value of 8, which disables the functionality. This
  problem applied both to the main message queue and the action queues.
  Thanks to Raoul Bhatia for pointing out this problem.
- bugfix: option value for legacy -a option could not be specified,
  resulting in strange operations. Thanks to Marius Tomaschewski
  for the patch.
- bugfix: colon after date should be ignored, but was not. This has
  now been corrected. Required change to the internal ParseTIMESTAMP3164()
  interface.
---------------------------------------------------------------------------
Version 3.18.3 (rgerhards), 2008-08-18
- bugfix: imfile could cause a segfault upon rsyslogd HUP and termination
  Thanks to lperr for an excellent bug report that helped detect this
  problem.
- enhanced ommysql to support custom port to connect to server
  Port can be set via new $ActionOmmysqlServerPort config directive
  Note: this was a very minor change and thus deemed appropriate to be
  done in the stable release.
- bugfix: misspelled config directive, previously was
  $MainMsgQueueWorkeTimeoutrThreadShutdown, is now
  $MainMsgQueueWorkerTimeoutThreadShutdown. Note that the misspelled
  directive is not preserved - if the misspelled directive was used
  (which I consider highly unlikely), the config file must be changed.
  Thanks to lperr for reporting the bug.
- disabled flow control for imuxsock, as it could cause system hangs
  under some circumstances. The devel (3.21.3 and above) will
  re-enable it and provide enhanced configurability to overcome the
  problems if they occur.
---------------------------------------------------------------------------
Version 3.18.2 (rgerhards), 2008-08-08
- merged in IPv6 forwarding address bugfix from v2-stable
---------------------------------------------------------------------------
Version 3.18.1 (rgerhards), 2008-07-21
- bugfix: potential segfault in creating message mutex in non-direct queue
  mode. rsyslogd segfaults on freeeBSD 7.0 (an potentially other platforms)
  if an action queue is running in any other mode than non-direct. The
  same problem can potentially be triggered by some main message queue
  settings. In any case, it will manifest during rsylog's startup. It is
  unlikely to happen after a successful startup (the only window of
  exposure may be a relatively seldom executed action running in queued
  mode). This has been corrected. Thank to HKS for point out the problem.
- bugfix: priority was incorrectly calculated on FreeBSD 7,
  because the LOG_MAKEPRI() C macro has a different meaning there (it
  is just a simple addition of faciltity and severity). I have changed
  this to use own, consistent, code for PRI calculation. [Backport from
  3.19.10]
- bugfix: remove PRI part from kernel message if it is present
  Thanks to Michael Biebl for reporting this bug
- bugfix: mark messages were not correctly written to text log files
  the markmessageinterval was not correctly propagated to all places
  where it was needed. This resulted in rsyslog using the default
  (20 minutes) in some code pathes, what looked to the user like mark
  messages were never written.
- added a new property replacer option "sp-if-no-1st-sp" to cover
  a problem with RFC 3164 based interpreation of tag separation. While
  it is a generic approach, it fixes a format problem introduced in
  3.18.0, where kernel messages no longer had a space after the tag.
  This is done by a modifcation of the default templates.
  Please note that this may affect some messages where there intentionally
  is no space between the tag and the first character of the message
  content. If so, this needs to be worked around via a specific
  template. However, we consider this scenario to be quite remote and,
  even if it exists, it is not expected that it will actually cause
  problems with log parsers (instead, we assume the new default template
  behaviour may fix previous problems with log parsers due to the 
  missing space).
- bugfix: imklog module was not correctly compiled for GNU/kFreeBSD.
  Thanks to Petr Salinger for the patch
- doc bugfix: property replacer options secpath-replace and
  secpath-drop were not documented
- doc bugfix: fixed some typos in rsyslog.conf man page
- fixed typo in source comment  - thanks to Rio Fujita
- some general cleanup (thanks to Michael Biebl)
---------------------------------------------------------------------------
Version 3.18.0 (rgerhards), 2008-07-11
- begun a new v3-stable based on former 3.17.4 beta plus patches to
  previous v3-stable
- bugfix in RainerScript: syntax error was not always detected
---------------------------------------------------------------------------
Version 3.17.5 (rgerhards), 2008-06-27
- added doc: howto set up a reliable connection to remote server via
  queued mode (and plain tcp protocol)
- bugfix: comments after actions were not properly treated. For some
  actions (e.g. forwarding), this could also lead to invalid configuration
---------------------------------------------------------------------------
Version 3.17.4 (rgerhards), 2008-06-16
- changed default for $KlogSymbolLookup to "off". The directive is
  also scheduled for removal in a later version. This was necessary
  because on kernels >= 2.6, the kernel does the symbol lookup itself. The
  imklog lookup logic then breaks the log message and makes it unusable.
---------------------------------------------------------------------------
Version 3.17.3 (rgerhards), 2008-05-28
- bugfix: imklog went into an endless loop if a PRI value was inside
  a kernel log message (unusual case under Linux, frequent under BSD)
---------------------------------------------------------------------------
Version 3.17.2 (rgerhards), 2008-05-04
- this version is the new beta, based on 3.17.1 devel feature set
- merged in imklog bug fix from v3-stable (3.16.1)
---------------------------------------------------------------------------
Version 3.17.1 (rgerhards), 2008-04-15
- removed dependency on MAXHOSTNAMELEN as much as it made sense.
  GNU/Hurd does not define it (because it has no limit), and we have taken
  care for cases where it is undefined now. However, some very few places
  remain where IMHO it currently is not worth fixing the code. If it is
  not defined, we have used a generous value of 1K, which is above IETF
  RFC's on hostname length at all. The memory consumption is no issue, as
  there are only a handful of this buffers allocated *per run* -- that's
  also the main reason why we consider it not worth to be fixed any further.
- enhanced legacy syslog parser to handle slightly malformed messages
  (with a space in front of the timestamp) - at least HP procurve is
  known to do that and I won't outrule that others also do it. The 
  change looks quite unintrusive and so we added it to the parser.
- implemented klogd functionality for BSD
- implemented high precision timestamps for the kernel log. Thanks to
  Michael Biebl for pointing out that the kernel log did not have them.
- provided ability to discard non-kernel messages if they are present
  in the kernel log (seems to happen on BSD)
- implemented $KLogInternalMsgFacility config directive
- implemented $KLogPermitNonKernelFacility config directive
Plus a number of bugfixes that were applied to v3-stable and beta
branches (not mentioned here in detail).
---------------------------------------------------------------------------
Version 3.17.0 (rgerhards), 2008-04-08
- added native ability to send mail messages
- removed no longer needed file relptuil.c/.h
- added $ActionExecOnlyOnceEveryInterval config directive
- bugfix: memory leaks in script engine
- bugfix: zero-length strings were not supported in object
  deserializer
- properties are now case-insensitive everywhere (script, filters,
  templates)
- added the capability to specify a processing (actually dequeue)
  timeframe with queues - so things can be configured to be done
  at off-peak hours
- We have removed the 32 character size limit (from RFC3164) on the
  tag. This had bad effects on existing envrionments, as sysklogd didn't
  obey it either (probably another bug in RFC3164...). We now receive
  the full size, but will modify the outputs so that only 32 characters
  max are used by default. If you need large tags in the output, you need
  to provide custom templates.
- changed command line processing. -v, -M, -c options are now parsed
  and processed before all other options. Inter-option dependencies
  have been relieved. Among others, permits to specify intial module
  load path via -M only (not the environment) which makes it much
  easier to work with non-standard module library locations. Thanks
  to varmojfekoj for suggesting this change. Matches bugzilla bug 55.
- bugfix: some messages were emited without hostname
Plus a number of bugfixes that were applied to v3-stable and beta
branches (not mentioned here in detail).
---------------------------------------------------------------------------
Version 3.16.3 (rgerhards), 2008-07-11
- updated information on rsyslog packages
- bugfix: memory leak in disk-based queue modes
---------------------------------------------------------------------------
Version 3.16.2 (rgerhards), 2008-06-25
- fixed potential segfault due to invalid call to cfsysline
  thanks to varmojfekoj for the patch
- bugfix: some whitespaces where incorrectly not ignored when parsing
  the config file. This is now corrected. Thanks to Michael Biebl for
  pointing out the problem.
---------------------------------------------------------------------------
Version 3.16.1 (rgerhards), 2008-05-02
- fixed a bug in imklog which lead to startup problems (including
  segfault) on some platforms under some circumsances. Thanks to
  Vieri for reporting this bug and helping to troubleshoot it.
---------------------------------------------------------------------------
Version 3.16.0 (rgerhards), 2008-04-24
- new v3-stable (3.16.x) based on beta 3.15.x (RELP support)
- bugfix: omsnmp had a too-small sized buffer for hostname+port. This
  could not lead to a segfault, as snprintf() was used, but could cause
  some trouble with extensively long hostnames.
- applied patch from Tiziano Müller to remove some compiler warnings
- added gssapi overview/howto thanks to Peter Vrabec
- changed some files to grant LGPLv3 extended persmissions on top of GPLv3
  this also is the first sign of something that will evolve into a
  well-defined "rsyslog runtime library"
---------------------------------------------------------------------------
Version 3.15.1 (rgerhards), 2008-04-11
- bugfix: some messages were emited without hostname
- disabled atomic operations for the time being because they introduce some
  cross-platform trouble - need to see how to fix this in the best 
  possible way
- bugfix: zero-length strings were not supported in object
  deserializer
- added librelp check via PKG_CHECK thanks to Michael Biebl's patch
- file relputil.c deleted, is not actually needed
- added more meaningful error messages to rsyslogd (when some errors
  happens during startup)
- bugfix: memory leaks in script engine
- bugfix: $hostname and $fromhost in RainerScript did not work
This release also includes all changes applied to the stable versions
up to today.
---------------------------------------------------------------------------
Version 3.15.0 (rgerhards), 2008-04-01
- major new feature: imrelp/omrelp support reliable delivery of syslog
  messages via the RELP protocol and librelp (http://www.librelp.com).
  Plain tcp syslog, so far the best reliability solution, can lose
  messages when something goes wrong or a peer goes down. With RELP,
  this can no longer happen. See imrelp.html for more details.
- bugfix: rsyslogd was no longer build by default; man pages are 
  only installed if corresponding option is selected. Thanks to
  Michael Biebl for pointing these problems out.
---------------------------------------------------------------------------
Version 3.14.2 (rgerhards), 2008-04-09
- bugfix: segfault with expression-based filters
- bugfix: omsnmp did not deref errmsg object on exit (no bad effects caused)
- some cleanup
- bugfix: imklog did not work well with kernel 2.6+. Thanks to Peter
  Vrabec for patching it based on the development in sysklogd - and thanks
  to the sysklogd project for upgrading klogd to support the new
  functionality
- some cleanup in imklog
- bugfix: potential segfault in imklog when kernel is compiled without
  /proc/kallsyms and the file System.map is missing. Thanks to
  Andrea Morandi for pointing it out and suggesting a fix.
- bugfixes, credits to varmojfekoj:
  * reset errno before printing a warning message
  * misspelled directive name in code processing legacy options
- bugfix: some legacy options not correctly interpreted - thanks to
  varmojfekoj for the patch
- improved detection of modules being loaded more than once
  thanks to varmojfekoj for the patch
---------------------------------------------------------------------------
Version 3.14.1 (rgerhards), 2008-04-04
- bugfix: some messages were emited without hostname
- bugfix: rsyslogd was no longer build by default; man pages are 
  only installed if corresponding option is selected. Thanks to
  Michael Biebl for pointing these problems out.
- bugfix: zero-length strings were not supported in object
  deserializer
- disabled atomic operations for this stable build as it caused
  platform problems
- bugfix: memory leaks in script engine
- bugfix: $hostname and $fromhost in RainerScript did not work
- bugfix: some memory leak when queue is runing in disk mode
- man pages improved thanks to varmofekoj and Peter Vrabec
- We have removed the 32 character size limit (from RFC3164) on the
  tag. This had bad effects on existing envrionments, as sysklogd didn't
  obey it either (probably another bug in RFC3164...). We now receive
  the full size, but will modify the outputs so that only 32 characters
  max are used by default. If you need large tags in the output, you need
  to provide custom templates.
- bugfix: some memory leak when queue is runing in disk mode
---------------------------------------------------------------------------
Version 3.14.0 (rgerhards), 2008-04-02
An interim version was accidently released to the web. It was named 3.14.0.
To avoid confusion, we have not assigned this version number to any
official release. If you happen to use 3.14.0, please update to 3.14.1.
---------------------------------------------------------------------------
Version 3.13.0-dev0 (rgerhards), 2008-03-31
- bugfix: accidently set debug option in 3.12.5 reset to production
  This option prevented dlclose() to be called. It had no real bad effects,
  as the modules were otherwise correctly deinitialized and dlopen()
  supports multiple opens of the same module without any memory footprint.
- removed --enable-mudflap, added --enable-valgrind ./configure setting
- bugfix: tcp receiver could segfault due to uninitialized variable
- docfix: queue doc had a wrong directive name that prevented max worker
  threads to be correctly set
- worked a bit on atomic memory operations to support problem-free
  threading (only at non-intrusive places)
- added a --enable/disable-rsyslogd configure option so that
  source-based packaging systems can build plugins without the need
  to compile rsyslogd
- some cleanup
- test of potential new version number scheme
---------------------------------------------------------------------------
Version 3.12.5 (rgerhards), 2008-03-28
- changed default for "last message repeated n times", which is now
  off by default
- implemented backward compatibility commandline option parsing
- automatically generated compatibility config lines are now also
  logged so that a user can diagnose problems with them
- added compatibility mode for -a, -o and -p options
- compatibility mode processing finished
- changed default file output format to include high-precision timestamps
- added a buid-in template for previous syslogd file format
- added new $ActionFileDefaultTemplate directive
- added support for high-precision timestamps when receiving legacy
  syslog messages
- added new $ActionForwardDefaultTemplate directive
- added new $ActionGSSForwardDefaultTemplate directive
- added build-in templates for easier configuration
- bugfix: fixed small memory leak in tcpclt.c
- bugfix: fixed small memory leak in template regular expressions
- bugfix: regular expressions inside property replacer did not work
  properly
- bugfix: QHOUR and HHOUR properties were wrongly calculated
- bugfix: fixed memory leaks in stream class and imfile
- bugfix: $ModDir did invalid bounds checking, potential overlow in
  dbgprintf() - thanks to varmojfekoj for the patch
- bugfix: -t and -g legacy options max number of sessions had a wrong
  and much too high value
---------------------------------------------------------------------------
Version 3.12.4 (rgerhards), 2008-03-25
- Greatly enhanced rsyslogd's file write performance by disabling
  file syncing capability of output modules by default. This
  feature is usually not required, not useful and an extreme performance
  hit (both to rsyslogd as well as the system at large). Unfortunately,
  most users enable it by default, because it was most intuitive to enable
  it in plain old sysklogd syslog.conf format. There is now the
  $ActionFileEnableSync config setting which must be enabled in order to
  support syncing. By default it is off. So even if the old-format config
  lines request syncing, it is not done unless explicitely enabled. I am
  sure this is a very useful change and not a risk at all. I need to think
  if I undo it under compatibility mode, but currently this does not
  happen (I fear a lot of lazy users will run rsyslogd in compatibility
  mode, again bringing up this performance problem...).
- added flow control options to other input sources
- added $HHOUR and $QHOUR system properties - can be used for half- and
  quarter-hour logfile rotation
- changed queue's discard severities default value to 8 (do not discard)
  to prevent unintentional message loss
- removed a no-longer needed callback from the output module 
  interface. Results in reduced code complexity.
- bugfix/doc: removed no longer supported -h option from man page
- bugfix: imklog leaked several hundered KB on each HUP. Thanks to
  varmojfekoj for the patch
- bugfix: potential segfault on module unload. Thanks to varmojfekoj for
  the patch
- bugfix: fixed some minor memory leaks
- bugfix: fixed some slightly invalid memory accesses
- bugfix: internally generated messages had "FROMHOST" property not set
---------------------------------------------------------------------------
Version 3.12.3 (rgerhards), 2008-03-18
- added advanced flow control for congestion cases (mode depending on message
  source and its capablity to be delayed without bad side effects)
- bugfix: $ModDir should not be reset on $ResetConfig - this can cause a lot
  of confusion and there is no real good reason to do so. Also conflicts with
  the new -M option and environment setting.
- bugfix: TCP and GSSAPI framing mode variable was uninitialized, leading to
  wrong framing (caused, among others, interop problems)
- bugfix: TCP (and GSSAPI) octet-counted frame did not work correctly in all
  situations. If the header was split across two packet reads, it was invalidly
  processed, causing loss or modification of messages.
- bugfix: memory leak in imfile
- bugfix: duplicate public symbol in omfwd and omgssapi could lead to
  segfault. thanks to varmojfekoj for the patch.
- bugfix: rsyslogd aborted on sigup - thanks to varmojfekoj for the patch
- some more internal cleanup ;)
- begun relp modules, but these are not functional yet
- Greatly enhanced rsyslogd's file write performance by disabling
  file syncing capability of output modules by default. This
  feature is usually not required, not useful and an extreme performance
  hit (both to rsyslogd as well as the system at large). Unfortunately,
  most users enable it by default, because it was most intuitive to enable
  it in plain old sysklogd syslog.conf format. There is now a new config
  setting which must be enabled in order to support syncing. By default it
  is off. So even if the old-format config lines request syncing, it is
  not done unless explicitely enabled. I am sure this is a very useful
  change and not a risk at all. I need to think if I undo it under
  compatibility mode, but currently this does not happen (I fear a lot of
  lazy users will run rsyslogd in compatibility mode, again bringing up
  this performance problem...).
---------------------------------------------------------------------------
Version 3.12.2 (rgerhards), 2008-03-13
- added RSYSLOGD_MODDIR environment variable
- added -M rsyslogd option (allows to specify module directory location)
- converted net.c into a loadable library plugin
- bugfix: debug module now survives unload of loadable module when
  printing out function call data
- bugfix: not properly initialized data could cause several segfaults if
  there were errors in the config file - thanks to varmojfekoj for the patch
- bugfix: rsyslogd segfaulted when imfile read an empty line - thanks
  to Johnny Tan for an excellent bug report
- implemented dynamic module unload capability (not visible to end user)
- some more internal cleanup
- bugfix: imgssapi segfaulted under some conditions; this fix is actually
  not just a fix but a change in the object model. Thanks to varmojfekoj
  for providing the bug report, an initial fix and lots of good discussion
  that lead to where we finally ended up.
- improved session recovery when outbound tcp connection breaks, reduces
  probability of message loss at the price of a highly unlikely potential
  (single) message duplication
---------------------------------------------------------------------------
Version 3.12.1 (rgerhards), 2008-03-06
- added library plugins, which can be automatically loaded
- bugfix: actions were not correctly retried; caused message loss
- changed module loader to automatically add ".so" suffix if not
  specified (over time, this shall also ease portability of config
  files)
- improved debugging support; debug runtime options can now be set via
  an environment variable
- bugfix: removed debugging code that I forgot to remove before releasing
  3.12.0 (does not cause harm and happened only during startup)
- added support for the MonitorWare syslog MIB to omsnmp
- internal code improvements (more code converted into classes)
- internal code reworking of the imtcp/imgssapi module
- added capability to ignore client-provided timestamp on unix sockets and
  made this mode the default; this was needed, as some programs (e.g. sshd)
  log with inconsistent timezone information, what messes up the local
  logs (which by default don't even contain time zone information). This
  seems to be consistent with what sysklogd did for the past four years.
  Alternate behaviour may be desirable if gateway-like processes send
  messages via the local log slot - in this case, it can be enabled
  via the $InputUnixListenSocketIgnoreMsgTimestamp and
  $SystemLogSocketIgnoreMsgTimestamp config directives
- added ability to compile on HP UX; verified that imudp worked on HP UX;
  however, we are still in need of people trying out rsyslogd on HP UX,
  so it can not yet be assumed it runs there
- improved session recovery when outbound tcp connection breaks, reduces
  probability of message loss at the price of a highly unlikely potential
  (single) message duplication
---------------------------------------------------------------------------
Version 3.12.0 (rgerhards), 2008-02-28
- added full expression support for filters; filters can now contain
  arbitrary complex boolean, string and arithmetic expressions
---------------------------------------------------------------------------
Version 3.11.6 (rgerhards), 2008-02-27
- bugfix: gssapi libraries were still linked to rsyslog core, what should
  no longer be necessary. Applied fix by Michael Biebl to solve this.
- enabled imgssapi to be loaded side-by-side with imtcp
- added InputGSSServerPermitPlainTCP config directive
- split imgssapi source code somewhat from imtcp
- bugfix: queue cancel cleanup handler could be called with
  invalid pointer if dequeue failed
- bugfix: rsyslogd segfaulted on second SIGHUP
  tracker: http://bugzilla.adiscon.com/show_bug.cgi?id=38
- improved stability of queue engine
- bugfix: queue disk file were not properly persisted when 
  immediately after closing an output file rsyslog was stopped
  or huped (the new output file open must NOT have happend at
  that point) - this lead to a sparse and invalid queue file
  which could cause several problems to the engine (unpredictable
  results). This situation should have happened only in very
  rare cases. tracker: http://bugzilla.adiscon.com/show_bug.cgi?id=40
- bugfix: during queue shutdown, an assert invalidly triggered when
  the primary queue's DA worker was terminated while the DA queue's
  regular worker was still executing. This could result in a segfault
  during shutdown.
  tracker: http://bugzilla.adiscon.com/show_bug.cgi?id=41
- bugfix: queue properties sizeOnDisk, bytesRead were persisted to 
  disk with wrong data type (long instead of int64) - could cause
  problems on 32 bit machines
- bugfix: queue aborted when it was shut down, DA-enabled, DA mode
  was just initiated but not fully initialized (a race condition)
- bugfix: imfile could abort under extreme stress conditions
  (when it was terminated before it could open all of its
  to be monitored files)
- applied patch from varmojfekoj to fix an issue with compatibility 
  mode and default module directories (many thanks!):
  I've also noticed a bug in the compatibility code; the problem is that 
  options are parsed before configuration file so options which need a 
  module to be loaded will currently ignore any $moddir directive. This 
  can be fixed by moving legacyOptsHook() after config file parsing. 
  (see the attached patch) This goes against the logical order of 
  processing, but the legacy options are only few and it doesn't seem to 
  be a problem.
- bugfix: object property deserializer did not handle negative numbers
---------------------------------------------------------------------------
Version 3.11.5 (rgerhards), 2008-02-25
- new imgssapi module, changed imtcp module - this enables to load/package
  GSSAPI support separately - thanks to varmojfekoj for the patch
- compatibility mode (the -c option series) is now at least partly
  completed - thanks to varmojfekoj for the patch
- documentation for imgssapi and imtcp added
- duplicate $ModLoad's for the same module are now detected and
  rejected -- thanks to varmojfekoj for the patch
---------------------------------------------------------------------------
Version 3.11.4 (rgerhards), 2008-02-21
- bugfix: debug.html was missing from release tarball - thanks to Michael
  Biebl for bringing this to my attention
- some internal cleanup on the stringbuf object calling interface
- general code cleanup and further modularization
- $MainMessageQueueDiscardSeverity can now also handle textual severities
  (previously only integers)
- bugfix: message object was not properly synchronized when the 
  main queue had a single thread and non-direct action queues were used
- some documentation improvements
---------------------------------------------------------------------------
Version 3.11.3 (rgerhards), 2008-02-18
- fixed a bug in imklog which lead to duplicate message content in
  kernel logs
- added support for better plugin handling in libdbi (we contributed
  a patch to do that, we just now need to wait for the next libdbi
  version)
- bugfix: fixed abort when invalid template was provided to an action
  bug http://bugzilla.adiscon.com/show_bug.cgi?id=4
- re-instantiated SIGUSR1 function; added SIGUSR2 to generate debug
  status output
- added some documentation on runtime-debug settings
- slightly improved man pages for novice users
---------------------------------------------------------------------------
Version 3.11.2 (rgerhards), 2008-02-15
- added the capability to monitor text files and process their content
  as syslog messages (including forwarding)
- added support for libdbi, a database abstraction layer. rsyslog now
  also supports the following databases via dbi drivers:
  * Firebird/Interbase
  * FreeTDS (access to MS SQL Server and Sybase)
  * SQLite/SQLite3
  * Ingres (experimental)
  * mSQL (experimental)
  * Oracle (experimental)
  Additional drivers may be provided by the libdbi-drivers project, which
  can be used by rsyslog as soon as they become available.
- removed some left-over unnecessary dbgprintf's (cluttered screen,
  cosmetic)
- doc bugfix: html documentation for omsnmp was missing
---------------------------------------------------------------------------
Version 3.11.1 (rgerhards), 2008-02-12
- SNMP trap sender added thanks to Andre Lorbach (omsnmp)
- added input-plugin interface specification in form of a (copy) template
  input module
- applied documentation fix by Michael Biebl -- many thanks!
- bugfix: immark did not have MARK flags set...
- added x-info field to rsyslogd startup/shutdown message. Hopefully
  points users to right location for further info (many don't even know
  they run rsyslog ;))
- bugfix: trailing ":" of tag was lost while parsing legacy syslog messages
  without timestamp - thanks to Anders Blomdell for providing a patch!
- fixed a bug in stringbuf.c related to STRINGBUF_TRIM_ALLOCSIZE, which
  wasn't supposed to be used with rsyslog. Put a warning message up that
  tells this feature is not tested and probably not worth the effort.
  Thanks to Anders Blomdell fro bringing this to our attention
- somewhat improved performance of string buffers
- fixed bug that caused invalid treatment of tabs (HT) in rsyslog.conf
- bugfix: setting for $EscapeCopntrolCharactersOnReceive was not 
  properly initialized
- clarified usage of space-cc property replacer option
- improved abort diagnostic handler
- some initial effort for malloc/free runtime debugging support
- bugfix: using dynafile actions caused rsyslogd abort
- fixed minor man errors thanks to Michael Biebl
---------------------------------------------------------------------------
Version 3.11.0 (rgerhards), 2008-01-31
- implemented queued actions
- implemented simple rate limiting for actions
- implemented deliberate discarding of lower priority messages over higher
  priority ones when a queue runs out of space
- implemented disk quotas for disk queues
- implemented the $ActionResumeRetryCount config directive
- added $ActionQueueFilename config directive
- added $ActionQueueSize config directive
- added $ActionQueueHighWaterMark config directive
- added $ActionQueueLowWaterMark config directive
- added $ActionQueueDiscardMark config directive
- added $ActionQueueDiscardSeverity config directive
- added $ActionQueueCheckpointInterval config directive
- added $ActionQueueType config directive
- added $ActionQueueWorkerThreads config directive
- added $ActionQueueTimeoutshutdown config directive
- added $ActionQueueTimeoutActionCompletion config directive
- added $ActionQueueTimeoutenQueue config directive
- added $ActionQueueTimeoutworkerThreadShutdown config directive
- added $ActionQueueWorkerThreadMinimumMessages config directive
- added $ActionQueueMaxFileSize config directive
- added $ActionQueueSaveonShutdown config directive
- addded $ActionQueueDequeueSlowdown config directive
- addded $MainMsgQueueDequeueSlowdown config directive
- bugfix: added forgotten docs to package
- improved debugging support
- fixed a bug that caused $MainMsgQueueCheckpointInterval to work incorrectly
- when a long-running action needs to be cancelled on shutdown, the message
  that was processed by it is now preserved. This finishes support for
  guaranteed delivery of messages (if the output supports it, of course)
- fixed bug in output module interface, see
  http://sourceforge.net/tracker/index.php?func=detail&aid=1881008&group_id=123448&atid=696552
- changed the ommysql output plugin so that the (lengthy) connection
  initialization now takes place in message processing. This works much
  better with the new queued action mode (fast startup)
- fixed a bug that caused a potential hang in file and fwd output module
  varmojfekoj provided the patch - many thanks!
- bugfixed stream class offset handling on 32bit platforms
---------------------------------------------------------------------------
Version 3.10.3 (rgerhards), 2008-01-28
- fixed a bug with standard template definitions (not a big deal) - thanks
  to varmojfekoj for spotting it
- run-time instrumentation added
- implemented disk-assisted queue mode, which enables on-demand disk
  spooling if the queue's in-memory queue is exhausted
- implemented a dynamic worker thread pool for processing incoming
  messages; workers are started and shut down as need arises
- implemented a run-time instrumentation debug package
- implemented the $MainMsgQueueSaveOnShutdown config directive
- implemented the $MainMsgQueueWorkerThreadMinimumMessages config directive
- implemented the $MainMsgQueueTimeoutWorkerThreadShutdown config directive
---------------------------------------------------------------------------
Version 3.10.2 (rgerhards), 2008-01-14
- added the ability to keep stop rsyslogd without the need to drain
  the main message queue. In disk queue mode, rsyslog continues to
  run from the point where it stopped. In case of a system failure, it
  continues to process messages from the last checkpoint.
- fixed a bug that caused a segfault on startup when no $WorkDir directive
  was specified in rsyslog.conf
- provided more fine-grain control over shutdown timeouts and added a
  way to specify the enqueue timeout when the main message queue is full
- implemented $MainMsgQueueCheckpointInterval config directive
- implemented $MainMsgQueueTimeoutActionCompletion config directive
- implemented $MainMsgQueueTimeoutEnqueue config directive
- implemented $MainMsgQueueTimeoutShutdown config directive
---------------------------------------------------------------------------
Version 3.10.1 (rgerhards), 2008-01-10
- implemented the "disk" queue mode. However, it currently is of very
  limited use, because it does not support persistence over rsyslogd
  runs. So when rsyslogd is stopped, the queue is drained just as with
  the in-memory queue modes. Persistent queues will be a feature of
  the next release.
- performance-optimized string class, should bring an overall improvement
- fixed a memory leak in imudp -- thanks to varmojfekoj for the patch
- fixed a race condition that could lead to a rsyslogd hang when during
  HUP or termination
- done some doc updates
- added $WorkDirectory config directive
- added $MainMsgQueueFileName config directive
- added $MainMsgQueueMaxFileSize config directive
---------------------------------------------------------------------------
Version 3.10.0 (rgerhards), 2008-01-07
- implemented input module interface and initial input modules
- enhanced threading for input modules (each on its own thread now)
- ability to bind UDP listeners to specific local interfaces/ports and
  ability to run multiple of them concurrently
- added ability to specify listen IP address for UDP syslog server
- license changed to GPLv3
- mark messages are now provided by loadble module immark
- rklogd is no longer provided. Its functionality has now been taken over
  by imklog, a loadable input module. This offers a much better integration
  into rsyslogd and makes sure that the kernel logger process is brought
  up and down at the appropriate times
- enhanced $IncludeConfig directive to support wildcard characters
  (thanks to Michael Biebl)
- all inputs are now implemented as loadable plugins
- enhanced threading model: each input module now runs on its own thread
- enhanced message queue which now supports different queueing methods
  (among others, this can be used for performance fine-tuning)
- added a large number of new configuration directives for the new
  input modules
- enhanced multi-threading utilizing a worker thread pool for the
  main message queue
- compilation without pthreads is no longer supported
- much cleaner code due to new objects and removal of single-threading
  mode
---------------------------------------------------------------------------
Version 2.0.8 V2-STABLE (rgerhards), 2008-??-??
- bugfix: ompgsql did not detect problems in sql command execution
  this could cause loss of messages. The handling was correct if the
  connection broke, but not if there was a problem with statement
  execution. The most probable case for such a case would be invalid
  sql inside the template, and this is now much easier to diagnose.
- doc bugfix: default for $DirCreateMode incorrectly stated
---------------------------------------------------------------------------
Version 2.0.7 V2-STABLE (rgerhards), 2008-04-14
- bugfix: the default for $DirCreateMode was 0644, and as such wrong.
  It has now been changed to 0700. For some background, please see
  http://lists.adiscon.net/pipermail/rsyslog/2009-April/001986.html
- bugfix: "$CreateDirs off" also disabled file creation
  Thanks to William Tisater for analyzing this bug and providing a patch.
  The actual code change is heavily based on William's patch.
- bugfix: memory leak in ompgsql
  Thanks to Ken for providing the patch
- bugfix: potential memory leak in msg.c
  This one did not surface yet and the issue was actually found due to
  a problem in v4 - but better fix it here, too
---------------------------------------------------------------------------
Version 2.0.6 V2-STABLE (rgerhards), 2008-08-07
- bugfix: memory leaks in rsyslogd, primarily in singlethread mode
  Thanks to Frederico Nunez for providing the fix
- bugfix: copy&paste error lead to dangling if - this caused a very minor
  issue with re-formatting a RFC3164 date when the message was invalidly
  formatted and had a colon immediately after the date. This was in the
  code for some years (even v1 had it) and I think it never had any
  effect at all in practice. Though, it should be fixed - but definitely
  nothing to worry about.
---------------------------------------------------------------------------
Version 2.0.6 V2-STABLE (rgerhards), 2008-08-07
- bugfix: IPv6 addresses could not be specified in forwarding actions
  New syntax @[addr]:port introduced to enable that. Root problem was IPv6
  addresses contain colons. (backport from 3.21.3)
---------------------------------------------------------------------------
Version 2.0.5 STABLE (rgerhards), 2008-05-15
- bugfix: regular expressions inside property replacer did not work
  properly
- adapted to liblogging 0.7.1+
---------------------------------------------------------------------------
Version 2.0.4 STABLE (rgerhards), 2008-03-27
- bugfix: internally generated messages had "FROMHOST" property not set
- bugfix: continue parsing if tag is oversize (discard oversize part) - thanks
  to mclaughlin77@gmail.com for the patch
- added $HHOUR and $QHOUR system properties - can be used for half- and
  quarter-hour logfile rotation
---------------------------------------------------------------------------
Version 2.0.3 STABLE (rgerhards), 2008-03-12
- bugfix: setting for $EscapeCopntrolCharactersOnReceive was not 
  properly initialized
- bugfix: resolved potential segfault condition on HUP (extremely
  unlikely to happen in practice), for details see tracker:
  http://bugzilla.adiscon.com/show_bug.cgi?id=38
- improved the man pages a bit - thanks to Michael Biebl for the patch
- bugfix: not properly initialized data could cause several segfaults if
  there were errors in the config file - thanks to varmojfekoj for the patch
---------------------------------------------------------------------------
Version 2.0.2 STABLE (rgerhards), 2008-02-12
- fixed a bug that could cause invalid string handling via strerror_r
  varmojfekoj provided the patch - many thanks!
- added x-info field to rsyslogd startup/shutdown message. Hopefully
  points users to right location for further info (many don't even know
  they run rsyslog ;))
- bugfix: suspended actions were not always properly resumed
  varmojfekoj provided the patch - many thanks!
- bugfix: errno could be changed during mark processing, leading to
  invalid error messages when processing inputs. Thank to varmojfekoj for
  pointing out this problem.
- bugfix: trailing ":" of tag was lost while parsing legacy syslog messages
  without timestamp - thanks to Anders Blomdell for providing a patch!
- bugfix (doc): misspelled config directive, invalid signal info
- applied some doc fixes from Michel Biebl and cleaned up some no longer
  needed files suggested by him
- cleaned up stringbuf.c to fix an annoyance reported by Anders Blomdell
- fixed bug that caused invalid treatment of tabs (HT) in rsyslog.conf
---------------------------------------------------------------------------
Version 2.0.1 STABLE (rgerhards), 2008-01-24
- fixed a bug in integer conversion - but this function was never called,
  so it is not really a useful bug fix ;)
- fixed a bug with standard template definitions (not a big deal) - thanks
  to varmojfekoj for spotting it
- fixed a bug that caused a potential hang in file and fwd output module
  varmojfekoj provided the patch - many thanks!
---------------------------------------------------------------------------
Version 2.0.0 STABLE (rgerhards), 2008-01-02
- re-release of 1.21.2 as STABLE with no modifications except some
  doc updates
---------------------------------------------------------------------------
Version 1.21.2 (rgerhards), 2007-12-28
- created a gss-api output module. This keeps GSS-API code and
  TCP/UDP code separated. It is also important for forward-
  compatibility with v3. Please note that this change breaks compatibility
  with config files created for 1.21.0 and 1.21.1 - this was considered
  acceptable.
- fixed an error in forwarding retry code (could lead to message corruption
  but surfaced very seldom)
- increased portability for older platforms (AI_NUMERICSERV moved)
- removed socket leak in omfwd.c
- cross-platform patch for GSS-API compile problem on some platforms
  thanks to darix for the patch!
---------------------------------------------------------------------------
Version 1.21.1 (rgerhards), 2007-12-23
- small doc fix for $IncludeConfig
- fixed a bug in llDestroy()
- bugfix: fixing memory leak when message queue is full and during
  parsing. Thanks to varmojfekoj for the patch.
- bugfix: when compiled without network support, unix sockets were
  not properply closed
- bugfix: memory leak in cfsysline.c/doGetWord() fixed
---------------------------------------------------------------------------
Version 1.21.0 (rgerhards), 2007-12-19
- GSS-API support for syslog/TCP connections was added. Thanks to
  varmojfekoj for providing the patch with this functionality
- code cleanup
- enhanced $IncludeConfig directive to support wildcard filenames
- changed some multithreading synchronization
---------------------------------------------------------------------------
Version 1.20.1 (rgerhards), 2007-12-12
- corrected a debug setting that survived release. Caused TCP connections
  to be retried unnecessarily often.
- When a hostname ACL was provided and DNS resolution for that name failed,
  ACL processing was stopped at that point. Thanks to mildew for the patch.
  Fedora Bugzilla: http://bugzilla.redhat.com/show_bug.cgi?id=395911
- fixed a potential race condition, see link for details:
  http://rgerhards.blogspot.com/2007/12/rsyslog-race-condition.html
  Note that the probability of problems from this bug was very remote
- fixed a memory leak that happend when PostgreSQL date formats were
  used
---------------------------------------------------------------------------
Version 1.20.0 (rgerhards), 2007-12-07
- an output module for postgres databases has been added. Thanks to
  sur5r for contributing this code
- unloading dynamic modules has been cleaned up, we now have a
  real implementation and not just a dummy "good enough for the time
  being".
- enhanced platform independence - thanks to Bartosz Kuzma and Michael
  Biebl for their very useful contributions
- some general code cleanup (including warnings on 64 platforms, only)
---------------------------------------------------------------------------
Version 1.19.12 (rgerhards), 2007-12-03
- cleaned up the build system (thanks to Michael Biebl for the patch)
- fixed a bug where ommysql was still not compiled with -pthread option
---------------------------------------------------------------------------
Version 1.19.11 (rgerhards), 2007-11-29
- applied -pthread option to build when building for multi-threading mode
  hopefully solves an issue with segfaulting
---------------------------------------------------------------------------
Version 1.19.10 (rgerhards), 2007-10-19
- introdcued the new ":modulename:" syntax for calling module actions
  in selector lines; modified ommysql to support it. This is primarily
  an aid for further modules and a prequisite to actually allow third
  party modules to be created.
- minor fix in slackware startup script, "-r 0" is now "-r0"
- updated rsyslogd doc set man page; now in html format
- undid creation of a separate thread for the main loop -- this did not
  turn out to be needed or useful, so reduce complexity once again.
- added doc fixes provided by Michael Biebl - thanks
---------------------------------------------------------------------------
Version 1.19.9 (rgerhards), 2007-10-12
- now packaging system which again contains all components in a single
  tarball
- modularized main() a bit more, resulting in less complex code
- experimentally added an additional thread - will see if that affects
  the segfault bug we experience on some platforms. Note that this change
  is scheduled to be removed again later.
---------------------------------------------------------------------------
Version 1.19.8 (rgerhards), 2007-09-27
- improved repeated message processing
- applied patch provided by varmojfekoj to support building ommysql
  in its own way (now also resides in a plugin subdirectory);
  ommysql is now a separate package
- fixed a bug in cvthname() that lead to message loss if part
  of the source hostname would have been dropped
- created some support for distributing ommysql together with the
  main rsyslog package. I need to re-think it in the future, but
  for the time being the current mode is best. I now simply include
  one additional tarball for ommysql inside the main distribution.
  I look forward to user feedback on how this should be done best. In the
  long term, a separate project should be spawend for ommysql, but I'd
  like to do that only after the plugin interface is fully stable (what
  it is not yet).
---------------------------------------------------------------------------
Version 1.19.7 (rgerhards), 2007-09-25
- added code to handle situations where senders send us messages ending with
  a NUL character. It is now simply removed. This also caused trailing LF
  reduction to fail, when it was followed by such a NUL. This is now also
  handled.
- replaced some non-thread-safe function calls by their thread-safe
  counterparts
- fixed a minor memory leak that occured when the %APPNAME% property was
  used (I think nobody used that in practice)
- fixed a bug that caused signal handlers in cvthname() not to be restored when
  a malicious pointer record was detected and processing of the message been
  stopped for that reason (this should be really rare and can not be related
  to the segfault bug we are hunting).
- fixed a bug in cvthname that lead to passing a wrong parameter - in
  practice, this had no impact.
- general code cleanup (e.g. compiler warnings, comments)
---------------------------------------------------------------------------
Version 1.19.6 (rgerhards), 2007-09-11
- applied patch by varmojfekoj to change signal handling to the new
  sigaction API set (replacing the depreciated signal() calls and its
  friends.
- fixed a bug that in --enable-debug mode caused an assertion when the
  discard action was used
- cleaned up compiler warnings
- applied patch by varmojfekoj to FIX a bug that could cause 
  segfaults if empty properties were processed using modifying
  options (e.g. space-cc, drop-cc)
- fixed man bug: rsyslogd supports -l option
---------------------------------------------------------------------------
Version 1.19.5 (rgerhards), 2007-09-07
- changed part of the CStr interface so that better error tracking
  is provided and the calling sequence is more intuitive (there were
  invalid calls based on a too-weired interface)
- (hopefully) fixed some remaining bugs rooted in wrong use of 
  the CStr class. These could lead to program abort.
- applied patch by varmojfekoj two fix two potential segfault situations
- added $ModDir config directive
- modified $ModLoad so that an absolute path may be specified as
  module name (e.g. /rsyslog/ommysql.so)
---------------------------------------------------------------------------
Version 1.19.4 (rgerhards/varmojfekoj), 2007-09-04
- fixed a number of small memory leaks - thanks varmojfekoj for patching
- fixed an issue with CString class that could lead to rsyslog abort
  in tplToString() - thanks varmojfekoj for patching
- added a man-version of the config file documenation - thanks to Michel
  Samia for providing the man file
- fixed bug: a template like this causes an infinite loop:
  $template opts,"%programname:::a,b%"
  thanks varmojfekoj for the patch
- fixed bug: case changing options crash freeing the string pointer
  because they modify it: $template opts2,"%programname::1:lowercase%"
  thanks varmojfekoj for the patch
---------------------------------------------------------------------------
Version 1.19.3 (mmeckelein/varmojfekoj), 2007-08-31
- small mem leak fixed (after calling parseSelectorAct) - Thx varmojkekoj
- documentation section "Regular File" und "Blocks" updated
- solved an issue with dynamic file generation - Once again many thanks
  to varmojfekoj
- the negative selector for program name filter (Blocks) does not work as
  expected - Thanks varmojfekoj for patching
- added forwarding information to sysklogd (requires special template)
  to config doc
---------------------------------------------------------------------------
Version 1.19.2 (mmeckelein/varmojfekoj), 2007-08-28
- a specifically formed message caused a segfault - Many thanks varmojfekoj
  for providing a patch
- a typo and a weird condition are fixed in msg.c - Thanks again
  varmojfekoj 
- on file creation the file was always owned by root:root. This is fixed
  now - Thanks ypsa for solving this issue
---------------------------------------------------------------------------
Version 1.19.1 (mmeckelein), 2007-08-22
- a bug that caused a high load when a TCP/UDP connection was closed is 
  fixed now - Thanks mildew for solving this issue
- fixed a bug which caused a segfault on reinit - Thx varmojfekoj for the
  patch
- changed the hardcoded module path "/lib/rsyslog" to $(pkglibdir) in order
  to avoid trouble e.g. on 64 bit platforms (/lib64) - many thanks Peter
  Vrabec and darix, both provided a patch for solving this issue
- enhanced the unloading of modules - thanks again varmojfekoj
- applied a patch from varmojfekoj which fixes various little things in
  MySQL output module
---------------------------------------------------------------------------
Version 1.19.0 (varmojfekoj/rgerhards), 2007-08-16
- integrated patch from varmojfekoj to make the mysql module a loadable one
  many thanks for the patch, MUCH appreciated
---------------------------------------------------------------------------
Version 1.18.2 (rgerhards), 2007-08-13
- fixed a bug in outchannel code that caused templates to be incorrectly
  parsed
- fixed a bug in ommysql that caused a wrong ";template" missing message
- added some code for unloading modules; not yet fully complete (and we do
  not yet have loadable modules, so this is no problem)
- removed debian subdirectory by request of a debian packager (this is a special
  subdir for debian and there is also no point in maintaining it when there
  is a debian package available - so I gladly did this) in some cases
- improved overall doc quality (some pages were quite old) and linked to
  more of the online resources.
- improved /contrib/delete_mysql script by adding a host option and some
  other minor modifications
---------------------------------------------------------------------------
Version 1.18.1 (rgerhards), 2007-08-08
- applied a patch from varmojfekoj which solved a potential segfault
  of rsyslogd on HUP
- applied patch from Michel Samia to fix compilation when the pthreads
  feature is disabled
- some code cleanup (moved action object to its own file set)
- add config directive $MainMsgQueueSize, which now allows to configure the
  queue size dynamically
- all compile-time settings are now shown in rsyslogd -v, not just the
  active ones
- enhanced performance a little bit more
- added config file directive $ActionResumeInterval
- fixed a bug that prevented compilation under debian sid
- added a contrib directory for user-contributed useful things
---------------------------------------------------------------------------
Version 1.18.0 (rgerhards), 2007-08-03
- rsyslog now supports fallback actions when an action did not work. This
  is a great feature e.g. for backup database servers or backup syslog
  servers
- modified rklogd to only change the console log level if -c is specified
- added feature to use multiple actions inside a single selector
- implemented $ActionExecOnlyWhenPreviousIsSuspended config directive
- error messages during startup are now spit out to the configured log
  destinations
---------------------------------------------------------------------------
Version 1.17.6 (rgerhards), 2007-08-01
- continued to work on output module modularization - basic stage of
  this work is now FINISHED
- fixed bug in OMSRcreate() - always returned SR_RET_OK
- fixed a bug that caused ommysql to always complain about missing
  templates
- fixed a mem leak in OMSRdestruct - freeing the object itself was
  forgotten - thanks to varmojfekoj for the patch
- fixed a memory leak in syslogd/init() that happend when the config
  file could not be read - thanks to varmojfekoj for the patch
- fixed insufficient memory allocation in addAction() and its helpers.
  The initial fix and idea was developed by mildew, I fine-tuned
  it a bit. Thanks a lot for the fix, I'd probably had pulled out my
  hair to find the bug...
- added output of config file line number when a parsing error occured
- fixed bug in objomsr.c that caused program to abort in debug mode with
  an invalid assertion (in some cases)
- fixed a typo that caused the default template for MySQL to be wrong.
  thanks to mildew for catching this.
- added configuration file command $DebugPrintModuleList and
  $DebugPrintCfSysLineHandlerList
- fixed an invalid value for the MARK timer - unfortunately, there was
  a testing aid left in place. This resulted in quite frequent MARK messages
- added $IncludeConfig config directive
- applied a patch from mildew to prevent rsyslogd from freezing under heavy
  load. This could happen when the queue was full. Now, we drop messages
  but rsyslogd remains active.
---------------------------------------------------------------------------
Version 1.17.5 (rgerhards), 2007-07-30
- continued to work on output module modularization
- fixed a missing file bug - thanks to Andrea Montanari for reporting
  this problem
- fixed a problem with shutting down the worker thread and freeing the
  selector_t list - this caused messages to be lost, because the
  message queue was not properly drained before the selectors got
  destroyed.
---------------------------------------------------------------------------
Version 1.17.4 (rgerhards), 2007-07-27
- continued to work on output module modularization
- fixed a situation where rsyslogd could create zombie processes
  thanks to mildew for the patch
- applied patch from Michel Samia to fix compilation when NOT
  compiled for pthreads
---------------------------------------------------------------------------
Version 1.17.3 (rgerhards), 2007-07-25
- continued working on output module modularization
- fixed a bug that caused rsyslogd to segfault on exit (and
  probably also on HUP), when there was an unsent message in a selector
  that required forwarding and the dns lookup failed for that selector
  (yes, it was pretty unlikely to happen;))
  thanks to varmojfekoj <varmojfekoj@gmail.com> for the patch
- fixed a memory leak in config file parsing and die()
  thanks to varmojfekoj <varmojfekoj@gmail.com> for the patch
- rsyslogd now checks on startup if it is capable to performa any work
  at all. If it cant, it complains and terminates
  thanks to Michel Samia for providing the patch!
- fixed a small memory leak when HUPing syslogd. The allowed sender
  list now gets freed. thanks to mildew for the patch.
- changed the way error messages in early startup are logged. They
  now do no longer use the syslogd code directly but are rather
  send to stderr.
---------------------------------------------------------------------------
Version 1.17.2 (rgerhards), 2007-07-23
- made the port part of the -r option optional. Needed for backward
  compatibility with sysklogd
- replaced system() calls with something more reasonable. Please note that
  this might break compatibility with some existing configuration files.
  We accept this in favour of the gained security.
- removed a memory leak that could occur if timegenerated was used in
  RFC 3164 format in templates
- did some preparation in msg.c for advanced multithreading - placed the
  hooks, but not yet any active code
- worked further on modularization
- added $ModLoad MySQL (dummy) config directive
- added DropTrailingLFOnReception config directive
---------------------------------------------------------------------------
Version 1.17.1 (rgerhards), 2007-07-20
- fixed a bug that caused make install to install rsyslogd and rklogd under
  the wrong names
- fixed bug that caused $AllowedSenders to handle IPv6 scopes incorrectly;
  also fixed but that could grabble $AllowedSender wildcards. Thanks to
  mildew@gmail.com for the patch
- minor code cleanup - thanks to Peter Vrabec for the patch
- fixed minimal memory leak on HUP (caused by templates)
  thanks to varmojfekoj <varmojfekoj@gmail.com> for the patch
- fixed another memory leak on HUPing and on exiting rsyslogd
  again thanks to varmojfekoj <varmojfekoj@gmail.com> for the patch
- code cleanup (removed compiler warnings)
- fixed portability bug in configure.ac - thanks to Bartosz Kuźma for patch
- moved msg object into its own file set
- added the capability to continue trying to write log files when the
  file system is full. Functionality based on patch by Martin Schulze
  to sysklogd package.
---------------------------------------------------------------------------
Version 1.17.0 (RGer), 2007-07-17
- added $RepeatedLineReduction config parameter
- added $EscapeControlCharactersOnReceive config parameter
- added $ControlCharacterEscapePrefix config parameter
- added $DirCreateMode config parameter
- added $CreateDirs config parameter
- added $DebugPrintTemplateList config parameter
- added $ResetConfigVariables config parameter
- added $FileOwner config parameter
- added $FileGroup config parameter
- added $DirOwner config parameter
- added $DirGroup config parameter
- added $FailOnChownFailure config parameter
- added regular expression support to the filter engine
  thanks to Michel Samia for providing the patch!
- enhanced $AllowedSender functionality. Credits to mildew@gmail.com for
  the patch doing that
  - added IPv6 support
  - allowed DNS hostnames
  - allowed DNS wildcard names
- added new option $DropMsgsWithMaliciousDnsPTRRecords
- added autoconf so that rfc3195d, rsyslogd and klogd are stored to /sbin
- added capability to auto-create directories with dynaFiles
---------------------------------------------------------------------------
Version 1.16.0 (RGer/Peter Vrabec), 2007-07-13 - The Friday, 13th Release ;)
- build system switched to autotools
- removed SYSV preprocessor macro use, replaced with autotools equivalents
- fixed a bug that caused rsyslogd to segfault when TCP listening was
  disabled and it terminated
- added new properties "syslogfacility-text" and "syslogseverity-text"
  thanks to varmojfekoj <varmojfekoj@gmail.com> for the patch
- added the -x option to disable hostname dns reslution
  thanks to varmojfekoj <varmojfekoj@gmail.com> for the patch
- begun to better modularize syslogd.c - this is an ongoing project; moved
  type definitions to a separate file
- removed some now-unused fields from struct filed
- move file size limit fields in struct field to the "right spot" (the file
  writing part of the union - f_un.f_file)
- subdirectories linux and solaris are no longer part of the distribution
  package. This is not because we cease support for them, but there are no
  longer any files in them after the move to autotools
---------------------------------------------------------------------------
Version 1.15.1 (RGer), 2007-07-10
- fixed a bug that caused a dynaFile selector to stall when there was
  an open error with one file 
- improved template processing for dynaFiles; templates are now only
  looked up during initialization - speeds up processing
- optimized memory layout in struct filed when compiled with MySQL
  support
- fixed a bug that caused compilation without SYSLOG_INET to fail
- re-enabled the "last message repeated n times" feature. This
  feature was not taken care of while rsyslogd evolved from sysklogd
  and it was more or less defunct. Now it is fully functional again.
- added system properties: $NOW, $YEAR, $MONTH, $DAY, $HOUR, $MINUTE
- fixed a bug in iovAsString() that caused a memory leak under stress
  conditions (most probably memory shortage). This was unlikely to
  ever happen, but it doesn't hurt doing it right
- cosmetic: defined type "uchar", change all unsigned chars to uchar
---------------------------------------------------------------------------
Version 1.15.0 (RGer), 2007-07-05
- added ability to dynamically generate file names based on templates
  and thus properties. This was a much-requested feature. It makes
  life easy when it e.g. comes to splitting files based on the sender
  address.
- added $umask and $FileCreateMode config file directives
- applied a patch from Bartosz Kuzma to compile cleanly under NetBSD
- checks for extra (unexpected) characters in system config file lines
  have been added
- added IPv6 documentation - was accidently missing from CVS
- begun to change char to unsigned char
---------------------------------------------------------------------------
Version 1.14.2 (RGer), 2007-07-03
** this release fixes all known nits with IPv6 **
- restored capability to do /etc/service lookup for "syslog"
  service when -r 0 was given
- documented IPv6 handling of syslog messages
- integrate patch from Bartosz Kuźma to make rsyslog compile under
  Solaris again (the patch replaced a strndup() call, which is not
  available under Solaris
- improved debug logging when waiting on select
- updated rsyslogd man page with new options (-46A)
---------------------------------------------------------------------------
Version 1.14.1 (RGer/Peter Vrabec), 2007-06-29
- added Peter Vrabec's patch for IPv6 TCP
- prefixed all messages send to stderr in rsyslogd with "rsyslogd: "
---------------------------------------------------------------------------
Version 1.14.0 (RGer/Peter Vrabec), 2007-06-28
- Peter Vrabec provided IPv6 for rsyslog, so we are now IPv6 enabled
  IPv6 Support is currently for UDP only, TCP is to come soon.
  AllowedSender configuration does not yet work for IPv6.
- fixed code in iovCreate() that broke C's strict aliasing rules 
- fixed some char/unsigned char differences that forced the compiler
  to spit out warning messages
- updated the Red Hat init script to fix a known issue (thanks to
  Peter Vrabec)
---------------------------------------------------------------------------
Version 1.13.5 (RGer), 2007-06-22
- made the TCP session limit configurable via command line switch
  now -t <port>,<max sessions>
- added man page for rklogd(8) (basically a copy from klogd, but now
  there is one...)
- fixed a bug that caused internal messages (e.g. rsyslogd startup) to
  appear without a tag.
- removed a minor memory leak that occurred when TAG processing requalified
  a HOSTNAME to be a TAG (and a TAG already was set).
- removed potential small memory leaks in MsgSet***() functions. There
  would be a leak if a property was re-set, something that happened
  extremely seldom.
---------------------------------------------------------------------------
Version 1.13.4 (RGer), 2007-06-18
- added a new property "PRI-text", which holds the PRI field in
  textual form (e.g. "syslog.info")
- added alias "syslogseverity" for "syslogpriority", which is a
  misleading property name that needs to stay for historical
  reasons (and backward-compatility)
- added doc on how to record PRI value in log file
- enhanced signal handling in klogd, including removal of an unsafe
  call to the logging system during signal handling
---------------------------------------------------------------------------
Version 1.13.3 (RGer), 2007-06-15
- create a version of syslog.c from scratch. This is now
  - highly optimized for rsyslog
  - removes an incompatible license problem as the original
    version had a BSD license with advertising clause
  - fixed in the regard that rklogd will continue to work when
    rsysogd has been restarted (the original version, as well
    as sysklogd, will remain silent then)
  - solved an issue with an extra NUL char at message end that the
    original version had
- applied some changes to klogd to care for the new interface
- fixed a bug in syslogd.c which prevented compiling under debian
---------------------------------------------------------------------------
Version 1.13.2 (RGer), 2007-06-13
- lib order in makefile patched to facilitate static linking - thanks
  to Bennett Todd for providing the patch
- Integrated a patch from Peter Vrabec (pvrabec@redheat.com):
  - added klogd under the name of rklogd (remove dependency on
    original sysklogd package
  - createDB.sql now in UTF
  - added additional config files for use on Red Hat
---------------------------------------------------------------------------
Version 1.13.1 (RGer), 2007-02-05
- changed the listen backlog limit to a more reasonable value based on
  the maximum number of TCP connections configurd (10% + 5) - thanks to Guy
  Standen for the hint (actually, the limit was 5 and that was a 
  left-over from early testing).
- fixed a bug in makefile which caused DB-support to be disabled when
  NETZIP support was enabled
- added the -e option to allow transmission of every message to remote
  hosts (effectively turns off duplicate message suppression)
- (somewhat) improved memory consumption when compiled with MySQL support
- looks like we fixed an incompatibility with MySQL 5.x and above software
  At least in one case, the remote server name was destroyed, leading to 
  a connection failure. The new, improved code does not have this issue and
  so we see this as solved (the new code is generally somewhat better, so
  there is a good chance we fixed this incompatibility).
---------------------------------------------------------------------------
Version 1.13.0 (RGer), 2006-12-19
- added '$' as ToPos proptery replacer specifier - means "up to the
  end of the string"
- property replacer option "escape-cc", "drop-cc" and "space-cc"  added
- changed the handling of \0 characters inside syslog messages. We now
  consistently escape them to "#000". This is somewhat recommended in
  the draft-ietf-syslog-protocol-19 draft. While the real recomendation
  is to not escape any characters at all, we can not do this without
  considerable modification of the code. So we escape it to "#000", which
  is consistent with a sample found in the Internet-draft.
- removed message glue logic (see printchopped() comment for details)
  Also caused removal of parts table and thus some improvements in
  memory usage.
- changed the default MAXLINE to 2048 to take care of recent syslog
  standardization efforts (can easily be changed in syslogd.c)
- added support for byte-counted TCP syslog messages (much like
  syslog-transport-tls-05 Internet Draft). This was necessary to
  support compression over TCP.
- added support for receiving compressed syslog messages
- added support for sending compressed syslog messages
- fixed a bug where the last message in a syslog/tcp stream was
  lost if it was not properly terminated by a LF character
---------------------------------------------------------------------------
Version 1.12.3 (RGer), 2006-10-04
- implemented some changes to support Solaris (but support is not
  yet complete)
- commented out (via #if 0) some methods that are currently not being use
  but should be kept for further us
- added (interim) -u 1 option to turn off hostname and tag parsing
- done some modifications to better support Fedora
- made the field delimiter inside property replace configurable via
  template
- fixed a bug in property replacer: if fields were used, the delimitor
  became part of the field. Up until now, this was barely noticable as 
  the delimiter as TAB only and thus invisible to a human. With other
  delimiters available now, it quickly showed up. This bug fix might cause
  some grief to existing installations if they used the extra TAB for
  whatever reasons - sorry folks... Anyhow, a solution is easy: just add
  a TAB character contstant into your template. Thus, there has no attempt
  been made to do this in a backwards-compatible way.
---------------------------------------------------------------------------
Version 1.12.2 (RGer), 2006-02-15
- fixed a bug in the RFC 3339 date formatter. An extra space was added
  after the actual timestamp
- added support for providing high-precision RFC3339 timestamps for
  (rsyslogd-)internally-generated messages
- very (!) experimental support for syslog-protocol internet draft
  added (the draft is experimental, the code is solid ;))
- added support for field-extracting in the property replacer
- enhanced the legacy-syslog parser so that it can interpret messages
  that do not contain a TIMESTAMP
- fixed a bug that caused the default socket (usually /dev/log) to be
  opened even when -o command line option was given
- fixed a bug in the Debian sample startup script - it caused rsyslogd
  to listen to remote requests, which it shouldn't by default
---------------------------------------------------------------------------
Version 1.12.1 (RGer), 2005-11-23
- made multithreading work with BSD. Some signal-handling needed to be
  restructured. Also, there might be a slight delay of up to 10 seconds
  when huping and terminating rsyslogd under BSD
- fixed a bug where a NULL-pointer was passed to printf() in logmsg().
- fixed a bug during "make install" where rc3195d was not installed
  Thanks to Bennett Todd for spotting this.
- fixed a bug where rsyslogd dumped core when no TAG was found in the
  received message
- enhanced message parser so that it can deal with missing hostnames
  in many cases (may not be totally fail-safe)
- fixed a bug where internally-generated messages did not have the correct
  TAG
---------------------------------------------------------------------------
Version 1.12.0 (RGer), 2005-10-26
- moved to a multi-threaded design. single-threading is still optionally
  available. Multi-threading is experimental!
- fixed a potential race condition. In the original code, marking was done
  by an alarm handler, which could lead to all sorts of bad things. This
  has been changed now. See comments in syslogd.c/domark() for details.
- improved debug output for property-based filters
- not a code change, but: I have checked all exit()s to make sure that
  none occurs once rsyslogd has started up. Even in unusual conditions
  (like low-memory conditions) rsyslogd somehow remains active. Of course,
  it might loose a message or two, but at least it does not abort and it
  can also recover when the condition no longer persists.
- fixed a bug that could cause loss of the last message received
  immediately before rsyslogd was terminated.
- added comments on thread-safety of global variables in syslogd.c
- fixed a small bug: spurios printf() when TCP syslog was used
- fixed a bug that causes rsyslogd to dump core on termination when one
  of the selector lines did not receive a message during the run (very
  unlikely)
- fixed an one-too-low memory allocation in the TCP sender. Could result
  in rsyslogd dumping core.
- fixed a bug with regular expression support (thanks to Andres Riancho)
- a little bit of code restructuring (especially main(), which was
  horribly large)
---------------------------------------------------------------------------
Version 1.11.1 (RGer), 2005-10-19
- support for BSD-style program name and host blocks
- added a new property "programname" that can be used in templates
- added ability to specify listen port for rfc3195d
- fixed a bug that rendered the "startswith" comparison operation
  unusable.
- changed more functions to "static" storage class to help compiler
  optimize (should have been static in the first place...)
- fixed a potential memory leak in the string buffer class destructor.
  As the destructur was previously never called, the leak did not actually
  appear.
- some internal restructuring in anticipation/preparation of minimal
  multi-threading support
- rsyslogd still shares some code with the sysklogd project. Some patches
  for this shared code have been brought over from the sysklogd CVS.
---------------------------------------------------------------------------
Version 1.11.0 (RGer), 2005-10-12
- support for receiving messages via RFC 3195; added rfc3195d for that
  purpose
- added an additional guard to prevent rsyslogd from aborting when the
  2gb file size limit is hit. While a user can configure rsyslogd to
  handle such situations, it would abort if that was not done AND large
  file support was not enabled (ok, this is hopefully an unlikely scenario)
- fixed a bug that caused additional Unix domain sockets to be incorrectly
  processed - could lead to message loss in extreme cases
---------------------------------------------------------------------------
Version 1.10.2 (RGer), 2005-09-27
- added comparison operations in property-based filters:
  * isequal
  * startswith
- added ability to negate all property-based filter comparison operations
  by adding a !-sign right in front of the operation name
- added the ability to specify remote senders for UDP and TCP
  received messages. Allows to block all but well-known hosts
- changed the $-config line directives to be case-INsensitive
- new command line option -w added: "do not display warnings if messages
  from disallowed senders are received"
- fixed a bug that caused rsyslogd to dump core when the compare value
  was not quoted in property-based filters
- fixed a bug in the new CStr compare function which lead to invalid
  results (fortunately, this function was not yet used widely)
- added better support for "debugging" rsyslog.conf property filters
  (only if -d switch is given)
- changed some function definitions to static, which eventually enables
  some compiler optimizations
- fixed a bug in MySQL code; when a SQL error occured, rsyslogd could
  run in a tight loop. This was due to invalid sequence of error reporting
  and is now fixed.
---------------------------------------------------------------------------
Version 1.10.1 (RGer), 2005-09-23
- added the ability to execute a shell script as an action.
  Thanks to Bjoern Kalkbrenner for providing the code!
- fixed a bug in the MySQL code; due to the bug the automatic one-time
  retry after an error did not happen - this lead to error message in
  cases where none should be seen (e.g. after a MySQL restart)
- fixed a security issue with SQL-escaping in conjunction with
  non-(SQL-)standard MySQL features.
---------------------------------------------------------------------------
Version 1.10.0 (RGer), 2005-09-20
  REMINDER: 1.10 is the first unstable version if the 1.x series!
- added the capability to filter on any property in selector lines
  (not just facility and priority)
- changed stringbuf into a new counted string class
- added support for a "discard" action. If a selector line with
  discard (~ character) is found, no selector lines *after* that
  line will be processed.
- thanks to Andres Riancho, regular expression support has been
  added to the template engine
- added the FROMHOST property in the template processor, which could
  previously not be obtained. Thanks to Cristian Testa for pointing
  this out and even providing a fix.
- added display of compile-time options to -v output
- performance improvement for production build - made some checks
  to happen only during debug mode
- fixed a problem with compiling on SUSE and - while doing so - removed
  the socket call to set SO_BSDCOMPAT in cases where it is obsolete.
---------------------------------------------------------------------------
Version 1.0.4 (RGer), 2006-02-01
- a small but important fix: the tcp receiver had two forgotten printf's
  in it that caused a lot of unnecessary output to stdout. This was
  important enough to justify a new release
---------------------------------------------------------------------------
Version 1.0.3 (RGer), 2005-11-14
- added an additional guard to prevent rsyslogd from aborting when the
  2gb file size limit is hit. While a user can configure rsyslogd to
  handle such situations, it would abort if that was not done AND large
  file support was not enabled (ok, this is hopefully an unlikely scenario)
- fixed a bug that caused additional Unix domain sockets to be incorrectly
  processed - could lead to message loss in extreme cases
- applied some patches available from the sysklogd project to code
  shared from there
- fixed a bug that causes rsyslogd to dump core on termination when one
  of the selector lines did not receive a message during the run (very
  unlikely)
- fixed an one-too-low memory allocation in the TCP sender. Could result
  in rsyslogd dumping core.
- fixed a bug in the TCP sender that caused the retry logic to fail
  after an error or receiver overrun
- fixed a bug in init() that could lead to dumping core
- fixed a bug that could lead to dumping core when no HOSTNAME or no TAG
  was present in the syslog message
---------------------------------------------------------------------------
Version 1.0.2 (RGer), 2005-10-05
- fixed an issue with MySQL error reporting. When an error occured,
  the MySQL driver went into an endless loop (at least in most cases).
---------------------------------------------------------------------------
Version 1.0.1 (RGer), 2005-09-23
- fixed a security issue with SQL-escaping in conjunction with
  non-(SQL-)standard MySQL features.
---------------------------------------------------------------------------
Version 1.0.0 (RGer), 2005-09-12
- changed install doc to cover daily cron scripts - a trouble source
- added rc script for slackware (provided by Chris Elvidge - thanks!) 
- fixed a really minor bug in usage() - the -r option was still
  reported as without the port parameter
---------------------------------------------------------------------------
Version 0.9.8 (RGer), 2005-09-05
- made startup and shutdown message more consistent and included the
  pid, so that they can be easier correlated. Used syslog-protocol
  structured data format for this purpose.
- improved config info in startup message, now tells not only
  if it is listening remote on udp, but also for tcp. Also includes
  the port numbers. The previous startup message was misleading, because
  it did not say "remote reception" if rsyslogd was only listening via
  tcp (but not via udp).
- added a "how can you help" document to the doc set
---------------------------------------------------------------------------
Version 0.9.7 (RGer), 2005-08-15
- some of the previous doc files (like INSTALL) did not properly
  reflect the changes to the build process and the new doc. Fixed
  that.
- changed syslogd.c so that when compiled without database support,
  an error message is displayed when a database action is detected
  in the config file (previously this was used as an user rule ;))
- fixed a bug in the os-specific Makefiles which caused MySQL
  support to not be compiled, even if selected
---------------------------------------------------------------------------
Version 0.9.6 (RGer), 2005-08-09
- greatly enhanced documentation. Now available in html format in
  the "doc" folder and FreeBSD. Finally includes an install howto.
- improved MySQL error messages a little - they now show up as log
  messages, too (formerly only in debug mode)
- added the ability to specify the listen port for udp syslog.
  WARNING: This introduces an incompatibility. Formerly, udp
  syslog was enabled by the -r command line option. Now, it is
  "-r [port]", which is consistent with the tcp listener. However,
  just -r will now return an error message.
- added sample startup scripts for Debian and FreeBSD
- added support for easy feature selection in the makefile. Un-
  fortunately, this also means I needed to spilt the make file
  for different OS and distros. There are some really bad syntax
  differences between FreeBSD and Linux make.
---------------------------------------------------------------------------
Version 0.9.5 (RGer), 2005-08-01
- the "semicolon bug" was actually not (fully) solved in 0.9.4. One
  part of the bug was solved, but another still existed. This one
  is fixed now, too.
- the "semicolon bug" actually turned out to be a more generic bug.
  It appeared whenever an invalid template name was given. With some
  selector actions, rsyslogd dumped core, with other it "just" had
  a small ressource leak with others all worked well. These anomalies
  are now fixed. Note that they only appeared during system initaliziation
  once the system was running, nothing bad happened.
- improved error reporting for template errors on startup. They are now
  shown on the console and the start-up tty. Formerly, they were only
  visible in debug mode.
- support for multiple instances of rsyslogd on a single machine added
- added new option "-o" --> omit local unix domain socket. This option
  enables rsyslogd NOT to listen to the local socket. This is most
  helpful when multiple instances of rsyslogd (or rsyslogd and another
  syslogd) shall run on a single system.
- added new option "-i <pidfile>" which allows to specify the pidfile.
  This is needed when multiple instances of rsyslogd are to be run.
- the new project home page is now online at www.rsyslog.com
---------------------------------------------------------------------------
Version 0.9.4 (RGer), 2005-07-25
- finally added the TCP sender. It now supports non-blocking mode, no
  longer disabling message reception during connect. As it is now, it
  is usable in production. The code could be more sophisticated, but
  I've kept it short in anticipation of the move to liblogging, which
  will lead to the removal of the code just written ;)
- the "exiting on signal..." message still had the "syslogd" name in 
  it. Changed this to "rsyslogd", as we do not have a large user base
  yet, this should pose no problem.
- fixed "the semiconlon" bug. rsyslogd dumped core if a write-db action
  was specified but no semicolon was given after the password (an empty
  template was ok, but the semicolon needed to be present).
- changed a default for traditional output format. During testing, it
  was seen that the timestamp written to file in default format was
  the time of message reception, not the time specified in the TIMESTAMP
  field of the message itself. Traditionally, the message TIMESTAMP is
  used and this has been changed now.
---------------------------------------------------------------------------
Version 0.9.3 (RGer), 2005-07-19
- fixed a bug in the message parser. In June, the RFC 3164 timestamp
  was not correctly parsed (yes, only in June and some other months,
  see the code comment to learn why...)
- added the ability to specify the destination port when forwarding
  syslog messages (both for TCP and UDP)
- added an very experimental TCP sender (activated by
  @@machine:port in config). This is not yet for production use. If
  the receiver is not alive, rsyslogd will wait quite some time until
  the connection request times out, which most probably leads to
  loss of incoming messages.

---------------------------------------------------------------------------
Version 0.9.2 (RGer), around 2005-07-06
- I intended to change the maxsupported message size to 32k to
  support IHE - but given the memory inefficiency in the usual use
  cases, I have not done this. I have, however, included very
  specific instructions on how to do this in the source code. I have
  also done some testing with 32k messages, so you can change the
  max size without taking too much risk.
- added a syslog/tcp receiver; we now can receive messages via
  plain tcp, but we can still send only via UDP. The syslog/tcp
  receiver is the primary enhancement of this release.
- slightly changed some error messages that contained a spurios \n at
  the end of the line (which gives empty lines in your log...)

---------------------------------------------------------------------------
Version 0.9.1 (RGer)
- fixed code so that it compiles without errors under FreeBSD
- removed now unused function "allocate_log()" from syslogd.c
- changed the make file so that it contains more defines for
  different environments (in the long term, we need a better
  system for disabling/enabling features...)
- changed some printf's printing off_t types to %lld and
  explicit (long long) casts. I tried to figure out the exact type,
  but did not succeed in this. In the worst case, ultra-large peta-
  byte files will now display funny informational messages on rollover,
  something I think we can live with for the neersion 3.11.2 (rgerhards), 2008-02-??
---------------------------------------------------------------------------
Version 3.11.1 (rgerhards), 2008-02-12
- SNMP trap sender added thanks to Andre Lorbach (omsnmp)
- added input-plugin interface specification in form of a (copy) template
  input module
- applied documentation fix by Michael Biebl -- many thanks!
- bugfix: immark did not have MARK flags set...
- added x-info field to rsyslogd startup/shutdown message. Hopefully
  points users to right location for further info (many don't even know
  they run rsyslog ;))
- bugfix: trailing ":" of tag was lost while parsing legacy syslog messages
  without timestamp - thanks to Anders Blomdell for providing a patch!
- fixed a bug in stringbuf.c related to STRINGBUF_TRIM_ALLOCSIZE, which
  wasn't supposed to be used with rsyslog. Put a warning message up that
  tells this feature is not tested and probably not worth the effort.
  Thanks to Anders Blomdell fro bringing this to our attention
- somewhat improved performance of string buffers
- fixed bug that caused invalid treatment of tabs (HT) in rsyslog.conf
- bugfix: setting for $EscapeCopntrolCharactersOnReceive was not 
  properly initialized
- clarified usage of space-cc property replacer option
- improved abort diagnostic handler
- some initial effort for malloc/free runtime debugging support
- bugfix: using dynafile actions caused rsyslogd abort
- fixed minor man errors thanks to Michael Biebl
---------------------------------------------------------------------------
Version 3.11.0 (rgerhards), 2008-01-31
- implemented queued actions
- implemented simple rate limiting for actions
- implemented deliberate discarding of lower priority messages over higher
  priority ones when a queue runs out of space
- implemented disk quotas for disk queues
- implemented the $ActionResumeRetryCount config directive
- added $ActionQueueFilename config directive
- added $ActionQueueSize config directive
- added $ActionQueueHighWaterMark config directive
- added $ActionQueueLowWaterMark config directive
- added $ActionQueueDiscardMark config directive
- added $ActionQueueDiscardSeverity config directive
- added $ActionQueueCheckpointInterval config directive
- added $ActionQueueType config directive
- added $ActionQueueWorkerThreads config directive
- added $ActionQueueTimeoutshutdown config directive
- added $ActionQueueTimeoutActionCompletion config directive
- added $ActionQueueTimeoutenQueue config directive
- added $ActionQueueTimeoutworkerThreadShutdown config directive
- added $ActionQueueWorkerThreadMinimumMessages config directive
- added $ActionQueueMaxFileSize config directive
- added $ActionQueueSaveonShutdown config directive
- addded $ActionQueueDequeueSlowdown config directive
- addded $MainMsgQueueDequeueSlowdown config directive
- bugfix: added forgotten docs to package
- improved debugging support
- fixed a bug that caused $MainMsgQueueCheckpointInterval to work incorrectly
- when a long-running action needs to be cancelled on shutdown, the message
  that was processed by it is now preserved. This finishes support for
  guaranteed delivery of messages (if the output supports it, of course)
- fixed bug in output module interface, see
  http://sourceforge.net/tracker/index.php?func=detail&aid=1881008&group_id=123448&atid=696552
- changed the ommysql output plugin so that the (lengthy) connection
  initialization now takes place in message processing. This works much
  better with the new queued action mode (fast startup)
- fixed a bug that caused a potential hang in file and fwd output module
  varmojfekoj provided the patch - many thanks!
- bugfixed stream class offset handling on 32bit platforms
---------------------------------------------------------------------------
Version 3.10.3 (rgerhards), 2008-01-28
- fixed a bug with standard template definitions (not a big deal) - thanks
  to varmojfekoj for spotting it
- run-time instrumentation added
- implemented disk-assisted queue mode, which enables on-demand disk
  spooling if the queue's in-memory queue is exhausted
- implemented a dynamic worker thread pool for processing incoming
  messages; workers are started and shut down as need arises
- implemented a run-time instrumentation debug package
- implemented the $MainMsgQueueSaveOnShutdown config directive
- implemented the $MainMsgQueueWorkerThreadMinimumMessages config directive
- implemented the $MainMsgQueueTimeoutWorkerThreadShutdown config directive
---------------------------------------------------------------------------
Version 3.10.2 (rgerhards), 2008-01-14
- added the ability to keep stop rsyslogd without the need to drain
  the main message queue. In disk queue mode, rsyslog continues to
  run from the point where it stopped. In case of a system failure, it
  continues to process messages from the last checkpoint.
- fixed a bug that caused a segfault on startup when no $WorkDir directive
  was specified in rsyslog.conf
- provided more fine-grain control over shutdown timeouts and added a
  way to specify the enqueue timeout when the main message queue is full
- implemented $MainMsgQueueCheckpointInterval config directive
- implemented $MainMsgQueueTimeoutActionCompletion config directive
- implemented $MainMsgQueueTimeoutEnqueue config directive
- implemented $MainMsgQueueTimeoutShutdown config directive
---------------------------------------------------------------------------
Version 3.10.1 (rgerhards), 2008-01-10
- implemented the "disk" queue mode. However, it currently is of very
  limited use, because it does not support persistence over rsyslogd
  runs. So when rsyslogd is stopped, the queue is drained just as with
  the in-memory queue modes. Persistent queues will be a feature of
  the next release.
- performance-optimized string class, should bring an overall improvement
- fixed a memory leak in imudp -- thanks to varmojfekoj for the patch
- fixed a race condition that could lead to a rsyslogd hang when during
  HUP or termination
- done some doc updates
- added $WorkDirectory config directive
- added $MainMsgQueueFileName config directive
- added $MainMsgQueueMaxFileSize config directive
---------------------------------------------------------------------------
Version 3.10.0 (rgerhards), 2008-01-07
- implemented input module interface and initial input modules
- enhanced threading for input modules (each on its own thread now)
- ability to bind UDP listeners to specific local interfaces/ports and
  ability to run multiple of them concurrently
- added ability to specify listen IP address for UDP syslog server
- license changed to GPLv3
- mark messages are now provided by loadble module immark
- rklogd is no longer provided. Its functionality has now been taken over
  by imklog, a loadable input module. This offers a much better integration
  into rsyslogd and makes sure that the kernel logger process is brought
  up and down at the appropriate times
- enhanced $IncludeConfig directive to support wildcard characters
  (thanks to Michael Biebl)
- all inputs are now implemented as loadable plugins
- enhanced threading model: each input module now runs on its own thread
- enhanced message queue which now supports different queueing methods
  (among others, this can be used for performance fine-tuning)
- added a large number of new configuration directives for the new
  input modules
- enhanced multi-threading utilizing a worker thread pool for the
  main message queue
- compilation without pthreads is no longer supported
- much cleaner code due to new objects and removal of single-threading
  mode
---------------------------------------------------------------------------
Version 2.0.1 STABLE (rgerhards), 2008-01-24
- fixed a bug in integer conversion - but this function was never called,
  so it is not really a useful bug fix ;)
- fixed a bug with standard template definitions (not a big deal) - thanks
  to varmojfekoj for spotting it
- fixed a bug that caused a potential hang in file and fwd output module
  varmojfekoj provided the patch - many thanks!
---------------------------------------------------------------------------
Version 2.0.0 STABLE (rgerhards), 2008-01-02
- re-release of 1.21.2 as STABLE with no modifications except some
  doc updates
---------------------------------------------------------------------------
Version 1.21.2 (rgerhards), 2007-12-28
- created a gss-api output module. This keeps GSS-API code and
  TCP/UDP code separated. It is also important for forward-
  compatibility with v3. Please note that this change breaks compatibility
  with config files created for 1.21.0 and 1.21.1 - this was considered
  acceptable.
- fixed an error in forwarding retry code (could lead to message corruption
  but surfaced very seldom)
- increased portability for older platforms (AI_NUMERICSERV moved)
- removed socket leak in omfwd.c
- cross-platform patch for GSS-API compile problem on some platforms
  thanks to darix for the patch!
---------------------------------------------------------------------------
Version 1.21.1 (rgerhards), 2007-12-23
- small doc fix for $IncludeConfig
- fixed a bug in llDestroy()
- bugfix: fixing memory leak when message queue is full and during
  parsing. Thanks to varmojfekoj for the patch.
- bugfix: when compiled without network support, unix sockets were
  not properply closed
- bugfix: memory leak in cfsysline.c/doGetWord() fixed
---------------------------------------------------------------------------
Version 1.21.0 (rgerhards), 2007-12-19
- GSS-API support for syslog/TCP connections was added. Thanks to
  varmojfekoj for providing the patch with this functionality
- code cleanup
- enhanced $IncludeConfig directive to support wildcard filenames
- changed some multithreading synchronization
---------------------------------------------------------------------------
Version 1.20.1 (rgerhards), 2007-12-12
- corrected a debug setting that survived release. Caused TCP connections
  to be retried unnecessarily often.
- When a hostname ACL was provided and DNS resolution for that name failed,
  ACL processing was stopped at that point. Thanks to mildew for the patch.
  Fedora Bugzilla: http://bugzilla.redhat.com/show_bug.cgi?id=395911
- fixed a potential race condition, see link for details:
  http://rgerhards.blogspot.com/2007/12/rsyslog-race-condition.html
  Note that the probability of problems from this bug was very remote
- fixed a memory leak that happend when PostgreSQL date formats were
  used
---------------------------------------------------------------------------
Version 1.20.0 (rgerhards), 2007-12-07
- an output module for postgres databases has been added. Thanks to
  sur5r for contributing this code
- unloading dynamic modules has been cleaned up, we now have a
  real implementation and not just a dummy "good enough for the time
  being".
- enhanced platform independence - thanks to Bartosz Kuzma and Michael
  Biebl for their very useful contributions
- some general code cleanup (including warnings on 64 platforms, only)
---------------------------------------------------------------------------
Version 1.19.12 (rgerhards), 2007-12-03
- cleaned up the build system (thanks to Michael Biebl for the patch)
- fixed a bug where ommysql was still not compiled with -pthread option
---------------------------------------------------------------------------
Version 1.19.11 (rgerhards), 2007-11-29
- applied -pthread option to build when building for multi-threading mode
  hopefully solves an issue with segfaulting
---------------------------------------------------------------------------
Version 1.19.10 (rgerhards), 2007-10-19
- introdcued the new ":modulename:" syntax for calling module actions
  in selector lines; modified ommysql to support it. This is primarily
  an aid for further modules and a prequisite to actually allow third
  party modules to be created.
- minor fix in slackware startup script, "-r 0" is now "-r0"
- updated rsyslogd doc set man page; now in html format
- undid creation of a separate thread for the main loop -- this did not
  turn out to be needed or useful, so reduce complexity once again.
- added doc fixes provided by Michael Biebl - thanks
---------------------------------------------------------------------------
Version 1.19.9 (rgerhards), 2007-10-12
- now packaging system which again contains all components in a single
  tarball
- modularized main() a bit more, resulting in less complex code
- experimentally added an additional thread - will see if that affects
  the segfault bug we experience on some platforms. Note that this change
  is scheduled to be removed again later.
---------------------------------------------------------------------------
Version 1.19.8 (rgerhards), 2007-09-27
- improved repeated message processing
- applied patch provided by varmojfekoj to support building ommysql
  in its own way (now also resides in a plugin subdirectory);
  ommysql is now a separate package
- fixed a bug in cvthname() that lead to message loss if part
  of the source hostname would have been dropped
- created some support for distributing ommysql together with the
  main rsyslog package. I need to re-think it in the future, but
  for the time being the current mode is best. I now simply include
  one additional tarball for ommysql inside the main distribution.
  I look forward to user feedback on how this should be done best. In the
  long term, a separate project should be spawend for ommysql, but I'd
  like to do that only after the plugin interface is fully stable (what
  it is not yet).
---------------------------------------------------------------------------
Version 1.19.7 (rgerhards), 2007-09-25
- added code to handle situations where senders send us messages ending with
  a NUL character. It is now simply removed. This also caused trailing LF
  reduction to fail, when it was followed by such a NUL. This is now also
  handled.
- replaced some non-thread-safe function calls by their thread-safe
  counterparts
- fixed a minor memory leak that occured when the %APPNAME% property was
  used (I think nobody used that in practice)
- fixed a bug that caused signal handlers in cvthname() not to be restored when
  a malicious pointer record was detected and processing of the message been
  stopped for that reason (this should be really rare and can not be related
  to the segfault bug we are hunting).
- fixed a bug in cvthname that lead to passing a wrong parameter - in
  practice, this had no impact.
- general code cleanup (e.g. compiler warnings, comments)
---------------------------------------------------------------------------
Version 1.19.6 (rgerhards), 2007-09-11
- applied patch by varmojfekoj to change signal handling to the new
  sigaction API set (replacing the depreciated signal() calls and its
  friends.
- fixed a bug that in --enable-debug mode caused an assertion when the
  discard action was used
- cleaned up compiler warnings
- applied patch by varmojfekoj to FIX a bug that could cause 
  segfaults if empty properties were processed using modifying
  options (e.g. space-cc, drop-cc)
- fixed man bug: rsyslogd supports -l option
---------------------------------------------------------------------------
Version 1.19.5 (rgerhards), 2007-09-07
- changed part of the CStr interface so that better error tracking
  is provided and the calling sequence is more intuitive (there were
  invalid calls based on a too-weired interface)
- (hopefully) fixed some remaining bugs rooted in wrong use of 
  the CStr class. These could lead to program abort.
- applied patch by varmojfekoj two fix two potential segfault situations
- added $ModDir config directive
- modified $ModLoad so that an absolute path may be specified as
  module name (e.g. /rsyslog/ommysql.so)
---------------------------------------------------------------------------
Version 1.19.4 (rgerhards/varmojfekoj), 2007-09-04
- fixed a number of small memory leaks - thanks varmojfekoj for patching
- fixed an issue with CString class that could lead to rsyslog abort
  in tplToString() - thanks varmojfekoj for patching
- added a man-version of the config file documenation - thanks to Michel
  Samia for providing the man file
- fixed bug: a template like this causes an infinite loop:
  $template opts,"%programname:::a,b%"
  thanks varmojfekoj for the patch
- fixed bug: case changing options crash freeing the string pointer
  because they modify it: $template opts2,"%programname::1:lowercase%"
  thanks varmojfekoj for the patch
---------------------------------------------------------------------------
Version 1.19.3 (mmeckelein/varmojfekoj), 2007-08-31
- small mem leak fixed (after calling parseSelectorAct) - Thx varmojkekoj
- documentation section "Regular File" und "Blocks" updated
- solved an issue with dynamic file generation - Once again many thanks
  to varmojfekoj
- the negative selector for program name filter (Blocks) does not work as
  expected - Thanks varmojfekoj for patching
- added forwarding information to sysklogd (requires special template)
  to config doc
---------------------------------------------------------------------------
Version 1.19.2 (mmeckelein/varmojfekoj), 2007-08-28
- a specifically formed message caused a segfault - Many thanks varmojfekoj
  for providing a patch
- a typo and a weird condition are fixed in msg.c - Thanks again
  varmojfekoj 
- on file creation the file was always owned by root:root. This is fixed
  now - Thanks ypsa for solving this issue
---------------------------------------------------------------------------
Version 1.19.1 (mmeckelein), 2007-08-22
- a bug that caused a high load when a TCP/UDP connection was closed is 
  fixed now - Thanks mildew for solving this issue
- fixed a bug which caused a segfault on reinit - Thx varmojfekoj for the
  patch
- changed the hardcoded module path "/lib/rsyslog" to $(pkglibdir) in order
  to avoid trouble e.g. on 64 bit platforms (/lib64) - many thanks Peter
  Vrabec and darix, both provided a patch for solving this issue
- enhanced the unloading of modules - thanks again varmojfekoj
- applied a patch from varmojfekoj which fixes various little things in
  MySQL output module
---------------------------------------------------------------------------
Version 1.19.0 (varmojfekoj/rgerhards), 2007-08-16
- integrated patch from varmojfekoj to make the mysql module a loadable one
  many thanks for the patch, MUCH appreciated
---------------------------------------------------------------------------
Version 1.18.2 (rgerhards), 2007-08-13
- fixed a bug in outchannel code that caused templates to be incorrectly
  parsed
- fixed a bug in ommysql that caused a wrong ";template" missing message
- added some code for unloading modules; not yet fully complete (and we do
  not yet have loadable modules, so this is no problem)
- removed debian subdirectory by request of a debian packager (this is a special
  subdir for debian and there is also no point in maintaining it when there
  is a debian package available - so I gladly did this) in some cases
- improved overall doc quality (some pages were quite old) and linked to
  more of the online resources.
- improved /contrib/delete_mysql script by adding a host option and some
  other minor modifications
---------------------------------------------------------------------------
Version 1.18.1 (rgerhards), 2007-08-08
- applied a patch from varmojfekoj which solved a potential segfault
  of rsyslogd on HUP
- applied patch from Michel Samia to fix compilation when the pthreads
  feature is disabled
- some code cleanup (moved action object to its own file set)
- add config directive $MainMsgQueueSize, which now allows to configure the
  queue size dynamically
- all compile-time settings are now shown in rsyslogd -v, not just the
  active ones
- enhanced performance a little bit more
- added config file directive $ActionResumeInterval
- fixed a bug that prevented compilation under debian sid
- added a contrib directory for user-contributed useful things
---------------------------------------------------------------------------
Version 1.18.0 (rgerhards), 2007-08-03
- rsyslog now supports fallback actions when an action did not work. This
  is a great feature e.g. for backup database servers or backup syslog
  servers
- modified rklogd to only change the console log level if -c is specified
- added feature to use multiple actions inside a single selector
- implemented $ActionExecOnlyWhenPreviousIsSuspended config directive
- error messages during startup are now spit out to the configured log
  destinations
---------------------------------------------------------------------------
Version 1.17.6 (rgerhards), 2007-08-01
- continued to work on output module modularization - basic stage of
  this work is now FINISHED
- fixed bug in OMSRcreate() - always returned SR_RET_OK
- fixed a bug that caused ommysql to always complain about missing
  templates
- fixed a mem leak in OMSRdestruct - freeing the object itself was
  forgotten - thanks to varmojfekoj for the patch
- fixed a memory leak in syslogd/init() that happend when the config
  file could not be read - thanks to varmojfekoj for the patch
- fixed insufficient memory allocation in addAction() and its helpers.
  The initial fix and idea was developed by mildew, I fine-tuned
  it a bit. Thanks a lot for the fix, I'd probably had pulled out my
  hair to find the bug...
- added output of config file line number when a parsing error occured
- fixed bug in objomsr.c that caused program to abort in debug mode with
  an invalid assertion (in some cases)
- fixed a typo that caused the default template for MySQL to be wrong.
  thanks to mildew for catching this.
- added configuration file command $DebugPrintModuleList and
  $DebugPrintCfSysLineHandlerList
- fixed an invalid value for the MARK timer - unfortunately, there was
  a testing aid left in place. This resulted in quite frequent MARK messages
- added $IncludeConfig config directive
- applied a patch from mildew to prevent rsyslogd from freezing under heavy
  load. This could happen when the queue was full. Now, we drop messages
  but rsyslogd remains active.
---------------------------------------------------------------------------
Version 1.17.5 (rgerhards), 2007-07-30
- continued to work on output module modularization
- fixed a missing file bug - thanks to Andrea Montanari for reporting
  this problem
- fixed a problem with shutting down the worker thread and freeing the
  selector_t list - this caused messages to be lost, because the
  message queue was not properly drained before the selectors got
  destroyed.
---------------------------------------------------------------------------
Version 1.17.4 (rgerhards), 2007-07-27
- continued to work on output module modularization
- fixed a situation where rsyslogd could create zombie processes
  thanks to mildew for the patch
- applied patch from Michel Samia to fix compilation when NOT
  compiled for pthreads
---------------------------------------------------------------------------
Version 1.17.3 (rgerhards), 2007-07-25
- continued working on output module modularization
- fixed a bug that caused rsyslogd to segfault on exit (and
  probably also on HUP), when there was an unsent message in a selector
  that required forwarding and the dns lookup failed for that selector
  (yes, it was pretty unlikely to happen;))
  thanks to varmojfekoj <varmojfekoj@gmail.com> for the patch
- fixed a memory leak in config file parsing and die()
  thanks to varmojfekoj <varmojfekoj@gmail.com> for the patch
- rsyslogd now checks on startup if it is capable to performa any work
  at all. If it cant, it complains and terminates
  thanks to Michel Samia for providing the patch!
- fixed a small memory leak when HUPing syslogd. The allowed sender
  list now gets freed. thanks to mildew for the patch.
- changed the way error messages in early startup are logged. They
  now do no longer use the syslogd code directly but are rather
  send to stderr.
---------------------------------------------------------------------------
Version 1.17.2 (rgerhards), 2007-07-23
- made the port part of the -r option optional. Needed for backward
  compatibility with sysklogd
- replaced system() calls with something more reasonable. Please note that
  this might break compatibility with some existing configuration files.
  We accept this in favour of the gained security.
- removed a memory leak that could occur if timegenerated was used in
  RFC 3164 format in templates
- did some preparation in msg.c for advanced multithreading - placed the
  hooks, but not yet any active code
- worked further on modularization
- added $ModLoad MySQL (dummy) config directive
- added DropTrailingLFOnReception config directive
---------------------------------------------------------------------------
Version 1.17.1 (rgerhards), 2007-07-20
- fixed a bug that caused make install to install rsyslogd and rklogd under
  the wrong names
- fixed bug that caused $AllowedSenders to handle IPv6 scopes incorrectly;
  also fixed but that could grabble $AllowedSender wildcards. Thanks to
  mildew@gmail.com for the patch
- minor code cleanup - thanks to Peter Vrabec for the patch
- fixed minimal memory leak on HUP (caused by templates)
  thanks to varmojfekoj <varmojfekoj@gmail.com> for the patch
- fixed another memory leak on HUPing and on exiting rsyslogd
  again thanks to varmojfekoj <varmojfekoj@gmail.com> for the patch
- code cleanup (removed compiler warnings)
- fixed portability bug in configure.ac - thanks to Bartosz Kuźma for patch
- moved msg object into its own file set
- added the capability to continue trying to write log files when the
  file system is full. Functionality based on patch by Martin Schulze
  to sysklogd package.
---------------------------------------------------------------------------
Version 1.17.0 (RGer), 2007-07-17
- added $RepeatedLineReduction config parameter
- added $EscapeControlCharactersOnReceive config parameter
- added $ControlCharacterEscapePrefix config parameter
- added $DirCreateMode config parameter
- added $CreateDirs config parameter
- added $DebugPrintTemplateList config parameter
- added $ResetConfigVariables config parameter
- added $FileOwner config parameter
- added $FileGroup config parameter
- added $DirOwner config parameter
- added $DirGroup config parameter
- added $FailOnChownFailure config parameter
- added regular expression support to the filter engine
  thanks to Michel Samia for providing the patch!
- enhanced $AllowedSender functionality. Credits to mildew@gmail.com for
  the patch doing that
  - added IPv6 support
  - allowed DNS hostnames
  - allowed DNS wildcard names
- added new option $DropMsgsWithMaliciousDnsPTRRecords
- added autoconf so that rfc3195d, rsyslogd and klogd are stored to /sbin
- added capability to auto-create directories with dynaFiles
---------------------------------------------------------------------------
Version 1.16.0 (RGer/Peter Vrabec), 2007-07-13 - The Friday, 13th Release ;)
- build system switched to autotools
- removed SYSV preprocessor macro use, replaced with autotools equivalents
- fixed a bug that caused rsyslogd to segfault when TCP listening was
  disabled and it terminated
- added new properties "syslogfacility-text" and "syslogseverity-text"
  thanks to varmojfekoj <varmojfekoj@gmail.com> for the patch
- added the -x option to disable hostname dns reslution
  thanks to varmojfekoj <varmojfekoj@gmail.com> for the patch
- begun to better modularize syslogd.c - this is an ongoing project; moved
  type definitions to a separate file
- removed some now-unused fields from struct filed
- move file size limit fields in struct field to the "right spot" (the file
  writing part of the union - f_un.f_file)
- subdirectories linux and solaris are no longer part of the distribution
  package. This is not because we cease support for them, but there are no
  longer any files in them after the move to autotools
---------------------------------------------------------------------------
Version 1.15.1 (RGer), 2007-07-10
- fixed a bug that caused a dynaFile selector to stall when there was
  an open error with one file 
- improved template processing for dynaFiles; templates are now only
  looked up during initialization - speeds up processing
- optimized memory layout in struct filed when compiled with MySQL
  support
- fixed a bug that caused compilation without SYSLOG_INET to fail
- re-enabled the "last message repeated n times" feature. This
  feature was not taken care of while rsyslogd evolved from sysklogd
  and it was more or less defunct. Now it is fully functional again.
- added system properties: $NOW, $YEAR, $MONTH, $DAY, $HOUR, $MINUTE
- fixed a bug in iovAsString() that caused a memory leak under stress
  conditions (most probably memory shortage). This was unlikely to
  ever happen, but it doesn't hurt doing it right
- cosmetic: defined type "uchar", change all unsigned chars to uchar
---------------------------------------------------------------------------
Version 1.15.0 (RGer), 2007-07-05
- added ability to dynamically generate file names based on templates
  and thus properties. This was a much-requested feature. It makes
  life easy when it e.g. comes to splitting files based on the sender
  address.
- added $umask and $FileCreateMode config file directives
- applied a patch from Bartosz Kuzma to compile cleanly under NetBSD
- checks for extra (unexpected) characters in system config file lines
  have been added
- added IPv6 documentation - was accidently missing from CVS
- begun to change char to unsigned char
---------------------------------------------------------------------------
Version 1.14.2 (RGer), 2007-07-03
** this release fixes all known nits with IPv6 **
- restored capability to do /etc/service lookup for "syslog"
  service when -r 0 was given
- documented IPv6 handling of syslog messages
- integrate patch from Bartosz Kuźma to make rsyslog compile under
  Solaris again (the patch replaced a strndup() call, which is not
  available under Solaris
- improved debug logging when waiting on select
- updated rsyslogd man page with new options (-46A)
---------------------------------------------------------------------------
Version 1.14.1 (RGer/Peter Vrabec), 2007-06-29
- added Peter Vrabec's patch for IPv6 TCP
- prefixed all messages send to stderr in rsyslogd with "rsyslogd: "
---------------------------------------------------------------------------
Version 1.14.0 (RGer/Peter Vrabec), 2007-06-28
- Peter Vrabec provided IPv6 for rsyslog, so we are now IPv6 enabled
  IPv6 Support is currently for UDP only, TCP is to come soon.
  AllowedSender configuration does not yet work for IPv6.
- fixed code in iovCreate() that broke C's strict aliasing rules 
- fixed some char/unsigned char differences that forced the compiler
  to spit out warning messages
- updated the Red Hat init script to fix a known issue (thanks to
  Peter Vrabec)
---------------------------------------------------------------------------
Version 1.13.5 (RGer), 2007-06-22
- made the TCP session limit configurable via command line switch
  now -t <port>,<max sessions>
- added man page for rklogd(8) (basically a copy from klogd, but now
  there is one...)
- fixed a bug that caused internal messages (e.g. rsyslogd startup) to
  appear without a tag.
- removed a minor memory leak that occurred when TAG processing requalified
  a HOSTNAME to be a TAG (and a TAG already was set).
- removed potential small memory leaks in MsgSet***() functions. There
  would be a leak if a property was re-set, something that happened
  extremely seldom.
---------------------------------------------------------------------------
Version 1.13.4 (RGer), 2007-06-18
- added a new property "PRI-text", which holds the PRI field in
  textual form (e.g. "syslog.info")
- added alias "syslogseverity" for "syslogpriority", which is a
  misleading property name that needs to stay for historical
  reasons (and backward-compatility)
- added doc on how to record PRI value in log file
- enhanced signal handling in klogd, including removal of an unsafe
  call to the logging system during signal handling
---------------------------------------------------------------------------
Version 1.13.3 (RGer), 2007-06-15
- create a version of syslog.c from scratch. This is now
  - highly optimized for rsyslog
  - removes an incompatible license problem as the original
    version had a BSD license with advertising clause
  - fixed in the regard that rklogd will continue to work when
    rsysogd has been restarted (the original version, as well
    as sysklogd, will remain silent then)
  - solved an issue with an extra NUL char at message end that the
    original version had
- applied some changes to klogd to care for the new interface
- fixed a bug in syslogd.c which prevented compiling under debian
---------------------------------------------------------------------------
Version 1.13.2 (RGer), 2007-06-13
- lib order in makefile patched to facilitate static linking - thanks
  to Bennett Todd for providing the patch
- Integrated a patch from Peter Vrabec (pvrabec@redheat.com):
  - added klogd under the name of rklogd (remove dependency on
    original sysklogd package
  - createDB.sql now in UTF
  - added additional config files for use on Red Hat
---------------------------------------------------------------------------
Version 1.13.1 (RGer), 2007-02-05
- changed the listen backlog limit to a more reasonable value based on
  the maximum number of TCP connections configurd (10% + 5) - thanks to Guy
  Standen for the hint (actually, the limit was 5 and that was a 
  left-over from early testing).
- fixed a bug in makefile which caused DB-support to be disabled when
  NETZIP support was enabled
- added the -e option to allow transmission of every message to remote
  hosts (effectively turns off duplicate message suppression)
- (somewhat) improved memory consumption when compiled with MySQL support
- looks like we fixed an incompatibility with MySQL 5.x and above software
  At least in one case, the remote server name was destroyed, leading to 
  a connection failure. The new, improved code does not have this issue and
  so we see this as solved (the new code is generally somewhat better, so
  there is a good chance we fixed this incompatibility).
---------------------------------------------------------------------------
Version 1.13.0 (RGer), 2006-12-19
- added '$' as ToPos proptery replacer specifier - means "up to the
  end of the string"
- property replacer option "escape-cc", "drop-cc" and "space-cc"  added
- changed the handling of \0 characters inside syslog messages. We now
  consistently escape them to "#000". This is somewhat recommended in
  the draft-ietf-syslog-protocol-19 draft. While the real recomendation
  is to not escape any characters at all, we can not do this without
  considerable modification of the code. So we escape it to "#000", which
  is consistent with a sample found in the Internet-draft.
- removed message glue logic (see printchopped() comment for details)
  Also caused removal of parts table and thus some improvements in
  memory usage.
- changed the default MAXLINE to 2048 to take care of recent syslog
  standardization efforts (can easily be changed in syslogd.c)
- added support for byte-counted TCP syslog messages (much like
  syslog-transport-tls-05 Internet Draft). This was necessary to
  support compression over TCP.
- added support for receiving compressed syslog messages
- added support for sending compressed syslog messages
- fixed a bug where the last message in a syslog/tcp stream was
  lost if it was not properly terminated by a LF character
---------------------------------------------------------------------------
Version 1.12.3 (RGer), 2006-10-04
- implemented some changes to support Solaris (but support is not
  yet complete)
- commented out (via #if 0) some methods that are currently not being use
  but should be kept for further us
- added (interim) -u 1 option to turn off hostname and tag parsing
- done some modifications to better support Fedora
- made the field delimiter inside property replace configurable via
  template
- fixed a bug in property replacer: if fields were used, the delimitor
  became part of the field. Up until now, this was barely noticable as 
  the delimiter as TAB only and thus invisible to a human. With other
  delimiters available now, it quickly showed up. This bug fix might cause
  some grief to existing installations if they used the extra TAB for
  whatever reasons - sorry folks... Anyhow, a solution is easy: just add
  a TAB character contstant into your template. Thus, there has no attempt
  been made to do this in a backwards-compatible way.
---------------------------------------------------------------------------
Version 1.12.2 (RGer), 2006-02-15
- fixed a bug in the RFC 3339 date formatter. An extra space was added
  after the actual timestamp
- added support for providing high-precision RFC3339 timestamps for
  (rsyslogd-)internally-generated messages
- very (!) experimental support for syslog-protocol internet draft
  added (the draft is experimental, the code is solid ;))
- added support for field-extracting in the property replacer
- enhanced the legacy-syslog parser so that it can interpret messages
  that do not contain a TIMESTAMP
- fixed a bug that caused the default socket (usually /dev/log) to be
  opened even when -o command line option was given
- fixed a bug in the Debian sample startup script - it caused rsyslogd
  to listen to remote requests, which it shouldn't by default
---------------------------------------------------------------------------
Version 1.12.1 (RGer), 2005-11-23
- made multithreading work with BSD. Some signal-handling needed to be
  restructured. Also, there might be a slight delay of up to 10 seconds
  when huping and terminating rsyslogd under BSD
- fixed a bug where a NULL-pointer was passed to printf() in logmsg().
- fixed a bug during "make install" where rc3195d was not installed
  Thanks to Bennett Todd for spotting this.
- fixed a bug where rsyslogd dumped core when no TAG was found in the
  received message
- enhanced message parser so that it can deal with missing hostnames
  in many cases (may not be totally fail-safe)
- fixed a bug where internally-generated messages did not have the correct
  TAG
---------------------------------------------------------------------------
Version 1.12.0 (RGer), 2005-10-26
- moved to a multi-threaded design. single-threading is still optionally
  available. Multi-threading is experimental!
- fixed a potential race condition. In the original code, marking was done
  by an alarm handler, which could lead to all sorts of bad things. This
  has been changed now. See comments in syslogd.c/domark() for details.
- improved debug output for property-based filters
- not a code change, but: I have checked all exit()s to make sure that
  none occurs once rsyslogd has started up. Even in unusual conditions
  (like low-memory conditions) rsyslogd somehow remains active. Of course,
  it might loose a message or two, but at least it does not abort and it
  can also recover when the condition no longer persists.
- fixed a bug that could cause loss of the last message received
  immediately before rsyslogd was terminated.
- added comments on thread-safety of global variables in syslogd.c
- fixed a small bug: spurios printf() when TCP syslog was used
- fixed a bug that causes rsyslogd to dump core on termination when one
  of the selector lines did not receive a message during the run (very
  unlikely)
- fixed an one-too-low memory allocation in the TCP sender. Could result
  in rsyslogd dumping core.
- fixed a bug with regular expression support (thanks to Andres Riancho)
- a little bit of code restructuring (especially main(), which was
  horribly large)
---------------------------------------------------------------------------
Version 1.11.1 (RGer), 2005-10-19
- support for BSD-style program name and host blocks
- added a new property "programname" that can be used in templates
- added ability to specify listen port for rfc3195d
- fixed a bug that rendered the "startswith" comparison operation
  unusable.
- changed more functions to "static" storage class to help compiler
  optimize (should have been static in the first place...)
- fixed a potential memory leak in the string buffer class destructor.
  As the destructur was previously never called, the leak did not actually
  appear.
- some internal restructuring in anticipation/preparation of minimal
  multi-threading support
- rsyslogd still shares some code with the sysklogd project. Some patches
  for this shared code have been brought over from the sysklogd CVS.
---------------------------------------------------------------------------
Version 1.11.0 (RGer), 2005-10-12
- support for receiving messages via RFC 3195; added rfc3195d for that
  purpose
- added an additional guard to prevent rsyslogd from aborting when the
  2gb file size limit is hit. While a user can configure rsyslogd to
  handle such situations, it would abort if that was not done AND large
  file support was not enabled (ok, this is hopefully an unlikely scenario)
- fixed a bug that caused additional Unix domain sockets to be incorrectly
  processed - could lead to message loss in extreme cases
---------------------------------------------------------------------------
Version 1.10.2 (RGer), 2005-09-27
- added comparison operations in property-based filters:
  * isequal
  * startswith
- added ability to negate all property-based filter comparison operations
  by adding a !-sign right in front of the operation name
- added the ability to specify remote senders for UDP and TCP
  received messages. Allows to block all but well-known hosts
- changed the $-config line directives to be case-INsensitive
- new command line option -w added: "do not display warnings if messages
  from disallowed senders are received"
- fixed a bug that caused rsyslogd to dump core when the compare value
  was not quoted in property-based filters
- fixed a bug in the new CStr compare function which lead to invalid
  results (fortunately, this function was not yet used widely)
- added better support for "debugging" rsyslog.conf property filters
  (only if -d switch is given)
- changed some function definitions to static, which eventually enables
  some compiler optimizations
- fixed a bug in MySQL code; when a SQL error occured, rsyslogd could
  run in a tight loop. This was due to invalid sequence of error reporting
  and is now fixed.
---------------------------------------------------------------------------
Version 1.10.1 (RGer), 2005-09-23
- added the ability to execute a shell script as an action.
  Thanks to Bjoern Kalkbrenner for providing the code!
- fixed a bug in the MySQL code; due to the bug the automatic one-time
  retry after an error did not happen - this lead to error message in
  cases where none should be seen (e.g. after a MySQL restart)
- fixed a security issue with SQL-escaping in conjunction with
  non-(SQL-)standard MySQL features.
---------------------------------------------------------------------------
Version 1.10.0 (RGer), 2005-09-20
  REMINDER: 1.10 is the first unstable version if the 1.x series!
- added the capability to filter on any property in selector lines
  (not just facility and priority)
- changed stringbuf into a new counted string class
- added support for a "discard" action. If a selector line with
  discard (~ character) is found, no selector lines *after* that
  line will be processed.
- thanks to Andres Riancho, regular expression support has been
  added to the template engine
- added the FROMHOST property in the template processor, which could
  previously not be obtained. Thanks to Cristian Testa for pointing
  this out and even providing a fix.
- added display of compile-time options to -v output
- performance improvement for production build - made some checks
  to happen only during debug mode
- fixed a problem with compiling on SUSE and - while doing so - removed
  the socket call to set SO_BSDCOMPAT in cases where it is obsolete.
---------------------------------------------------------------------------
Version 1.0.4 (RGer), 2006-02-01
- a small but important fix: the tcp receiver had two forgotten printf's
  in it that caused a lot of unnecessary output to stdout. This was
  important enough to justify a new release
---------------------------------------------------------------------------
Version 1.0.3 (RGer), 2005-11-14
- added an additional guard to prevent rsyslogd from aborting when the
  2gb file size limit is hit. While a user can configure rsyslogd to
  handle such situations, it would abort if that was not done AND large
  file support was not enabled (ok, this is hopefully an unlikely scenario)
- fixed a bug that caused additional Unix domain sockets to be incorrectly
  processed - could lead to message loss in extreme cases
- applied some patches available from the sysklogd project to code
  shared from there
- fixed a bug that causes rsyslogd to dump core on termination when one
  of the selector lines did not receive a message during the run (very
  unlikely)
- fixed an one-too-low memory allocation in the TCP sender. Could result
  in rsyslogd dumping core.
- fixed a bug in the TCP sender that caused the retry logic to fail
  after an error or receiver overrun
- fixed a bug in init() that could lead to dumping core
- fixed a bug that could lead to dumping core when no HOSTNAME or no TAG
  was present in the syslog message
---------------------------------------------------------------------------
Version 1.0.2 (RGer), 2005-10-05
- fixed an issue with MySQL error reporting. When an error occured,
  the MySQL driver went into an endless loop (at least in most cases).
---------------------------------------------------------------------------
Version 1.0.1 (RGer), 2005-09-23
- fixed a security issue with SQL-escaping in conjunction with
  non-(SQL-)standard MySQL features.
---------------------------------------------------------------------------
Version 1.0.0 (RGer), 2005-09-12
- changed install doc to cover daily cron scripts - a trouble source
- added rc script for slackware (provided by Chris Elvidge - thanks!) 
- fixed a really minor bug in usage() - the -r option was still
  reported as without the port parameter
---------------------------------------------------------------------------
Version 0.9.8 (RGer), 2005-09-05
- made startup and shutdown message more consistent and included the
  pid, so that they can be easier correlated. Used syslog-protocol
  structured data format for this purpose.
- improved config info in startup message, now tells not only
  if it is listening remote on udp, but also for tcp. Also includes
  the port numbers. The previous startup message was misleading, because
  it did not say "remote reception" if rsyslogd was only listening via
  tcp (but not via udp).
- added a "how can you help" document to the doc set
---------------------------------------------------------------------------
Version 0.9.7 (RGer), 2005-08-15
- some of the previous doc files (like INSTALL) did not properly
  reflect the changes to the build process and the new doc. Fixed
  that.
- changed syslogd.c so that when compiled without database support,
  an error message is displayed when a database action is detected
  in the config file (previously this was used as an user rule ;))
- fixed a bug in the os-specific Makefiles which caused MySQL
  support to not be compiled, even if selected
---------------------------------------------------------------------------
Version 0.9.6 (RGer), 2005-08-09
- greatly enhanced documentation. Now available in html format in
  the "doc" folder and FreeBSD. Finally includes an install howto.
- improved MySQL error messages a little - they now show up as log
  messages, too (formerly only in debug mode)
- added the ability to specify the listen port for udp syslog.
  WARNING: This introduces an incompatibility. Formerly, udp
  syslog was enabled by the -r command line option. Now, it is
  "-r [port]", which is consistent with the tcp listener. However,
  just -r will now return an error message.
- added sample startup scripts for Debian and FreeBSD
- added support for easy feature selection in the makefile. Un-
  fortunately, this also means I needed to spilt the make file
  for different OS and distros. There are some really bad syntax
  differences between FreeBSD and Linux make.
---------------------------------------------------------------------------
Version 0.9.5 (RGer), 2005-08-01
- the "semicolon bug" was actually not (fully) solved in 0.9.4. One
  part of the bug was solved, but another still existed. This one
  is fixed now, too.
- the "semicolon bug" actually turned out to be a more generic bug.
  It appeared whenever an invalid template name was given. With some
  selector actions, rsyslogd dumped core, with other it "just" had
  a small ressource leak with others all worked well. These anomalies
  are now fixed. Note that they only appeared during system initaliziation
  once the system was running, nothing bad happened.
- improved error reporting for template errors on startup. They are now
  shown on the console and the start-up tty. Formerly, they were only
  visible in debug mode.
- support for multiple instances of rsyslogd on a single machine added
- added new option "-o" --> omit local unix domain socket. This option
  enables rsyslogd NOT to listen to the local socket. This is most
  helpful when multiple instances of rsyslogd (or rsyslogd and another
  syslogd) shall run on a single system.
- added new option "-i <pidfile>" which allows to specify the pidfile.
  This is needed when multiple instances of rsyslogd are to be run.
- the new project home page is now online at www.rsyslog.com
---------------------------------------------------------------------------
Version 0.9.4 (RGer), 2005-07-25
- finally added the TCP sender. It now supports non-blocking mode, no
  longer disabling message reception during connect. As it is now, it
  is usable in production. The code could be more sophisticated, but
  I've kept it short in anticipation of the move to liblogging, which
  will lead to the removal of the code just written ;)
- the "exiting on signal..." message still had the "syslogd" name in 
  it. Changed this to "rsyslogd", as we do not have a large user base
  yet, this should pose no problem.
- fixed "the semiconlon" bug. rsyslogd dumped core if a write-db action
  was specified but no semicolon was given after the password (an empty
  template was ok, but the semicolon needed to be present).
- changed a default for traditional output format. During testing, it
  was seen that the timestamp written to file in default format was
  the time of message reception, not the time specified in the TIMESTAMP
  field of the message itself. Traditionally, the message TIMESTAMP is
  used and this has been changed now.
---------------------------------------------------------------------------
Version 0.9.3 (RGer), 2005-07-19
- fixed a bug in the message parser. In June, the RFC 3164 timestamp
  was not correctly parsed (yes, only in June and some other months,
  see the code comment to learn why...)
- added the ability to specify the destination port when forwarding
  syslog messages (both for TCP and UDP)
- added an very experimental TCP sender (activated by
  @@machine:port in config). This is not yet for production use. If
  the receiver is not alive, rsyslogd will wait quite some time until
  the connection request times out, which most probably leads to
  loss of incoming messages.

---------------------------------------------------------------------------
Version 0.9.2 (RGer), around 2005-07-06
- I intended to change the maxsupported message size to 32k to
  support IHE - but given the memory inefficiency in the usual use
  cases, I have not done this. I have, however, included very
  specific instructions on how to do this in the source code. I have
  also done some testing with 32k messages, so you can change the
  max size without taking too much risk.
- added a syslog/tcp receiver; we now can receive messages via
  plain tcp, but we can still send only via UDP. The syslog/tcp
  receiver is the primary enhancement of this release.
- slightly changed some error messages that contained a spurios \n at
  the end of the line (which gives empty lines in your log...)

---------------------------------------------------------------------------
Version 0.9.1 (RGer)
- fixed code so that it compiles without errors under FreeBSD
- removed now unused function "allocate_log()" from syslogd.c
- changed the make file so that it contains more defines for
  different environments (in the long term, we need a better
  system for disabling/enabling features...)
- changed some printf's printing off_t types to %lld and
  explicit (long long) casts. I tried to figure out the exact type,
  but did not succeed in this. In the worst case, ultra-large peta-
  byte files will now display funny informational messages on rollover,
  something I think we can live with for the neersion 3.11.2 (rgerhards), 2008-02-??
---------------------------------------------------------------------------
Version 3.11.1 (rgerhards), 2008-02-12
- SNMP trap sender added thanks to Andre Lorbach (omsnmp)
- added input-plugin interface specification in form of a (copy) template
  input module
- applied documentation fix by Michael Biebl -- many thanks!
- bugfix: immark did not have MARK flags set...
- added x-info field to rsyslogd startup/shutdown message. Hopefully
  points users to right location for further info (many don't even know
  they run rsyslog ;))
- bugfix: trailing ":" of tag was lost while parsing legacy syslog messages
  without timestamp - thanks to Anders Blomdell for providing a patch!
- fixed a bug in stringbuf.c related to STRINGBUF_TRIM_ALLOCSIZE, which
  wasn't supposed to be used with rsyslog. Put a warning message up that
  tells this feature is not tested and probably not worth the effort.
  Thanks to Anders Blomdell fro bringing this to our attention
- somewhat improved performance of string buffers
- fixed bug that caused invalid treatment of tabs (HT) in rsyslog.conf
- bugfix: setting for $EscapeCopntrolCharactersOnReceive was not 
  properly initialized
- clarified usage of space-cc property replacer option
- improved abort diagnostic handler
- some initial effort for malloc/free runtime debugging support
- bugfix: using dynafile actions caused rsyslogd abort
- fixed minor man errors thanks to Michael Biebl
---------------------------------------------------------------------------
Version 3.11.0 (rgerhards), 2008-01-31
- implemented queued actions
- implemented simple rate limiting for actions
- implemented deliberate discarding of lower priority messages over higher
  priority ones when a queue runs out of space
- implemented disk quotas for disk queues
- implemented the $ActionResumeRetryCount config directive
- added $ActionQueueFilename config directive
- added $ActionQueueSize config directive
- added $ActionQueueHighWaterMark config directive
- added $ActionQueueLowWaterMark config directive
- added $ActionQueueDiscardMark config directive
- added $ActionQueueDiscardSeverity config directive
- added $ActionQueueCheckpointInterval config directive
- added $ActionQueueType config directive
- added $ActionQueueWorkerThreads config directive
- added $ActionQueueTimeoutshutdown config directive
- added $ActionQueueTimeoutActionCompletion config directive
- added $ActionQueueTimeoutenQueue config directive
- added $ActionQueueTimeoutworkerThreadShutdown config directive
- added $ActionQueueWorkerThreadMinimumMessages config directive
- added $ActionQueueMaxFileSize config directive
- added $ActionQueueSaveonShutdown config directive
- addded $ActionQueueDequeueSlowdown config directive
- addded $MainMsgQueueDequeueSlowdown config directive
- bugfix: added forgotten docs to package
- improved debugging support
- fixed a bug that caused $MainMsgQueueCheckpointInterval to work incorrectly
- when a long-running action needs to be cancelled on shutdown, the message
  that was processed by it is now preserved. This finishes support for
  guaranteed delivery of messages (if the output supports it, of course)
- fixed bug in output module interface, see
  http://sourceforge.net/tracker/index.php?func=detail&aid=1881008&group_id=123448&atid=696552
- changed the ommysql output plugin so that the (lengthy) connection
  initialization now takes place in message processing. This works much
  better with the new queued action mode (fast startup)
- fixed a bug that caused a potential hang in file and fwd output module
  varmojfekoj provided the patch - many thanks!
- bugfixed stream class offset handling on 32bit platforms
---------------------------------------------------------------------------
Version 3.10.3 (rgerhards), 2008-01-28
- fixed a bug with standard template definitions (not a big deal) - thanks
  to varmojfekoj for spotting it
- run-time instrumentation added
- implemented disk-assisted queue mode, which enables on-demand disk
  spooling if the queue's in-memory queue is exhausted
- implemented a dynamic worker thread pool for processing incoming
  messages; workers are started and shut down as need arises
- implemented a run-time instrumentation debug package
- implemented the $MainMsgQueueSaveOnShutdown config directive
- implemented the $MainMsgQueueWorkerThreadMinimumMessages config directive
- implemented the $MainMsgQueueTimeoutWorkerThreadShutdown config directive
---------------------------------------------------------------------------
Version 3.10.2 (rgerhards), 2008-01-14
- added the ability to keep stop rsyslogd without the need to drain
  the main message queue. In disk queue mode, rsyslog continues to
  run from the point where it stopped. In case of a system failure, it
  continues to process messages from the last checkpoint.
- fixed a bug that caused a segfault on startup when no $WorkDir directive
  was specified in rsyslog.conf
- provided more fine-grain control over shutdown timeouts and added a
  way to specify the enqueue timeout when the main message queue is full
- implemented $MainMsgQueueCheckpointInterval config directive
- implemented $MainMsgQueueTimeoutActionCompletion config directive
- implemented $MainMsgQueueTimeoutEnqueue config directive
- implemented $MainMsgQueueTimeoutShutdown config directive
---------------------------------------------------------------------------
Version 3.10.1 (rgerhards), 2008-01-10
- implemented the "disk" queue mode. However, it currently is of very
  limited use, because it does not support persistence over rsyslogd
  runs. So when rsyslogd is stopped, the queue is drained just as with
  the in-memory queue modes. Persistent queues will be a feature of
  the next release.
- performance-optimized string class, should bring an overall improvement
- fixed a memory leak in imudp -- thanks to varmojfekoj for the patch
- fixed a race condition that could lead to a rsyslogd hang when during
  HUP or termination
- done some doc updates
- added $WorkDirectory config directive
- added $MainMsgQueueFileName config directive
- added $MainMsgQueueMaxFileSize config directive
---------------------------------------------------------------------------
Version 3.10.0 (rgerhards), 2008-01-07
- implemented input module interface and initial input modules
- enhanced threading for input modules (each on its own thread now)
- ability to bind UDP listeners to specific local interfaces/ports and
  ability to run multiple of them concurrently
- added ability to specify listen IP address for UDP syslog server
- license changed to GPLv3
- mark messages are now provided by loadble module immark
- rklogd is no longer provided. Its functionality has now been taken over
  by imklog, a loadable input module. This offers a much better integration
  into rsyslogd and makes sure that the kernel logger process is brought
  up and down at the appropriate times
- enhanced $IncludeConfig directive to support wildcard characters
  (thanks to Michael Biebl)
- all inputs are now implemented as loadable plugins
- enhanced threading model: each input module now runs on its own thread
- enhanced message queue which now supports different queueing methods
  (among others, this can be used for performance fine-tuning)
- added a large number of new configuration directives for the new
  input modules
- enhanced multi-threading utilizing a worker thread pool for the
  main message queue
- compilation without pthreads is no longer supported
- much cleaner code due to new objects and removal of single-threading
  mode
---------------------------------------------------------------------------
Version 2.0.1 STABLE (rgerhards), 2008-01-24
- fixed a bug in integer conversion - but this function was never called,
  so it is not really a useful bug fix ;)
- fixed a bug with standard template definitions (not a big deal) - thanks
  to varmojfekoj for spotting it
- fixed a bug that caused a potential hang in file and fwd output module
  varmojfekoj provided the patch - many thanks!
---------------------------------------------------------------------------
Version 2.0.0 STABLE (rgerhards), 2008-01-02
- re-release of 1.21.2 as STABLE with no modifications except some
  doc updates
---------------------------------------------------------------------------
Version 1.21.2 (rgerhards), 2007-12-28
- created a gss-api output module. This keeps GSS-API code and
  TCP/UDP code separated. It is also important for forward-
  compatibility with v3. Please note that this change breaks compatibility
  with config files created for 1.21.0 and 1.21.1 - this was considered
  acceptable.
- fixed an error in forwarding retry code (could lead to message corruption
  but surfaced very seldom)
- increased portability for older platforms (AI_NUMERICSERV moved)
- removed socket leak in omfwd.c
- cross-platform patch for GSS-API compile problem on some platforms
  thanks to darix for the patch!
---------------------------------------------------------------------------
Version 1.21.1 (rgerhards), 2007-12-23
- small doc fix for $IncludeConfig
- fixed a bug in llDestroy()
- bugfix: fixing memory leak when message queue is full and during
  parsing. Thanks to varmojfekoj for the patch.
- bugfix: when compiled without network support, unix sockets were
  not properply closed
- bugfix: memory leak in cfsysline.c/doGetWord() fixed
---------------------------------------------------------------------------
Version 1.21.0 (rgerhards), 2007-12-19
- GSS-API support for syslog/TCP connections was added. Thanks to
  varmojfekoj for providing the patch with this functionality
- code cleanup
- enhanced $IncludeConfig directive to support wildcard filenames
- changed some multithreading synchronization
---------------------------------------------------------------------------
Version 1.20.1 (rgerhards), 2007-12-12
- corrected a debug setting that survived release. Caused TCP connections
  to be retried unnecessarily often.
- When a hostname ACL was provided and DNS resolution for that name failed,
  ACL processing was stopped at that point. Thanks to mildew for the patch.
  Fedora Bugzilla: http://bugzilla.redhat.com/show_bug.cgi?id=395911
- fixed a potential race condition, see link for details:
  http://rgerhards.blogspot.com/2007/12/rsyslog-race-condition.html
  Note that the probability of problems from this bug was very remote
- fixed a memory leak that happend when PostgreSQL date formats were
  used
---------------------------------------------------------------------------
Version 1.20.0 (rgerhards), 2007-12-07
- an output module for postgres databases has been added. Thanks to
  sur5r for contributing this code
- unloading dynamic modules has been cleaned up, we now have a
  real implementation and not just a dummy "good enough for the time
  being".
- enhanced platform independence - thanks to Bartosz Kuzma and Michael
  Biebl for their very useful contributions
- some general code cleanup (including warnings on 64 platforms, only)
---------------------------------------------------------------------------
Version 1.19.12 (rgerhards), 2007-12-03
- cleaned up the build system (thanks to Michael Biebl for the patch)
- fixed a bug where ommysql was still not compiled with -pthread option
---------------------------------------------------------------------------
Version 1.19.11 (rgerhards), 2007-11-29
- applied -pthread option to build when building for multi-threading mode
  hopefully solves an issue with segfaulting
---------------------------------------------------------------------------
Version 1.19.10 (rgerhards), 2007-10-19
- introdcued the new ":modulename:" syntax for calling module actions
  in selector lines; modified ommysql to support it. This is primarily
  an aid for further modules and a prequisite to actually allow third
  party modules to be created.
- minor fix in slackware startup script, "-r 0" is now "-r0"
- updated rsyslogd doc set man page; now in html format
- undid creation of a separate thread for the main loop -- this did not
  turn out to be needed or useful, so reduce complexity once again.
- added doc fixes provided by Michael Biebl - thanks
---------------------------------------------------------------------------
Version 1.19.9 (rgerhards), 2007-10-12
- now packaging system which again contains all components in a single
  tarball
- modularized main() a bit more, resulting in less complex code
- experimentally added an additional thread - will see if that affects
  the segfault bug we experience on some platforms. Note that this change
  is scheduled to be removed again later.
---------------------------------------------------------------------------
Version 1.19.8 (rgerhards), 2007-09-27
- improved repeated message processing
- applied patch provided by varmojfekoj to support building ommysql
  in its own way (now also resides in a plugin subdirectory);
  ommysql is now a separate package
- fixed a bug in cvthname() that lead to message loss if part
  of the source hostname would have been dropped
- created some support for distributing ommysql together with the
  main rsyslog package. I need to re-think it in the future, but
  for the time being the current mode is best. I now simply include
  one additional tarball for ommysql inside the main distribution.
  I look forward to user feedback on how this should be done best. In the
  long term, a separate project should be spawend for ommysql, but I'd
  like to do that only after the plugin interface is fully stable (what
  it is not yet).
---------------------------------------------------------------------------
Version 1.19.7 (rgerhards), 2007-09-25
- added code to handle situations where senders send us messages ending with
  a NUL character. It is now simply removed. This also caused trailing LF
  reduction to fail, when it was followed by such a NUL. This is now also
  handled.
- replaced some non-thread-safe function calls by their thread-safe
  counterparts
- fixed a minor memory leak that occured when the %APPNAME% property was
  used (I think nobody used that in practice)
- fixed a bug that caused signal handlers in cvthname() not to be restored when
  a malicious pointer record was detected and processing of the message been
  stopped for that reason (this should be really rare and can not be related
  to the segfault bug we are hunting).
- fixed a bug in cvthname that lead to passing a wrong parameter - in
  practice, this had no impact.
- general code cleanup (e.g. compiler warnings, comments)
---------------------------------------------------------------------------
Version 1.19.6 (rgerhards), 2007-09-11
- applied patch by varmojfekoj to change signal handling to the new
  sigaction API set (replacing the depreciated signal() calls and its
  friends.
- fixed a bug that in --enable-debug mode caused an assertion when the
  discard action was used
- cleaned up compiler warnings
- applied patch by varmojfekoj to FIX a bug that could cause 
  segfaults if empty properties were processed using modifying
  options (e.g. space-cc, drop-cc)
- fixed man bug: rsyslogd supports -l option
---------------------------------------------------------------------------
Version 1.19.5 (rgerhards), 2007-09-07
- changed part of the CStr interface so that better error tracking
  is provided and the calling sequence is more intuitive (there were
  invalid calls based on a too-weired interface)
- (hopefully) fixed some remaining bugs rooted in wrong use of 
  the CStr class. These could lead to program abort.
- applied patch by varmojfekoj two fix two potential segfault situations
- added $ModDir config directive
- modified $ModLoad so that an absolute path may be specified as
  module name (e.g. /rsyslog/ommysql.so)
---------------------------------------------------------------------------
Version 1.19.4 (rgerhards/varmojfekoj), 2007-09-04
- fixed a number of small memory leaks - thanks varmojfekoj for patching
- fixed an issue with CString class that could lead to rsyslog abort
  in tplToString() - thanks varmojfekoj for patching
- added a man-version of the config file documenation - thanks to Michel
  Samia for providing the man file
- fixed bug: a template like this causes an infinite loop:
  $template opts,"%programname:::a,b%"
  thanks varmojfekoj for the patch
- fixed bug: case changing options crash freeing the string pointer
  because they modify it: $template opts2,"%programname::1:lowercase%"
  thanks varmojfekoj for the patch
---------------------------------------------------------------------------
Version 1.19.3 (mmeckelein/varmojfekoj), 2007-08-31
- small mem leak fixed (after calling parseSelectorAct) - Thx varmojkekoj
- documentation section "Regular File" und "Blocks" updated
- solved an issue with dynamic file generation - Once again many thanks
  to varmojfekoj
- the negative selector for program name filter (Blocks) does not work as
  expected - Thanks varmojfekoj for patching
- added forwarding information to sysklogd (requires special template)
  to config doc
---------------------------------------------------------------------------
Version 1.19.2 (mmeckelein/varmojfekoj), 2007-08-28
- a specifically formed message caused a segfault - Many thanks varmojfekoj
  for providing a patch
- a typo and a weird condition are fixed in msg.c - Thanks again
  varmojfekoj 
- on file creation the file was always owned by root:root. This is fixed
  now - Thanks ypsa for solving this issue
---------------------------------------------------------------------------
Version 1.19.1 (mmeckelein), 2007-08-22
- a bug that caused a high load when a TCP/UDP connection was closed is 
  fixed now - Thanks mildew for solving this issue
- fixed a bug which caused a segfault on reinit - Thx varmojfekoj for the
  patch
- changed the hardcoded module path "/lib/rsyslog" to $(pkglibdir) in order
  to avoid trouble e.g. on 64 bit platforms (/lib64) - many thanks Peter
  Vrabec and darix, both provided a patch for solving this issue
- enhanced the unloading of modules - thanks again varmojfekoj
- applied a patch from varmojfekoj which fixes various little things in
  MySQL output module
---------------------------------------------------------------------------
Version 1.19.0 (varmojfekoj/rgerhards), 2007-08-16
- integrated patch from varmojfekoj to make the mysql module a loadable one
  many thanks for the patch, MUCH appreciated
---------------------------------------------------------------------------
Version 1.18.2 (rgerhards), 2007-08-13
- fixed a bug in outchannel code that caused templates to be incorrectly
  parsed
- fixed a bug in ommysql that caused a wrong ";template" missing message
- added some code for unloading modules; not yet fully complete (and we do
  not yet have loadable modules, so this is no problem)
- removed debian subdirectory by request of a debian packager (this is a special
  subdir for debian and there is also no point in maintaining it when there
  is a debian package available - so I gladly did this) in some cases
- improved overall doc quality (some pages were quite old) and linked to
  more of the online resources.
- improved /contrib/delete_mysql script by adding a host option and some
  other minor modifications
---------------------------------------------------------------------------
Version 1.18.1 (rgerhards), 2007-08-08
- applied a patch from varmojfekoj which solved a potential segfault
  of rsyslogd on HUP
- applied patch from Michel Samia to fix compilation when the pthreads
  feature is disabled
- some code cleanup (moved action object to its own file set)
- add config directive $MainMsgQueueSize, which now allows to configure the
  queue size dynamically
- all compile-time settings are now shown in rsyslogd -v, not just the
  active ones
- enhanced performance a little bit more
- added config file directive $ActionResumeInterval
- fixed a bug that prevented compilation under debian sid
- added a contrib directory for user-contributed useful things
---------------------------------------------------------------------------
Version 1.18.0 (rgerhards), 2007-08-03
- rsyslog now supports fallback actions when an action did not work. This
  is a great feature e.g. for backup database servers or backup syslog
  servers
- modified rklogd to only change the console log level if -c is specified
- added feature to use multiple actions inside a single selector
- implemented $ActionExecOnlyWhenPreviousIsSuspended config directive
- error messages during startup are now spit out to the configured log
  destinations
---------------------------------------------------------------------------
Version 1.17.6 (rgerhards), 2007-08-01
- continued to work on output module modularization - basic stage of
  this work is now FINISHED
- fixed bug in OMSRcreate() - always returned SR_RET_OK
- fixed a bug that caused ommysql to always complain about missing
  templates
- fixed a mem leak in OMSRdestruct - freeing the object itself was
  forgotten - thanks to varmojfekoj for the patch
- fixed a memory leak in syslogd/init() that happend when the config
  file could not be read - thanks to varmojfekoj for the patch
- fixed insufficient memory allocation in addAction() and its helpers.
  The initial fix and idea was developed by mildew, I fine-tuned
  it a bit. Thanks a lot for the fix, I'd probably had pulled out my
  hair to find the bug...
- added output of config file line number when a parsing error occured
- fixed bug in objomsr.c that caused program to abort in debug mode with
  an invalid assertion (in some cases)
- fixed a typo that caused the default template for MySQL to be wrong.
  thanks to mildew for catching this.
- added configuration file command $DebugPrintModuleList and
  $DebugPrintCfSysLineHandlerList
- fixed an invalid value for the MARK timer - unfortunately, there was
  a testing aid left in place. This resulted in quite frequent MARK messages
- added $IncludeConfig config directive
- applied a patch from mildew to prevent rsyslogd from freezing under heavy
  load. This could happen when the queue was full. Now, we drop messages
  but rsyslogd remains active.
---------------------------------------------------------------------------
Version 1.17.5 (rgerhards), 2007-07-30
- continued to work on output module modularization
- fixed a missing file bug - thanks to Andrea Montanari for reporting
  this problem
- fixed a problem with shutting down the worker thread and freeing the
  selector_t list - this caused messages to be lost, because the
  message queue was not properly drained before the selectors got
  destroyed.
---------------------------------------------------------------------------
Version 1.17.4 (rgerhards), 2007-07-27
- continued to work on output module modularization
- fixed a situation where rsyslogd could create zombie processes
  thanks to mildew for the patch
- applied patch from Michel Samia to fix compilation when NOT
  compiled for pthreads
---------------------------------------------------------------------------
Version 1.17.3 (rgerhards), 2007-07-25
- continued working on output module modularization
- fixed a bug that caused rsyslogd to segfault on exit (and
  probably also on HUP), when there was an unsent message in a selector
  that required forwarding and the dns lookup failed for that selector
  (yes, it was pretty unlikely to happen;))
  thanks to varmojfekoj <varmojfekoj@gmail.com> for the patch
- fixed a memory leak in config file parsing and die()
  thanks to varmojfekoj <varmojfekoj@gmail.com> for the patch
- rsyslogd now checks on startup if it is capable to performa any work
  at all. If it cant, it complains and terminates
  thanks to Michel Samia for providing the patch!
- fixed a small memory leak when HUPing syslogd. The allowed sender
  list now gets freed. thanks to mildew for the patch.
- changed the way error messages in early startup are logged. They
  now do no longer use the syslogd code directly but are rather
  send to stderr.
---------------------------------------------------------------------------
Version 1.17.2 (rgerhards), 2007-07-23
- made the port part of the -r option optional. Needed for backward
  compatibility with sysklogd
- replaced system() calls with something more reasonable. Please note that
  this might break compatibility with some existing configuration files.
  We accept this in favour of the gained security.
- removed a memory leak that could occur if timegenerated was used in
  RFC 3164 format in templates
- did some preparation in msg.c for advanced multithreading - placed the
  hooks, but not yet any active code
- worked further on modularization
- added $ModLoad MySQL (dummy) config directive
- added DropTrailingLFOnReception config directive
---------------------------------------------------------------------------
Version 1.17.1 (rgerhards), 2007-07-20
- fixed a bug that caused make install to install rsyslogd and rklogd under
  the wrong names
- fixed bug that caused $AllowedSenders to handle IPv6 scopes incorrectly;
  also fixed but that could grabble $AllowedSender wildcards. Thanks to
  mildew@gmail.com for the patch
- minor code cleanup - thanks to Peter Vrabec for the patch
- fixed minimal memory leak on HUP (caused by templates)
  thanks to varmojfekoj <varmojfekoj@gmail.com> for the patch
- fixed another memory leak on HUPing and on exiting rsyslogd
  again thanks to varmojfekoj <varmojfekoj@gmail.com> for the patch
- code cleanup (removed compiler warnings)
- fixed portability bug in configure.ac - thanks to Bartosz Kuźma for patch
- moved msg object into its own file set
- added the capability to continue trying to write log files when the
  file system is full. Functionality based on patch by Martin Schulze
  to sysklogd package.
---------------------------------------------------------------------------
Version 1.17.0 (RGer), 2007-07-17
- added $RepeatedLineReduction config parameter
- added $EscapeControlCharactersOnReceive config parameter
- added $ControlCharacterEscapePrefix config parameter
- added $DirCreateMode config parameter
- added $CreateDirs config parameter
- added $DebugPrintTemplateList config parameter
- added $ResetConfigVariables config parameter
- added $FileOwner config parameter
- added $FileGroup config parameter
- added $DirOwner config parameter
- added $DirGroup config parameter
- added $FailOnChownFailure config parameter
- added regular expression support to the filter engine
  thanks to Michel Samia for providing the patch!
- enhanced $AllowedSender functionality. Credits to mildew@gmail.com for
  the patch doing that
  - added IPv6 support
  - allowed DNS hostnames
  - allowed DNS wildcard names
- added new option $DropMsgsWithMaliciousDnsPTRRecords
- added autoconf so that rfc3195d, rsyslogd and klogd are stored to /sbin
- added capability to auto-create directories with dynaFiles
---------------------------------------------------------------------------
Version 1.16.0 (RGer/Peter Vrabec), 2007-07-13 - The Friday, 13th Release ;)
- build system switched to autotools
- removed SYSV preprocessor macro use, replaced with autotools equivalents
- fixed a bug that caused rsyslogd to segfault when TCP listening was
  disabled and it terminated
- added new properties "syslogfacility-text" and "syslogseverity-text"
  thanks to varmojfekoj <varmojfekoj@gmail.com> for the patch
- added the -x option to disable hostname dns reslution
  thanks to varmojfekoj <varmojfekoj@gmail.com> for the patch
- begun to better modularize syslogd.c - this is an ongoing project; moved
  type definitions to a separate file
- removed some now-unused fields from struct filed
- move file size limit fields in struct field to the "right spot" (the file
  writing part of the union - f_un.f_file)
- subdirectories linux and solaris are no longer part of the distribution
  package. This is not because we cease support for them, but there are no
  longer any files in them after the move to autotools
---------------------------------------------------------------------------
Version 1.15.1 (RGer), 2007-07-10
- fixed a bug that caused a dynaFile selector to stall when there was
  an open error with one file 
- improved template processing for dynaFiles; templates are now only
  looked up during initialization - speeds up processing
- optimized memory layout in struct filed when compiled with MySQL
  support
- fixed a bug that caused compilation without SYSLOG_INET to fail
- re-enabled the "last message repeated n times" feature. This
  feature was not taken care of while rsyslogd evolved from sysklogd
  and it was more or less defunct. Now it is fully functional again.
- added system properties: $NOW, $YEAR, $MONTH, $DAY, $HOUR, $MINUTE
- fixed a bug in iovAsString() that caused a memory leak under stress
  conditions (most probably memory shortage). This was unlikely to
  ever happen, but it doesn't hurt doing it right
- cosmetic: defined type "uchar", change all unsigned chars to uchar
---------------------------------------------------------------------------
Version 1.15.0 (RGer), 2007-07-05
- added ability to dynamically generate file names based on templates
  and thus properties. This was a much-requested feature. It makes
  life easy when it e.g. comes to splitting files based on the sender
  address.
- added $umask and $FileCreateMode config file directives
- applied a patch from Bartosz Kuzma to compile cleanly under NetBSD
- checks for extra (unexpected) characters in system config file lines
  have been added
- added IPv6 documentation - was accidently missing from CVS
- begun to change char to unsigned char
---------------------------------------------------------------------------
Version 1.14.2 (RGer), 2007-07-03
** this release fixes all known nits with IPv6 **
- restored capability to do /etc/service lookup for "syslog"
  service when -r 0 was given
- documented IPv6 handling of syslog messages
- integrate patch from Bartosz Kuźma to make rsyslog compile under
  Solaris again (the patch replaced a strndup() call, which is not
  available under Solaris
- improved debug logging when waiting on select
- updated rsyslogd man page with new options (-46A)
---------------------------------------------------------------------------
Version 1.14.1 (RGer/Peter Vrabec), 2007-06-29
- added Peter Vrabec's patch for IPv6 TCP
- prefixed all messages send to stderr in rsyslogd with "rsyslogd: "
---------------------------------------------------------------------------
Version 1.14.0 (RGer/Peter Vrabec), 2007-06-28
- Peter Vrabec provided IPv6 for rsyslog, so we are now IPv6 enabled
  IPv6 Support is currently for UDP only, TCP is to come soon.
  AllowedSender configuration does not yet work for IPv6.
- fixed code in iovCreate() that broke C's strict aliasing rules 
- fixed some char/unsigned char differences that forced the compiler
  to spit out warning messages
- updated the Red Hat init script to fix a known issue (thanks to
  Peter Vrabec)
---------------------------------------------------------------------------
Version 1.13.5 (RGer), 2007-06-22
- made the TCP session limit configurable via command line switch
  now -t <port>,<max sessions>
- added man page for rklogd(8) (basically a copy from klogd, but now
  there is one...)
- fixed a bug that caused internal messages (e.g. rsyslogd startup) to
  appear without a tag.
- removed a minor memory leak that occurred when TAG processing requalified
  a HOSTNAME to be a TAG (and a TAG already was set).
- removed potential small memory leaks in MsgSet***() functions. There
  would be a leak if a property was re-set, something that happened
  extremely seldom.
---------------------------------------------------------------------------
Version 1.13.4 (RGer), 2007-06-18
- added a new property "PRI-text", which holds the PRI field in
  textual form (e.g. "syslog.info")
- added alias "syslogseverity" for "syslogpriority", which is a
  misleading property name that needs to stay for historical
  reasons (and backward-compatility)
- added doc on how to record PRI value in log file
- enhanced signal handling in klogd, including removal of an unsafe
  call to the logging system during signal handling
---------------------------------------------------------------------------
Version 1.13.3 (RGer), 2007-06-15
- create a version of syslog.c from scratch. This is now
  - highly optimized for rsyslog
  - removes an incompatible license problem as the original
    version had a BSD license with advertising clause
  - fixed in the regard that rklogd will continue to work when
    rsysogd has been restarted (the original version, as well
    as sysklogd, will remain silent then)
  - solved an issue with an extra NUL char at message end that the
    original version had
- applied some changes to klogd to care for the new interface
- fixed a bug in syslogd.c which prevented compiling under debian
---------------------------------------------------------------------------
Version 1.13.2 (RGer), 2007-06-13
- lib order in makefile patched to facilitate static linking - thanks
  to Bennett Todd for providing the patch
- Integrated a patch from Peter Vrabec (pvrabec@redheat.com):
  - added klogd under the name of rklogd (remove dependency on
    original sysklogd package
  - createDB.sql now in UTF
  - added additional config files for use on Red Hat
---------------------------------------------------------------------------
Version 1.13.1 (RGer), 2007-02-05
- changed the listen backlog limit to a more reasonable value based on
  the maximum number of TCP connections configurd (10% + 5) - thanks to Guy
  Standen for the hint (actually, the limit was 5 and that was a 
  left-over from early testing).
- fixed a bug in makefile which caused DB-support to be disabled when
  NETZIP support was enabled
- added the -e option to allow transmission of every message to remote
  hosts (effectively turns off duplicate message suppression)
- (somewhat) improved memory consumption when compiled with MySQL support
- looks like we fixed an incompatibility with MySQL 5.x and above software
  At least in one case, the remote server name was destroyed, leading to 
  a connection failure. The new, improved code does not have this issue and
  so we see this as solved (the new code is generally somewhat better, so
  there is a good chance we fixed this incompatibility).
---------------------------------------------------------------------------
Version 1.13.0 (RGer), 2006-12-19
- added '$' as ToPos proptery replacer specifier - means "up to the
  end of the string"
- property replacer option "escape-cc", "drop-cc" and "space-cc"  added
- changed the handling of \0 characters inside syslog messages. We now
  consistently escape them to "#000". This is somewhat recommended in
  the draft-ietf-syslog-protocol-19 draft. While the real recomendation
  is to not escape any characters at all, we can not do this without
  considerable modification of the code. So we escape it to "#000", which
  is consistent with a sample found in the Internet-draft.
- removed message glue logic (see printchopped() comment for details)
  Also caused removal of parts table and thus some improvements in
  memory usage.
- changed the default MAXLINE to 2048 to take care of recent syslog
  standardization efforts (can easily be changed in syslogd.c)
- added support for byte-counted TCP syslog messages (much like
  syslog-transport-tls-05 Internet Draft). This was necessary to
  support compression over TCP.
- added support for receiving compressed syslog messages
- added support for sending compressed syslog messages
- fixed a bug where the last message in a syslog/tcp stream was
  lost if it was not properly terminated by a LF character
---------------------------------------------------------------------------
Version 1.12.3 (RGer), 2006-10-04
- implemented some changes to support Solaris (but support is not
  yet complete)
- commented out (via #if 0) some methods that are currently not being use
  but should be kept for further us
- added (interim) -u 1 option to turn off hostname and tag parsing
- done some modifications to better support Fedora
- made the field delimiter inside property replace configurable via
  template
- fixed a bug in property replacer: if fields were used, the delimitor
  became part of the field. Up until now, this was barely noticable as 
  the delimiter as TAB only and thus invisible to a human. With other
  delimiters available now, it quickly showed up. This bug fix might cause
  some grief to existing installations if they used the extra TAB for
  whatever reasons - sorry folks... Anyhow, a solution is easy: just add
  a TAB character contstant into your template. Thus, there has no attempt
  been made to do this in a backwards-compatible way.
---------------------------------------------------------------------------
Version 1.12.2 (RGer), 2006-02-15
- fixed a bug in the RFC 3339 date formatter. An extra space was added
  after the actual timestamp
- added support for providing high-precision RFC3339 timestamps for
  (rsyslogd-)internally-generated messages
- very (!) experimental support for syslog-protocol internet draft
  added (the draft is experimental, the code is solid ;))
- added support for field-extracting in the property replacer
- enhanced the legacy-syslog parser so that it can interpret messages
  that do not contain a TIMESTAMP
- fixed a bug that caused the default socket (usually /dev/log) to be
  opened even when -o command line option was given
- fixed a bug in the Debian sample startup script - it caused rsyslogd
  to listen to remote requests, which it shouldn't by default
---------------------------------------------------------------------------
Version 1.12.1 (RGer), 2005-11-23
- made multithreading work with BSD. Some signal-handling needed to be
  restructured. Also, there might be a slight delay of up to 10 seconds
  when huping and terminating rsyslogd under BSD
- fixed a bug where a NULL-pointer was passed to printf() in logmsg().
- fixed a bug during "make install" where rc3195d was not installed
  Thanks to Bennett Todd for spotting this.
- fixed a bug where rsyslogd dumped core when no TAG was found in the
  received message
- enhanced message parser so that it can deal with missing hostnames
  in many cases (may not be totally fail-safe)
- fixed a bug where internally-generated messages did not have the correct
  TAG
---------------------------------------------------------------------------
Version 1.12.0 (RGer), 2005-10-26
- moved to a multi-threaded design. single-threading is still optionally
  available. Multi-threading is experimental!
- fixed a potential race condition. In the original code, marking was done
  by an alarm handler, which could lead to all sorts of bad things. This
  has been changed now. See comments in syslogd.c/domark() for details.
- improved debug output for property-based filters
- not a code change, but: I have checked all exit()s to make sure that
  none occurs once rsyslogd has started up. Even in unusual conditions
  (like low-memory conditions) rsyslogd somehow remains active. Of course,
  it might loose a message or two, but at least it does not abort and it
  can also recover when the condition no longer persists.
- fixed a bug that could cause loss of the last message received
  immediately before rsyslogd was terminated.
- added comments on thread-safety of global variables in syslogd.c
- fixed a small bug: spurios printf() when TCP syslog was used
- fixed a bug that causes rsyslogd to dump core on termination when one
  of the selector lines did not receive a message during the run (very
  unlikely)
- fixed an one-too-low memory allocation in the TCP sender. Could result
  in rsyslogd dumping core.
- fixed a bug with regular expression support (thanks to Andres Riancho)
- a little bit of code restructuring (especially main(), which was
  horribly large)
---------------------------------------------------------------------------
Version 1.11.1 (RGer), 2005-10-19
- support for BSD-style program name and host blocks
- added a new property "programname" that can be used in templates
- added ability to specify listen port for rfc3195d
- fixed a bug that rendered the "startswith" comparison operation
  unusable.
- changed more functions to "static" storage class to help compiler
  optimize (should have been static in the first place...)
- fixed a potential memory leak in the string buffer class destructor.
  As the destructur was previously never called, the leak did not actually
  appear.
- some internal restructuring in anticipation/preparation of minimal
  multi-threading support
- rsyslogd still shares some code with the sysklogd project. Some patches
  for this shared code have been brought over from the sysklogd CVS.
---------------------------------------------------------------------------
Version 1.11.0 (RGer), 2005-10-12
- support for receiving messages via RFC 3195; added rfc3195d for that
  purpose
- added an additional guard to prevent rsyslogd from aborting when the
  2gb file size limit is hit. While a user can configure rsyslogd to
  handle such situations, it would abort if that was not done AND large
  file support was not enabled (ok, this is hopefully an unlikely scenario)
- fixed a bug that caused additional Unix domain sockets to be incorrectly
  processed - could lead to message loss in extreme cases
---------------------------------------------------------------------------
Version 1.10.2 (RGer), 2005-09-27
- added comparison operations in property-based filters:
  * isequal
  * startswith
- added ability to negate all property-based filter comparison operations
  by adding a !-sign right in front of the operation name
- added the ability to specify remote senders for UDP and TCP
  received messages. Allows to block all but well-known hosts
- changed the $-config line directives to be case-INsensitive
- new command line option -w added: "do not display warnings if messages
  from disallowed senders are received"
- fixed a bug that caused rsyslogd to dump core when the compare value
  was not quoted in property-based filters
- fixed a bug in the new CStr compare function which lead to invalid
  results (fortunately, this function was not yet used widely)
- added better support for "debugging" rsyslog.conf property filters
  (only if -d switch is given)
- changed some function definitions to static, which eventually enables
  some compiler optimizations
- fixed a bug in MySQL code; when a SQL error occured, rsyslogd could
  run in a tight loop. This was due to invalid sequence of error reporting
  and is now fixed.
---------------------------------------------------------------------------
Version 1.10.1 (RGer), 2005-09-23
- added the ability to execute a shell script as an action.
  Thanks to Bjoern Kalkbrenner for providing the code!
- fixed a bug in the MySQL code; due to the bug the automatic one-time
  retry after an error did not happen - this lead to error message in
  cases where none should be seen (e.g. after a MySQL restart)
- fixed a security issue with SQL-escaping in conjunction with
  non-(SQL-)standard MySQL features.
---------------------------------------------------------------------------
Version 1.10.0 (RGer), 2005-09-20
  REMINDER: 1.10 is the first unstable version if the 1.x series!
- added the capability to filter on any property in selector lines
  (not just facility and priority)
- changed stringbuf into a new counted string class
- added support for a "discard" action. If a selector line with
  discard (~ character) is found, no selector lines *after* that
  line will be processed.
- thanks to Andres Riancho, regular expression support has been
  added to the template engine
- added the FROMHOST property in the template processor, which could
  previously not be obtained. Thanks to Cristian Testa for pointing
  this out and even providing a fix.
- added display of compile-time options to -v output
- performance improvement for production build - made some checks
  to happen only during debug mode
- fixed a problem with compiling on SUSE and - while doing so - removed
  the socket call to set SO_BSDCOMPAT in cases where it is obsolete.
---------------------------------------------------------------------------
Version 1.0.4 (RGer), 2006-02-01
- a small but important fix: the tcp receiver had two forgotten printf's
  in it that caused a lot of unnecessary output to stdout. This was
  important enough to justify a new release
---------------------------------------------------------------------------
Version 1.0.3 (RGer), 2005-11-14
- added an additional guard to prevent rsyslogd from aborting when the
  2gb file size limit is hit. While a user can configure rsyslogd to
  handle such situations, it would abort if that was not done AND large
  file support was not enabled (ok, this is hopefully an unlikely scenario)
- fixed a bug that caused additional Unix domain sockets to be incorrectly
  processed - could lead to message loss in extreme cases
- applied some patches available from the sysklogd project to code
  shared from there
- fixed a bug that causes rsyslogd to dump core on termination when one
  of the selector lines did not receive a message during the run (very
  unlikely)
- fixed an one-too-low memory allocation in the TCP sender. Could result
  in rsyslogd dumping core.
- fixed a bug in the TCP sender that caused the retry logic to fail
  after an error or receiver overrun
- fixed a bug in init() that could lead to dumping core
- fixed a bug that could lead to dumping core when no HOSTNAME or no TAG
  was present in the syslog message
---------------------------------------------------------------------------
Version 1.0.2 (RGer), 2005-10-05
- fixed an issue with MySQL error reporting. When an error occured,
  the MySQL driver went into an endless loop (at least in most cases).
---------------------------------------------------------------------------
Version 1.0.1 (RGer), 2005-09-23
- fixed a security issue with SQL-escaping in conjunction with
  non-(SQL-)standard MySQL features.
---------------------------------------------------------------------------
Version 1.0.0 (RGer), 2005-09-12
- changed install doc to cover daily cron scripts - a trouble source
- added rc script for slackware (provided by Chris Elvidge - thanks!) 
- fixed a really minor bug in usage() - the -r option was still
  reported as without the port parameter
---------------------------------------------------------------------------
Version 0.9.8 (RGer), 2005-09-05
- made startup and shutdown message more consistent and included the
  pid, so that they can be easier correlated. Used syslog-protocol
  structured data format for this purpose.
- improved config info in startup message, now tells not only
  if it is listening remote on udp, but also for tcp. Also includes
  the port numbers. The previous startup message was misleading, because
  it did not say "remote reception" if rsyslogd was only listening via
  tcp (but not via udp).
- added a "how can you help" document to the doc set
---------------------------------------------------------------------------
Version 0.9.7 (RGer), 2005-08-15
- some of the previous doc files (like INSTALL) did not properly
  reflect the changes to the build process and the new doc. Fixed
  that.
- changed syslogd.c so that when compiled without database support,
  an error message is displayed when a database action is detected
  in the config file (previously this was used as an user rule ;))
- fixed a bug in the os-specific Makefiles which caused MySQL
  support to not be compiled, even if selected
---------------------------------------------------------------------------
Version 0.9.6 (RGer), 2005-08-09
- greatly enhanced documentation. Now available in html format in
  the "doc" folder and FreeBSD. Finally includes an install howto.
- improved MySQL error messages a little - they now show up as log
  messages, too (formerly only in debug mode)
- added the ability to specify the listen port for udp syslog.
  WARNING: This introduces an incompatibility. Formerly, udp
  syslog was enabled by the -r command line option. Now, it is
  "-r [port]", which is consistent with the tcp listener. However,
  just -r will now return an error message.
- added sample startup scripts for Debian and FreeBSD
- added support for easy feature selection in the makefile. Un-
  fortunately, this also means I needed to spilt the make file
  for different OS and distros. There are some really bad syntax
  differences between FreeBSD and Linux make.
---------------------------------------------------------------------------
Version 0.9.5 (RGer), 2005-08-01
- the "semicolon bug" was actually not (fully) solved in 0.9.4. One
  part of the bug was solved, but another still existed. This one
  is fixed now, too.
- the "semicolon bug" actually turned out to be a more generic bug.
  It appeared whenever an invalid template name was given. With some
  selector actions, rsyslogd dumped core, with other it "just" had
  a small ressource leak with others all worked well. These anomalies
  are now fixed. Note that they only appeared during system initaliziation
  once the system was running, nothing bad happened.
- improved error reporting for template errors on startup. They are now
  shown on the console and the start-up tty. Formerly, they were only
  visible in debug mode.
- support for multiple instances of rsyslogd on a single machine added
- added new option "-o" --> omit local unix domain socket. This option
  enables rsyslogd NOT to listen to the local socket. This is most
  helpful when multiple instances of rsyslogd (or rsyslogd and another
  syslogd) shall run on a single system.
- added new option "-i <pidfile>" which allows to specify the pidfile.
  This is needed when multiple instances of rsyslogd are to be run.
- the new project home page is now online at www.rsyslog.com
---------------------------------------------------------------------------
Version 0.9.4 (RGer), 2005-07-25
- finally added the TCP sender. It now supports non-blocking mode, no
  longer disabling message reception during connect. As it is now, it
  is usable in production. The code could be more sophisticated, but
  I've kept it short in anticipation of the move to liblogging, which
  will lead to the removal of the code just written ;)
- the "exiting on signal..." message still had the "syslogd" name in 
  it. Changed this to "rsyslogd", as we do not have a large user base
  yet, this should pose no problem.
- fixed "the semiconlon" bug. rsyslogd dumped core if a write-db action
  was specified but no semicolon was given after the password (an empty
  template was ok, but the semicolon needed to be present).
- changed a default for traditional output format. During testing, it
  was seen that the timestamp written to file in default format was
  the time of message reception, not the time specified in the TIMESTAMP
  field of the message itself. Traditionally, the message TIMESTAMP is
  used and this has been changed now.
---------------------------------------------------------------------------
Version 0.9.3 (RGer), 2005-07-19
- fixed a bug in the message parser. In June, the RFC 3164 timestamp
  was not correctly parsed (yes, only in June and some other months,
  see the code comment to learn why...)
- added the ability to specify the destination port when forwarding
  syslog messages (both for TCP and UDP)
- added an very experimental TCP sender (activated by
  @@machine:port in config). This is not yet for production use. If
  the receiver is not alive, rsyslogd will wait quite some time until
  the connection request times out, which most probably leads to
  loss of incoming messages.

---------------------------------------------------------------------------
Version 0.9.2 (RGer), around 2005-07-06
- I intended to change the maxsupported message size to 32k to
  support IHE - but given the memory inefficiency in the usual use
  cases, I have not done this. I have, however, included very
  specific instructions on how to do this in the source code. I have
  also done some testing with 32k messages, so you can change the
  max size without taking too much risk.
- added a syslog/tcp receiver; we now can receive messages via
  plain tcp, but we can still send only via UDP. The syslog/tcp
  receiver is the primary enhancement of this release.
- slightly changed some error messages that contained a spurios \n at
  the end of the line (which gives empty lines in your log...)

---------------------------------------------------------------------------
Version 0.9.1 (RGer)
- fixed code so that it compiles without errors under FreeBSD
- removed now unused function "allocate_log()" from syslogd.c
- changed the make file so that it contains more defines for
  different environments (in the long term, we need a better
  system for disabling/enabling features...)
- changed some printf's printing off_t types to %lld and
  explicit (long long) casts. I tried to figure out the exact type,
  but did not succeed in this. In the worst case, ultra-large peta-
  byte files will now display funny informational messages on rollover,
  something I think we can live with for the next 10 years or so...

---------------------------------------------------------------------------
Version 0.9.0 (RGer)
- changed the filed structure to be a linked list. Previously, it
  was a table - well, for non-SYSV it was defined as linked list,
  but from what I see that code did no longer work after my
  modifications. I am now using a linked list in general because
  that is needed for other upcoming modifications.
- fixed a bug that caused rsyslogd not to listen to anything if
  the configuration file could not be read
- pervious versions disabled network logging (send/receive) if
  syslog/udp port was not in /etc/services. Now defaulting to
  port 514 in this case.
- internal error messages are now supported up to 256 bytes
- error message seen during config file read are now also displayed
  to the attached tty and not only the console
- changed some error messages during init to be sent to the console
  and/or emergency log. Previously, they were only seen if the
  -d (debug) option was present on the command line.
- fixed the "2gb file issue on 32bit systems". If a file grew to
  more than 2gb, the syslogd was aborted with "file size exceeded". 
  Now, defines have been added according to
  http://www.daimi.au.dk/~kasperd/comp.os.linux.development.faq.html#LARGEFILE
  Testing revealed that they work ;)
  HOWEVER, if your file system, glibc, kernel, whatever does not
  support files larger 2gb, you need to set a file size limit with
  the new output channel mechanism.
- updated man pages to reflect the changes

---------------------------------------------------------------------------
Version 0.8.4

- improved -d debug output (removed developer-only content)
- now compiles under FreeBSD and NetBSD (only quick testing done on NetBSD)
---------------------------------------------------------------------------
Version 0.8.3

- security model in "make install" changed
- minor doc updates
---------------------------------------------------------------------------
Version 0.8.2

- added man page for rsyslog.conf and rsyslogd
- gave up on the concept of rsyslog being a "drop in" replacement
  for syslogd. Now, the user installs rsyslogd and also needs to
  adjust his system settings to this specifically. This also lead
  to these changes:
  * changed Makefile so that install now installs rsyslogd instead
    of dealing with syslogd
  * changed the default config file name to rsyslog.conf
---------------------------------------------------------------------------
Version 0.8.1

- fixed a nasty memory leak (probably not the last one with this release)
- some enhancements to Makefile as suggested by Bennett Todd
- syslogd-internal messages (like restart) were missing the hostname
  this has been corrected
---------------------------------------------------------------------------
Version 0.8.0

Initial testing release. Based on the sysklogd package. Thanks to the
sysklogd maintainers for all their good work!
---------------------------------------------------------------------------

----------------------------------------------------------------------
The following comments were left in the syslogd source. While they provide
not too much detail, the help to date when Rainer started work on the
project (which was 2003, now even surprising for Rainer himself ;)).
 * \author Rainer Gerhards <rgerhards@adiscon.com>
 * \date 2003-10-17
 *       Some initial modifications on the sysklogd package to support
 *       liblogging. These have actually not yet been merged to the
 *       source you see currently (but they hopefully will)
 *
 * \date 2004-10-28
 *       Restarted the modifications of sysklogd. This time, we
 *       focus on a simpler approach first. The initial goal is to
 *       provide MySQL database support (so that syslogd can log
 *       to the database).
----------------------------------------------------------------------
The following comments are from the stock syslogd.c source. They provide
some insight into what happened to the source before we forked
rsyslogd. However, much of the code already has been replaced and more
is to be replaced. So over time, these comments become less valuable.
I have moved them out of the syslogd.c file to shrink it, especially
as a lot of them do no longer apply. For historical reasons and
understanding of how the daemon evolved, they are probably still
helpful.
 * Author: Eric Allman
 * extensive changes by Ralph Campbell
 * more extensive changes by Eric Allman (again)
 *
 * Steve Lord:	Fix UNIX domain socket code, added linux kernel logging
 *		change defines to
 *		SYSLOG_INET	- listen on a UDP socket
 *		SYSLOG_UNIXAF	- listen on unix domain socket
 *		SYSLOG_KERNEL	- listen to linux kernel
 *
 * Mon Feb 22 09:55:42 CST 1993:  Dr. Wettstein
 * 	Additional modifications to the source.  Changed priority scheme
 *	to increase the level of configurability.  In its stock configuration
 *	syslogd no longer logs all messages of a certain priority and above
 *	to a log file.  The * wildcard is supported to specify all priorities.
 *	Note that this is a departure from the BSD standard.
 *
 *	Syslogd will now listen to both the inetd and the unixd socket.  The
 *	strategy is to allow all local programs to direct their output to
 *	syslogd through the unixd socket while the program listens to the
 *	inetd socket to get messages forwarded from other hosts.
 *
 * Fri Mar 12 16:55:33 CST 1993:  Dr. Wettstein
 *	Thanks to Stephen Tweedie (dcs.ed.ac.uk!sct) for helpful bug-fixes
 *	and an enlightened commentary on the prioritization problem.
 *
 *	Changed the priority scheme so that the default behavior mimics the
 *	standard BSD.  In this scenario all messages of a specified priority
 *	and above are logged.
 *
 *	Add the ability to specify a wildcard (=) as the first character
 *	of the priority name.  Doing this specifies that ONLY messages with
 *	this level of priority are to be logged.  For example:
 *
 *		*.=debug			/usr/adm/debug
 *
 *	Would log only messages with a priority of debug to the /usr/adm/debug
 *	file.
 *
 *	Providing an * as the priority specifies that all messages are to be
 *	logged.  Note that this case is degenerate with specifying a priority
 *	level of debug.  The wildcard * was retained because I believe that
 *	this is more intuitive.
 *
 * Thu Jun 24 11:34:13 CDT 1993:  Dr. Wettstein
 *	Modified sources to incorporate changes in libc4.4.  Messages from
 *	syslog are now null-terminated, syslogd code now parses messages
 *	based on this termination scheme.  Linux as of libc4.4 supports the
 *	fsync system call.  Modified code to fsync after all writes to
 *	log files.
 *
 * Sat Dec 11 11:59:43 CST 1993:  Dr. Wettstein
 *	Extensive changes to the source code to allow compilation with no
 *	complaints with -Wall.
 *
 *	Reorganized the facility and priority name arrays so that they
 *	compatible with the syslog.h source found in /usr/include/syslog.h.
 *	NOTE that this should really be changed.  The reason I do not
 *	allow the use of the values defined in syslog.h is on account of
 *	the extensions made to allow the wildcard character in the
 *	priority field.  To fix this properly one should malloc an array,
 *	copy the contents of the array defined by syslog.h and then
 *	make whatever modifications that are desired.  Next round.
 *
 * Thu Jan  6 12:07:36 CST 1994:  Dr. Wettstein
 *	Added support for proper decomposition and re-assembly of
 *	fragment messages on UNIX domain sockets.  Lack of this capability
 *	was causing 'partial' messages to be output.  Since facility and
 *	priority information is encoded as a leader on the messages this
 *	was causing lines to be placed in erroneous files.
 *
 *	Also added a patch from Shane Alderton (shane@ion.apana.org.au) to
 *	correct a problem with syslogd dumping core when an attempt was made
 *	to write log messages to a logged-on user.  Thank you.
 *
 *	Many thanks to Juha Virtanen (jiivee@hut.fi) for a series of
 *	interchanges which lead to the fixing of problems with messages set
 *	to priorities of none and emerg.  Also thanks to Juha for a patch
 *	to exclude users with a class of LOGIN from receiving messages.
 *
 *	Shane Alderton provided an additional patch to fix zombies which
 *	were conceived when messages were written to multiple users.
 *
 * Mon Feb  6 09:57:10 CST 1995:  Dr. Wettstein
 *	Patch to properly reset the single priority message flag.  Thanks
 *	to Christopher Gori for spotting this bug and forwarding a patch.
 *
 * Wed Feb 22 15:38:31 CST 1995:  Dr. Wettstein
 *	Added version information to startup messages.
 *
 *	Added defines so that paths to important files are taken from
 *	the definitions in paths.h.  Hopefully this will insure that
 *	everything follows the FSSTND standards.  Thanks to Chris Metcalf
 *	for a set of patches to provide this functionality.  Also thanks
 *	Elias Levy for prompting me to get these into the sources.
 *
 * Wed Jul 26 18:57:23 MET DST 1995:  Martin Schulze
 *	Linux' gethostname only returns the hostname and not the fqdn as
 *	expected in the code. But if you call hostname with an fqdn then
 *	gethostname will return an fqdn, so we have to mention that. This
 *	has been changed.
 *
 *	The 'LocalDomain' and the hostname of a remote machine is
 *	converted to lower case, because the original caused some
 *	inconsistency, because the (at least my) nameserver did respond an
 *	fqdn containing of upper- _and_ lowercase letters while
 *	'LocalDomain' consisted only of lowercase letters and that didn't
 *	match.
 *
 * Sat Aug  5 18:59:15 MET DST 1995:  Martin Schulze
 *	Now no messages that were received from any remote host are sent
 *	out to another. At my domain this missing feature caused ugly
 *	syslog-loops, sometimes.
 *
 *	Remember that no message is sent out. I can't figure out any
 *	scenario where it might be useful to change this behavior and to
 *	send out messages to other hosts than the one from which we
 *	received the message, but I might be shortsighted. :-/
 *
 * Thu Aug 10 19:01:08 MET DST 1995:  Martin Schulze
 *	Added my pidfile.[ch] to it to perform a better handling with
 *	pidfiles. Now both, syslogd and klogd, can only be started
 *	once. They check the pidfile.
 *
 * Sun Aug 13 19:01:41 MET DST 1995:  Martin Schulze
 *	Add an addition to syslog.conf's interpretation. If a priority
 *	begins with an exclamation mark ('!') the normal interpretation
 *	of the priority is inverted: ".!*" is the same as ".none", ".!=info"
 *	don't logs the info priority, ".!crit" won't log any message with
 *	the priority crit or higher. For example:
 *
 *		mail.*;mail.!=info		/usr/adm/mail
 *
 *	Would log all messages of the facility mail except those with
 *	the priority info to /usr/adm/mail. This makes the syslogd
 *	much more flexible.
 *
 *	Defined TABLE_ALLPRI=255 and changed some occurrences.
 *
 * Sat Aug 19 21:40:13 MET DST 1995:  Martin Schulze
 *	Making the table of facilities and priorities while in debug
 *	mode more readable.
 *
 *	If debugging is turned on, printing the whole table of
 *	facilities and priorities every hexadecimal or 'X' entry is
 *	now 2 characters wide.
 *
 *	The number of the entry is prepended to each line of
 *	facilities and priorities, and F_UNUSED lines are not shown
 *	anymore.
 *
 *	Corrected some #ifdef SYSV's.
 *
 * Mon Aug 21 22:10:35 MET DST 1995:  Martin Schulze
 *	Corrected a strange behavior during parsing of configuration
 *	file. The original BSD syslogd doesn't understand spaces as
 *	separators between specifier and action. This syslogd now
 *	understands them. The old behavior caused some confusion over
 *	the Linux community.
 *
 * Thu Oct 19 00:02:07 MET 1995:  Martin Schulze
 *	The default behavior has changed for security reasons. The
 *	syslogd will not receive any remote message unless you turn
 *	reception on with the "-r" option.
 *
 *	Not defining SYSLOG_INET will result in not doing any network
 *	activity, i.e. not sending or receiving messages.  I changed
 *	this because the old idea is implemented with the "-r" option
 *	and the old thing didn't work anyway.
 *
 * Thu Oct 26 13:14:06 MET 1995:  Martin Schulze
 *	Added another logfile type F_FORW_UNKN.  The problem I ran into
 *	was a name server that runs on my machine and a forwarder of
 *	kern.crit to another host.  The hosts address can only be
 *	fetched using the nameserver.  But named is started after
 *	syslogd, so syslogd complained.
 *
 *	This logfile type will retry to get the address of the
 *	hostname ten times and then complain.  This should be enough to
 *	get the named up and running during boot sequence.
 *
 * Fri Oct 27 14:08:15 1995:  Dr. Wettstein
 *	Changed static array of logfiles to a dynamic array. This
 *	can grow during process.
 *
 * Fri Nov 10 23:08:18 1995:  Martin Schulze
 *	Inserted a new tabular sys_h_errlist that contains plain text
 *	for error codes that are returned from the net subsystem and
 *	stored in h_errno. I have also changed some wrong lookups to
 *	sys_errlist.
 *
 * Wed Nov 22 22:32:55 1995:  Martin Schulze
 *	Added the fabulous strip-domain feature that allows us to
 *	strip off (several) domain names from the fqdn and only log
 *	the simple hostname. This is useful if you're in a LAN that
 *	has a central log server and also different domains.
 *
 *	I have also also added the -l switch do define hosts as
 *	local. These will get logged with their simple hostname, too.
 *
 * Thu Nov 23 19:02:56 MET DST 1995:  Martin Schulze
 *	Added the possibility to omit fsyncing of logfiles after every
 *	write. This will give some performance back if you have
 *	programs that log in a very verbose manner (like innd or
 *	smartlist). Thanks to Stephen R. van den Berg <srb@cuci.nl>
 *	for the idea.
 *
 * Thu Jan 18 11:14:36 CST 1996:  Dr. Wettstein
 *	Added patche from beta-testers to stop compile error.  Also
 *	added removal of pid file as part of termination cleanup.
 *
 * Wed Feb 14 12:42:09 CST 1996:  Dr. Wettstein
 *	Allowed forwarding of messages received from remote hosts to
 *	be controlled by a command-line switch.  Specifying -h allows
 *	forwarding.  The default behavior is to disable forwarding of
 *	messages which were received from a remote host.
 *
 *	Parent process of syslogd does not exit until child process has
 *	finished initialization process.  This allows rc.* startup to
 *	pause until syslogd facility is up and operating.
 *
 *	Re-arranged the select code to move UNIX domain socket accepts
 *	to be processed later.  This was a contributed change which
 *	has been proposed to correct the delays sometimes encountered
 *	when syslogd starts up.
 *
 *	Minor code cleanups.
 *
 * Thu May  2 15:15:33 CDT 1996:  Dr. Wettstein
 *	Fixed bug in init function which resulted in file descripters
 *	being orphaned when syslogd process was re-initialized with SIGHUP
 *	signal.  Thanks to Edvard Tuinder
 *	(Edvard.Tuinder@praseodymium.cistron.nl) for putting me on the
 *	trail of this bug.  I am amazed that we didn't catch this one
 *	before now.
 *
 * Tue May 14 00:03:35 MET DST 1996:  Martin Schulze
 *	Corrected a mistake that causes the syslogd to stop logging at
 *	some virtual consoles under Linux. This was caused by checking
 *	the wrong error code. Thanks to Michael Nonweiler
 *	<mrn20@hermes.cam.ac.uk> for sending me a patch.
 *
 * Mon May 20 13:29:32 MET DST 1996:  Miquel van Smoorenburg <miquels@cistron.nl>
 *	Added continuation line supported and fixed a bug in
 *	the init() code.
 *
 * Tue May 28 00:58:45 MET DST 1996:  Martin Schulze
 *	Corrected behaviour of blocking pipes - i.e. the whole system
 *	hung.  Michael Nonweiler <mrn20@hermes.cam.ac.uk> has sent us
 *	a patch to correct this.  A new logfile type F_PIPE has been
 *	introduced.
 *
 * Mon Feb 3 10:12:15 MET DST 1997:  Martin Schulze
 *	Corrected behaviour of logfiles if the file can't be opened.
 *	There was a bug that causes syslogd to try to log into non
 *	existing files which ate cpu power.
 *
 * Sun Feb 9 03:22:12 MET DST 1997:  Martin Schulze
 *	Modified syslogd.c to not kill itself which confuses bash 2.0.
 *
 * Mon Feb 10 00:09:11 MET DST 1997:  Martin Schulze
 *	Improved debug code to decode the numeric facility/priority
 *	pair into textual information.
 *
 * Tue Jun 10 12:35:10 MET DST 1997:  Martin Schulze
 *	Corrected freeing of logfiles.  Thanks to Jos Vos <jos@xos.nl>
 *	for reporting the bug and sending an idea to fix the problem.
 *
 * Tue Jun 10 12:51:41 MET DST 1997:  Martin Schulze
 *	Removed sleep(10) from parent process.  This has caused a slow
 *	startup in former times - and I don't see any reason for this.
 *
 * Sun Jun 15 16:23:29 MET DST 1997: Michael Alan Dorman
 *	Some more glibc patches made by <mdorman@debian.org>.
 *
 * Thu Jan  1 16:04:52 CET 1998: Martin Schulze <joey@infodrom.north.de
 *	Applied patch from Herbert Thielen <Herbert.Thielen@lpr.e-technik.tu-muenchen.de>.
 *	This included some balance parentheses for emacs and a bug in
 *	the exclamation mark handling.
 *
 *	Fixed small bug which caused syslogd to write messages to the
 *	wrong logfile under some very rare conditions.  Thanks to
 *	Herbert Xu <herbert@gondor.apana.org.au> for fiddling this out.
 *
 * Thu Jan  8 22:46:35 CET 1998: Martin Schulze <joey@infodrom.north.de>
 *	Reworked one line of the above patch as it prevented syslogd
 *	from binding the socket with the result that no messages were
 *	forwarded to other hosts.
 *
 * Sat Jan 10 01:33:06 CET 1998: Martin Schulze <joey@infodrom.north.de>
 *	Fixed small bugs in F_FORW_UNKN meachanism.  Thanks to Torsten
 *	Neumann <torsten@londo.rhein-main.de> for pointing me to it.
 *
 * Mon Jan 12 19:50:58 CET 1998: Martin Schulze <joey@infodrom.north.de>
 *	Modified debug output concerning remote receiption.
 *
 * Mon Feb 23 23:32:35 CET 1998: Topi Miettinen <Topi.Miettinen@ml.tele.fi>
 *	Re-worked handling of Unix and UDP sockets to support closing /
 *	opening of them in order to have it open only if it is needed
 *	either for forwarding to a remote host or by receiption from
 *	the network.
 *
 * Wed Feb 25 10:54:09 CET 1998: Martin Schulze <joey@infodrom.north.de>
 *	Fixed little comparison mistake that prevented the MARK
 *	feature to work properly.
 *
 * Wed Feb 25 13:21:44 CET 1998: Martin Schulze <joey@infodrom.north.de>
 *	Corrected Topi's patch as it prevented forwarding during
 *	startup due to an unknown LogPort.
 *
 * Sat Oct 10 20:01:48 CEST 1998: Martin Schulze <joey@infodrom.north.de>
 *	Added support for TESTING define which will turn syslogd into
 *	stdio-mode used for debugging.
 *
 * Sun Oct 11 20:16:59 CEST 1998: Martin Schulze <joey@infodrom.north.de>
 *	Reworked the initialization/fork code.  Now the parent
 *	process activates a signal handler which the daughter process
 *	will raise if it is initialized.  Only after that one the
 *	parent process may exit.  Otherwise klogd might try to flush
 *	its log cache while syslogd can't receive the messages yet.
 *
 * Mon Oct 12 13:30:35 CEST 1998: Martin Schulze <joey@infodrom.north.de>
 *	Redirected some error output with regard to argument parsing to
 *	stderr.
 *
 * Mon Oct 12 14:02:51 CEST 1998: Martin Schulze <joey@infodrom.north.de>
 *	Applied patch provided vom Topi Miettinen with regard to the
 *	people from OpenBSD.  This provides the additional '-a'
 *	argument used for specifying additional UNIX domain sockets to
 *	listen to.  This is been used with chroot()'ed named's for
 *	example.  See for http://www.psionic.com/papers/dns.html
 *
 * Mon Oct 12 18:29:44 CEST 1998: Martin Schulze <joey@infodrom.north.de>
 *	Added `ftp' facility which was introduced in glibc version 2.
 *	It's #ifdef'ed so won't harm with older libraries.
 *
 * Mon Oct 12 19:59:21 MET DST 1998: Martin Schulze <joey@infodrom.north.de>
 *	Code cleanups with regard to bsd -> posix transition and
 *	stronger security (buffer length checking).  Thanks to Topi
 *	Miettinen <tom@medialab.sonera.net>
 *	. index() --> strchr()
 *	. sprintf() --> snprintf()
 *	. bcopy() --> memcpy()
 *	. bzero() --> memset()
 *	. UNAMESZ --> UT_NAMESIZE
 *	. sys_errlist --> strerror()
 *
 * Mon Oct 12 20:22:59 CEST 1998: Martin Schulze <joey@infodrom.north.de>
 *	Added support for setutent()/getutent()/endutend() instead of
 *	binary reading the UTMP file.  This is the the most portable
 *	way.  This allows /var/run/utmp format to change, even to a
 *	real database or utmp daemon. Also if utmp file locking is
 *	implemented in libc, syslog will use it immediately.  Thanks
 *	to Topi Miettinen <tom@medialab.sonera.net>.
 *
 * Mon Oct 12 20:49:18 MET DST 1998: Martin Schulze <joey@infodrom.north.de>
 *	Avoid logging of SIGCHLD when syslogd is in the process of
 *	exiting and closing its files.  Again thanks to Topi.
 *
 * Mon Oct 12 22:18:34 CEST 1998: Martin Schulze <joey@infodrom.north.de>
 *	Modified printline() to support 8bit characters - such as
 *	russion letters.  Thanks to Vladas Lapinskas <lapinskas@mail.iae.lt>.
 *
 * Sat Nov 14 02:29:37 CET 1998: Martin Schulze <joey@infodrom.north.de>
 *	``-m 0'' now turns of MARK logging entirely.
 *
 * Tue Jan 19 01:04:18 MET 1999: Martin Schulze <joey@infodrom.north.de>
 *	Finally fixed an error with `-a' processing, thanks to Topi
 *	Miettinen <tom@medialab.sonera.net>.
 *
 * Sun May 23 10:08:53 CEST 1999: Martin Schulze <joey@infodrom.north.de>
 *	Removed superflous call to utmpname().  The path to the utmp
 *	file is defined in the used libc and should not be hardcoded
 *	into the syslogd binary referring the system it was compiled on.
 *
 * Sun Sep 17 20:45:33 CEST 2000: Martin Schulze <joey@infodrom.ffis.de>
 *	Fixed some bugs in printline() code that did not escape
 *	control characters '\177' through '\237' and contained a
 *	single-byte buffer overflow.  Thanks to Solar Designer
 *	<solar@false.com>.
 *
 * Sun Sep 17 21:26:16 CEST 2000: Martin Schulze <joey@infodrom.ffis.de>
 *	Don't close open sockets upon reload.  Thanks to Bill
 *	Nottingham.
 *
 * Mon Sep 18 09:10:47 CEST 2000: Martin Schulze <joey@infodrom.ffis.de>
 *	Fixed bug in printchopped() that caused syslogd to emit
 *	kern.emerg messages when splitting long lines.  Thanks to
 *	Daniel Jacobowitz <dan@debian.org> for the fix.
 *
 * Mon Sep 18 15:33:26 CEST 2000: Martin Schulze <joey@infodrom.ffis.de>
 *	Removed unixm/unix domain sockets and switch to Datagram Unix
 *	Sockets.  This should remove one possibility to play DoS with
 *	syslogd.  Thanks to Olaf Kirch <okir@caldera.de> for the patch.
 *
 * Sun Mar 11 20:23:44 CET 2001: Martin Schulze <joey@infodrom.ffis.de>
 *	Don't return a closed fd if `-a' is called with a wrong path.
 *	Thanks to Bill Nottingham <notting@redhat.com> for providing
 *	a patch.<|MERGE_RESOLUTION|>--- conflicted
+++ resolved
@@ -1,5 +1,4 @@
 ---------------------------------------------------------------------------
-<<<<<<< HEAD
 Version 6.1.4  [DEVEL] (rgerhards), 2011-02-??
 - bugfix/omhdfs: directive $OMHDFSFileName rendered unusable 
   due to a search and replace-induced bug ;)
@@ -77,8 +76,6 @@
   syslog plain tcp input plugin (NOT supporting TLS!)
   [ported from v4]
 ---------------------------------------------------------------------------
-Version 5.7.3  [V5-DEVEL] (rgerhards), 2010-12-??
-=======
 Version 5.7.4  [V5-BETA] (rgerhards), 2011-02-??
 - added pmsnare parser module (written by David Lang)
 - enhanced imfile to support non-cancel input termination
@@ -89,7 +86,6 @@
   bug tracker: http://bugzilla.adiscon.com/show_bug.cgi?id=221
 ---------------------------------------------------------------------------
 Version 5.7.3  [V5-BETA] (rgerhards), 2011-02-07
->>>>>>> 2d67035d
 - added support for processing multi-line messages in imfile
 - added $IMUDPSchedulingPolicy and $IMUDPSchedulingPriority config settings
 - added $LocalHostName config directive
