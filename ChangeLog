---------------------------------------------------------------------------
<<<<<<< HEAD
Version 6.3.7  [DEVEL] 2011-0?-??
- imported refactored v5.9.6 imklog linux driver, now combined with BSD
  driver
- bugfix: bsd klog driver did no longer compile
- removed imtemplate/omtemplate template modules, as this was waste of time
  The actual input/output modules are better copy templates. Instead, the
  now-removed modules cost time for maintenance AND often caused confusion
  on what their role was.
- added a couple of new stats objects
- improved support for new v6 config system. Now also supported by
- bugfix: facility local<x> was not correctly interpreted in legacy filters
  Was only accepted if it was the first PRI in a multi-filter PRI.
  Thanks to forum user Mark for bringing this to our attention.
- bugfix: potential abort after reading invalid X.509 certificate
  closes: http://bugzilla.adiscon.com/show_bug.cgi?id=290
  Thanks to Tomas Heinrich for the patch
---------------------------------------------------------------------------
=======
>>>>>>> 2a813afa
Version 6.2.1  [v6-stable], 2012-01-??
- change plugin config interface to be compatible with pre-v6.2 system
  The functionality was already removed (because it is superseeded by the
  v6.3+ config language), but code was still present. I have now removed
  those parts that affect interface. Full removal will happen in v6.3, in
  order to limit potential regressions. However, it was considered useful
  enough to do the interface change in v6-stable; this also eases merging
  branches!
<<<<<<< HEAD
=======
- re-licensed larger parts of the codebase under the Apache license 2.0
- bugfix: omprog made rsyslog abort on startup if not binary to
  execute was configured
>>>>>>> 2a813afa
---------------------------------------------------------------------------
Version 6.2.0  [v6-stable], 2012-01-09
- bugfix (kind of): removed numerical part from pri-text
  see v6 compatibility document for reasons
- bugfix: race condition when extracting program name, APPNAME, structured
  data and PROCID (RFC5424 fields) could lead to invalid characters e.g.
  in dynamic file names or during forwarding (general malfunction of these
  fields in templates, mostly under heavy load)
- bugfix: imuxsock did no longer ignore message-provided timestamp, if
  so configured (the *default*). Lead to no longer sub-second timestamps.
  closes: http://bugzilla.adiscon.com/show_bug.cgi?id=281
- bugfix: omfile returns fatal error code for things that go really wrong
  previously, RS_RET_RESUME was returned, which lead to a loop inside the
  rule engine as omfile could not really recover.
- bugfix: rsyslogd -v always said 64 atomics were not present
  thanks to mono_matsuko for the patch
- bugfix: potential abort after reading invalid X.509 certificate
  closes: http://bugzilla.adiscon.com/show_bug.cgi?id=290
  Thanks to Tomas Heinrich for the patch
<<<<<<< HEAD
- enhanced module loader to not rely on PATH_MAX
- imuxsock: added capability to "annotate" messages with "trusted
  information", which contains some properties obtained from the system
  and as such sure to not be faked. This is inspired by the similiar idea
  introduced in systemd.
---------------------------------------------------------------------------
Version 6.3.6  [DEVEL] 2011-09-19
- added $InputRELPServerBindRuleset directive to specify rulesets for RELP
- bugfix: config parser did not support properties with dashes in them
  inside property-based filters. Thanks to Gerrit Seré for reporting this.
---------------------------------------------------------------------------
Version 6.3.5  [DEVEL] (rgerhards/al), 2011-09-01
- bugfix/security: off-by-two bug in legacy syslog parser, CVE-2011-3200
- bugfix: mark message processing did not work correctly
- imudp&imtcp now report error if no listener at all was defined
  Thanks to Marcin for suggesting this error message.
- bugfix: potential misadressing in property replacer
---------------------------------------------------------------------------
Version 6.3.4  [DEVEL] (rgerhards), 2011-08-02
- added support for action() config object
  * in rsyslog core engine
  * in omfile
  * in omusrmsg
- bugfix: omusrmsg format usr1,usr2 was no longer supported
- bugfix: misaddressing in config handler
  In theory, can cause segfault, in practice this is extremely unlikely
  Thanks to Marcin for alertig me.
---------------------------------------------------------------------------
Version 6.3.3  [DEVEL] (rgerhards), 2011-07-13
- rsyslog.conf format: now parsed by RainerScript parser
  this provides the necessary base for future enhancements as well as some
  minor immediate ones. For details see:
  http://blog.gerhards.net/2011/07/rsyslog-633-config-format-improvements.html
- performance of script-based filters notably increased
- removed compatibility mode as we expect people have adjusted their
  confs by now
- added support for the ":omfile:" syntax for actions
---------------------------------------------------------------------------
Version 6.3.2  [DEVEL] (rgerhards), 2011-07-06
- added support for the ":omusrmsg:" syntax in configuring user messages
- systemd support: set stdout/stderr to null - thx to Lennart for the patch
- added support for obtaining timestamp for kernel message from message
  If the kernel time-stamps messages, time is now take from that
  timestamp instead of the system time when the message was read. This
  provides much better accuracy. Thanks to Lennart Poettering for
  suggesting this feature and his help during implementation.
- added support for obtaining timestamp from system for imuxsock
  This permits to read the time a message was submitted to the system
  log socket. Most importantly, this is provided in microsecond resolution.
  So we are able to obtain high precision timestampis even for messages
  that were - as is usual - not formatted with them. This also simplifies
  things in regard to local time calculation in chroot environments.
  Many thanks to Lennart Poettering for suggesting this feature,
  providing some guidance on implementing it and coordinating getting the
  necessary support into the Linux kernel.
- bugfix: timestamp was incorrectly calculated for timezones with minute
  offset
  closes: http://bugzilla.adiscon.com/show_bug.cgi?id=271
- bugfix: memory leak in imtcp & subsystems under some circumstances
  This leak is tied to error conditions which lead to incorrect cleanup
  of some data structures.
---------------------------------------------------------------------------
Version 6.3.1  [DEVEL] (rgerhards), 2011-06-07
- added a first implementation of a DNS name cache
  this still has a couple of weaknesses, like no expiration of entries,
  suboptimal algorithms -- but it should perform much better than
  what we had previously. Implementation will be improved based on
  feedback during the next couple of releases
---------------------------------------------------------------------------
Version 6.3.0  [DEVEL] (rgerhards), 2011-06-01
- introduced new config system
  http://blog.gerhards.net/2011/06/new-rsyslog-config-system-materializes.html
---------------------------------------------------------------------------
Version 6.2.0  [v6-stable], 2011-0?-??
- bugfix (kind of): removed numerical part from pri-text
  see v6 compatibility document for reasons
- bugfix: race condition when extracting program name, APPNAME, structured
  data and PROCID (RFC5424 fields) could lead to invalid characters e.g.
  in dynamic file names or during forwarding (general malfunction of these
  fields in templates, mostly under heavy load)
=======
>>>>>>> 2a813afa
- $Begin, $End, $StrictScoping directives have been removed as v6.4 will
  provide the same functionality in a far better way. So we do not want
  to clutter the code.
---------------------------------------------------------------------------
Version 6.1.12  [BETA], 2011-09-01
- bugfix/security: off-by-two bug in legacy syslog parser, CVE-2011-3200
- bugfix: mark message processing did not work correctly
- bugfix: potential misadressing in property replacer
- bugfix: memcpy overflow can occur in allowed sender checkig
  if a name is resolved to IPv4-mapped-on-IPv6 address
  Found by Ismail Dönmez at suse
- bugfix: The NUL-Byte for the syslogtag was not copied in MsgDup (msg.c)
- bugfix: fixed incorrect state handling for Discard Action (transactions)
  Note: This caused all messages in a batch to be set to COMMITTED, 
  even if they were discarded. 
---------------------------------------------------------------------------
Version 6.1.11  [BETA] (rgerhards), 2011-07-11
- systemd support: set stdout/stderr to null - thx to Lennart for the patch
- added support for the ":omusrmsg:" syntax in configuring user messages
- added support for the ":omfile:" syntax in configuring user messages
---------------------------------------------------------------------------
Version 6.1.10  [BETA] (rgerhards), 2011-06-22
- bugfix: problems in failover action handling
  closes: http://bugzilla.adiscon.com/show_bug.cgi?id=270
  closes: http://bugzilla.adiscon.com/show_bug.cgi?id=254
- bugfix: mutex was invalidly left unlocked during action processing
  At least one case where this can occur is during thread shutdown, which
  may be initiated by lower activity. In most cases, this is quite
  unlikely to happen. However, if it does, data structures may be 
  corrupted which could lead to fatal failure and segfault. I detected
  this via a testbench test, not a user report. But I assume that some
  users may have had unreproducable aborts that were cause by this bug.
---------------------------------------------------------------------------
Version 6.1.9  [BETA] (rgerhards), 2011-06-14
- bugfix: problems in failover action handling
  closes: http://bugzilla.adiscon.com/show_bug.cgi?id=270
  closes: http://bugzilla.adiscon.com/show_bug.cgi?id=254
- bugfix: mutex was invalidly left unlocked during action processing
  At least one case where this can occur is during thread shutdown, which
  may be initiated by lower activity. In most cases, this is quite
  unlikely to happen. However, if it does, data structures may be 
  corrupted which could lead to fatal failure and segfault. I detected
  this via a testbench test, not a user report. But I assume that some
  users may have had unreproducable aborts that were cause by this bug.
- bugfix/improvement:$WorkDirectory now gracefully handles trailing slashes
<<<<<<< HEAD
=======
---------------------------------------------------------------------------
Version 6.1.9  [BETA] (rgerhards), 2011-06-14
>>>>>>> 2a813afa
- bugfix: memory leak in imtcp & subsystems under some circumstances
  This leak is tied to error conditions which lead to incorrect cleanup
  of some data structures. [backport from v6.3]
- bugfix: $ActionFileDefaultTemplate did not work
  closes: http://bugzilla.adiscon.com/show_bug.cgi?id=262
---------------------------------------------------------------------------
Version 6.1.8  [BETA] (rgerhards), 2011-05-20
- official new beta version (note that in a sense 6.1.7 was already beta,
  so we may release the first stable v6 earlier than usual)
- new module mmsnmptrapd, a sample message modification module
- import of minor bug fixes from v4 & v5
---------------------------------------------------------------------------
Version 6.1.7  [DEVEL] (rgerhards), 2011-04-15
- added log classification capabilities (via mmnormalize & tags)
- speeded up tcp forwarding by reducing number of API calls
  this especially speeds up TLS processing
- somewhat improved documentation index
- bugfix: enhanced imudp config processing code disabled due to wrong
  merge (affected UDP realtime capabilities)
- bugfix (kind of): memory leak with tcp reception epoll handler
  This was an extremely unlikely leak and, if it happend, quite small.
  Still it is better to handle this border case.
- bugfix: IPv6-address could not be specified in omrelp
  this was due to improper parsing of ":"
  closes: http://bugzilla.adiscon.com/show_bug.cgi?id=250
<<<<<<< HEAD
- bugfix: do not open files with full privileges, if privs will be dropped
  This make the privilege drop code more bulletproof, but breaks Ubuntu's
  work-around for log files created by external programs with the wrong
  user and/or group. Note that it was long said that this "functionality"
  would break once we go for serious privilege drop code, so hopefully
  nobody still depends on it (and, if so, they lost...).
- bugfix: pipes not opened in full priv mode when privs are to be dropped
=======
>>>>>>> 2a813afa
---------------------------------------------------------------------------
Version 6.1.6  [DEVEL] (rgerhards), 2011-03-14
- enhanced omhdfs to support batching mode. This permits to increase
  performance, as we now call the HDFS API with much larger message
  sizes and far more infrequently
- improved testbench
  among others, life tests for ommysql (against a test database) have
  been added, valgrind-based testing enhanced, ...
- bugfix: minor memory leak in omlibdbi (< 1k per instance and run)
- bugfix: (regression) omhdfs did no longer compile
- bugfix: omlibdbi did not use password from rsyslog.con
  closes: http://bugzilla.adiscon.com/show_bug.cgi?id=203
- systemd support somewhat improved (can now take over existing log sockt)
- bugfix: discard action did not work under some circumstances
  fixes: http://bugzilla.adiscon.com/show_bug.cgi?id=217
- bugfix: file descriptor leak in gnutls netstream driver
  fixes: http://bugzilla.adiscon.com/show_bug.cgi?id=222
- fixed compile problem in imtemplate
  fixes: http://bugzilla.adiscon.com/show_bug.cgi?id=235
---------------------------------------------------------------------------
Version 6.1.5  [DEVEL] (rgerhards), 2011-03-04
- improved testbench
- enhanced imtcp to use a pool of worker threads to process incoming
  messages. This enables higher processing rates, especially in the TLS
  case (where more CPU is needed for the crypto functions)
- added support for TLS (in anon mode) to tcpflood
- improved TLS error reporting
- improved TLS startup (Diffie-Hellman bits do not need to be generated,
  as we do not support full anon key exchange -- we always need certs)
- bugfix: fixed a memory leak and potential abort condition
  this could happen if multiple rulesets were used and some output batches
  contained messages belonging to more than one ruleset.
  fixes: http://bugzilla.adiscon.com/show_bug.cgi?id=226
  fixes: http://bugzilla.adiscon.com/show_bug.cgi?id=218
- bugfix: memory leak when $RepeatedMsgReduction on was used
  bug tracker: http://bugzilla.adiscon.com/show_bug.cgi?id=225
- bugfix: potential abort condition when $RepeatedMsgReduction set to on
  as well as potentially in a number of other places where MsgDup() was
  used. This only happened when the imudp input module was used and it
  depended on name resolution not yet had taken place. In other words,
  this was a strange problem that could lead to hard to diagnose 
  instability. So if you experience instability, chances are good that
  this fix will help.
---------------------------------------------------------------------------
Version 6.1.4  [DEVEL] (rgerhards), 2011-02-18
- bugfix/omhdfs: directive $OMHDFSFileName rendered unusable 
  due to a search and replace-induced bug ;)
- bugfix: minor race condition in action.c - considered cosmetic
  This is considered cosmetic as multiple threads tried to write exactly
  the same value into the same memory location without sync. The method
  has been changed so this can no longer happen.
- added pmsnare parser module (written by David Lang)
- enhanced imfile to support non-cancel input termination
- improved systemd socket activation thanks to Marius Tomaschweski
- improved error reporting for $WorkDirectory
  non-existance and other detectable problems are now reported,
  and the work directory is NOT set in this case
- bugfix: pmsnare causded abort under some conditions
- bugfix: abort if imfile reads file line of more than 64KiB
  Thanks to Peter Eisentraut for reporting and analysing this problem.
  bug tracker: http://bugzilla.adiscon.com/show_bug.cgi?id=221
- bugfix: queue engine did not properly slow down inputs in FULL_DELAY mode
  when in disk-assisted mode. This especially affected imfile, which
  created unnecessarily queue files if a large set of input file data was
  to process.
- bugfix: very long running actions could prevent shutdown under some
  circumstances. This has now been solved, at least for common
  situations.
- bugfix: fixed compile problem due to empty structs
  this occured only on some platforms/compilers. thanks to Dražen Kačar 
  for the fix
---------------------------------------------------------------------------
Version 6.1.3  [DEVEL] (rgerhards), 2011-02-01
- experimental support for monogodb added
- added $IMUDPSchedulingPolicy and $IMUDPSchedulingPriority config settings
- added $LocalHostName config directive
- improved tcpsrv performance by enabling multiple-entry epoll
  so far, we always pulled a single event from the epoll interface. 
  Now 128, what should result in performance improvement (less API
  calls) on busy systems. Most importantly affects imtcp.
- imptcp now supports non-cancel termination mode, a plus in stability
- imptcp speedup: multiple worker threads can now be used to read data
- new directive $InputIMPTcpHelperThreads added
- bugfix: fixed build problems on some platforms
  namely those that have 32bit atomic operations but not 64 bit ones
- bugfix: local hostname was pulled too-early, so that some config 
  directives (namely FQDN settings) did not have any effect
- enhanced tcpflood to support multiple sender threads
  this is required for some high-throughput scenarios (and necessary to
  run some performance tests, because otherwise the sender is too slow).
- added some new custom parsers (snare, aix, some Cisco "specialities")
  thanks to David Lang
---------------------------------------------------------------------------
Version 6.1.2  [DEVEL] (rgerhards), 2010-12-16
- added experimental support for log normalizaton (via liblognorm)
  support for normalizing log messages has been added in the form of
  mmnormalize. The core engine (property replacer, filter engine) has
  been enhanced to support properties from normalized events.
  Note: this is EXPERIMENTAL code. It is currently know that
  there are issues if the functionality is used with
  - disk-based queues
  - asynchronous action queues
  You can not use the new functionality together with these features.
  This limitation will be removed in later releases. However, we 
  preferred to release early, so that one can experiment with the new
  feature set and accepted the price that this means the full set of
  functionality is not yet available. If not used together with
  these features, log normalizing should be pretty stable.
- enhanced testing tool tcpflood
  now supports sending via UDP and the capability to run multiple
  iterations and generate statistics data records
- bugfix: potential abort when output modules with different parameter
  passing modes were used in configured output modules
---------------------------------------------------------------------------
Version 6.1.1  [DEVEL] (rgerhards), 2010-11-30
- bugfix(important): problem in TLS handling could cause rsyslog to loop
  in a tight loop, effectively disabling functionality and bearing the
  risk of unresponsiveness of the whole system.
  Bug tracker: http://bugzilla.adiscon.com/show_bug.cgi?id=194
- support for omhdfs officially added (import from 5.7.1)
- merged imuxsock improvements from 5.7.1 (see there)
- support for systemd officially added (import from 5.7.0)
- bugfix: a couple of problems that imfile had on some platforms, namely
  Ubuntu (not their fault, but occured there)
- bugfix: imfile utilizes 32 bit to track offset. Most importantly,
  this problem can not experienced on Fedora 64 bit OS (which has
  64 bit long's!)
- a number of other bugfixes from older versions imported
---------------------------------------------------------------------------
Version 6.1.0  [DEVEL] (rgerhards), 2010-08-12

*********************************** NOTE **********************************
The v6 versions of rsyslog feature a greatly redesigned config system 
which, among others, supports scoping. However, the initial version does
not contain the whole new system. Rather it will evolve. So it is
expected that interfaces, even new ones, break during the initial
6.x.y releases.
*********************************** NOTE **********************************

- added $Begin, $End and $ScriptScoping config scope statments
  (at this time for actions only).
- added imptcp, a simplified, Linux-specific and potentielly fast
  syslog plain tcp input plugin (NOT supporting TLS!)
  [ported from v4]
---------------------------------------------------------------------------
<<<<<<< HEAD
Version 5.9.5  [V5-DEVEL], 2012-01-27
- improved impstats subsystem, added many new counters
- enhanced module loader to not rely on PATH_MAX
- refactored imklog linux driver, now combined with BSD driver
  The Linux driver no longer supports outdated kernel symbol resolution,
  which was disabled by default for very long. Also overall cleanup,
  resulting in much smaller code. Linux and BSD are now covered by a
  single small driver.
- $IMUXSockRateLimitInterval DEFAULT CHANGED, was 5, now 0
  The new default turns off rate limiting. This was chosen as people
  experienced problems with rate-limiting activated by default. Now it
  needs an explicit opt-in by setting this parameter.
  Thanks to Chris Gaffney for suggesting to make it opt-in; thanks to
  many unnamed others who already had complained at the time Chris made
  the suggestion ;-)
---------------------------------------------------------------------------
Version 5.9.4  [V5-DEVEL], 2011-11-29
- imuxsock: added capability to "annotate" messages with "trusted
  information", which contains some properties obtained from the system
  and as such sure to not be faked. This is inspired by the similiar idea
  introduced in systemd.
- removed dependency on gcrypt for recently-enough GnuTLS
  see: http://bugzilla.adiscon.com/show_bug.cgi?id=289
- bugfix: imuxsock did no longer ignore message-provided timestamp, if
  so configured (the *default*). Lead to no longer sub-second timestamps.
  closes: http://bugzilla.adiscon.com/show_bug.cgi?id=281
- bugfix: omfile returns fatal error code for things that go really wrong
  previously, RS_RET_RESUME was returned, which lead to a loop inside the
  rule engine as omfile could not really recover.
- bugfix: rsyslogd -v always said 64 atomics were not present
  thanks to mono_matsuko for the patch
---------------------------------------------------------------------------
Version 5.9.3  [V5-DEVEL], 2011-09-01
- bugfix/security: off-by-two bug in legacy syslog parser, CVE-2011-3200
- bugfix: mark message processing did not work correctly
- added capability to emit config error location info for warnings 
  otherwise, omusrmsg's warning about new config format was not
  accompanied by problem location.
- bugfix: potential misadressing in property replacer
- bugfix: MSGID corruption in RFC5424 parser under some circumstances
  closes: http://bugzilla.adiscon.com/show_bug.cgi?id=275
- bugfix: The NUL-Byte for the syslogtag was not copied in MsgDup (msg.c)
---------------------------------------------------------------------------
Version 5.9.2  [V5-DEVEL] (rgerhards), 2011-07-11
- systemd support: set stdout/stderr to null - thx to Lennart for the patch
- added support for the ":omusrmsg:" syntax in configuring user messages
- added support for the ":omfile:" syntax for actions
---------------------------------------------------------------------------
Version 5.9.1  [V5-DEVEL] (rgerhards), 2011-06-30
- added support for obtaining timestamp for kernel message from message
  If the kernel time-stamps messages, time is now take from that
  timestamp instead of the system time when the message was read. This
  provides much better accuracy. Thanks to Lennart Poettering for
  suggesting this feature and his help during implementation.
- added support for obtaining timestamp from system for imuxsock
  This permits to read the time a message was submitted to the system
  log socket. Most importantly, this is provided in microsecond resolution.
  So we are able to obtain high precision timestampis even for messages
  that were - as is usual - not formatted with them. This also simplifies
  things in regard to local time calculation in chroot environments.
  Many thanks to Lennart Poettering for suggesting this feature,
  providing some guidance on implementing it and coordinating getting the
  necessary support into the Linux kernel.
- bugfix: timestamp was incorrectly calculated for timezones with minute
  offset
  closes: http://bugzilla.adiscon.com/show_bug.cgi?id=271
- bugfix: problems in failover action handling
  closes: http://bugzilla.adiscon.com/show_bug.cgi?id=270
  closes: http://bugzilla.adiscon.com/show_bug.cgi?id=254
- bugfix: mutex was invalidly left unlocked during action processing
  At least one case where this can occur is during thread shutdown, which
  may be initiated by lower activity. In most cases, this is quite
  unlikely to happen. However, if it does, data structures may be 
  corrupted which could lead to fatal failure and segfault. I detected
  this via a testbench test, not a user report. But I assume that some
  users may have had unreproducable aborts that were cause by this bug.
- bugfix: memory leak in imtcp & subsystems under some circumstances
  This leak is tied to error conditions which lead to incorrect cleanup
  of some data structures. [backport from v6]
- bugfix/improvement:$WorkDirectory now gracefully handles trailing slashes
---------------------------------------------------------------------------
Version 5.9.0  [V5-DEVEL] (rgerhards), 2011-06-08
- imfile: added $InputFileMaxLinesAtOnce directive
- enhanced imfile to support input batching
- added capability for imtcp and imptcp to activate keep-alive packets
  at the socket layer. This has not been added to imttcp, as the latter is
  only an experimental module, and one which did not prove to be useful.
  reference: http://kb.monitorware.com/post20791.html
- added support to control KEEPALIVE settings in imptcp
  this has not yet been added to imtcp, but could be done on request.
- $ActionName is now also used for naming of queues in impstats
  as well as in the debug output
- bugfix: do not open files with full privileges, if privs will be dropped
  This make the privilege drop code more bulletproof, but breaks Ubuntu's
  work-around for log files created by external programs with the wrong
  user and/or group. Note that it was long said that this "functionality"
  would break once we go for serious privilege drop code, so hopefully
  nobody still depends on it (and, if so, they lost...).
- bugfix: pipes not opened in full priv mode when privs are to be dropped
- this begins a new devel branch for v5
- better handling of queue i/o errors in disk queues. This is kind of a
  bugfix, but a very intrusive one, this it goes into the devel version
  first. Right now, "file not found" is handled and leads to the new
  emergency mode, in which disk action is stopped and the queue run
  in direct mode. An error message is emited if this happens.
- added support for user-level PRI provided via systemd
=======
Version 5.9.0  [V5-DEVEL] (rgerhards), 2011-03-??
- this begins a new devel branch for v5
>>>>>>> 2a813afa
- added new config directive $InputTCPFlowControl to select if tcp
  received messages shall be flagged as light delayable or not.
- enhanced omhdfs to support batching mode. This permits to increase
  performance, as we now call the HDFS API with much larger message
  sizes and far more infrequently
- bugfix: failover did not work correctly if repeated msg reduction was on
  affected directive was: $ActionExecOnlyWhenPreviousIsSuspended on
  closes: http://bugzilla.adiscon.com/show_bug.cgi?id=236
---------------------------------------------------------------------------
<<<<<<< HEAD
=======
Version 5.8.8  [V5-stable] 2012-0?-??
- bugfix: omprog made rsyslog abort on startup if not binary to
  execute was configured
---------------------------------------------------------------------------
>>>>>>> 2a813afa
Version 5.8.7  [V5-stable] 2012-01-17
- bugfix: instabilities when using RFC5424 header fields
  Thanks to Kaiwang Chen for the patch
- bugfix: imuxsock did truncate part of received message if it did not
  contain a proper date. The truncation occured because we removed that
  part of the messages that was expected to be the date.
  closes: http://bugzilla.adiscon.com/show_bug.cgi?id=295
- bugfix: potential abort after reading invalid X.509 certificate
  closes: http://bugzilla.adiscon.com/show_bug.cgi?id=290
  Thanks to Tomas Heinrich for the patch
- bugfix: stats counter were not properly initialized on creation
- FQDN hostname for multihomed host was not always set to the correct name
  if multiple aliases existed. Thanks to Tomas Heinreich for the patch.
- re-licensed larger parts of the codebase under the Apache license 2.0
---------------------------------------------------------------------------
Version 5.8.6  [V5-stable] 2011-10-21
- bugfix: missing whitespace after property-based filter was not detected
- bugfix: $OMFileFlushInterval period was doubled - now using correct value
- bugfix: ActionQueue could malfunction due to index error
  Thanks to Vlad Grigorescu for the patch
- bugfix: $ActionExecOnlyOnce interval did not work properly
  Thanks to Tomas Heinrich for the patch
- bugfix: race condition when extracting program name, APPNAME, structured
  data and PROCID (RFC5424 fields) could lead to invalid characters e.g.
  in dynamic file names or during forwarding (general malfunction of these
  fields in templates, mostly under heavy load)
- bugfix: imuxsock did no longer ignore message-provided timestamp, if
  so configured (the *default*). Lead to no longer sub-second timestamps.
  closes: http://bugzilla.adiscon.com/show_bug.cgi?id=281
- bugfix: omfile returns fatal error code for things that go really wrong
  previously, RS_RET_RESUME was returned, which lead to a loop inside the
  rule engine as omfile could not really recover.
- bugfix: imfile did invalid system call under some circumstances
  when a file that was to be monitored did not exist BUT the state file
  actually existed. Mostly a cosmetic issue. Root cause was incomplete
  error checking in stream.c; so patch may affect other code areas.
- bugfix: rsyslogd -v always said 64 atomics were not present
  thanks to mono_matsuko for the patch
---------------------------------------------------------------------------
Version 5.8.5  [V5-stable] (rgerhards/al), 2011-09-01
- bugfix/security: off-by-two bug in legacy syslog parser, CVE-2011-3200
- bugfix: mark message processing did not work correctly
- bugfix: potential hang condition during tag emulation
- bugfix: too-early string termination during tag emulation
- bugfix: The NUL-Byte for the syslogtag was not copied in MsgDup (msg.c)
- bugfix: fixed incorrect state handling for Discard Action (transactions)
  Note: This caused all messages in a batch to be set to COMMITTED, 
  even if they were discarded. 
---------------------------------------------------------------------------
Version 5.8.4  [V5-stable] (al), 2011-08-10
- bugfix: potential misadressing in property replacer
- bugfix: memcpy overflow can occur in allowed sender checkig
  if a name is resolved to IPv4-mapped-on-IPv6 address
  Found by Ismail Dönmez at suse
- bugfix: potential misadressing in property replacer
- bugfix: MSGID corruption in RFC5424 parser under some circumstances
  closes: http://bugzilla.adiscon.com/show_bug.cgi?id=275
---------------------------------------------------------------------------
Version 5.8.3  [V5-stable] (rgerhards), 2011-07-11
- systemd support: set stdout/stderr to null - thx to Lennart for the patch
- added support for the ":omusrmsg:" syntax in configuring user messages
- added support for the ":omfile:" syntax for actions
  Note: previous outchannel syntax will generate a warning message. This
  may be surprising to some users, but it is quite urgent to alert them
  of the new syntax as v6 can no longer support the previous one.
---------------------------------------------------------------------------
Version 5.8.2  [V5-stable] (rgerhards), 2011-06-21
- bugfix: problems in failover action handling
  closes: http://bugzilla.adiscon.com/show_bug.cgi?id=270
  closes: http://bugzilla.adiscon.com/show_bug.cgi?id=254
- bugfix: mutex was invalidly left unlocked during action processing
  At least one case where this can occur is during thread shutdown, which
  may be initiated by lower activity. In most cases, this is quite
  unlikely to happen. However, if it does, data structures may be 
  corrupted which could lead to fatal failure and segfault. I detected
  this via a testbench test, not a user report. But I assume that some
  users may have had unreproducable aborts that were cause by this bug.
- bugfix: memory leak in imtcp & subsystems under some circumstances
  This leak is tied to error conditions which lead to incorrect cleanup
  of some data structures. [backport from v6]
- bugfix/improvement:$WorkDirectory now gracefully handles trailing slashes
---------------------------------------------------------------------------
Version 5.8.1  [V5-stable] (rgerhards), 2011-05-19
- bugfix: invalid processing in QUEUE_FULL condition
  If the the multi-submit interface was used and a QUEUE_FULL condition
  occured, the failed message was properly destructed. However, the
  rest of the input batch, if it existed, was not processed. So this
  lead to potential loss of messages and a memory leak. The potential
  loss of messages was IMHO minor, because they would have been dropped
  in most cases due to the queue remaining full, but very few lucky ones
  from the batch may have made it. Anyhow, this has now been changed so
  that the rest of the batch is properly tried to be enqueued and, if
  not possible, destructed.
- new module mmsnmptrapd, a sample message modification module
  This can be useful to reformat snmptrapd messages and also serves as
  a sample for how to write message modification modules using the
  output module interface. Note that we introduced this new 
  functionality directly into the stable release, as it does not 
  modify the core and as such cannot have any side-effects if it is
  not used (and thus the risk is solely on users requiring that
  functionality).
- bugfix: rate-limiting inside imuxsock did not work 100% correct
  reason was that a global config variable was invalidly accessed where a
  listener variable should have been used.
  Also performance-improved the case when rate limiting is turned off (this
  is a very unintrusive change, thus done directly to the stable version).
- bugfix: $myhostname not available in RainerScript (and no error message)
  closes: http://bugzilla.adiscon.com/show_bug.cgi?id=233
- bugfix: memory and file descriptor leak in stream processing
  Leaks could occur under some circumstances if the file stream handler
  errored out during the open call. Among others, this could cause very
  big memory leaks if there were a problem with unreadable disk queue
  files. In regard to the memory leak, this
  closes: http://bugzilla.adiscon.com/show_bug.cgi?id=256
- bugfix: doc for impstats had wrong config statements
  also, config statements were named a bit inconsistent, resolved that
  problem by introducing an alias and only documenting the consistent
  statements
  Thanks to Marcin for bringing up this problem.
- bugfix: IPv6-address could not be specified in omrelp
  this was due to improper parsing of ":"
  closes: http://bugzilla.adiscon.com/show_bug.cgi?id=250
- bugfix: TCP connection invalidly aborted when messages needed to be
  discarded (due to QUEUE_FULL or similar problem)
- bugfix: $LocalHostName was not honored under all circumstances
  closes: http://bugzilla.adiscon.com/show_bug.cgi?id=258
- bugfix(minor): improper template function call in syslogd.c
---------------------------------------------------------------------------
Version 5.8.0  [V5-stable] (rgerhards), 2011-04-12

This is the new v5-stable branch, importing all feature from the 5.7.x
versions. To see what has changed in regard to the previous v5-stable,
check the Changelog for 5.7.x below.

- bugfix: race condition in deferred name resolution
  closes: http://bugzilla.adiscon.com/show_bug.cgi?id=238
  Special thanks to Marcin for his persistence in helping to solve this
  bug.
- bugfix: DA queue was never shutdown once it was started
  closes: http://bugzilla.adiscon.com/show_bug.cgi?id=241
---------------------------------------------------------------------------
Version 5.7.10  [V5-BETA] (rgerhards), 2011-03-29
- bugfix: ompgsql did not work properly with ANSI SQL strings
  closes: http://bugzilla.adiscon.com/show_bug.cgi?id=229
- bugfix: rsyslog did not build with --disable-regexp configure option
  closes: http://bugzilla.adiscon.com/show_bug.cgi?id=243
- bugfix: PRI was invalid on Solaris for message from local log socket
- enhance: added $BOM system property to ease writing byte order masks
- bugfix: RFC5424 parser confused by empty structured data
  closes: http://bugzilla.adiscon.com/show_bug.cgi?id=237
- bugfix: error return from strgen caused abort, now causes action to be
  ignored (just like a failed filter)
- new sample plugin for a strgen to generate sql statement consumable
  by a database plugin
- bugfix: strgen could not be used together with database outputs
  because the sql/stdsql option could not be specified. This has been
  solved by permitting the strgen to include the opton inside its name.
  closes: http://bugzilla.adiscon.com/show_bug.cgi?id=195
---------------------------------------------------------------------------
Version 5.7.9  [V5-BETA] (rgerhards), 2011-03-16
- improved testbench
  among others, life tests for ommysql (against a test database) have
  been added, valgrind-based testing enhanced, ...
- enhance: fallback *at runtime* to epoll_create if epoll_create1 is not
  available. Thanks to Michael Biebl for analysis and patch!
- bugfix: failover did not work correctly if repeated msg reduction was on
  closes: http://bugzilla.adiscon.com/show_bug.cgi?id=236
  affected directive was: $ActionExecOnlyWhenPreviousIsSuspended on
- bugfix: minor memory leak in omlibdbi (< 1k per instance and run)
- bugfix: (regression) omhdfs did no longer compile
- bugfix: omlibdbi did not use password from rsyslog.conf
  closes: http://bugzilla.adiscon.com/show_bug.cgi?id=203
---------------------------------------------------------------------------
Version 5.7.8  [V5-BETA] (rgerhards), 2011-03-09
- systemd support somewhat improved (can now take over existing log sockt)
- bugfix: discard action did not work under some circumstances
  fixes: http://bugzilla.adiscon.com/show_bug.cgi?id=217
- bugfix: file descriptor leak in gnutls netstream driver
  fixes: http://bugzilla.adiscon.com/show_bug.cgi?id=222
---------------------------------------------------------------------------
Version 5.7.7  [V5-BETA] (rgerhards), 2011-03-02
- bugfix: potential abort condition when $RepeatedMsgReduction set to on
  as well as potentially in a number of other places where MsgDup() was
  used. This only happened when the imudp input module was used and it
  depended on name resolution not yet had taken place. In other words,
  this was a strange problem that could lead to hard to diagnose 
  instability. So if you experience instability, chances are good that
  this fix will help.
---------------------------------------------------------------------------
Version 5.7.6  [V5-BETA] (rgerhards), 2011-02-25
- bugfix: fixed a memory leak and potential abort condition
  this could happen if multiple rulesets were used and some output batches
  contained messages belonging to more than one ruleset.
  fixes: http://bugzilla.adiscon.com/show_bug.cgi?id=226
  fixes: http://bugzilla.adiscon.com/show_bug.cgi?id=218
- bugfix: memory leak when $RepeatedMsgReduction on was used
  bug tracker: http://bugzilla.adiscon.com/show_bug.cgi?id=225
---------------------------------------------------------------------------
Version 5.7.5  [V5-BETA] (rgerhards), 2011-02-23
- enhance: imfile did not yet support multiple rulesets, now added
  we do this directly in the beta because a) it does not affect existing
  functionality and b) one may argue that this missing functionality is
  close to a bug.
- improved testbench, added tests for imuxsock
- bugfix: imuxsock did no longer sanitize received messages
  This was a regression from the imuxsock partial rewrite. Happened
  because the message is no longer run through the standard parsers. 
  bug tracker: http://bugzilla.adiscon.com/show_bug.cgi?id=224
- bugfix: minor race condition in action.c - considered cosmetic
  This is considered cosmetic as multiple threads tried to write exactly
  the same value into the same memory location without sync. The method
  has been changed so this can no longer happen.
---------------------------------------------------------------------------
Version 5.7.4  [V5-BETA] (rgerhards), 2011-02-17
- added pmsnare parser module (written by David Lang)
- enhanced imfile to support non-cancel input termination
- improved systemd socket activation thanks to Marius Tomaschweski
- improved error reporting for $WorkDirectory
  non-existance and other detectable problems are now reported,
  and the work directory is NOT set in this case
- bugfix: pmsnare causded abort under some conditions
- bugfix: abort if imfile reads file line of more than 64KiB
  Thanks to Peter Eisentraut for reporting and analysing this problem.
  bug tracker: http://bugzilla.adiscon.com/show_bug.cgi?id=221
- bugfix: queue engine did not properly slow down inputs in FULL_DELAY mode
  when in disk-assisted mode. This especially affected imfile, which
  created unnecessarily queue files if a large set of input file data was
  to process.
- bugfix: very long running actions could prevent shutdown under some
  circumstances. This has now been solved, at least for common
  situations.
- bugfix: fixed compile problem due to empty structs
  this occured only on some platforms/compilers. thanks to Dražen Kačar 
  for the fix
---------------------------------------------------------------------------
Version 5.7.3  [V5-BETA] (rgerhards), 2011-02-07
- added support for processing multi-line messages in imfile
- added $IMUDPSchedulingPolicy and $IMUDPSchedulingPriority config settings
- added $LocalHostName config directive
- bugfix: fixed build problems on some platforms
  namely those that have 32bit atomic operations but not 64 bit ones
- bugfix: local hostname was pulled too-early, so that some config 
  directives (namely FQDN settings) did not have any effect
- bugfix: imfile did duplicate messages under some circumstances
- added $OMMySQLConfigFile config directive
- added $OMMySQLConfigSection config directive
---------------------------------------------------------------------------
Version 5.7.2  [V5-DEVEL] (rgerhards), 2010-11-26
- bugfix(important): problem in TLS handling could cause rsyslog to loop
  in a tight loop, effectively disabling functionality and bearing the
  risk of unresponsiveness of the whole system.
  Bug tracker: http://bugzilla.adiscon.com/show_bug.cgi?id=194
- bugfix: imfile state file was not written when relative file name
  for it was specified
- bugfix: compile failed on systems without epoll_create1()
  Thanks to David Hill for providing a fix.
- bugfix: atomic increment for msg object may not work correct on all
  platforms. Thanks to Chris Metcalf for the patch
- bugfix: replacements for atomic operations for non-int sized types had
  problems. At least one instance of that problem could potentially lead
  to abort (inside omfile).
---------------------------------------------------------------------------
Version 5.7.1  [V5-DEVEL] (rgerhards), 2010-10-05
- support for Hadoop's HDFS added (via omhdfs)
- imuxsock now optionally use SCM_CREDENTIALS to pull the pid from the log
  socket itself
  (thanks to Lennart Poettering for the suggesting this feature)
- imuxsock now optionally uses per-process input rate limiting, guarding the
  user against processes spamming the system log
  (thanks to Lennart Poettering for suggesting this feature)
- added new config statements
  * $InputUnixListenSocketUsePIDFromSystem 
  * $SystemLogUsePIDFromSystem 
  * $SystemLogRateLimitInterval
  * $SystemLogRateLimitBurst
  * $SystemLogRateLimitSeverity
  * $IMUxSockRateLimitInterval
  * $IMUxSockRateLimitBurst
  * $IMUxSockRateLimitSeverity
- imuxsock now supports up to 50 different sockets for input
- some code cleanup in imuxsock (consider this a release a major
  modification, especially if problems show up)
- bugfix: /dev/log was unlinked even when passed in from systemd
  in which case it should be preserved as systemd owns it
---------------------------------------------------------------------------
Version 5.7.0  [V5-DEVEL] (rgerhards), 2010-09-16
- added module impstat to emit periodic statistics on rsyslog counters
- support for systemd officially added
  * acquire /dev/log socket optionally from systemd
    thanks to Lennart Poettering for this patch
  * sd-systemd API added as part of rsyslog runtime library
---------------------------------------------------------------------------
Version 5.6.5  [V5-STABLE] (rgerhards), 2011-03-22
- bugfix: failover did not work correctly if repeated msg reduction was on
  affected directive was: $ActionExecOnlyWhenPreviousIsSuspended on
  closes: http://bugzilla.adiscon.com/show_bug.cgi?id=236
- bugfix: omlibdbi did not use password from rsyslog.con
  closes: http://bugzilla.adiscon.com/show_bug.cgi?id=203
- bugfix(kind of): tell users that config graph can currently not be
  generated
  closes: http://bugzilla.adiscon.com/show_bug.cgi?id=232
- bugfix: discard action did not work under some circumstances
  fixes: http://bugzilla.adiscon.com/show_bug.cgi?id=217
  (backport from 5.7.8)
---------------------------------------------------------------------------
Version 5.6.4  [V5-STABLE] (rgerhards), 2011-03-03
- bugfix: potential abort condition when $RepeatedMsgReduction set to on
  as well as potentially in a number of other places where MsgDup() was
  used. This only happened when the imudp input module was used and it
  depended on name resolution not yet had taken place. In other words,
  this was a strange problem that could lead to hard to diagnose 
  instability. So if you experience instability, chances are good that
  this fix will help.
- bugfix: fixed a memory leak and potential abort condition
  this could happen if multiple rulesets were used and some output batches
  contained messages belonging to more than one ruleset.
  fixes: http://bugzilla.adiscon.com/show_bug.cgi?id=226
  fixes: http://bugzilla.adiscon.com/show_bug.cgi?id=218
- bugfix: memory leak when $RepeatedMsgReduction on was used
  bug tracker: http://bugzilla.adiscon.com/show_bug.cgi?id=225
---------------------------------------------------------------------------
Version 5.6.3  [V5-STABLE] (rgerhards), 2011-01-26
- bugfix: action processor released memory too early, resulting in
  potential issue in retry cases (but very unlikely due to another
  bug, which I also fixed -- only after the fix this problem here
  became actually visible).
- bugfix: batch processing flagged invalid message as "bad" under some
  circumstances
- bugfix: unitialized variable could cause issues under extreme conditions
  plus some minor nits. This was found after a clang static code analyzer
  analysis (great tool, and special thanks to Marcin for telling me about
  it!)
- bugfix: batches which had actions in error were not properly retried in
  all cases
- bugfix: imfile did duplicate messages under some circumstances
- bugfix: testbench was not activated if no Java was present on system
  ... what actually was a left-over. Java is no longer required.
---------------------------------------------------------------------------
Version 5.6.2  [V5-STABLE] (rgerhards), 2010-11-30
- bugfix: compile failed on systems without epoll_create1()
  Thanks to David Hill for providing a fix.
- bugfix: atomic increment for msg object may not work correct on all
  platforms. Thanks to Chris Metcalf for the patch
- bugfix: replacements for atomic operations for non-int sized types had
  problems. At least one instance of that problem could potentially lead
  to abort (inside omfile).
- added the $InputFilePersistStateInterval config directive to imfile
- changed imfile so that the state file is never deleted (makes imfile
  more robust in regard to fatal failures)
- bugfix: a slightly more informative error message when a TCP
  connections is aborted
---------------------------------------------------------------------------
Version 5.6.1  [V5-STABLE] (rgerhards), 2010-11-24
- bugfix(important): problem in TLS handling could cause rsyslog to loop
  in a tight loop, effectively disabling functionality and bearing the
  risk of unresponsiveness of the whole system.
  Bug tracker: http://bugzilla.adiscon.com/show_bug.cgi?id=194
- permitted imptcp to work on systems which support epoll(), but not
  epoll_create().
  Bug: http://bugzilla.adiscon.com/show_bug.cgi?id=204
  Thanks to Nicholas Brink for reporting this problem.
- bugfix: testbench failed if imptcp was not enabled
- bugfix: segfault when an *empty* template was used
  Bug: http://bugzilla.adiscon.com/show_bug.cgi?id=206
  Thanks to David Hill for alerting us.
- bugfix: compile failed with --enable-unlimited-select
  thanks varmojfekoj for the patch
---------------------------------------------------------------------------
Version 5.6.0  [V5-STABLE] (rgerhards), 2010-10-19

This release brings all changes and enhancements of the 5.5.x series
to the v5-stable branch.

- bugfix: a couple of problems that imfile had on some platforms, namely
  Ubuntu (not their fault, but occured there)
- bugfix: imfile utilizes 32 bit to track offset. Most importantly,
  this problem can not experienced on Fedora 64 bit OS (which has
  64 bit long's!)
---------------------------------------------------------------------------
Version 5.5.7  [V5-BETA] (rgerhards), 2010-08-09
- changed omudpspoof default spoof address to simplify typical use case
  thanks to David Lang for suggesting this
- doc bugfix: pmlastmsg doc samples had errors
- bugfix[minor]: pmrfc3164sd had invalid name (resided in rsyslog name 
  space, what should not be the case for a contributed module)
- added omuxsock, which permits to write message to local Unix sockets
  this is the counterpart to imuxsock, enabling fast local forwarding
---------------------------------------------------------------------------
Version 5.5.6  [DEVEL] (rgerhards), 2010-07-21
- added parser modules
  * pmlastmsg, which supports the notoriously malformed "last message
    repeated n times" messages from some syslogd's (namely sysklogd)
  * pmrfc3164sd (contributed), supports RFC5424 structured data in 
    RFC3164 messages [untested]
- added new module type "string generator", used to speed up output
  processing. Expected speedup for (typical) rsyslog processing is
  roughly 5 to 6 percent compared to using string-based templates.
  They may also be used to do more complex formatting with custom
  C code, what provided greater flexibility and probably far higher
  speed, for example if using multiple regular expressions within a 
  template.
- added 4 string generators for
  * RSYSLOG_FileFormat
  * RSYSLOG_TraditionalFileFormat
  * RSYSLOG_ForwardFormat
  * RSYSLOG_TraditionalForwardFormat
- bugfix: mutexes used to simulate atomic instructions were not destructed
- bugfix: regression caused more locking action in msg.c than necessary
- bugfix: "$ActionExecOnlyWhenPreviousIsSuspended on" was broken
- bugfix: segfault on HUP when "HUPIsRestart" was set to "on"
  thanks varmojfekoj for the patch
- bugfix: default for $OMFileFlushOnTXEnd was wrong ("off").
  This, in default mode, caused buffered writing to be used, what
  means that it looked like no output were written or partial
  lines. Thanks to Michael Biebl for pointing out this bug.
- bugfix: programname filter in ! configuration can not be reset
  Thanks to Kiss Gabor for the patch.
---------------------------------------------------------------------------
Version 5.5.5  [DEVEL] (rgerhards), 2010-05-20
- added new cancel-reduced action thread termination method
  We now manage to cancel threads that block inside a retry loop to
  terminate without the need to cancel the thread. Avoiding cancellation
  helps keep the system complexity minimal and thus provides for better
  stability. This also solves some issues with improper shutdown when
  inside an action retry loop.
---------------------------------------------------------------------------
Version 5.5.4  [DEVEL] (rgerhards), 2010-05-03
- This version offers full support for Solaris on Intel and Sparc
- bugfix: problems with atomic operations emulation
  replaced atomic operation emulation with new code. The previous code
  seemed to have some issue and also limited concurrency severely. The
  whole atomic operation emulation has been rewritten.
- bugfix: netstream ptcp support class was not correctly build on systems
  without epoll() support
- bugfix: segfault on Solaris/Sparc
---------------------------------------------------------------------------
Version 5.5.3  [DEVEL] (rgerhards), 2010-04-09
- added basic but functional support for Solaris
- imported many bugfixes from 3.6.2/4.6.1 (see ChangeLog below!)
- added new property replacer option "date-rfc3164-buggyday" primarily
  to ease migration from syslog-ng. See property replacer doc for
  details.
- added capability to turn off standard LF delimiter in TCP server
  via new directive "$InputTCPServerDisableLFDelimiter on"
- bugfix: failed to compile on systems without epoll support
- bugfix: comment char ('#') in literal terminated script parsing
  and thus could not be used.
  but tracker: http://bugzilla.adiscon.com/show_bug.cgi?id=119
  [merged in from v3.22.2]
- imported patches from 4.6.0:
  * improved testbench to contain samples for totally malformed messages
    which miss parts of the message content
  * bugfix: some malformed messages could lead to a missing LF inside files
    or some other missing parts of the template content.
  * bugfix: if a message ended immediately with a hostname, the hostname
    was mistakenly interpreted as TAG, and localhost be used as hostname
---------------------------------------------------------------------------
Version 5.5.2  [DEVEL] (rgerhards), 2010-02-05
- applied patches that make rsyslog compile under Apple OS X.
  Thanks to trey for providing these.
- replaced data type "bool" by "sbool" because this created some
  portability issues.
- added $Escape8BitCharactersOnReceive directive
  Thanks to David Lang for suggesting it.
- worked around an issue where omfile failed to compile on 32 bit platforms
  under some circumstances (this smells like a gcc problem, but a simple
  solution was available). Thanks to Kenneth Marshall for some advice.
- extended testbench
---------------------------------------------------------------------------
Version 5.5.1  [DEVEL] (rgerhards), 2009-11-27
- introduced the ablity for netstream drivers to utilize an epoll interface
  This offers increased performance and removes the select() FDSET size
  limit from imtcp. Note that we fall back to select() if there is no
  epoll netstream drivers. So far, an epoll driver has only been
  implemented for plain tcp syslog, the rest will follow once the code
  proves well in practice AND there is demand.
- re-implemented $EscapeControlCharacterTab config directive
  Based on Jonathan Bond-Caron's patch for v4. This now also includes some
  automatted tests.
- bugfix: enabling GSSServer crashes rsyslog startup
  Thanks to Tomas Kubina for the patch [imgssapi]
- bugfix (kind of): check if TCP connection is still alive if using TLS
  Thanks to Jonathan Bond-Caron for the patch.
---------------------------------------------------------------------------
Version 5.5.0  [DEVEL] (rgerhards), 2009-11-18
- moved DNS resolution code out of imudp and into the backend processing
  Most importantly, DNS resolution now never happens if the resolved name
  is not required. Note that this applies to imudp - for the other inputs,
  DNS resolution almost comes for free, so we do not do it there. However,
  the new method has been implemented in a generic way and as such may 
  also be used by other modules in the future.
- added option to use unlimited-size select() calls
  Thanks to varmjofekoj for the patch
  This is not done in imudp, as it natively supports epoll().
- doc: improved description of what loadable modules can do
---------------------------------------------------------------------------
Version 5.4.2  [v5-stable] (rgerhards), 2010-03-??
- bugfix(kind of): output plugin retry behaviour could cause engine to loop
  The rsyslog engine did not guard itself against output modules that do
  not properly convey back the tryResume() behaviour. This then leads to
  what looks like an endless loop. I consider this to be a bug of the 
  engine not only because it should be hardened against plugin misbehaviour,
  but also because plugins may not be totally able to avoid this situation
  (depending on the type of and processing done by the plugin).
- bugfix: testbench failed when not executed in UTC+1 timezone
  accidently, the time zone information was kept inside some
  to-be-checked-for responses
- temporary bugfix replaced by permanent one for
  message-induced off-by-one error (potential segfault) (see 4.6.2)
  The analysis has been completed and a better fix been crafted and 
  integrated.
- bugfix(minor): status variable was uninitialized
  However, this would have caused harm only if NO parser modules at
  all were loaded, which would lead to a defunctional configuration
  at all. And, even more important, this is impossible as two parser
  modules are built-in and thus can not be "not loaded", so we always
  have a minimum of two.
---------------------------------------------------------------------------
Version 5.4.1  [v5-stable] (rgerhards), 2010-03-??
- added new property replacer option "date-rfc3164-buggyday" primarily
  to ease migration from syslog-ng. See property replacer doc for
  details. [backport from 5.5.3 because urgently needed by some]
- imported all bugfixes vom 4.6.2 (see below)
---------------------------------------------------------------------------
Version 5.4.0  [v5-stable] (rgerhards), 2010-03-08
***************************************************************************
* This is a new stable v5 version. It contains all fixes and enhancements *
* made during the 5.3.x phase as well as those listed below.              *
* Note that the 5.2.x series was quite buggy and as such all users are    *
* strongly advised to upgrade to 5.4.0.                                   *
***************************************************************************
- bugfix: omruleset failed to work in many cases
  bug tracker: http://bugzilla.adiscon.com/show_bug.cgi?id=179
  Thanks to Ryan B. Lynch for reporting this issue.
- bugfix: comment char ('#') in literal terminated script parsing
  and thus could not be used.
  but tracker: http://bugzilla.adiscon.com/show_bug.cgi?id=119
  [merged in from v3.22.2]
---------------------------------------------------------------------------
Version 5.3.7  [BETA] (rgerhards), 2010-01-27
- bugfix: queues in direct mode could case a segfault, especially if an
  action failed for action queues. The issue was an invalid increment of
  a stack-based pointer which lead to destruction of the stack frame and
  thus a segfault on function return.
  Thanks to Michael Biebl for alerting us on this problem.
- bugfix: hostname accidently set to IP address for some message sources,
  for example imudp. Thanks to Anton for reporting this bug. [imported v4]
- bugfix: ompgsql had problems with transaction support, what actually 
  rendered it unsuable. Thanks to forum user "horhe" for alerting me
  on this bug and helping to debug/fix it! [imported from 5.3.6]
- bugfix: $CreateDirs variable not properly initialized, default thus
  was random (but most often "on") [imported from v3]
- bugfix: potential segfaults during queue shutdown
  (bugs require certain non-standard settings to appear)
  Thanks to varmojfekoj for the patch [imported from 4.5.8]
  [backport from 5.5.2]
- bugfix: wrong memory assignment for a config variable (probably
  without causing any harm) [backport from 5.2.2]
- bugfix: rsyslog hangs when writing to a named pipe which nobody was
  reading. Thanks to Michael Biebl for reporting this bug.
  Bugzilla entry: http://bugzilla.adiscon.com/show_bug.cgi?id=169
  [imported from 4.5.8]
---------------------------------------------------------------------------
Version 5.3.6  [BETA] (rgerhards), 2010-01-13
- bugfix: ompgsql did not properly check the server connection in
  tryResume(), which could lead to rsyslog running in a thight loop
- bugfix: suspension during beginTransaction() was not properly handled
  by rsyslog core
- bugfix: omfile output was only written when buffer was full, not at
  end of transaction
- bugfix: commit transaction was not properly conveyed to message layer,
  potentially resulting in non-message destruction and thus hangs
- bugfix: enabling GSSServer crashes rsyslog startup
  Thanks to Tomas Kubina for the patch [imgssapi]
- bugfix (kind of): check if TCP connection is still alive if using TLS
  Thanks to Jonathan Bond-Caron for the patch.
- bugfix: $CreateDirs variable not properly initialized, default thus
  was random (but most often "on") [imported from v3]
- bugfix: ompgsql had problems with transaction support, what actually 
  rendered it unsuable. Thanks to forum user "horhe" for alerting me
  on this bug and helping to debug/fix it!
- bugfix: memory leak when sending messages in zip-compressed format
  Thanks to Naoya Nakazawa for analyzing this issue and providing a patch.
- worked around an issue where omfile failed to compile on 32 bit platforms
  under some circumstances (this smells like a gcc problem, but a simple
  solution was available). Thanks to Kenneth Marshall for some advice.
  [backported from 5.5.x branch]
---------------------------------------------------------------------------
Version 5.3.5  [BETA] (rgerhards), 2009-11-13
- some light performance enhancement by replacing time() call with much
  faster (at least under linux) gettimeofday() calls.
- some improvement of omfile performance with dynafiles
  saved costly time() calls by employing a logical clock, which is 
  sufficient for the use case
- bugfix: omudpspoof miscalculated source and destination ports
  while this was probably not noticed for source ports, it resulted in
  almost all destination ports being wrong, except for the default port
  of 514, which by virtue of its binary representation was calculated 
  correct (and probably thus the bug not earlier detected).
- bugfixes imported from earlier releases
  * bugfix: named pipes did no longer work (they always got an open error)
    this was a regression from the omfile rewrite in 4.5.0
  * bugfix(testbench): sequence check was not always performed correctly,
    that could result in tests reporting success when they actually failed
- improved testbench: added tests for UDP forwarding and omudpspoof
- doc bugfix: omudpspoof had wrong config command names ("om" missing)
- bugfix [imported from 4.4.3]: $ActionExecOnlyOnceEveryInterval did
  not work.
- [inport v4] improved testbench, contains now tcp and gzip test cases
- [import v4] added a so-called "On Demand Debug" mode, in which debug
  output can be generated only after the process has started, but not right
  from the beginning. This is assumed to be useful for hard-to-find bugs.
  Also improved the doc on the debug system.
- bugfix: segfault on startup when -q or -Q option was given
  [imported from v3-stable]
---------------------------------------------------------------------------
Version 5.3.4  [DEVEL] (rgerhards), 2009-11-04
- added the ability to create custom message parsers
- added $RulesetParser config directive that permits to bind specific
  parsers to specific rulesets
- added omruleset output module, which provides great flexibility in 
  action processing. THIS IS A VERY IMPORTANT ADDITION, see its doc
  for why.
- added the capability to have ruleset-specific main message queues
  This offers considerable additional flexibility AND superior performance
  (in cases where multiple inputs now can avoid lock contention)
- bugfix: correct default for escape ('#') character restored
  This was accidently changed to '\\', thanks to David Lang for reporting
- bugfix(testbench): testcase did not properly wait for rsyslogd shutdown
  thus some unpredictable behavior and a false negative test result
  could occur.
---------------------------------------------------------------------------
Version 5.3.3  [DEVEL] (rgerhards), 2009-10-27
- simplified and thus speeded up the queue engine, also fixed some
  potential race conditions (in very unusual shutdown conditions)
  along the way. The threading model has seriously changes, so there may
  be some regressions.
- enhanced test environment (inlcuding testbench): support for enhancing
  probability of memory addressing failure by using non-NULL default
  value for malloced memory (optional, only if requested by configure
  option). This helps to track down some otherwise undetected issues
  within the testbench.
- bugfix: potential abort if inputname property was not set 
  primarily a problem of imdiag
- bugfix: message processing states were not set correctly in all cases
  however, this had no negative effect, as the message processing state
  was not evaluated when a batch was deleted, and that was the only case
  where the state could be wrong.
---------------------------------------------------------------------------
Version 5.3.2  [DEVEL] (rgerhards), 2009-10-21
- enhanced omfile to support transactional interface. This will increase
  performance in many cases.
- added multi-ruleset support to imudp
- re-enabled input thread termination handling that does avoid thread
  cancellation where possible. This provides a more reliable mode of
  rsyslogd termination (canceling threads my result in not properly
  freed resouces and potential later hangs, even though we perform
  proper cancel handling in our code). This is part of an effort to
  reduce thread cancellation as much as possible in rsyslog.
  NOTE: the code previously written code for this functionality had a
  subtle race condition. The new code solves that.
- enhanced immark to support non-cancel input module termination
- improved imudp so that epoll can be used in more environments,
  fixed potential compile time problem if EPOLL_CLOEXEC is not available.
- some cleanup/slight improvement:
  * changed imuxsock to no longer use deprecated submitAndParseMsg() IF
  * changed submitAndParseMsg() interface to be a wrapper around the new
    way of message creation/submission. This enables older plugins to be
    used together with the new interface. The removal also enables us to
    drop a lot of duplicate code, reducing complexity and increasing
    maintainability.
- bugfix: segfault when starting up with an invalid .qi file for a disk queue
  Failed for both pure disk as well as DA queues. Now, we emit an error
  message and disable disk queueing facility.
- bugfix: potential segfault on messages with empty MSG part. This was a
  recently introduced regression.
- bugfix: debug string larger than 1K were improperly displayed. Max size
  is now 32K, and if a string is even longer it is meaningfully truncated.
---------------------------------------------------------------------------
Version 5.3.1  [DEVEL] (rgerhards), 2009-10-05
- added $AbortOnUncleanConfig directive - permits to prevent startup when
  there are problems with the configuration file. See it's doc for
  details.
- included some important fixes from v4-stable:
  * bugfix: invalid handling of zero-sized messages
  * bugfix: zero-sized UDP messages are no longer processed
  * bugfix: random data could be appended to message
  * bugfix: reverse lookup reduction logic in imudp do DNS queries too often
- bugfixes imported from 4.5.4:
  * bugfix: potential segfault in stream writer on destruction
  * bugfix: potential race in object loader (obj.c) during use/release
  * bugfixes: potential problems in out file zip writer
---------------------------------------------------------------------------
Version 5.3.0  [DEVEL] (rgerhards), 2009-09-14
- begun to add simple GUI programs to gain insight into running rsyslogd
  instances and help setup and troubleshooting (active via the
  --enable-gui ./configure switch)
- changed imudp to utilize epoll(), where available. This shall provide
  slightly better performance (just slightly because we called select()
  rather infrequently on a busy system)
---------------------------------------------------------------------------
Version 5.2.2  [v5-stable] (rgerhards), 2009-11-??
- bugfix: enabling GSSServer crashes rsyslog startup
  Thanks to Tomas Kubina for the patch [imgssapi]
---------------------------------------------------------------------------
Version 5.2.1  [v5-stable] (rgerhards), 2009-11-02
- bugfix [imported from 4.4.3]: $ActionExecOnlyOnceEveryInterval did
  not work.
- bugfix: segfault on startup when -q or -Q option was given
  [imported from v3-stable]
---------------------------------------------------------------------------
Version 5.2.0  [v5-stable] (rgerhards), 2009-11-02
This is a re-release of version 5.1.6 as stable after we did not get any bug 
reports during the whole beta phase. Still, this first v5-stable may not be 
as stable as one hopes for, I am not sure if we did not get bug reports
just because nobody tried it. Anyhow, we need to go forward and so we
have the initial v5-stable.
---------------------------------------------------------------------------
Version 5.1.6  [v5-beta] (rgerhards), 2009-10-15
- feature imports from v4.5.6
- bugfix: potential race condition when queue worker threads were
  terminated
- bugfix: solved potential (temporary) stall of messages when the queue was
  almost empty and few new data added (caused testbench to sometimes hang!)
- fixed some race condition in testbench
- added more elaborate diagnostics to parts of the testbench
- bugfixes imported from 4.5.4:
  * bugfix: potential segfault in stream writer on destruction
  * bugfix: potential race in object loader (obj.c) during use/release
  * bugfixes: potential problems in out file zip writer
- included some important fixes from 4.4.2:
  * bugfix: invalid handling of zero-sized messages
  * bugfix: zero-sized UDP messages are no longer processed
  * bugfix: random data could be appended to message
  * bugfix: reverse lookup reduction logic in imudp do DNS queries too often
---------------------------------------------------------------------------
Version 5.1.5  [v5-beta] (rgerhards), 2009-09-11
- added new config option $ActionWriteAllMarkMessages
  this option permites to process mark messages under all circumstances,
  even if an action was recently called. This can be useful to use mark
  messages as a kind of heartbeat.
- added new config option $InputUnixListenSocketCreatePath
  to permit the auto-creation of pathes to additional log sockets. This
  turns out to be useful if they reside on temporary file systems and
  rsyslogd starts up before the daemons that create these sockets
  (rsyslogd always creates the socket itself if it does not exist).
- added $LogRSyslogStatusMessages configuration directive
  permitting to turn off rsyslog start/stop/HUP messages. See Debian
  ticket http://bugs.debian.org/cgi-bin/bugreport.cgi?bug=463793
- bugfix: hostnames with dashes in them were incorrectly treated as
  malformed, thus causing them to be treated as TAG (this was a regression
  introduced from the "rfc3164 strict" change in 4.5.0). Testbench has been
  updated to include a smaple message with a hostname containing a dash.
- bugfix: strings improperly reused, resulting in some message properties
  be populated with strings from previous messages. This was caused by
  an improper predicate check.
- added new config directive $omfileForceChown [import from 4.7.0]
---------------------------------------------------------------------------
Version 5.1.4  [DEVEL] (rgerhards), 2009-08-20
- legacy syslog parser changed so that it now accepts date stamps in
  wrong case. Some devices seem to create them and I do not see any harm
  in supporting that.
- added $InputTCPMaxListeners directive - permits to specify how many 
  TCP servers shall be possible (default is 20).
- bugfix: memory leak with some input modules. Those inputs that
  use parseAndSubmitMsg() leak two small memory blocks with every message.
  Typically, those process only relatively few messages, so the issue 
  does most probably not have any effect in practice.
- bugfix: if tcp listen port could not be created, no error message was
  emitted
- bugfix: discard action did not work (did not discard messages)
- bugfix: discard action caused segfault
- bugfix: potential segfault in output file writer (omfile)
  In async write mode, we use modular arithmetic to index the output
  buffer array. However, the counter variables accidently were signed,
  thus resulting in negative indizes after integer overflow. That in turn
  could lead to segfaults, but was depending on the memory layout of 
  the instance in question (which in turn depended on a number of
  variables, like compile settings but also configuration). The counters
  are now unsigned (as they always should have been) and so the dangling
  mis-indexing does no longer happen. This bug potentially affected all
  installations, even if only some may actually have seen a segfault.
---------------------------------------------------------------------------
Version 5.1.3  [DEVEL] (rgerhards), 2009-07-28
- architecture change: queue now always has at least one worker thread
  if not running in direct mode. Previous versions could run without 
  any active workers. This simplifies the code at a very small expense.
  See v5 compatibility note document for more in-depth discussion.
- enhance: UDP spoofing supported via new output module omudpspoof
  See the omudpspoof documentation for details and samples
- bugfix: message could be truncated after TAG, often when forwarding
  This was a result of an internal processing error if maximum field
  sizes had been specified in the property replacer.
- bugfix: minor static memory leak while reading configuration
  did NOT leak based on message volume
- internal: added ability to terminate input modules not via pthread_cancel
  but an alternate approach via pthread_kill. This is somewhat safer as we
  do not need to think about the cancel-safeness of all libraries we use.
  However, not all inputs can easily supported, so this now is a feature
  that can be requested by the input module (the most important ones
  request it).
---------------------------------------------------------------------------
Version 5.1.2  [DEVEL] (rgerhards), 2009-07-08
- bugfix: properties inputname, fromhost, fromhost-ip, msg were lost when
  working with disk queues
- some performance enhancements
- bugfix: abort condition when RecvFrom was not set and message reduction
  was on. Happend e.g. with imuxsock.
- added $klogConsoleLogLevel directive which permits to set a new
  console log level while rsyslog is active
- some internal code cleanup
---------------------------------------------------------------------------
Version 5.1.1  [DEVEL] (rgerhards), 2009-07-03
- bugfix: huge memory leak in queue engine (made rsyslogd unusable in
  production). Occured if at least one queue was in direct mode 
  (the default for action queues)
- imported many performance optimizations from v4-devel (4.5.0)
- bugfix: subtle (and usually irrelevant) issue in timout processing
  timeout could be one second too early if nanoseconds wrapped
- set a more sensible timeout for shutdow, now 1.5 seconds to complete
  processing (this also removes those cases where the shutdown message
  was not written because the termination happened before it)
---------------------------------------------------------------------------
Version 5.1.0  [DEVEL] (rgerhards), 2009-05-29

*********************************** NOTE **********************************
The v5 versions of rsyslog feature a greatly redesigned queue engine. The
major theme for the v5 release is twofold:

a) greatly improved performance
b) enable audit-grade processing

Here, audit-grade processing means that rsyslog, if used together with
audit-grade transports and configured correctly, will never lose messages
that already have been acknowledged, not even in fatal failure cases like
sudden loss of power.

Note that large parts of rsyslog's important core components have been
restructured to support these design goals. As such, early versions of
the engine will probably be less stable than the v3/v4 engine.

Also note that the initial versions do not cover all and everything. As
usual, the code will evolve toward the final goal as version numbers
increase.
*********************************** NOTE **********************************

- redesigned queue engine so that it supports ultra-reliable operations
  This resulted in a rewrite of large parts. The new capability can be
  used to build audit-grade systems on the basis of rsyslog.
- added $MainMsgQueueDequeueBatchSize and $ActionQueueDequeueBatchSize 
  configuration directives
- implemented a new transactional output module interface which provides
  superior performance (for databases potentially far superior performance)
- increased ompgsql performance by adapting to new transactional
  output module interface
---------------------------------------------------------------------------
Version 4.8.1  [v4-stable], 2011-09-??
- increased max config file line size to 64k
  We now also emit an error message if even 64k is not enough (not
  doing so previously may rightfully be considered as a bug)
- bugfix: omprog made rsyslog abort on startup if not binary to
  execute was configured
- bugfix: $ActionExecOnlyOnce interval did not work properly
  Thanks to Tomas Heinrich for the patch
- bugfix: potential abort if ultra-large file io buffers are used and
  dynafile cache exhausts address space (primarily a problem on 32 bit
  platforms)
- bugfix: potential abort after reading invalid X.509 certificate
  closes: http://bugzilla.adiscon.com/show_bug.cgi?id=290
  Thanks to Tomas Heinrich for the patch.
- bugfix: potential fatal abort in omgssapi
  Thanks to Tomas Heinrich for the patch.
- added doc for omprog
- FQDN hostname for multihomed host was not always set to the correct name
  if multiple aliases existed. Thanks to Tomas Heinreich for the patch.
- re-licensed larger parts of the codebase under the Apache license 2.0
---------------------------------------------------------------------------
Version 4.8.0  [v4-stable] (rgerhards), 2011-09-07
***************************************************************************
* This is a new stable v4 version. It contains all fixes and enhancements *
* made during the 4.7.x phase as well as those listed below.              *
* Note: major new development to v4 is concluded  and will only be done   *
*       for custom projects.                                              *
***************************************************************************
There are no changes compared to 4.7.5, just a re-release with the new
version number as new v4-stable. The most important new feature is Solaris
support.
---------------------------------------------------------------------------
Version 4.7.5  [v4-beta], 2011-09-01
- bugfix/security: off-by-two bug in legacy syslog parser, CVE-2011-3200
- bugfix: potential misadressing in property replacer
- bugfix: The NUL-Byte for the syslogtag was not copied in MsgDup (msg.c)
---------------------------------------------------------------------------
Version 4.7.4  [v4-beta] (rgerhards), 2011-07-11
- added support for the ":omusrmsg:" syntax in configuring user messages
- added support for the ":omfile:" syntax in configuring user messages
- added $LocalHostName config directive
- bugfix: PRI was invalid on Solaris for message from local log socket
Version 4.7.3  [v4-devel] (rgerhards), 2010-11-25
- added omuxsock, which permits to write message to local Unix sockets
  this is the counterpart to imuxsock, enabling fast local forwarding
- added imptcp, a simplified, Linux-specific and potentielly fast
  syslog plain tcp input plugin (NOT supporting TLS!)
- bugfix: a couple of problems that imfile had on some platforms, namely
  Ubuntu (not their fault, but occured there)
- bugfix: imfile utilizes 32 bit to track offset. Most importantly,
  this problem can not experienced on Fedora 64 bit OS (which has
  64 bit long's!)
- added the $InputFilePersistStateInterval config directive to imfile
- changed imfile so that the state file is never deleted (makes imfile
  more robust in regard to fatal failures)
---------------------------------------------------------------------------
Version 4.7.2  [v4-devel] (rgerhards), 2010-05-03
- bugfix: problems with atomic operations emulaton
  replaced atomic operation emulation with new code. The previous code
  seemed to have some issue and also limited concurrency severely. The
  whole atomic operation emulation has been rewritten.
- added new $Sleep directive to hold processing for a couple of seconds
  during startup
- bugfix: programname filter in ! configuration can not be reset
  Thanks to Kiss Gabor for the patch.
---------------------------------------------------------------------------
Version 4.7.1  [v4-devel] (rgerhards), 2010-04-22
- Solaris support much improved -- was not truely usable in 4.7.0
  Solaris is no longer supported in imklog, but rather there is a new
  plugin imsolaris, which is used to pull local log sources on a Solaris
  machine.
- testbench improvement: Java is no longer needed for testing tool creation
---------------------------------------------------------------------------
Version 4.7.0  [v4-devel] (rgerhards), 2010-04-14
- new: support for Solaris added (but not yet the Solaris door API)
- added function getenv() to RainerScript
- added new config option $InputUnixListenSocketCreatePath
  to permit the auto-creation of pathes to additional log sockets. This
  turns out to be useful if they reside on temporary file systems and
  rsyslogd starts up before the daemons that create these sockets
  (rsyslogd always creates the socket itself if it does not exist).
- added $LogRSyslogStatusMessages configuration directive
  permitting to turn off rsyslog start/stop/HUP messages. See Debian
  ticket http://bugs.debian.org/cgi-bin/bugreport.cgi?bug=463793
- added new config directive $omfileForceChown to (try to) fix some broken
  system configs.
  See ticket for details: http://bugzilla.adiscon.com/show_bug.cgi?id=150
- added $EscapeControlCharacterTab config directive
  Thanks to Jonathan Bond-Caron for the patch.
- added option to use unlimited-size select() calls
  Thanks to varmjofekoj for the patch
- debugondemand mode caused backgrounding to fail - close to a bug, but I'd
  consider the ability to background in this mode a new feature...
- bugfix (kind of): check if TCP connection is still alive if using TLS
  Thanks to Jonathan Bond-Caron for the patch.
- imported changes from 4.5.7 and below
- bugfix: potential segfault when -p command line option was used
  Thanks for varmojfekoj for pointing me at this bug.
- imported changes from 4.5.6 and below
---------------------------------------------------------------------------
Version 4.6.8  [v4-stable] (rgerhards), 2011-09-01
- bugfix/security: off-by-two bug in legacy syslog parser, CVE-2011-3200
- bugfix: potential misadressing in property replacer
- bugfix: memcpy overflow can occur in allowed sender checking
  if a name is resolved to IPv4-mapped-on-IPv6 address
  Found by Ismail Dönmez at suse
- bugfix: The NUL-Byte for the syslogtag was not copied in MsgDup (msg.c)
---------------------------------------------------------------------------
Version 4.6.7  [v4-stable] (rgerhards), 2011-07-11
- added support for the ":omusrmsg:" syntax in configuring user messages
- added support for the ":omfile:" syntax for actions
---------------------------------------------------------------------------
Version 4.6.6  [v4-stable] (rgerhards), 2011-06-24
- bugfix: memory leak in imtcp & subsystems under some circumstances
  This leak is tied to error conditions which lead to incorrect cleanup
  of some data structures. [backport from v6, limited testing under v4]
- bugfix: invalid processing in QUEUE_FULL condition
  If the the multi-submit interface was used and a QUEUE_FULL condition
  occured, the failed message was properly destructed. However, the
  rest of the input batch, if it existed, was not processed. So this
  lead to potential loss of messages and a memory leak. The potential
  loss of messages was IMHO minor, because they would have been dropped
  in most cases due to the queue remaining full, but very few lucky ones
  from the batch may have made it. Anyhow, this has now been changed so
  that the rest of the batch is properly tried to be enqueued and, if
  not possible, destructed.
- bugfix: invalid storage type for config variables
- bugfix: stream driver mode was not correctly set on tcp ouput on big
  endian systems.
  thanks varmojfekoj for the patch
- bugfix: IPv6-address could not be specified in omrelp
  this was due to improper parsing of ":"
  closes: http://bugzilla.adiscon.com/show_bug.cgi?id=250
- bugfix: memory and file descriptor leak in stream processing
  Leaks could occur under some circumstances if the file stream handler
  errored out during the open call. Among others, this could cause very
  big memory leaks if there were a problem with unreadable disk queue
  files. In regard to the memory leak, this
  closes: http://bugzilla.adiscon.com/show_bug.cgi?id=256
- bugfix: imfile potentially duplicates lines
  This can happen when 0 bytes are read from the input file, and some
  writer appends data to the file BEFORE we check if a rollover happens.
  The check for rollover uses the inode and size as a criterion. So far,
  we checked for equality of sizes, which is not given in this scenario,
  but that does not indicate a rollover. From the source code comments:
     Note that when we check the size, we MUST NOT check for equality.
     The reason is that the file may have been written right after we
     did try to read (so the file size has increased). That is NOT in
     indicator of a rollover (this is an actual bug scenario we 
     experienced). So we need to check if the new size is smaller than
     what we already have seen!
  Also, under some circumstances an invalid truncation was detected. This
  code has now been removed, a file change (and thus resent) is only
  detected if the inode number changes.
- bugfix: a couple of problems that imfile had on some platforms, namely
  Ubuntu (not their fault, but occured there)
- bugfix: imfile utilizes 32 bit to track offset. Most importantly,
  this problem can not experienced on Fedora 64 bit OS (which has
  64 bit long's!)
- bugfix: abort if imfile reads file line of more than 64KiB
  Thanks to Peter Eisentraut for reporting and analysing this problem.
  bug tracker: http://bugzilla.adiscon.com/show_bug.cgi?id=221
- bugfix: omlibdbi did not use password from rsyslog.con
  closes: http://bugzilla.adiscon.com/show_bug.cgi?id=203
- bugfix: TCP connection invalidly aborted when messages needed to be
  discarded (due to QUEUE_FULL or similar problem)
- bugfix: a slightly more informative error message when a TCP
  connections is aborted
- bugfix: timestamp was incorrectly calculated for timezones with minute
  offset
  closes: http://bugzilla.adiscon.com/show_bug.cgi?id=271
- some improvements thanks to clang's static code analyzer
  o overall cleanup (mostly unnecessary writes and otherwise unused stuff)
  o bugfix: fixed a very remote problem in msg.c which could occur when
    running under extremely low memory conditions
---------------------------------------------------------------------------
Version 4.6.5  [v4-stable] (rgerhards), 2010-11-24
- bugfix(important): problem in TLS handling could cause rsyslog to loop
  in a tight loop, effectively disabling functionality and bearing the
  risk of unresponsiveness of the whole system.
  Bug tracker: http://bugzilla.adiscon.com/show_bug.cgi?id=194
---------------------------------------------------------------------------
Version 4.6.4  [v4-stable] (rgerhards), 2010-08-05
- bugfix: zero-sized (empty) messages were processed by imtcp
  they are now dropped as they always should have been
- bugfix: programname filter in ! configuration can not be reset
  Thanks to Kiss Gabor for the patch.
---------------------------------------------------------------------------
Version 4.6.3  [v4-stable] (rgerhards), 2010-07-07
- improvded testbench
  - added test with truly random data received via syslog to test
    robustness
  - added new configure option that permits to disable and enable an
    extended testbench
- bugfix: segfault on HUP when "HUPIsRestart" was set to "on"
  thanks varmojfekoj for the patch
- bugfix: default for $OMFileFlushOnTXEnd was wrong ("off").
  This, in default mode, caused buffered writing to be used, what
  means that it looked like no output were written or partial
  lines. Thanks to Michael Biebl for pointing out this bug.
- bugfix: testbench failed when not executed in UTC+1 timezone
  accidently, the time zone information was kept inside some
  to-be-checked-for responses
- temporary bugfix replaced by permanent one for
  message-induced off-by-one error (potential segfault) (see 4.6.2)
  The analysis has been completed and a better fix been crafted and 
  integrated.
- bugfix: the T/P/E config size specifiers did not work properly under
  all 32-bit platforms
- bugfix: local unix system log socket was deleted even when it was
  not configured
- some doc fixes; incorrect config samples could cause confusion
  thanks to Anthony Edwards for pointing the problems out
---------------------------------------------------------------------------
Version 4.6.2  [v4-stable] (rgerhards), 2010-03-26
- new feature: "." action type added to support writing files to relative
  pathes (this is primarily meant as a debug aid)
- added replacements for atomic instructions on systems that do not
  support them. [backport of Stefen Sledz' patch for v5)
- new feature: $OMFileAsyncWriting directive added
  it permits to specifiy if asynchronous writing should be done or not
- bugfix(temporary): message-induced off-by-one error (potential segfault)
  Some types of malformed messages could trigger an off-by-one error
  (for example, \0 or \n as the last character, and generally control
  character escaption is questionable). This is due to not strictly
  following a the \0 or string counted string paradigm (during the last
  optimization on the cstring class). As a temporary fix, we have 
  introduced a proper recalculation of the size. However, a final
  patch is expected in the future. See bug tracker for further details
  and when the final patch will be available:
  http://bugzilla.adiscon.com/show_bug.cgi?id=184
  Note that the current patch is considered sufficient to solve the
  situation, but it requires a bit more runtime than desirable.
- bugfix: potential segfault in dynafile cache
  This bug was triggered by an open failure. The the cache was full and
  a new entry needed to be placed inside it, a victim for eviction was
  selected. That victim was freed, then the open of the new file tried. If
  the open failed, the victim entry was still freed, and the function
  exited. However, on next invocation and cache search, the victim entry
  was used as if it were populated, most probably resulting in a segfault.
- bugfix: race condition during directory creation
  If multiple files try to create a directory at (almost) the same time,
  some of them may fail. This is a data race and also exists with other
  processes that may create the same directory. We do now check for this
  condition and gracefully handle it.
- bugfix: potential re-use of free()ed file stream object in omfile
  when dynaCache is enabled, the cache is full, a new entry needs to
  be allocated, thus the LRU discarded, then a new entry is opend and that
  fails. In that case, it looks like the discarded stream may be reused
  improperly (based on code analysis, test case and confirmation pending)
- added new property replacer option "date-rfc3164-buggyday" primarily
  to ease migration from syslog-ng. See property replacer doc for
  details. [backport from 5.5.3 because urgently needed by some]
- improved testbench
- bugfix: invalid buffer write in (file) stream class
  currently being accessed buffer could be overwritten with new data.
  While this probably did not cause access violations, it could case loss
  and/or duplication of some data (definitely a race with no deterministic
  outcome)
- bugfix: potential hang condition during filestream close
  predicate was not properly checked when waiting for the background file
  writer
- bugfix: improper synchronization when "$OMFileFlushOnTXEnd on" was used
  Internal data structures were not properly protected due to missing
  mutex calls.
- bugfix: potential data loss during file stream shutdown
- bugfix: potential problems during file stream shutdown
  The shutdown/close sequence was not clean, what potentially (but
  unlikely) could lead to some issues. We have not been able to describe
  any fatal cases, but there was some bug potential. Sequence has now
  been straighted out.
- bugfix: potential problem (loop, abort) when file write error occured
  When a write error occured in stream.c, variable iWritten had the error
  code but this was handled as if it were the actual number of bytes
  written. That was used in pointer arithmetic later on, and thus could
  lead to all sorts of problems. However, this could only happen if the
  error was EINTR or the file in question was a tty. All other cases were
  handled properly. Now, iWritten is reset to zero in such cases, resulting
  in proper retries.
- bugfix: $omfileFlushOnTXEnd was turned on when set to off and vice
  versa due to an invalid check
- bugfix: recent patch to fix small memory leak could cause invalid free.
  This could only happen during config file parsing.
- bugfix(minor): handling of extremely large strings in dbgprintf() fixed
  Previously, it could lead to garbagge output and, in extreme cases, also
  to segfaults. Note: this was a problem only when debug output was 
  actually enabled, so it caused no problem in production use.
- bugfix(minor): BSD_SO_COMPAT query function had some global vars not
  properly initialized. However, in practice the loader initializes them 
  with zero, the desired value, so there were no actual issue in almost 
  all cases.
---------------------------------------------------------------------------
Version 4.6.1  [v4-stable] (rgerhards), 2010-03-04
- re-enabled old pipe output (using new module ompipe, built-in) after
  some problems with pipes (and especially in regard to xconsole) were
  discovered. Thanks to Michael Biebl for reporting the issues.
- bugfix: potential problems with large file support could cause segfault
  ... and other weird problems. This seemed to affect 32bit-platforms
  only, but I can not totally outrule there were issues on other
  platforms as well. The previous code could cause system data types
  to be defined inconsistently, and that could lead to various 
  troubles. Special thanks go to the Mandriva team for identifying
  an initial problem, help discussing it and ultimately a fix they
  contributed.
- bugfix: fixed problem that caused compilation on FreeBSD 9.0 to fail.
  bugtracker: http://bugzilla.adiscon.com/show_bug.cgi?id=181
  Thanks to Christiano for reporting.
- bugfix: potential segfault in omfile when a dynafile open failed
  In that case, a partial cache entry was written, and some internal
  pointers (iCurrElt) not correctly updated. In the next iteration, that
  could lead to a segfault, especially if iCurrElt then points to the
  then-partial record. Not very likely, but could happen in practice.
- bugfix (theoretical): potential segfault in omfile under low memory
  condition. This is only a theoretical bug, because it would only 
  happen when strdup() fails to allocate memory - which is highly 
  unlikely and will probably lead to all other sorts of errors.
- bugfix: comment char ('#') in literal terminated script parsing
  and thus could not be used.
  but tracker: http://bugzilla.adiscon.com/show_bug.cgi?id=119
  [merged in from v3.22.2]
---------------------------------------------------------------------------
Version 4.6.0  [v4-stable] (rgerhards), 2010-02-24
***************************************************************************
* This is a new stable v4 version. It contains all fixes and enhancements *
* made during the 4.5.x phase as well as those listed below.              *
* Note: this version is scheduled to conclude the v4 development process. *
*       Do not expect any more new developments in v4. The focus is now   *
*       on v5 (what also means we have a single devel branch again).      *
*       ("development" means new feature development, bug fixes are of    *
*       course provided for v4-stable)                                    *
***************************************************************************
- improved testbench to contain samples for totally malformed messages
  which miss parts of the message content
- bugfix: some malformed messages could lead to a missing LF inside files
  or some other missing parts of the template content.
- bugfix: if a message ended immediately with a hostname, the hostname
  was mistakenly interpreted as TAG, and localhost be used as hostname
- bugfix: message without MSG part could case a segfault
  [backported from v5 commit 98d1ed504ec001728955a5bcd7916f64cd85f39f]
  This actually was a "recent" regression, but I did not realize that it
  was introduced by the performance optimization in v4-devel. Shame on
  me for having two devel versions at the same time...
---------------------------------------------------------------------------
Version 4.5.8  [v4-beta] (rgerhards), 2010-02-10
- enhanced doc for using PostgreSQL
  Thanks to Marc Schiffbauer for the new/updated doc
- bugfix: property replacer returned invalid parameters under some (unusual)
  conditions. In extreme cases, this could lead to garbled logs and/or
  a system failure.
- bugfix: invalid length returned (often) when using regular expressions
  inside the property replacer
- bugfix: submatch regex in property replacer did not honor "return 0 on
  no match" config case
- bugfix: imuxsock incorrectly stated inputname "imudp"
  Thanks to Ryan Lynch for reporting this.
- (slightly) enhanced support for FreeBSD by setting _PATH_MODDIR to
  the correct value on FreeBSD.
  Thanks to Cristiano for the patch.
- bugfix: -d did not enable display of debug messages
  regression from introduction of "debug on demand" mode
  Thanks to Michael Biebl for reporting this bug
- bugfix: blanks inside file names did not terminate file name parsing.
  This could reslult in the whole rest of a line (including comments)
  to be treated as file name in "write to file" actions.
  Thanks to Jack for reporting this issue.
- bugfix: rsyslog hang when writing to a named pipe which nobody was
  reading. Thanks to Michael Biebl for reporting this bug.
  Bugzilla entry: http://bugzilla.adiscon.com/show_bug.cgi?id=169
- bugfix: potential segfaults during queue shutdown
  (bugs require certain non-standard settings to appear)
  Thanks to varmojfekoj for the patch
---------------------------------------------------------------------------
Version 4.5.7  [v4-beta] (rgerhards), 2009-11-18
- added a so-called "On Demand Debug" mode, in which debug output can
  be generated only after the process has started, but not right from
  the beginning. This is assumed to be useful for hard-to-find bugs.
  Also improved the doc on the debug system.
- bugfix (kind of): check if TCP connection is still alive if using TLS
  Thanks to Jonathan Bond-Caron for the patch.
- bugfix: hostname accidently set to IP address for some message sources,
  for example imudp. Thanks to Anton for reporting this bug.
- bugfix [imported from 4.4.3]: $ActionExecOnlyOnceEveryInterval did
  not work.
---------------------------------------------------------------------------
Version 4.5.6  [v4-beta] (rgerhards), 2009-11-05
- bugfix: named pipes did no longer work (they always got an open error)
  this was a regression from the omfile rewrite in 4.5.0
- bugfix(minor): diag function returned wrong queue memeber count
  for the main queue if an active DA queue existed. This had no relevance
  to real deployments (assuming they are not running the debug/diagnostic
  module...), but sometimes caused grief and false alerts in the 
  testbench.
- included some important fixes from v4-stable:
  * bugfix: invalid handling of zero-sized messages
  * bugfix: zero-sized UDP messages are no longer processed
  * bugfix: random data could be appended to message
  * bugfix: reverse lookup reduction logic in imudp do DNS queries too often
- bugfix(testbench): testcase did not properly wait for rsyslod shutdown
  thus some unpredictable behavior and a false negative test result
  could occur. [BACKPORTED from v5]
- bugfix(testbench): sequence check was not always performed correctly,
  that could result in tests reporting success when they actually failed
---------------------------------------------------------------------------
Version 4.5.5  [v4-beta] (rgerhards), 2009-10-21
- added $InputTCPServerNotifyOnConnectionClose config directive
  see doc for details
- bugfix: debug string larger than 1K were improperly displayed. Max size
  is now 32K
- bugfix: invalid storage class selected for some size config parameters.
  This resulted in wrong values. The most prominent victim was the
  directory creation mode, which was set to zero in some cases. For 
  details, see related blog post:
  http://blog.gerhards.net/2009/10/another-note-on-hard-to-find-bugs.html
---------------------------------------------------------------------------
Version 4.5.4  [v4-beta] (rgerhards), 2009-09-29
- bugfix: potential segfault in stream writer on destruction
  Most severely affected omfile. The problem was that some buffers were
  freed before the asynchronous writer thread was shut down. So the
  writer thread accessed invalid data, which may even already be
  overwritten. Symptoms (with omfile) were segfaults, grabled data
  and files with random names placed around the file system (most
  prominently into the root directory). Special thanks to Aaron for
  helping to track this down.
- bugfix: potential race in object loader (obj.c) during use/release
  of object interface
- bugfixes: potential problems in out file zip writer. Problems could
  lead to abort and/or memory leak. The module is now hardened in a very
  conservative way, which is sub-optimal from a performance point of view.
  This should be improved if it has proven reliable in practice.
---------------------------------------------------------------------------
Version 4.5.3  [v4-beta] (rgerhards), 2009-09-17
- bugfix: repeated messages were incorrectly processed
  this could lead to loss of the repeated message content. As a side-
  effect, it could probably also be possible that some segfault occurs
  (quite unlikely). The root cause was that some counters introduced
  during the malloc optimizations were not properly duplicated in
  MsgDup(). Note that repeated message processing is not enabled
  by default.
- bugfix: message sanitation had some issues:
  - control character DEL was not properly escaped
  - NUL and LF characters were not properly stripped if no control
    character replacement was to be done
  - NUL characters in the message body were silently dropped (this was
    a regeression introduced by some of the recent optimizations)
- bugfix: strings improperly reused, resulting in some message properties
  be populated with strings from previous messages. This was caused by
  an improper predicate check. [backported from v5]
- fixed some minor portability issues
- bugfix: reverse lookup reduction logic in imudp do DNS queries too often
  [imported from 4.4.2]
---------------------------------------------------------------------------
Version 4.5.2  [v4-beta] (rgerhards), 2009-08-21
- legacy syslog parser changed so that it now accepts date stamps in
  wrong case. Some devices seem to create them and I do not see any harm
  in supporting that.
- added $InputTCPMaxListeners directive - permits to specify how many 
  TCP servers shall be possible (default is 20).
- bugfix: memory leak with some input modules. Those inputs that
  use parseAndSubmitMsg() leak two small memory blocks with every message.
  Typically, those process only relatively few messages, so the issue 
  does most probably not have any effect in practice.
- bugfix: if tcp listen port could not be created, no error message was
  emitted
- bugfix: potential segfault in output file writer (omfile)
  In async write mode, we use modular arithmetic to index the output
  buffer array. However, the counter variables accidently were signed,
  thus resulting in negative indizes after integer overflow. That in turn
  could lead to segfaults, but was depending on the memory layout of 
  the instance in question (which in turn depended on a number of
  variables, like compile settings but also configuration). The counters
  are now unsigned (as they always should have been) and so the dangling
  mis-indexing does no longer happen. This bug potentially affected all
  installations, even if only some may actually have seen a segfault.
- bugfix: hostnames with dashes in them were incorrectly treated as
  malformed, thus causing them to be treated as TAG (this was a regression
  introduced from the "rfc3164 strict" change in 4.5.0).
---------------------------------------------------------------------------
Version 4.5.1  [DEVEL] (rgerhards), 2009-07-15
- CONFIG CHANGE: $HUPisRestart default is now "off". We are doing this
  to support removal of restart-type HUP in v5.
- bugfix: fromhost-ip was sometimes truncated
- bugfix: potential segfault when zip-compressed syslog records were
  received (double free)
- bugfix: properties inputname, fromhost, fromhost-ip, msg were lost when
  working with disk queues
- performance enhancement: much faster, up to twice as fast (depending
  on configuration)
- bugfix: abort condition when RecvFrom was not set and message reduction
  was on. Happend e.g. with imuxsock.
- added $klogConsoleLogLevel directive which permits to set a new
  console log level while rsyslog is active
- bugfix: message could be truncated after TAG, often when forwarding
  This was a result of an internal processing error if maximum field
  sizes had been specified in the property replacer.
- added ability for the TCP output action to "rebind" its send socket after
  sending n messages (actually, it re-opens the connection, the name is 
  used because this is a concept very similiar to $ActionUDPRebindInterval).
  New config directive $ActionSendTCPRebindInterval added for the purpose.
  By default, rebinding is disabled. This is considered useful for load
  balancers.
- testbench improvements
---------------------------------------------------------------------------
Version 4.5.0  [DEVEL] (rgerhards), 2009-07-02
- activation order of inputs changed, they are now activated only after
  privileges are dropped. Thanks to Michael Terry for the patch.
- greatly improved performance
- greatly reduced memory requirements of msg object
  to around half of the previous demand. This means that more messages can
  be stored in core! Due to fewer cache misses, this also means some
  performance improvement.
- improved config error messages: now contain a copy of the config line
  that (most likely) caused the error
- reduced max value for $DynaFileCacheSize to 1,000 (the former maximum
  of 10,000 really made no sense, even 1,000 is very high, but we like
  to keep the user in control ;)).
- added capability to fsync() queue disk files for enhanced reliability
  (also add's speed, because you do no longer need to run the whole file
  system in sync mode)
- more strict parsing of the hostname in rfc3164 mode, hopefully
  removes false positives (but may cause some trouble with hostname
  parsing). For details, see this bug tracker:
  http://bugzilla.adiscon.com/show_bug.cgi?id=126
- omfile rewrite to natively support zip files (includes large extension
  of the stream class)
- added configuration commands (see doc for explanations)
  * $OMFileZipLevel
  * $OMFileIOBufferSize
  * $OMFileFlushOnTXEnd
  * $MainMsgQueueSyncQueueFiles
  * $ActionQueueSyncQueueFiles
- done some memory accesses explicitely atomic
- bugfix: subtle (and usually irrelevant) issue in timout processing
  timeout could be one second too early if nanoseconds wrapped
- set a more sensible timeout for shutdow, now 1.5 seconds to complete
  processing (this also removes those cases where the shutdown message
  was not written because the termination happened before it)
- internal bugfix: object pointer was only reset to NULL when an object
  was actually destructed. This most likely had no effect to existing code,
  but it may also have caused trouble in remote cases. Similarly, the fix
  may also cause trouble...
- bugfix: missing initialization during timestamp creation
  This could lead to timestamps written in the wrong format, but not to
  an abort
---------------------------------------------------------------------------
Version 4.4.3  [v4-stable] (rgerhards), 2009-10-??
- bugfix: several smaller bugs resolved after flexelint review
  Thanks to varmojfekoj for the patch.
- bugfix: $ActionExecOnlyOnceEveryInterval did not work.
  This was a regression from the time() optimizations done in v4.
  Bug tracker: http://bugzilla.adiscon.com/show_bug.cgi?id=143
  Thanks to Klaus Tachtler for reporting this bug.
- bugfix: potential segfault on queue shutdown
  Thanks to varmojfekoj for the patch.
- bugfix: potential hang condition on queue shutdown
  [imported from v3-stable]
- bugfix: segfault on startup when -q or -Q option was given
  [imported from v3-stable]
---------------------------------------------------------------------------
Version 4.4.2  [v4-stable] (rgerhards), 2009-10-09
- bugfix: invalid handling of zero-sized messages, could lead to mis-
  addressing and potential memory corruption/segfault
- bugfix: zero-sized UDP messages are no longer processed
  until now, they were forwarded to processing, but this makes no sense
  Also, it looks like the system seems to provide a zero return code
  on a UDP recvfrom() from time to time for some internal reasons. These
  "receives" are now silently ignored.
- bugfix: random data could be appended to message, possibly causing
  segfaults
- bugfix: reverse lookup reduction logic in imudp do DNS queries too often
  A comparison was done between the current and the former source address.
  However, this was done on the full sockaddr_storage structure and not
  on the host address only. This has now been changed for IPv4 and IPv6.
  The end result of this bug could be a higher UDP message loss rate than
  necessary (note that UDP message loss can not totally be avoided due
  to the UDP spec)
---------------------------------------------------------------------------
Version 4.4.1  [v4-stable] (rgerhards), 2009-09-02
- features requiring Java are automatically disabled if Java is not
  present (thanks to Michael Biebl for his help!)
- bugfix: invalid double-quoted PRI, among others in outgoing messages
  This causes grief with all receivers.
  Bug tracker: http://bugzilla.adiscon.com/show_bug.cgi?id=147
- bugfix: Java testing tools were required, even if testbench was disabled
  This resulted in build errors if no Java was present on the build system,
  even though none of the selected option actually required Java.
  (I forgot to backport a similar fix to newer releases).
- bugfix (backport): omfwd segfault
  Note that the orginal (higher version) patch states this happens only
  when debugging mode is turned on. That statement is wrong: if debug
  mode is turned off, the message is not being emitted, but the division
  by zero in the actual parameters still happens.
---------------------------------------------------------------------------
Version 4.4.0  [v4-stable] (rgerhards), 2009-08-21
- bugfix: stderr/stdout were not closed to be able to emit error messages,
  but this caused ssh sessions to hang. Now we close them after the 
  initial initialization. See forum thread:
  http://kb.monitorware.com/controlling-terminal-issues-t9875.html
- bugfix: sending syslog messages with zip compression did not work
---------------------------------------------------------------------------
Version 4.3.2  [v4-beta] (rgerhards), 2009-06-24
- removed long-obsoleted property UxTradMsg
- added a generic network stream server (in addition to rather specific
  syslog tcp server)
- added ability for the UDP output action to rebind its send socket after
  sending n messages. New config directive $ActionSendUDPRebindInterval
  added for the purpose. By default, rebinding is disabled. This is 
  considered useful for load balancers.
- bugfix: imdiag/imtcp had a race condition
- improved testbench (now much better code design and reuse)
- added config switch --enable-testbench=no to turn off testbench
---------------------------------------------------------------------------
Version 4.3.1  [DEVEL] (rgerhards), 2009-05-25
- added capability to run multiple tcp listeners (on different ports)
- performance enhancement: imtcp calls parser no longer on input thread
  but rather inside on of the potentially many main msg queue worker
  threads (an enhancement scheduled for all input plugins where this is
  possible)
- added $GenerateConfigGraph configuration command which can be used
  to generate nice-looking (and very informative) rsyslog configuration
  graphs.
- added $ActionName configuration directive (currently only used for
  graph generation, but may find other uses)
- improved doc
  * added (hopefully) easier to grasp queue explanation
- improved testbench
  * added tests for queue disk-only mode (checks disk queue logic)
- bugfix: light and full delay watermarks had invalid values, badly
  affecting performance for delayable inputs
- build system improvements - thanks to Michael Biebl
- added new testing module imdiag, which enables to talk to the 
  rsyslog core at runtime. The current implementation is only a 
  beginning, but can be expanded over time
---------------------------------------------------------------------------
Version 4.3.0  [DEVEL] (rgerhards), 2009-04-17
- new feature: new output plugin omprog, which permits to start program
  and feed it (via its stdin) with syslog messages. If the program
  terminates, it is restarted.
- improved internal handling of RainerScript functions, building the
  necessary plumbing to support more functions with decent runtime
  performance. This is also necessary towards the long-term goal
  of loadable library modules.
- added new RainerScript function "tolower"
- improved testbench
  * added tests for tcp-based reception
  * added tcp-load test (1000 connections, 20,000 messages)
- added $MaxOpenFiles configuration directive
- bugfix: solved potential memory leak in msg processing, could manifest
  itself in imtcp
- bugfix: ompgsql did not detect problems in sql command execution
  this could cause loss of messages. The handling was correct if the
  connection broke, but not if there was a problem with statement
  execution. The most probable case for such a case would be invalid
  sql inside the template, and this is now much easier to diagnose.
---------------------------------------------------------------------------
Version 4.2.0  [v4-stable] (rgerhards), 2009-06-23
- bugfix: light and full delay watermarks had invalid values, badly
  affecting performance for delayable inputs
- imported all patches from 3.22.1 as of today (see below)
- bugfix: compile problems in im3195
---------------------------------------------------------------------------
Version 4.1.7  [BETA] (rgerhards), 2009-04-22
- bugfix: $InputTCPMaxSessions config directive was accepted, but not
  honored. This resulted in a fixed upper limit of 200 connections.
- bugfix: the default for $DirCreateMode was 0644, and as such wrong.
  It has now been changed to 0700. For some background, please see
  http://lists.adiscon.net/pipermail/rsyslog/2009-April/001986.html
- bugfix: ompgsql did not detect problems in sql command execution
  this could cause loss of messages. The handling was correct if the
  connection broke, but not if there was a problem with statement
  execution. The most probable case for such a case would be invalid
  sql inside the template, and this is now much easier to diagnose.
---------------------------------------------------------------------------
Version 4.1.6  [DEVEL] (rgerhards), 2009-04-07
- added new "csv" property replacer options to enable simple creation
  of CSV-formatted outputs (format from RFC4180 is used)
- implemented function support in RainerScript. That means the engine
  parses and compile functions, as well as executes a few build-in
  ones. Dynamic loading and registration of functions is not yet
  supported - but we now have a good foundation to do that later on.
- implemented the strlen() RainerScript function
- added a template output module
- added -T rsyslogd command line option, enables to specify a directory
  where to chroot() into on startup. This is NOT a security feature but
  introduced to support testing. Thus, -T does not make sure chroot()
  is used in a secure way. (may be removed later)
- added omstdout module for testing purposes. Spits out all messages to
  stdout - no config option, no other features
- added a parser testing suite (still needs to be extended, but a good
  start)
- modified $ModLoad statement so that for modules whom's name starts with
  a dot, no path is prepended (this enables relative-pathes and should
  not break any valid current config)
- fixed a bug that caused action retries not to work correctly
  situation was only cleared by a restart
- bugfix: closed dynafile was potentially never written until another
  dynafile name was generated - potential loss of messages
- improved omfile so that it properly suspends itself if there is an
  i/o or file name generation error. This enables it to be used with
  the full high availability features of rsyslog's engine
- bugfix: fixed some segaults on Solaris, where vsprintf() does not
  check for NULL pointers
- improved performance of regexp-based filters
  Thanks to Arnaud Cornet for providing the idea and initial patch.
- added a new way how output plugins may be passed parameters. This is
  more effcient for some outputs. They new can receive fields not only
  as a single string but rather in an array where each string is seperated.
- added (some) developer documentation for output plugin interface
- bugfix: potential abort with DA queue after high watermark is reached
  There exists a race condition that can lead to a segfault. Thanks
  go to vbernetr, who performed the analysis and provided patch, which
  I only tweaked a very little bit.
- bugfix: imtcp did incorrectly parse hostname/tag
  Thanks to Luis Fernando Muñoz Mejías for the patch.
---------------------------------------------------------------------------
Version 4.1.5  [DEVEL] (rgerhards), 2009-03-11
- bugfix: parser did not correctly parse fields in UDP-received messages
- added ERE support in filter conditions
  new comparison operation "ereregex"
- added new config directive $RepeatedMsgContainsOriginalMsg so that the
  "last message repeated n times" messages, if generated, may
  have an alternate format that contains the message that is being repeated
---------------------------------------------------------------------------
Version 4.1.4  [DEVEL] (rgerhards), 2009-01-29
- bugfix: inconsistent use of mutex/atomic operations could cause segfault
  details are too many, for full analysis see blog post at:
  http://blog.gerhards.net/2009/01/rsyslog-data-race-analysis.html
- bugfix: unitialized mutex was used in msg.c:getPRI
  This was subtle, because getPRI is called as part of the debugging code
  (always executed) in syslogd.c:logmsg.
- bufgix: $PreserveFQDN was not properly handled for locally emitted
  messages
---------------------------------------------------------------------------
Version 4.1.3  [DEVEL] (rgerhards), 2008-12-17
- added $InputTCPServerAddtlFrameDelimiter config directive, which
  enables to specify an additional, non-standard message delimiter
  for processing plain tcp syslog. This is primarily a fix for the invalid
  framing used in Juniper's NetScreen products. Credit to forum user
  Arv for suggesting this solution.
- added $InputTCPServerInputName property, which enables a name to be
  specified that will be available during message processing in the
  inputname property. This is considered useful for logic that treats
  messages differently depending on which input received them.
- added $PreserveFQDN config file directive
  Enables to use FQDNs in sender names where the legacy default
  would have stripped the domain part.
  Thanks to BlinkMind, Inc. http://www.blinkmind.com for sponsoring this
  development.
- bugfix: imudp went into an endless loop under some circumstances
  (but could also leave it under some other circumstances...)
  Thanks to David Lang and speedfox for reporting this issue.
---------------------------------------------------------------------------
Version 4.1.2  [DEVEL] (rgerhards), 2008-12-04
- bugfix: code did not compile without zlib
- security bugfix: $AllowedSender was not honored, all senders were
  permitted instead (see http://www.rsyslog.com/Article322.phtml)
- security fix: imudp emitted a message when a non-permitted sender
  tried to send a message to it. This behaviour is operator-configurable.
  If enabled, a message was emitted each time. That way an attacker could
  effectively fill the disk via this facility. The message is now
  emitted only once in a minute (this currently is a hard-coded limit,
  if someone comes up with a good reason to make it configurable, we
  will probably do that).
- doc bugfix: typo in v3 compatibility document directive syntax
  thanks to Andrej for reporting
- imported other changes from 3.21.8 and 3.20.1 (see there)
---------------------------------------------------------------------------
Version 4.1.1  [DEVEL] (rgerhards), 2008-11-26
- added $PrivDropToGroup, $PrivDropToUser, $PrivDropToGroupID,
  $PrivDropToUserID config directives to enable dropping privileges.
  This is an effort to provide a security enhancement. For the limits of this
  approach, see http://wiki.rsyslog.com/index.php/Security
- re-enabled imklog to compile on FreeBSD (brought in from beta)
---------------------------------------------------------------------------
Version 4.1.0  [DEVEL] (rgerhards), 2008-11-18

********************************* WARNING *********************************
This version has a slightly different on-disk format for message entries.
As a consequence, old queue files being read by this version may have
an invalid output timestamp, which could result to some malfunction inside
the output driver. It is recommended to drain queues with the previous
version before switching to this one.
********************************* WARNING *********************************

- greatly enhanced performance when compared to v3.
- added configuration directive "HUPisRestart" which enables to configure
  HUP to be either a full restart or "just" a leightweight way to
  close open files.
- enhanced legacy syslog parser to detect year if part of the timestamp
  the format is based on what Cisco devices seem to emit.
- added a setting "$OptimizeForUniprocessor" to enable users to turn off
  pthread_yield calls which are counter-productive on multiprocessor 
  machines (but have been shown to be useful on uniprocessors)
- reordered imudp processing. Message parsing is now done as part of main
  message queue worker processing (was part of the input thread)
  This should also improve performance, as potentially more work is
  done in parallel.
- bugfix: compressed syslog messages could be slightly mis-uncompressed
  if the last byte of the compressed record was a NUL
- added $UDPServerTimeRequery option which enables to work with
  less acurate timestamps in favor of performance. This enables querying
  of the time only every n-th time if imudp is running in the tight
  receive loop (aka receiving messsages at a high rate)
- doc bugfix: queue doc had wrong parameter name for setting controlling
  worker thread shutdown period
- restructured rsyslog.conf documentation
- bugfix: memory leak in ompgsql
  Thanks to Ken for providing the patch
---------------------------------------------------------------------------
Version 3.22.4 [v3-stable] (rgerhards), 2010-??-??
- bugfix: action resume interval incorrectly handled, thus took longer to
  resume
- bugfix: cosmetic: proper constant used instead of number in open call
- bugfix: timestamp was incorrectly calculated for timezones with minute
  offset
  closes: http://bugzilla.adiscon.com/show_bug.cgi?id=271
- improved some code based on clang static analyzer results
- bugfix: potential misadressing in property replacer
---------------------------------------------------------------------------
Version 3.22.3 [v3-stable] (rgerhards), 2010-11-24
- bugfix(important): problem in TLS handling could cause rsyslog to loop
  in a tight loop, effectively disabling functionality and bearing the
  risk of unresponsiveness of the whole system.
  Bug tracker: http://bugzilla.adiscon.com/show_bug.cgi?id=194
---------------------------------------------------------------------------
Version 3.22.2 [v3-stable] (rgerhards), 2010-08-05
- bugfix: comment char ('#') in literal terminated script parsing
  and thus could not be used.
  but tracker: http://bugzilla.adiscon.com/show_bug.cgi?id=119
- enhance: imrelp now also provides remote peer's IP address 
  [if librelp != 1.0.0 is used]
- bugfix: sending syslog messages with zip compression did not work
- bugfix: potential hang condition on queue shutdown
- bugfix: segfault on startup when -q or -Q option was given
  bug tracker: http://bugzilla.adiscon.com/show_bug.cgi?id=157
  Thanks to Jonas Nogueira for reporting this bug.
- clarified use of $ActionsSendStreamDriver[AuthMode/PermittedPeers]
  in doc set (require TLS drivers)
- bugfix: $CreateDirs variable not properly initialized, default thus
  was random (but most often "on")
- bugfix: potential segfault when -p command line option was used
  thanks to varmojfekoj for pointing me at this bug
- bugfix: programname filter in ! configuration can not be reset
  Thanks to Kiss Gabor for the patch.
---------------------------------------------------------------------------
Version 3.22.1 [v3-stable] (rgerhards), 2009-07-02
- bugfix: invalid error message issued if $inlcudeConfig was on an empty
  set of files (e.g. *.conf, where none such files existed)
  thanks to Michael Biebl for reporting this bug
- bugfix: when run in foreground (but not in debug mode), a 
  debug message ("DoDie called") was emitted at shutdown. Removed.
  thanks to Michael Biebl for reporting this bug
- bugfix: some garbagge was emitted to stderr on shutdown. This
  garbage consisted of file names, which were written during 
  startup (key point: not a pointer error)
  thanks to Michael Biebl for reporting this bug
- bugfix: startup and shutdown message were emitted to stdout
  thanks to Michael Biebl for reporting this bug
- bugfix: error messages were not emitted to stderr in forked mode
  (stderr and stdo are now kept open across forks)
- bugfix: internal messages were emitted to whatever file had fd2 when
  rsyslogd ran in forked mode (as usual!)
  Thanks to varmojfekoj for the patch
- small enhancement: config validation run now exits with code 1 if an
  error is detected. This change is considered important but small enough
  to apply it directly to the stable version. [But it is a border case,
  the change requires more code than I had hoped. Thus I have NOT tried
  to actually catch all cases, this is left for the current devel
  releases, if necessary]
- bugfix: light and full delay watermarks had invalid values, badly
  affecting performance for delayable inputs
- bugfix: potential segfault issue when multiple $UDPServerRun directives
  are specified. Thanks to Michael Biebl for helping to debug this one.
- relaxed GnuTLS version requirement to 1.4.0 after confirmation from the
  field that this version is sufficient
- bugfix: parser did not properly handle empty structured data
- bugfix: invalid mutex release in msg.c (detected under thread debugger,
  seems not to have any impact on actual deployments)
---------------------------------------------------------------------------
Version 3.22.0 [v3-stable] (rgerhards), 2009-04-21
This is the first stable release that includes the full functionality
of the 3.21.x version tree.
- bugfix: $InputTCPMaxSessions config directive was accepted, but not
  honored. This resulted in a fixed upper limit of 200 connections.
- bugfix: the default for $DirCreateMode was 0644, and as such wrong.
  It has now been changed to 0700. For some background, please see
  http://lists.adiscon.net/pipermail/rsyslog/2009-April/001986.html
- bugfix: ompgsql did not detect problems in sql command execution
  this could cause loss of messages. The handling was correct if the
  connection broke, but not if there was a problem with statement
  execution. The most probable case for such a case would be invalid
  sql inside the template, and this is now much easier to diagnose.
---------------------------------------------------------------------------
Version 3.21.11 [BETA] (rgerhards), 2009-04-03
- build system improvements contributed by Michael Biebl - thx!
- all patches from 3.20.5 incorporated (see it's ChangeLog entry)
---------------------------------------------------------------------------
Version 3.21.10 [BETA] (rgerhards), 2009-02-02
- bugfix: inconsistent use of mutex/atomic operations could cause segfault
  details are too many, for full analysis see blog post at:
  http://blog.gerhards.net/2009/01/rsyslog-data-race-analysis.html
- the string "Do Die" was accidently emited upon exit in non-debug mode
  This has now been corrected. Thanks to varmojfekoj for the patch.
- some legacy options were not correctly processed.
  Thanks to varmojfekoj for the patch.
- doc bugfix: v3-compatiblity document had typo in config directive
  thanks to Andrej for reporting this
---------------------------------------------------------------------------
Version 3.21.9 [BETA] (rgerhards), 2008-12-04
- re-release of 3.21.8 with an additional fix, that could also lead
  to DoS; 3.21.8 has been removed from the official download archives
- security fix: imudp emitted a message when a non-permitted sender
  tried to send a message to it. This behaviour is operator-configurable.
  If enabled, a message was emitted each time. That way an attacker could
  effectively fill the disk via this facility. The message is now
  emitted only once in a minute (this currently is a hard-coded limit,
  if someone comes up with a good reason to make it configurable, we
  will probably do that).
---------------------------------------------------------------------------
Version 3.21.8  [BETA] (rgerhards), 2008-12-04
- bugfix: imklog did not compile on FreeBSD
- security bugfix: $AllowedSender was not honored, all senders were
  permitted instead (see http://www.rsyslog.com/Article322.phtml)
- merged in all other changes from 3.20.1 (see there)
---------------------------------------------------------------------------
Version 3.21.7  [BETA] (rgerhards), 2008-11-11
- this is the new beta branch, based on the former 3.21.6 devel
- new functionality: ZERO property replacer nomatch option (from v3-stable)
---------------------------------------------------------------------------
Version 3.21.6  [DEVEL] (rgerhards), 2008-10-22
- consolidated time calls during msg object creation, improves performance
  and consistency
- bugfix: solved a segfault condition
- bugfix: subsecond time properties generated by imfile, imklog and
  internal messages could be slightly inconsistent
- bugfix: (potentially big) memory leak on HUP if queues could not be
  drained before timeout - thanks to David Lang for pointing this out
- added capability to support multiple module search pathes. Thank
  to Marius Tomaschewski for providing the patch.
- bugfix: im3195 did no longer compile
- improved "make distcheck" by ensuring everything relevant is recompiled
---------------------------------------------------------------------------
Version 3.21.5  [DEVEL] (rgerhards), 2008-09-30
- performance optimization: unnecessary time() calls during message
  parsing removed - thanks to David Lang for his excellent performance
  analysis
- added new capability to property replacer: multiple immediately
  successive field delimiters are treated as a single one.
  Thanks to Zhuang Yuyao for the patch.
- added message property "inputname", which contains the name of the
  input (module) that generated it. Presence is depending on suport in
  each input module (else it is blank).
- added system property "$myhostname", which contains the name of the
  local host as it knows itself.
- imported a number of fixes and enhancements from the stable and
  devel branches, including a fix to a potential segfault on HUP
  when using UDP listners
- re-enabled gcc builtin atomic operations and added a proper
  ./configure check
- bugfix: potential race condition when adding messages to queue
  There was a wrong order of mutex lock operations. It is hard to
  believe that really caused problems, but in theory it could and with
  threading we often see that theory becomes practice if something is only
  used long enough on a fast enough machine with enough CPUs ;)
- cleaned up internal debug system code and made it behave better
  in regard to multi-threading
---------------------------------------------------------------------------
Version 3.21.4  [DEVEL] (rgerhards), 2008-09-04
- removed compile time fixed message size limit (was 2K), limit can now
  be set via $MaxMessageSize global config directive (finally gotten rid
  of MAXLINE ;))
- enhanced doc for $ActionExecOnlyEveryNthTimeTimeout
- integrated a number of patches from 3.18.4, namely
  - bugfix: order-of magnitude issue with base-10 size definitions
    in config file parser. Could lead to invalid sizes, constraints
    etc for e.g. queue files and any other object whose size was specified
    in base-10 entities. Did not apply to binary entities. Thanks to
    RB for finding this bug and providing a patch.
  - bugfix: action was not called when system time was set backwards
    (until the previous time was reached again). There are still some
    side-effects when time is rolled back (A time rollback is really a bad
    thing to do, ideally the OS should issue pseudo time (like NetWare did)
    when the user tries to roll back time). Thanks to varmojfekoj for this
    patch.
  - doc bugfix: rsyslog.conf man page improved and minor nit fixed
    thanks to Lukas Kuklinek for the patch.
---------------------------------------------------------------------------
Version 3.21.3  [DEVEL] (rgerhards), 2008-08-13
- added ability to specify flow control mode for imuxsock
- added ability to execute actions only after the n-th call of the action
  This also lead to the addition of two new config directives:
  $ActionExecOnlyEveryNthTime and $ActionExecOnlyEveryNthTimeTimeout
  This feature is useful, for example, for alerting: it permits you to
  send an alert only after at least n occurences of a specific message
  have been seen by rsyslogd. This protectes against false positives
  due to waiting for additional confirmation.
- bugfix: IPv6 addresses could not be specified in forwarding actions
  New syntax @[addr]:port introduced to enable that. Root problem was IPv6
  addresses contain colons.
- somewhat enhanced debugging messages
- imported from 3.18.3:
  - enhanced ommysql to support custom port to connect to server
    Port can be set via new $ActionOmmysqlServerPort config directive
    Note: this was a very minor change and thus deemed appropriate to be
    done in the stable release.
  - bugfix: misspelled config directive, previously was
    $MainMsgQueueWorkeTimeoutrThreadShutdown, is now
    $MainMsgQueueWorkerTimeoutThreadShutdown. Note that the misspelled
    directive is not preserved - if the misspelled directive was used
    (which I consider highly unlikely), the config file must be changed.
    Thanks to lperr for reporting the bug.
---------------------------------------------------------------------------
Version 3.21.2  [DEVEL] (rgerhards), 2008-08-04
- added $InputUnixListenSocketHostName config directive, which permits to
  override the hostname being used on a local unix socket. This is useful
  for differentiating "hosts" running in several jails. Feature was
  suggested by David Darville, thanks for the suggestion.
- enhanced ommail to support multiple email recipients. This is done by
  specifying $ActionMailTo multiple times. Note that this introduces a
  small incompatibility to previous config file syntax: the recipient
  list is now reset for each action (we honestly believe that will
  not cause any problem - apologies if it does).
- enhanced troubleshooting documentation
---------------------------------------------------------------------------
Version 3.21.1  [DEVEL] (rgerhards), 2008-07-30
- bugfix: no error was reported if the target of a $IncludeConfig
  could not be accessed.
- added testbed for common config errors
- added doc for -u option to rsyslogd man page
- enhanced config file checking - no active actions are detected
- added -N rsyslogd command line option for a config validation run
  (which does not execute actual syslogd code and does not interfere
  with a running instance)
- somewhat improved emergency configuration. It is now also selected
  if the config contains no active actions
- rsyslogd error messages are now reported to stderr by default. can be
  turned off by the new "$ErrorMessagesToStderr off" directive
 Thanks to HKS for suggesting the new features.
---------------------------------------------------------------------------
Version 3.21.0  [DEVEL] (rgerhards), 2008-07-18
- starts a new devel branch
- added a generic test driver for RainerScript plus some test cases
  to the testbench
- added a small diagnostic tool to obtain result of gethostname() API
- imported all changes from 3.18.1 until today (some quite important,
  see below)
---------------------------------------------------------------------------
Version 3.20.6 [v3-stable] (rgerhards), 2009-04-16
- this is the last v3-stable for the 3.20.x series
- bugfix: $InputTCPMaxSessions config directive was accepted, but not
  honored. This resulted in a fixed upper limit of 200 connections.
- bugfix: the default for $DirCreateMode was 0644, and as such wrong.
  It has now been changed to 0700. For some background, please see
  http://lists.adiscon.net/pipermail/rsyslog/2009-April/001986.html
---------------------------------------------------------------------------
Version 3.20.5 [v3-stable] (rgerhards), 2009-04-02
- bugfix: potential abort with DA queue after high watermark is reached
  There exists a race condition that can lead to a segfault. Thanks
  go to vbernetr, who performed the analysis and provided patch, which
  I only tweaked a very little bit.
- fixed bugs in RainerScript:
  o when converting a number and a string to a common type, both were 
    actually converted to the other variable's type.
  o the value of rsCStrConvertToNumber() was miscalculated.
  Thanks to varmojfekoj for the patch
- fixed a bug in configure.ac which resulted in problems with
  environment detection - thanks to Michael Biebl for the patch
- fixed a potential segfault problem in gssapi code
  thanks to varmojfekoj for the patch
- doc enhance: provide standard template for MySQL module and instructions
  on how to modify schema
---------------------------------------------------------------------------
Version 3.20.4 [v3-stable] (rgerhards), 2009-02-09
- bugfix: inconsistent use of mutex/atomic operations could cause segfault
  details are too many, for full analysis see blog post at:
  http://blog.gerhards.net/2009/01/rsyslog-data-race-analysis.html
- bugfix: invalid ./configure settings for RFC3195
  thanks to Michael Biebl for the patch
- bugfix: invalid mutex access in msg.c
- doc bugfix: dist tarball missed 2 files, had one extra file that no
  longer belongs into it. Thanks to Michael Biebl for pointing this out.
---------------------------------------------------------------------------
Version 3.20.3 [v3-stable] (rgerhards), 2009-01-19
- doc bugfix: v3-compatiblity document had typo in config directive
  thanks to Andrej for reporting this
- fixed a potential segfault condition with $AllowedSender directive
  On HUP, the root pointers were not properly cleaned up. Thanks to
  Michael Biebel, olgoat, and Juha Koho for reporting and analyzing
  the bug.
---------------------------------------------------------------------------
Version 3.20.2 [v3-stable] (rgerhards), 2008-12-04
- re-release of 3.20.1 with an additional fix, that could also lead
  to DoS; 3.20.1 has been removed from the official download archives
- security fix: imudp emitted a message when a non-permitted sender
  tried to send a message to it. This behaviour is operator-configurable.
  If enabled, a message was emitted each time. That way an attacker could
  effectively fill the disk via this facility. The message is now
  emitted only once in a minute (this currently is a hard-coded limit,
  if someone comes up with a good reason to make it configurable, we
  will probably do that).
---------------------------------------------------------------------------
Version 3.20.1 [v3-stable] (rgerhards), 2008-12-04
- security bugfix: $AllowedSender was not honored, all senders were
  permitted instead
- enhance: regex nomatch option "ZERO" has been added
  This allows to return the string 0 if a regular expression is
  not found. This is probably useful for storing numerical values into
  database columns.
- bugfix: memory leak in gtls netstream driver fixed
  memory was lost each time a TLS session was torn down. This could 
  result in a considerable memory leak if it happened quite frequently
  (potential system crash condition)
- doc update: documented how to specify multiple property replacer
  options + link to new online regex generator tool added
- minor bufgfix: very small memory leak in gtls netstream driver
  around a handful of bytes (< 20) for each HUP
- improved debug output for regular expressions inside property replacer
  RE's seem to be a big trouble spot and I would like to have more
  information inside the debug log. So I decided to add some additional
  debug strings permanently.
---------------------------------------------------------------------------
Version 3.20.0 [v3-stable] (rgerhards), 2008-11-05
- this is the inital release of the 3.19.x branch as a stable release
- bugfix: double-free in pctp netstream driver. Thank to varmojfeko
  for the patch
---------------------------------------------------------------------------
Version 3.19.12 [BETA] (rgerhards), 2008-10-16
- bugfix: subseconds where not correctly extracted from a timestamp
  if that timestamp did not contain any subsecond information (the
  resulting string was garbagge but should have been "0", what it
  now is).
- increased maximum size of a configuration statement to 4K (was 1K)
- imported all fixes from the stable branch (quite a lot)
- bugfix: (potentially big) memory leak on HUP if queues could not be
  drained before timeout - thanks to David Lang for pointing this out
---------------------------------------------------------------------------
Version 3.19.11 [BETA] (rgerhards), 2008-08-25
This is a refresh of the beta. No beta-specific fixes have been added.
- included fixes from v3-stable (most importantly 3.18.3)
---------------------------------------------------------------------------
Version 3.19.10 [BETA] (rgerhards), 2008-07-15
- start of a new beta branch based on former 3.19 devel branch
- bugfix: bad memory leak in disk-based queue modes
- bugfix: UDP syslog forwarding did not work on all platforms
  the ai_socktype was incorrectly set to 1. On some platforms, this
  lead to failing name resolution (e.g. FreeBSD 7). Thanks to HKS for
  reporting the bug.
- bugfix: priority was incorrectly calculated on FreeBSD 7,
  because the LOG_MAKEPRI() C macro has a different meaning there (it
  is just a simple addition of faciltity and severity). I have changed
  this to use own, consistent, code for PRI calculation. Thank to HKS
  for reporting this bug.
- bugfix (cosmetical): authorization was not checked when gtls handshake
  completed immediately. While this sounds scary, the situation can not
  happen in practice. We use non-blocking IO only for server-based gtls
  session setup. As TLS requires the exchange of multiple frames before
  the handshake completes, it simply is impossible to do this in one
  step. However, it is useful to have the code path correct even for 
  this case - otherwise, we may run into problems if the code is changed
  some time later (e.g. to use blocking sockets). Thanks to varmojfekoj
  for providing the patch.
- important queue bugfix from 3.18.1 imported (see below)
- cleanup of some debug messages
---------------------------------------------------------------------------
Version 3.19.9 (rgerhards), 2008-07-07
- added tutorial for creating a TLS-secured syslog infrastructure
- rewritten omusrmsg to no longer fork() a new process for sending messages
  this caused some problems with the threading model, e.g. zombies. Also,
  it was far less optimal than it is now.
- bugfix: machine certificate was required for client even in TLS anon mode
  Reference: http://bugzilla.adiscon.com/show_bug.cgi?id=85
  The fix also slightly improves performance by not storing certificates in
  client sessions when there is no need to do so.
- bugfix: RainerScript syntax error was not always detected
---------------------------------------------------------------------------
Version 3.19.8 (rgerhards), 2008-07-01
- bugfix: gtls module did not correctly handle EGAIN (and similar) recv()
  states. This has been fixed by introducing a new abstraction layer inside
  gtls.
- added (internal) error codes to error messages; added redirector to
  web description of error codes
  closes bug http://bugzilla.adiscon.com/show_bug.cgi?id=20
- disabled compile warnings caused by third-party libraries
- reduced number of compile warnings in gcc's -pedantic mode
- some minor documentation improvements
- included all fixes from beta 3.17.5
---------------------------------------------------------------------------
Version 3.19.7 (rgerhards), 2008-06-11
- added new property replacer option "date-subseconds" that enables
  to query just the subsecond part of a high-precision timestamp
- somewhat improved plain tcp syslog reliability by doing a connection
  check before sending. Credits to Martin Schuette for providing the
  idea. Details are available at
  http://blog.gerhards.net/2008/06/reliable-plain-tcp-syslog-once-again.html
- made rsyslog tickless in the (usual and default) case that repeated
  message reduction is turned off. More info:
  http://blog.gerhards.net/2008/06/coding-to-save-environment.html
- some build system cleanup, thanks to Michael Biebl
- bugfix: compile under (Free)BSD failed due to some invalid library
  definitions - this is fixed now. Thanks to Michael Biebl for the patch.
---------------------------------------------------------------------------
Version 3.19.6 (rgerhards), 2008-06-06
- enhanced property replacer to support multiple regex matches
- bugfix: part of permittedPeer structure was not correctly initialized
  thanks to varmojfekoj for spotting this
- bugfix: off-by-one bug during certificate check
- bugfix: removed some memory leaks in TLS code
---------------------------------------------------------------------------
Version 3.19.5 (rgerhards), 2008-05-30
- enabled Posix ERE expressions inside the property replacer
  (previously BRE was permitted only)
- provided ability to specify that a regular expression submatch shall
  be used inside the property replacer
- implemented in property replacer: if a regular expression does not match,
  it can now either return "**NO MATCH** (default, as before), a blank
  property or the full original property text
- enhanced property replacer to support multiple regex matches
---------------------------------------------------------------------------
Version 3.19.4 (rgerhards), 2008-05-27
- implemented x509/certvalid gtls auth mode
- implemented x509/name gtls auth mode (including wildcards)
- changed fingerprint gtls auth mode to new format fingerprint
- protected gtls error string function by a mutex. Without it, we
  could have a race condition in extreme cases. This was very remote,
  but now can no longer happen.
- changed config directive name to reflect different use
  $ActionSendStreamDriverCertFingerprint is now
  $ActionSendStreamDriverPermittedPeer and can be used both for
  fingerprint and name authentication (similar to the input side)
- bugfix: sender information (fromhost et al) was missing in imudp
  thanks to sandiso for reporting this bug
- this release fully inplements IETF's syslog-transport-tls-12 plus
  the latest text changes Joe Salowey provided via email. Not included
  is ipAddress subjectAltName authentication, which I think will be
  dropped from the draft. I don't think there is any real need for it.
This release also includes all bug fix up to today from the beta
and stable branches. Most importantly, this means the bugfix for
100% CPU utilization by imklog.
---------------------------------------------------------------------------
Version 3.19.3 (rgerhards), 2008-05-21
- added ability to authenticate the server against its certificate
  fingerprint
- added ability for client to provide its fingerprint
- added ability for server to obtain client cert's fingerprint
- bugfix: small mem leak in omfwd on exit (strmdriver name was not freed)
- bugfix: $ActionSendStreamDriver had no effect
- bugfix: default syslog port was no longer used if none was
  configured. Thanks to varmojfekoj for the patch
- bugfix: missing linker options caused build to fail on some
  systems. Thanks to Tiziano Mueller for the patch.
---------------------------------------------------------------------------
Version 3.19.2 (rgerhards), 2008-05-16
- bugfix: TCP input modules did incorrectly set fromhost property
  (always blank)
- bugfix: imklog did not set fromhost property
- added "fromhost-ip" property
  Note that adding this property changes the on-disk format for messages.
  However, that should not have any bad effect on existing spool files.
  But you will run into trouble if you create a spool file with this
  version and then try to process it with an older one (after a downgrade).
  Don't do that ;)
- added "RSYSLOG_DebugFormat" canned template
- bugfix: hostname and fromhost were swapped when a persisted message
  (in queued mode) was read in
- bugfix: lmtcpclt, lmtcpsrv and lmgssutil did all link to the static
  runtime library, resulting in a large size increase (and potential
  "interesting" effects). Thanks to Michael Biebel for reporting the size
  issue.
- bugfix: TLS server went into an endless loop in some situations.
  Thanks to Michael Biebl for reporting the problem.
- fixed potential segfault due to invalid call to cfsysline
  thanks to varmojfekoj for the patch
---------------------------------------------------------------------------
Version 3.19.1 (rgerhards), 2008-05-07
- configure help for --enable-gnutls wrong - said default is "yes" but
  default actually is "no" - thanks to darix for pointing this out
- file dirty.h was missing - thanks to darix for pointing this out
- bugfix: man files were not properly distributed - thanks to
  darix for reporting and to Michael Biebl for help with the fix
- some minor cleanup
---------------------------------------------------------------------------
Version 3.19.0 (rgerhards), 2008-05-06
- begins new devel branch version
- implemented TLS for plain tcp syslog (this is also the world's first
  implementation of IETF's upcoming syslog-transport-tls draft)
- partly rewritten and improved omfwd among others, now loads TCP
  code only if this is actually necessary
- split of a "runtime library" for rsyslog - this is not yet a clean
  model, because some modularization is still outstanding. In theory,
  this shall enable other utilities but rsyslogd to use the same
  runtime
- implemented im3195, the RFC3195 input as a plugin
- changed directory structure, files are now better organized
- a lot of cleanup in regard to modularization
- -c option no longer must be the first option - thanks to varmjofekoj
  for the patch
---------------------------------------------------------------------------
Version 3.18.7 (rgerhards), 2008-12-??
- bugfix: the default for $DirCreateMode was 0644, and as such wrong.
  It has now been changed to 0700. For some background, please see
  http://lists.adiscon.net/pipermail/rsyslog/2009-April/001986.html
- fixed a potential segfault condition with $AllowedSender directive
  On HUP, the root pointers were not properly cleaned up. Thanks to
  Michael Biebel, olgoat, and Juha Koho for reporting and analyzing
  the bug.
- some legacy options were not correctly processed.
  Thanks to varmojfekoj for the patch.
- doc bugfix: some spelling errors in man pages corrected. Thanks to
  Geoff Simmons for the patch.
---------------------------------------------------------------------------
Version 3.18.6 (rgerhards), 2008-12-08
- security bugfix: $AllowedSender was not honored, all senders were
  permitted instead (see http://www.rsyslog.com/Article322.phtml)
  (backport from v3-stable, v3.20.9)
- minor bugfix: dual close() call on tcp session closure
---------------------------------------------------------------------------
Version 3.18.5 (rgerhards), 2008-10-09
- bugfix: imudp input module could cause segfault on HUP
  It did not properly de-init a variable acting as a linked list head.
  That resulted in trying to access freed memory blocks after the HUP.
- bugfix:  rsyslogd could hang on HUP
  because getnameinfo() is not cancel-safe, but was not guarded against
  being cancelled. pthread_cancel() is routinely being called during
  HUP processing.
- bugfix[minor]: if queue size reached light_delay mark, enqueuing
  could potentially be blocked for a longer period of time, which
  was not the behaviour desired.
- doc bugfix: $ActionExecOnlyWhenPreviousIsSuspended was still misspelled
  as $...OnlyIfPrev... in some parts of the documentation. Thanks to 
  Lorenzo M. Catucci for reporting this bug.
- added doc on malformed messages, cause and how to work-around, to the
  doc set
- added doc on how to build from source repository
---------------------------------------------------------------------------
Version 3.18.4 (rgerhards), 2008-09-18
- bugfix: order-of magnitude issue with base-10 size definitions
  in config file parser. Could lead to invalid sizes, constraints
  etc for e.g. queue files and any other object whose size was specified
  in base-10 entities. Did not apply to binary entities. Thanks to
  RB for finding this bug and providing a patch.
- bugfix: action was not called when system time was set backwards
  (until the previous time was reached again). There are still some
  side-effects when time is rolled back (A time rollback is really a bad
  thing to do, ideally the OS should issue pseudo time (like NetWare did)
  when the user tries to roll back time). Thanks to varmojfekoj for this
  patch.
- doc bugfix: rsyslog.conf man page improved and minor nit fixed
  thanks to Lukas Kuklinek for the patch.
- bugfix: error code -2025 was used for two different errors. queue full
  is now -2074 and -2025 is unique again. (did cause no real problem
  except for troubleshooting)
- bugfix: default discard severity was incorrectly set to 4, which lead
  to discard-on-queue-full to be enabled by default. That could cause
  message loss where non was expected.  The default has now been changed
  to the correct value of 8, which disables the functionality. This
  problem applied both to the main message queue and the action queues.
  Thanks to Raoul Bhatia for pointing out this problem.
- bugfix: option value for legacy -a option could not be specified,
  resulting in strange operations. Thanks to Marius Tomaschewski
  for the patch.
- bugfix: colon after date should be ignored, but was not. This has
  now been corrected. Required change to the internal ParseTIMESTAMP3164()
  interface.
---------------------------------------------------------------------------
Version 3.18.3 (rgerhards), 2008-08-18
- bugfix: imfile could cause a segfault upon rsyslogd HUP and termination
  Thanks to lperr for an excellent bug report that helped detect this
  problem.
- enhanced ommysql to support custom port to connect to server
  Port can be set via new $ActionOmmysqlServerPort config directive
  Note: this was a very minor change and thus deemed appropriate to be
  done in the stable release.
- bugfix: misspelled config directive, previously was
  $MainMsgQueueWorkeTimeoutrThreadShutdown, is now
  $MainMsgQueueWorkerTimeoutThreadShutdown. Note that the misspelled
  directive is not preserved - if the misspelled directive was used
  (which I consider highly unlikely), the config file must be changed.
  Thanks to lperr for reporting the bug.
- disabled flow control for imuxsock, as it could cause system hangs
  under some circumstances. The devel (3.21.3 and above) will
  re-enable it and provide enhanced configurability to overcome the
  problems if they occur.
---------------------------------------------------------------------------
Version 3.18.2 (rgerhards), 2008-08-08
- merged in IPv6 forwarding address bugfix from v2-stable
---------------------------------------------------------------------------
Version 3.18.1 (rgerhards), 2008-07-21
- bugfix: potential segfault in creating message mutex in non-direct queue
  mode. rsyslogd segfaults on freeeBSD 7.0 (an potentially other platforms)
  if an action queue is running in any other mode than non-direct. The
  same problem can potentially be triggered by some main message queue
  settings. In any case, it will manifest during rsylog's startup. It is
  unlikely to happen after a successful startup (the only window of
  exposure may be a relatively seldom executed action running in queued
  mode). This has been corrected. Thank to HKS for point out the problem.
- bugfix: priority was incorrectly calculated on FreeBSD 7,
  because the LOG_MAKEPRI() C macro has a different meaning there (it
  is just a simple addition of faciltity and severity). I have changed
  this to use own, consistent, code for PRI calculation. [Backport from
  3.19.10]
- bugfix: remove PRI part from kernel message if it is present
  Thanks to Michael Biebl for reporting this bug
- bugfix: mark messages were not correctly written to text log files
  the markmessageinterval was not correctly propagated to all places
  where it was needed. This resulted in rsyslog using the default
  (20 minutes) in some code pathes, what looked to the user like mark
  messages were never written.
- added a new property replacer option "sp-if-no-1st-sp" to cover
  a problem with RFC 3164 based interpreation of tag separation. While
  it is a generic approach, it fixes a format problem introduced in
  3.18.0, where kernel messages no longer had a space after the tag.
  This is done by a modifcation of the default templates.
  Please note that this may affect some messages where there intentionally
  is no space between the tag and the first character of the message
  content. If so, this needs to be worked around via a specific
  template. However, we consider this scenario to be quite remote and,
  even if it exists, it is not expected that it will actually cause
  problems with log parsers (instead, we assume the new default template
  behaviour may fix previous problems with log parsers due to the 
  missing space).
- bugfix: imklog module was not correctly compiled for GNU/kFreeBSD.
  Thanks to Petr Salinger for the patch
- doc bugfix: property replacer options secpath-replace and
  secpath-drop were not documented
- doc bugfix: fixed some typos in rsyslog.conf man page
- fixed typo in source comment  - thanks to Rio Fujita
- some general cleanup (thanks to Michael Biebl)
---------------------------------------------------------------------------
Version 3.18.0 (rgerhards), 2008-07-11
- begun a new v3-stable based on former 3.17.4 beta plus patches to
  previous v3-stable
- bugfix in RainerScript: syntax error was not always detected
---------------------------------------------------------------------------
Version 3.17.5 (rgerhards), 2008-06-27
- added doc: howto set up a reliable connection to remote server via
  queued mode (and plain tcp protocol)
- bugfix: comments after actions were not properly treated. For some
  actions (e.g. forwarding), this could also lead to invalid configuration
---------------------------------------------------------------------------
Version 3.17.4 (rgerhards), 2008-06-16
- changed default for $KlogSymbolLookup to "off". The directive is
  also scheduled for removal in a later version. This was necessary
  because on kernels >= 2.6, the kernel does the symbol lookup itself. The
  imklog lookup logic then breaks the log message and makes it unusable.
---------------------------------------------------------------------------
Version 3.17.3 (rgerhards), 2008-05-28
- bugfix: imklog went into an endless loop if a PRI value was inside
  a kernel log message (unusual case under Linux, frequent under BSD)
---------------------------------------------------------------------------
Version 3.17.2 (rgerhards), 2008-05-04
- this version is the new beta, based on 3.17.1 devel feature set
- merged in imklog bug fix from v3-stable (3.16.1)
---------------------------------------------------------------------------
Version 3.17.1 (rgerhards), 2008-04-15
- removed dependency on MAXHOSTNAMELEN as much as it made sense.
  GNU/Hurd does not define it (because it has no limit), and we have taken
  care for cases where it is undefined now. However, some very few places
  remain where IMHO it currently is not worth fixing the code. If it is
  not defined, we have used a generous value of 1K, which is above IETF
  RFC's on hostname length at all. The memory consumption is no issue, as
  there are only a handful of this buffers allocated *per run* -- that's
  also the main reason why we consider it not worth to be fixed any further.
- enhanced legacy syslog parser to handle slightly malformed messages
  (with a space in front of the timestamp) - at least HP procurve is
  known to do that and I won't outrule that others also do it. The 
  change looks quite unintrusive and so we added it to the parser.
- implemented klogd functionality for BSD
- implemented high precision timestamps for the kernel log. Thanks to
  Michael Biebl for pointing out that the kernel log did not have them.
- provided ability to discard non-kernel messages if they are present
  in the kernel log (seems to happen on BSD)
- implemented $KLogInternalMsgFacility config directive
- implemented $KLogPermitNonKernelFacility config directive
Plus a number of bugfixes that were applied to v3-stable and beta
branches (not mentioned here in detail).
---------------------------------------------------------------------------
Version 3.17.0 (rgerhards), 2008-04-08
- added native ability to send mail messages
- removed no longer needed file relptuil.c/.h
- added $ActionExecOnlyOnceEveryInterval config directive
- bugfix: memory leaks in script engine
- bugfix: zero-length strings were not supported in object
  deserializer
- properties are now case-insensitive everywhere (script, filters,
  templates)
- added the capability to specify a processing (actually dequeue)
  timeframe with queues - so things can be configured to be done
  at off-peak hours
- We have removed the 32 character size limit (from RFC3164) on the
  tag. This had bad effects on existing envrionments, as sysklogd didn't
  obey it either (probably another bug in RFC3164...). We now receive
  the full size, but will modify the outputs so that only 32 characters
  max are used by default. If you need large tags in the output, you need
  to provide custom templates.
- changed command line processing. -v, -M, -c options are now parsed
  and processed before all other options. Inter-option dependencies
  have been relieved. Among others, permits to specify intial module
  load path via -M only (not the environment) which makes it much
  easier to work with non-standard module library locations. Thanks
  to varmojfekoj for suggesting this change. Matches bugzilla bug 55.
- bugfix: some messages were emited without hostname
Plus a number of bugfixes that were applied to v3-stable and beta
branches (not mentioned here in detail).
---------------------------------------------------------------------------
Version 3.16.3 (rgerhards), 2008-07-11
- updated information on rsyslog packages
- bugfix: memory leak in disk-based queue modes
---------------------------------------------------------------------------
Version 3.16.2 (rgerhards), 2008-06-25
- fixed potential segfault due to invalid call to cfsysline
  thanks to varmojfekoj for the patch
- bugfix: some whitespaces where incorrectly not ignored when parsing
  the config file. This is now corrected. Thanks to Michael Biebl for
  pointing out the problem.
---------------------------------------------------------------------------
Version 3.16.1 (rgerhards), 2008-05-02
- fixed a bug in imklog which lead to startup problems (including
  segfault) on some platforms under some circumsances. Thanks to
  Vieri for reporting this bug and helping to troubleshoot it.
---------------------------------------------------------------------------
Version 3.16.0 (rgerhards), 2008-04-24
- new v3-stable (3.16.x) based on beta 3.15.x (RELP support)
- bugfix: omsnmp had a too-small sized buffer for hostname+port. This
  could not lead to a segfault, as snprintf() was used, but could cause
  some trouble with extensively long hostnames.
- applied patch from Tiziano Müller to remove some compiler warnings
- added gssapi overview/howto thanks to Peter Vrabec
- changed some files to grant LGPLv3 extended persmissions on top of GPLv3
  this also is the first sign of something that will evolve into a
  well-defined "rsyslog runtime library"
---------------------------------------------------------------------------
Version 3.15.1 (rgerhards), 2008-04-11
- bugfix: some messages were emited without hostname
- disabled atomic operations for the time being because they introduce some
  cross-platform trouble - need to see how to fix this in the best 
  possible way
- bugfix: zero-length strings were not supported in object
  deserializer
- added librelp check via PKG_CHECK thanks to Michael Biebl's patch
- file relputil.c deleted, is not actually needed
- added more meaningful error messages to rsyslogd (when some errors
  happens during startup)
- bugfix: memory leaks in script engine
- bugfix: $hostname and $fromhost in RainerScript did not work
This release also includes all changes applied to the stable versions
up to today.
---------------------------------------------------------------------------
Version 3.15.0 (rgerhards), 2008-04-01
- major new feature: imrelp/omrelp support reliable delivery of syslog
  messages via the RELP protocol and librelp (http://www.librelp.com).
  Plain tcp syslog, so far the best reliability solution, can lose
  messages when something goes wrong or a peer goes down. With RELP,
  this can no longer happen. See imrelp.html for more details.
- bugfix: rsyslogd was no longer build by default; man pages are 
  only installed if corresponding option is selected. Thanks to
  Michael Biebl for pointing these problems out.
---------------------------------------------------------------------------
Version 3.14.2 (rgerhards), 2008-04-09
- bugfix: segfault with expression-based filters
- bugfix: omsnmp did not deref errmsg object on exit (no bad effects caused)
- some cleanup
- bugfix: imklog did not work well with kernel 2.6+. Thanks to Peter
  Vrabec for patching it based on the development in sysklogd - and thanks
  to the sysklogd project for upgrading klogd to support the new
  functionality
- some cleanup in imklog
- bugfix: potential segfault in imklog when kernel is compiled without
  /proc/kallsyms and the file System.map is missing. Thanks to
  Andrea Morandi for pointing it out and suggesting a fix.
- bugfixes, credits to varmojfekoj:
  * reset errno before printing a warning message
  * misspelled directive name in code processing legacy options
- bugfix: some legacy options not correctly interpreted - thanks to
  varmojfekoj for the patch
- improved detection of modules being loaded more than once
  thanks to varmojfekoj for the patch
---------------------------------------------------------------------------
Version 3.14.1 (rgerhards), 2008-04-04
- bugfix: some messages were emited without hostname
- bugfix: rsyslogd was no longer build by default; man pages are 
  only installed if corresponding option is selected. Thanks to
  Michael Biebl for pointing these problems out.
- bugfix: zero-length strings were not supported in object
  deserializer
- disabled atomic operations for this stable build as it caused
  platform problems
- bugfix: memory leaks in script engine
- bugfix: $hostname and $fromhost in RainerScript did not work
- bugfix: some memory leak when queue is runing in disk mode
- man pages improved thanks to varmofekoj and Peter Vrabec
- We have removed the 32 character size limit (from RFC3164) on the
  tag. This had bad effects on existing envrionments, as sysklogd didn't
  obey it either (probably another bug in RFC3164...). We now receive
  the full size, but will modify the outputs so that only 32 characters
  max are used by default. If you need large tags in the output, you need
  to provide custom templates.
- bugfix: some memory leak when queue is runing in disk mode
---------------------------------------------------------------------------
Version 3.14.0 (rgerhards), 2008-04-02
An interim version was accidently released to the web. It was named 3.14.0.
To avoid confusion, we have not assigned this version number to any
official release. If you happen to use 3.14.0, please update to 3.14.1.
---------------------------------------------------------------------------
Version 3.13.0-dev0 (rgerhards), 2008-03-31
- bugfix: accidently set debug option in 3.12.5 reset to production
  This option prevented dlclose() to be called. It had no real bad effects,
  as the modules were otherwise correctly deinitialized and dlopen()
  supports multiple opens of the same module without any memory footprint.
- removed --enable-mudflap, added --enable-valgrind ./configure setting
- bugfix: tcp receiver could segfault due to uninitialized variable
- docfix: queue doc had a wrong directive name that prevented max worker
  threads to be correctly set
- worked a bit on atomic memory operations to support problem-free
  threading (only at non-intrusive places)
- added a --enable/disable-rsyslogd configure option so that
  source-based packaging systems can build plugins without the need
  to compile rsyslogd
- some cleanup
- test of potential new version number scheme
---------------------------------------------------------------------------
Version 3.12.5 (rgerhards), 2008-03-28
- changed default for "last message repeated n times", which is now
  off by default
- implemented backward compatibility commandline option parsing
- automatically generated compatibility config lines are now also
  logged so that a user can diagnose problems with them
- added compatibility mode for -a, -o and -p options
- compatibility mode processing finished
- changed default file output format to include high-precision timestamps
- added a buid-in template for previous syslogd file format
- added new $ActionFileDefaultTemplate directive
- added support for high-precision timestamps when receiving legacy
  syslog messages
- added new $ActionForwardDefaultTemplate directive
- added new $ActionGSSForwardDefaultTemplate directive
- added build-in templates for easier configuration
- bugfix: fixed small memory leak in tcpclt.c
- bugfix: fixed small memory leak in template regular expressions
- bugfix: regular expressions inside property replacer did not work
  properly
- bugfix: QHOUR and HHOUR properties were wrongly calculated
- bugfix: fixed memory leaks in stream class and imfile
- bugfix: $ModDir did invalid bounds checking, potential overlow in
  dbgprintf() - thanks to varmojfekoj for the patch
- bugfix: -t and -g legacy options max number of sessions had a wrong
  and much too high value
---------------------------------------------------------------------------
Version 3.12.4 (rgerhards), 2008-03-25
- Greatly enhanced rsyslogd's file write performance by disabling
  file syncing capability of output modules by default. This
  feature is usually not required, not useful and an extreme performance
  hit (both to rsyslogd as well as the system at large). Unfortunately,
  most users enable it by default, because it was most intuitive to enable
  it in plain old sysklogd syslog.conf format. There is now the
  $ActionFileEnableSync config setting which must be enabled in order to
  support syncing. By default it is off. So even if the old-format config
  lines request syncing, it is not done unless explicitely enabled. I am
  sure this is a very useful change and not a risk at all. I need to think
  if I undo it under compatibility mode, but currently this does not
  happen (I fear a lot of lazy users will run rsyslogd in compatibility
  mode, again bringing up this performance problem...).
- added flow control options to other input sources
- added $HHOUR and $QHOUR system properties - can be used for half- and
  quarter-hour logfile rotation
- changed queue's discard severities default value to 8 (do not discard)
  to prevent unintentional message loss
- removed a no-longer needed callback from the output module 
  interface. Results in reduced code complexity.
- bugfix/doc: removed no longer supported -h option from man page
- bugfix: imklog leaked several hundered KB on each HUP. Thanks to
  varmojfekoj for the patch
- bugfix: potential segfault on module unload. Thanks to varmojfekoj for
  the patch
- bugfix: fixed some minor memory leaks
- bugfix: fixed some slightly invalid memory accesses
- bugfix: internally generated messages had "FROMHOST" property not set
---------------------------------------------------------------------------
Version 3.12.3 (rgerhards), 2008-03-18
- added advanced flow control for congestion cases (mode depending on message
  source and its capablity to be delayed without bad side effects)
- bugfix: $ModDir should not be reset on $ResetConfig - this can cause a lot
  of confusion and there is no real good reason to do so. Also conflicts with
  the new -M option and environment setting.
- bugfix: TCP and GSSAPI framing mode variable was uninitialized, leading to
  wrong framing (caused, among others, interop problems)
- bugfix: TCP (and GSSAPI) octet-counted frame did not work correctly in all
  situations. If the header was split across two packet reads, it was invalidly
  processed, causing loss or modification of messages.
- bugfix: memory leak in imfile
- bugfix: duplicate public symbol in omfwd and omgssapi could lead to
  segfault. thanks to varmojfekoj for the patch.
- bugfix: rsyslogd aborted on sigup - thanks to varmojfekoj for the patch
- some more internal cleanup ;)
- begun relp modules, but these are not functional yet
- Greatly enhanced rsyslogd's file write performance by disabling
  file syncing capability of output modules by default. This
  feature is usually not required, not useful and an extreme performance
  hit (both to rsyslogd as well as the system at large). Unfortunately,
  most users enable it by default, because it was most intuitive to enable
  it in plain old sysklogd syslog.conf format. There is now a new config
  setting which must be enabled in order to support syncing. By default it
  is off. So even if the old-format config lines request syncing, it is
  not done unless explicitely enabled. I am sure this is a very useful
  change and not a risk at all. I need to think if I undo it under
  compatibility mode, but currently this does not happen (I fear a lot of
  lazy users will run rsyslogd in compatibility mode, again bringing up
  this performance problem...).
---------------------------------------------------------------------------
Version 3.12.2 (rgerhards), 2008-03-13
- added RSYSLOGD_MODDIR environment variable
- added -M rsyslogd option (allows to specify module directory location)
- converted net.c into a loadable library plugin
- bugfix: debug module now survives unload of loadable module when
  printing out function call data
- bugfix: not properly initialized data could cause several segfaults if
  there were errors in the config file - thanks to varmojfekoj for the patch
- bugfix: rsyslogd segfaulted when imfile read an empty line - thanks
  to Johnny Tan for an excellent bug report
- implemented dynamic module unload capability (not visible to end user)
- some more internal cleanup
- bugfix: imgssapi segfaulted under some conditions; this fix is actually
  not just a fix but a change in the object model. Thanks to varmojfekoj
  for providing the bug report, an initial fix and lots of good discussion
  that lead to where we finally ended up.
- improved session recovery when outbound tcp connection breaks, reduces
  probability of message loss at the price of a highly unlikely potential
  (single) message duplication
---------------------------------------------------------------------------
Version 3.12.1 (rgerhards), 2008-03-06
- added library plugins, which can be automatically loaded
- bugfix: actions were not correctly retried; caused message loss
- changed module loader to automatically add ".so" suffix if not
  specified (over time, this shall also ease portability of config
  files)
- improved debugging support; debug runtime options can now be set via
  an environment variable
- bugfix: removed debugging code that I forgot to remove before releasing
  3.12.0 (does not cause harm and happened only during startup)
- added support for the MonitorWare syslog MIB to omsnmp
- internal code improvements (more code converted into classes)
- internal code reworking of the imtcp/imgssapi module
- added capability to ignore client-provided timestamp on unix sockets and
  made this mode the default; this was needed, as some programs (e.g. sshd)
  log with inconsistent timezone information, what messes up the local
  logs (which by default don't even contain time zone information). This
  seems to be consistent with what sysklogd did for the past four years.
  Alternate behaviour may be desirable if gateway-like processes send
  messages via the local log slot - in this case, it can be enabled
  via the $InputUnixListenSocketIgnoreMsgTimestamp and
  $SystemLogSocketIgnoreMsgTimestamp config directives
- added ability to compile on HP UX; verified that imudp worked on HP UX;
  however, we are still in need of people trying out rsyslogd on HP UX,
  so it can not yet be assumed it runs there
- improved session recovery when outbound tcp connection breaks, reduces
  probability of message loss at the price of a highly unlikely potential
  (single) message duplication
---------------------------------------------------------------------------
Version 3.12.0 (rgerhards), 2008-02-28
- added full expression support for filters; filters can now contain
  arbitrary complex boolean, string and arithmetic expressions
---------------------------------------------------------------------------
Version 3.11.6 (rgerhards), 2008-02-27
- bugfix: gssapi libraries were still linked to rsyslog core, what should
  no longer be necessary. Applied fix by Michael Biebl to solve this.
- enabled imgssapi to be loaded side-by-side with imtcp
- added InputGSSServerPermitPlainTCP config directive
- split imgssapi source code somewhat from imtcp
- bugfix: queue cancel cleanup handler could be called with
  invalid pointer if dequeue failed
- bugfix: rsyslogd segfaulted on second SIGHUP
  tracker: http://bugzilla.adiscon.com/show_bug.cgi?id=38
- improved stability of queue engine
- bugfix: queue disk file were not properly persisted when 
  immediately after closing an output file rsyslog was stopped
  or huped (the new output file open must NOT have happend at
  that point) - this lead to a sparse and invalid queue file
  which could cause several problems to the engine (unpredictable
  results). This situation should have happened only in very
  rare cases. tracker: http://bugzilla.adiscon.com/show_bug.cgi?id=40
- bugfix: during queue shutdown, an assert invalidly triggered when
  the primary queue's DA worker was terminated while the DA queue's
  regular worker was still executing. This could result in a segfault
  during shutdown.
  tracker: http://bugzilla.adiscon.com/show_bug.cgi?id=41
- bugfix: queue properties sizeOnDisk, bytesRead were persisted to 
  disk with wrong data type (long instead of int64) - could cause
  problems on 32 bit machines
- bugfix: queue aborted when it was shut down, DA-enabled, DA mode
  was just initiated but not fully initialized (a race condition)
- bugfix: imfile could abort under extreme stress conditions
  (when it was terminated before it could open all of its
  to be monitored files)
- applied patch from varmojfekoj to fix an issue with compatibility 
  mode and default module directories (many thanks!):
  I've also noticed a bug in the compatibility code; the problem is that 
  options are parsed before configuration file so options which need a 
  module to be loaded will currently ignore any $moddir directive. This 
  can be fixed by moving legacyOptsHook() after config file parsing. 
  (see the attached patch) This goes against the logical order of 
  processing, but the legacy options are only few and it doesn't seem to 
  be a problem.
- bugfix: object property deserializer did not handle negative numbers
---------------------------------------------------------------------------
Version 3.11.5 (rgerhards), 2008-02-25
- new imgssapi module, changed imtcp module - this enables to load/package
  GSSAPI support separately - thanks to varmojfekoj for the patch
- compatibility mode (the -c option series) is now at least partly
  completed - thanks to varmojfekoj for the patch
- documentation for imgssapi and imtcp added
- duplicate $ModLoad's for the same module are now detected and
  rejected -- thanks to varmojfekoj for the patch
---------------------------------------------------------------------------
Version 3.11.4 (rgerhards), 2008-02-21
- bugfix: debug.html was missing from release tarball - thanks to Michael
  Biebl for bringing this to my attention
- some internal cleanup on the stringbuf object calling interface
- general code cleanup and further modularization
- $MainMessageQueueDiscardSeverity can now also handle textual severities
  (previously only integers)
- bugfix: message object was not properly synchronized when the 
  main queue had a single thread and non-direct action queues were used
- some documentation improvements
---------------------------------------------------------------------------
Version 3.11.3 (rgerhards), 2008-02-18
- fixed a bug in imklog which lead to duplicate message content in
  kernel logs
- added support for better plugin handling in libdbi (we contributed
  a patch to do that, we just now need to wait for the next libdbi
  version)
- bugfix: fixed abort when invalid template was provided to an action
  bug http://bugzilla.adiscon.com/show_bug.cgi?id=4
- re-instantiated SIGUSR1 function; added SIGUSR2 to generate debug
  status output
- added some documentation on runtime-debug settings
- slightly improved man pages for novice users
---------------------------------------------------------------------------
Version 3.11.2 (rgerhards), 2008-02-15
- added the capability to monitor text files and process their content
  as syslog messages (including forwarding)
- added support for libdbi, a database abstraction layer. rsyslog now
  also supports the following databases via dbi drivers:
  * Firebird/Interbase
  * FreeTDS (access to MS SQL Server and Sybase)
  * SQLite/SQLite3
  * Ingres (experimental)
  * mSQL (experimental)
  * Oracle (experimental)
  Additional drivers may be provided by the libdbi-drivers project, which
  can be used by rsyslog as soon as they become available.
- removed some left-over unnecessary dbgprintf's (cluttered screen,
  cosmetic)
- doc bugfix: html documentation for omsnmp was missing
---------------------------------------------------------------------------
Version 3.11.1 (rgerhards), 2008-02-12
- SNMP trap sender added thanks to Andre Lorbach (omsnmp)
- added input-plugin interface specification in form of a (copy) template
  input module
- applied documentation fix by Michael Biebl -- many thanks!
- bugfix: immark did not have MARK flags set...
- added x-info field to rsyslogd startup/shutdown message. Hopefully
  points users to right location for further info (many don't even know
  they run rsyslog ;))
- bugfix: trailing ":" of tag was lost while parsing legacy syslog messages
  without timestamp - thanks to Anders Blomdell for providing a patch!
- fixed a bug in stringbuf.c related to STRINGBUF_TRIM_ALLOCSIZE, which
  wasn't supposed to be used with rsyslog. Put a warning message up that
  tells this feature is not tested and probably not worth the effort.
  Thanks to Anders Blomdell fro bringing this to our attention
- somewhat improved performance of string buffers
- fixed bug that caused invalid treatment of tabs (HT) in rsyslog.conf
- bugfix: setting for $EscapeCopntrolCharactersOnReceive was not 
  properly initialized
- clarified usage of space-cc property replacer option
- improved abort diagnostic handler
- some initial effort for malloc/free runtime debugging support
- bugfix: using dynafile actions caused rsyslogd abort
- fixed minor man errors thanks to Michael Biebl
---------------------------------------------------------------------------
Version 3.11.0 (rgerhards), 2008-01-31
- implemented queued actions
- implemented simple rate limiting for actions
- implemented deliberate discarding of lower priority messages over higher
  priority ones when a queue runs out of space
- implemented disk quotas for disk queues
- implemented the $ActionResumeRetryCount config directive
- added $ActionQueueFilename config directive
- added $ActionQueueSize config directive
- added $ActionQueueHighWaterMark config directive
- added $ActionQueueLowWaterMark config directive
- added $ActionQueueDiscardMark config directive
- added $ActionQueueDiscardSeverity config directive
- added $ActionQueueCheckpointInterval config directive
- added $ActionQueueType config directive
- added $ActionQueueWorkerThreads config directive
- added $ActionQueueTimeoutshutdown config directive
- added $ActionQueueTimeoutActionCompletion config directive
- added $ActionQueueTimeoutenQueue config directive
- added $ActionQueueTimeoutworkerThreadShutdown config directive
- added $ActionQueueWorkerThreadMinimumMessages config directive
- added $ActionQueueMaxFileSize config directive
- added $ActionQueueSaveonShutdown config directive
- addded $ActionQueueDequeueSlowdown config directive
- addded $MainMsgQueueDequeueSlowdown config directive
- bugfix: added forgotten docs to package
- improved debugging support
- fixed a bug that caused $MainMsgQueueCheckpointInterval to work incorrectly
- when a long-running action needs to be cancelled on shutdown, the message
  that was processed by it is now preserved. This finishes support for
  guaranteed delivery of messages (if the output supports it, of course)
- fixed bug in output module interface, see
  http://sourceforge.net/tracker/index.php?func=detail&aid=1881008&group_id=123448&atid=696552
- changed the ommysql output plugin so that the (lengthy) connection
  initialization now takes place in message processing. This works much
  better with the new queued action mode (fast startup)
- fixed a bug that caused a potential hang in file and fwd output module
  varmojfekoj provided the patch - many thanks!
- bugfixed stream class offset handling on 32bit platforms
---------------------------------------------------------------------------
Version 3.10.3 (rgerhards), 2008-01-28
- fixed a bug with standard template definitions (not a big deal) - thanks
  to varmojfekoj for spotting it
- run-time instrumentation added
- implemented disk-assisted queue mode, which enables on-demand disk
  spooling if the queue's in-memory queue is exhausted
- implemented a dynamic worker thread pool for processing incoming
  messages; workers are started and shut down as need arises
- implemented a run-time instrumentation debug package
- implemented the $MainMsgQueueSaveOnShutdown config directive
- implemented the $MainMsgQueueWorkerThreadMinimumMessages config directive
- implemented the $MainMsgQueueTimeoutWorkerThreadShutdown config directive
---------------------------------------------------------------------------
Version 3.10.2 (rgerhards), 2008-01-14
- added the ability to keep stop rsyslogd without the need to drain
  the main message queue. In disk queue mode, rsyslog continues to
  run from the point where it stopped. In case of a system failure, it
  continues to process messages from the last checkpoint.
- fixed a bug that caused a segfault on startup when no $WorkDir directive
  was specified in rsyslog.conf
- provided more fine-grain control over shutdown timeouts and added a
  way to specify the enqueue timeout when the main message queue is full
- implemented $MainMsgQueueCheckpointInterval config directive
- implemented $MainMsgQueueTimeoutActionCompletion config directive
- implemented $MainMsgQueueTimeoutEnqueue config directive
- implemented $MainMsgQueueTimeoutShutdown config directive
---------------------------------------------------------------------------
Version 3.10.1 (rgerhards), 2008-01-10
- implemented the "disk" queue mode. However, it currently is of very
  limited use, because it does not support persistence over rsyslogd
  runs. So when rsyslogd is stopped, the queue is drained just as with
  the in-memory queue modes. Persistent queues will be a feature of
  the next release.
- performance-optimized string class, should bring an overall improvement
- fixed a memory leak in imudp -- thanks to varmojfekoj for the patch
- fixed a race condition that could lead to a rsyslogd hang when during
  HUP or termination
- done some doc updates
- added $WorkDirectory config directive
- added $MainMsgQueueFileName config directive
- added $MainMsgQueueMaxFileSize config directive
---------------------------------------------------------------------------
Version 3.10.0 (rgerhards), 2008-01-07
- implemented input module interface and initial input modules
- enhanced threading for input modules (each on its own thread now)
- ability to bind UDP listeners to specific local interfaces/ports and
  ability to run multiple of them concurrently
- added ability to specify listen IP address for UDP syslog server
- license changed to GPLv3
- mark messages are now provided by loadble module immark
- rklogd is no longer provided. Its functionality has now been taken over
  by imklog, a loadable input module. This offers a much better integration
  into rsyslogd and makes sure that the kernel logger process is brought
  up and down at the appropriate times
- enhanced $IncludeConfig directive to support wildcard characters
  (thanks to Michael Biebl)
- all inputs are now implemented as loadable plugins
- enhanced threading model: each input module now runs on its own thread
- enhanced message queue which now supports different queueing methods
  (among others, this can be used for performance fine-tuning)
- added a large number of new configuration directives for the new
  input modules
- enhanced multi-threading utilizing a worker thread pool for the
  main message queue
- compilation without pthreads is no longer supported
- much cleaner code due to new objects and removal of single-threading
  mode
---------------------------------------------------------------------------
Version 2.0.8 V2-STABLE (rgerhards), 2008-??-??
- bugfix: ompgsql did not detect problems in sql command execution
  this could cause loss of messages. The handling was correct if the
  connection broke, but not if there was a problem with statement
  execution. The most probable case for such a case would be invalid
  sql inside the template, and this is now much easier to diagnose.
- doc bugfix: default for $DirCreateMode incorrectly stated
---------------------------------------------------------------------------
Version 2.0.7 V2-STABLE (rgerhards), 2008-04-14
- bugfix: the default for $DirCreateMode was 0644, and as such wrong.
  It has now been changed to 0700. For some background, please see
  http://lists.adiscon.net/pipermail/rsyslog/2009-April/001986.html
- bugfix: "$CreateDirs off" also disabled file creation
  Thanks to William Tisater for analyzing this bug and providing a patch.
  The actual code change is heavily based on William's patch.
- bugfix: memory leak in ompgsql
  Thanks to Ken for providing the patch
- bugfix: potential memory leak in msg.c
  This one did not surface yet and the issue was actually found due to
  a problem in v4 - but better fix it here, too
---------------------------------------------------------------------------
Version 2.0.6 V2-STABLE (rgerhards), 2008-08-07
- bugfix: memory leaks in rsyslogd, primarily in singlethread mode
  Thanks to Frederico Nunez for providing the fix
- bugfix: copy&paste error lead to dangling if - this caused a very minor
  issue with re-formatting a RFC3164 date when the message was invalidly
  formatted and had a colon immediately after the date. This was in the
  code for some years (even v1 had it) and I think it never had any
  effect at all in practice. Though, it should be fixed - but definitely
  nothing to worry about.
---------------------------------------------------------------------------
Version 2.0.6 V2-STABLE (rgerhards), 2008-08-07
- bugfix: IPv6 addresses could not be specified in forwarding actions
  New syntax @[addr]:port introduced to enable that. Root problem was IPv6
  addresses contain colons. (backport from 3.21.3)
---------------------------------------------------------------------------
Version 2.0.5 STABLE (rgerhards), 2008-05-15
- bugfix: regular expressions inside property replacer did not work
  properly
- adapted to liblogging 0.7.1+
---------------------------------------------------------------------------
Version 2.0.4 STABLE (rgerhards), 2008-03-27
- bugfix: internally generated messages had "FROMHOST" property not set
- bugfix: continue parsing if tag is oversize (discard oversize part) - thanks
  to mclaughlin77@gmail.com for the patch
- added $HHOUR and $QHOUR system properties - can be used for half- and
  quarter-hour logfile rotation
---------------------------------------------------------------------------
Version 2.0.3 STABLE (rgerhards), 2008-03-12
- bugfix: setting for $EscapeCopntrolCharactersOnReceive was not 
  properly initialized
- bugfix: resolved potential segfault condition on HUP (extremely
  unlikely to happen in practice), for details see tracker:
  http://bugzilla.adiscon.com/show_bug.cgi?id=38
- improved the man pages a bit - thanks to Michael Biebl for the patch
- bugfix: not properly initialized data could cause several segfaults if
  there were errors in the config file - thanks to varmojfekoj for the patch
---------------------------------------------------------------------------
Version 2.0.2 STABLE (rgerhards), 2008-02-12
- fixed a bug that could cause invalid string handling via strerror_r
  varmojfekoj provided the patch - many thanks!
- added x-info field to rsyslogd startup/shutdown message. Hopefully
  points users to right location for further info (many don't even know
  they run rsyslog ;))
- bugfix: suspended actions were not always properly resumed
  varmojfekoj provided the patch - many thanks!
- bugfix: errno could be changed during mark processing, leading to
  invalid error messages when processing inputs. Thank to varmojfekoj for
  pointing out this problem.
- bugfix: trailing ":" of tag was lost while parsing legacy syslog messages
  without timestamp - thanks to Anders Blomdell for providing a patch!
- bugfix (doc): misspelled config directive, invalid signal info
- applied some doc fixes from Michel Biebl and cleaned up some no longer
  needed files suggested by him
- cleaned up stringbuf.c to fix an annoyance reported by Anders Blomdell
- fixed bug that caused invalid treatment of tabs (HT) in rsyslog.conf
---------------------------------------------------------------------------
Version 2.0.1 STABLE (rgerhards), 2008-01-24
- fixed a bug in integer conversion - but this function was never called,
  so it is not really a useful bug fix ;)
- fixed a bug with standard template definitions (not a big deal) - thanks
  to varmojfekoj for spotting it
- fixed a bug that caused a potential hang in file and fwd output module
  varmojfekoj provided the patch - many thanks!
---------------------------------------------------------------------------
Version 2.0.0 STABLE (rgerhards), 2008-01-02
- re-release of 1.21.2 as STABLE with no modifications except some
  doc updates
---------------------------------------------------------------------------
Version 1.21.2 (rgerhards), 2007-12-28
- created a gss-api output module. This keeps GSS-API code and
  TCP/UDP code separated. It is also important for forward-
  compatibility with v3. Please note that this change breaks compatibility
  with config files created for 1.21.0 and 1.21.1 - this was considered
  acceptable.
- fixed an error in forwarding retry code (could lead to message corruption
  but surfaced very seldom)
- increased portability for older platforms (AI_NUMERICSERV moved)
- removed socket leak in omfwd.c
- cross-platform patch for GSS-API compile problem on some platforms
  thanks to darix for the patch!
---------------------------------------------------------------------------
Version 1.21.1 (rgerhards), 2007-12-23
- small doc fix for $IncludeConfig
- fixed a bug in llDestroy()
- bugfix: fixing memory leak when message queue is full and during
  parsing. Thanks to varmojfekoj for the patch.
- bugfix: when compiled without network support, unix sockets were
  not properply closed
- bugfix: memory leak in cfsysline.c/doGetWord() fixed
---------------------------------------------------------------------------
Version 1.21.0 (rgerhards), 2007-12-19
- GSS-API support for syslog/TCP connections was added. Thanks to
  varmojfekoj for providing the patch with this functionality
- code cleanup
- enhanced $IncludeConfig directive to support wildcard filenames
- changed some multithreading synchronization
---------------------------------------------------------------------------
Version 1.20.1 (rgerhards), 2007-12-12
- corrected a debug setting that survived release. Caused TCP connections
  to be retried unnecessarily often.
- When a hostname ACL was provided and DNS resolution for that name failed,
  ACL processing was stopped at that point. Thanks to mildew for the patch.
  Fedora Bugzilla: http://bugzilla.redhat.com/show_bug.cgi?id=395911
- fixed a potential race condition, see link for details:
  http://rgerhards.blogspot.com/2007/12/rsyslog-race-condition.html
  Note that the probability of problems from this bug was very remote
- fixed a memory leak that happend when PostgreSQL date formats were
  used
---------------------------------------------------------------------------
Version 1.20.0 (rgerhards), 2007-12-07
- an output module for postgres databases has been added. Thanks to
  sur5r for contributing this code
- unloading dynamic modules has been cleaned up, we now have a
  real implementation and not just a dummy "good enough for the time
  being".
- enhanced platform independence - thanks to Bartosz Kuzma and Michael
  Biebl for their very useful contributions
- some general code cleanup (including warnings on 64 platforms, only)
---------------------------------------------------------------------------
Version 1.19.12 (rgerhards), 2007-12-03
- cleaned up the build system (thanks to Michael Biebl for the patch)
- fixed a bug where ommysql was still not compiled with -pthread option
---------------------------------------------------------------------------
Version 1.19.11 (rgerhards), 2007-11-29
- applied -pthread option to build when building for multi-threading mode
  hopefully solves an issue with segfaulting
---------------------------------------------------------------------------
Version 1.19.10 (rgerhards), 2007-10-19
- introdcued the new ":modulename:" syntax for calling module actions
  in selector lines; modified ommysql to support it. This is primarily
  an aid for further modules and a prequisite to actually allow third
  party modules to be created.
- minor fix in slackware startup script, "-r 0" is now "-r0"
- updated rsyslogd doc set man page; now in html format
- undid creation of a separate thread for the main loop -- this did not
  turn out to be needed or useful, so reduce complexity once again.
- added doc fixes provided by Michael Biebl - thanks
---------------------------------------------------------------------------
Version 1.19.9 (rgerhards), 2007-10-12
- now packaging system which again contains all components in a single
  tarball
- modularized main() a bit more, resulting in less complex code
- experimentally added an additional thread - will see if that affects
  the segfault bug we experience on some platforms. Note that this change
  is scheduled to be removed again later.
---------------------------------------------------------------------------
Version 1.19.8 (rgerhards), 2007-09-27
- improved repeated message processing
- applied patch provided by varmojfekoj to support building ommysql
  in its own way (now also resides in a plugin subdirectory);
  ommysql is now a separate package
- fixed a bug in cvthname() that lead to message loss if part
  of the source hostname would have been dropped
- created some support for distributing ommysql together with the
  main rsyslog package. I need to re-think it in the future, but
  for the time being the current mode is best. I now simply include
  one additional tarball for ommysql inside the main distribution.
  I look forward to user feedback on how this should be done best. In the
  long term, a separate project should be spawend for ommysql, but I'd
  like to do that only after the plugin interface is fully stable (what
  it is not yet).
---------------------------------------------------------------------------
Version 1.19.7 (rgerhards), 2007-09-25
- added code to handle situations where senders send us messages ending with
  a NUL character. It is now simply removed. This also caused trailing LF
  reduction to fail, when it was followed by such a NUL. This is now also
  handled.
- replaced some non-thread-safe function calls by their thread-safe
  counterparts
- fixed a minor memory leak that occured when the %APPNAME% property was
  used (I think nobody used that in practice)
- fixed a bug that caused signal handlers in cvthname() not to be restored when
  a malicious pointer record was detected and processing of the message been
  stopped for that reason (this should be really rare and can not be related
  to the segfault bug we are hunting).
- fixed a bug in cvthname that lead to passing a wrong parameter - in
  practice, this had no impact.
- general code cleanup (e.g. compiler warnings, comments)
---------------------------------------------------------------------------
Version 1.19.6 (rgerhards), 2007-09-11
- applied patch by varmojfekoj to change signal handling to the new
  sigaction API set (replacing the depreciated signal() calls and its
  friends.
- fixed a bug that in --enable-debug mode caused an assertion when the
  discard action was used
- cleaned up compiler warnings
- applied patch by varmojfekoj to FIX a bug that could cause 
  segfaults if empty properties were processed using modifying
  options (e.g. space-cc, drop-cc)
- fixed man bug: rsyslogd supports -l option
---------------------------------------------------------------------------
Version 1.19.5 (rgerhards), 2007-09-07
- changed part of the CStr interface so that better error tracking
  is provided and the calling sequence is more intuitive (there were
  invalid calls based on a too-weired interface)
- (hopefully) fixed some remaining bugs rooted in wrong use of 
  the CStr class. These could lead to program abort.
- applied patch by varmojfekoj two fix two potential segfault situations
- added $ModDir config directive
- modified $ModLoad so that an absolute path may be specified as
  module name (e.g. /rsyslog/ommysql.so)
---------------------------------------------------------------------------
Version 1.19.4 (rgerhards/varmojfekoj), 2007-09-04
- fixed a number of small memory leaks - thanks varmojfekoj for patching
- fixed an issue with CString class that could lead to rsyslog abort
  in tplToString() - thanks varmojfekoj for patching
- added a man-version of the config file documenation - thanks to Michel
  Samia for providing the man file
- fixed bug: a template like this causes an infinite loop:
  $template opts,"%programname:::a,b%"
  thanks varmojfekoj for the patch
- fixed bug: case changing options crash freeing the string pointer
  because they modify it: $template opts2,"%programname::1:lowercase%"
  thanks varmojfekoj for the patch
---------------------------------------------------------------------------
Version 1.19.3 (mmeckelein/varmojfekoj), 2007-08-31
- small mem leak fixed (after calling parseSelectorAct) - Thx varmojkekoj
- documentation section "Regular File" und "Blocks" updated
- solved an issue with dynamic file generation - Once again many thanks
  to varmojfekoj
- the negative selector for program name filter (Blocks) does not work as
  expected - Thanks varmojfekoj for patching
- added forwarding information to sysklogd (requires special template)
  to config doc
---------------------------------------------------------------------------
Version 1.19.2 (mmeckelein/varmojfekoj), 2007-08-28
- a specifically formed message caused a segfault - Many thanks varmojfekoj
  for providing a patch
- a typo and a weird condition are fixed in msg.c - Thanks again
  varmojfekoj 
- on file creation the file was always owned by root:root. This is fixed
  now - Thanks ypsa for solving this issue
---------------------------------------------------------------------------
Version 1.19.1 (mmeckelein), 2007-08-22
- a bug that caused a high load when a TCP/UDP connection was closed is 
  fixed now - Thanks mildew for solving this issue
- fixed a bug which caused a segfault on reinit - Thx varmojfekoj for the
  patch
- changed the hardcoded module path "/lib/rsyslog" to $(pkglibdir) in order
  to avoid trouble e.g. on 64 bit platforms (/lib64) - many thanks Peter
  Vrabec and darix, both provided a patch for solving this issue
- enhanced the unloading of modules - thanks again varmojfekoj
- applied a patch from varmojfekoj which fixes various little things in
  MySQL output module
---------------------------------------------------------------------------
Version 1.19.0 (varmojfekoj/rgerhards), 2007-08-16
- integrated patch from varmojfekoj to make the mysql module a loadable one
  many thanks for the patch, MUCH appreciated
---------------------------------------------------------------------------
Version 1.18.2 (rgerhards), 2007-08-13
- fixed a bug in outchannel code that caused templates to be incorrectly
  parsed
- fixed a bug in ommysql that caused a wrong ";template" missing message
- added some code for unloading modules; not yet fully complete (and we do
  not yet have loadable modules, so this is no problem)
- removed debian subdirectory by request of a debian packager (this is a special
  subdir for debian and there is also no point in maintaining it when there
  is a debian package available - so I gladly did this) in some cases
- improved overall doc quality (some pages were quite old) and linked to
  more of the online resources.
- improved /contrib/delete_mysql script by adding a host option and some
  other minor modifications
---------------------------------------------------------------------------
Version 1.18.1 (rgerhards), 2007-08-08
- applied a patch from varmojfekoj which solved a potential segfault
  of rsyslogd on HUP
- applied patch from Michel Samia to fix compilation when the pthreads
  feature is disabled
- some code cleanup (moved action object to its own file set)
- add config directive $MainMsgQueueSize, which now allows to configure the
  queue size dynamically
- all compile-time settings are now shown in rsyslogd -v, not just the
  active ones
- enhanced performance a little bit more
- added config file directive $ActionResumeInterval
- fixed a bug that prevented compilation under debian sid
- added a contrib directory for user-contributed useful things
---------------------------------------------------------------------------
Version 1.18.0 (rgerhards), 2007-08-03
- rsyslog now supports fallback actions when an action did not work. This
  is a great feature e.g. for backup database servers or backup syslog
  servers
- modified rklogd to only change the console log level if -c is specified
- added feature to use multiple actions inside a single selector
- implemented $ActionExecOnlyWhenPreviousIsSuspended config directive
- error messages during startup are now spit out to the configured log
  destinations
---------------------------------------------------------------------------
Version 1.17.6 (rgerhards), 2007-08-01
- continued to work on output module modularization - basic stage of
  this work is now FINISHED
- fixed bug in OMSRcreate() - always returned SR_RET_OK
- fixed a bug that caused ommysql to always complain about missing
  templates
- fixed a mem leak in OMSRdestruct - freeing the object itself was
  forgotten - thanks to varmojfekoj for the patch
- fixed a memory leak in syslogd/init() that happend when the config
  file could not be read - thanks to varmojfekoj for the patch
- fixed insufficient memory allocation in addAction() and its helpers.
  The initial fix and idea was developed by mildew, I fine-tuned
  it a bit. Thanks a lot for the fix, I'd probably had pulled out my
  hair to find the bug...
- added output of config file line number when a parsing error occured
- fixed bug in objomsr.c that caused program to abort in debug mode with
  an invalid assertion (in some cases)
- fixed a typo that caused the default template for MySQL to be wrong.
  thanks to mildew for catching this.
- added configuration file command $DebugPrintModuleList and
  $DebugPrintCfSysLineHandlerList
- fixed an invalid value for the MARK timer - unfortunately, there was
  a testing aid left in place. This resulted in quite frequent MARK messages
- added $IncludeConfig config directive
- applied a patch from mildew to prevent rsyslogd from freezing under heavy
  load. This could happen when the queue was full. Now, we drop messages
  but rsyslogd remains active.
---------------------------------------------------------------------------
Version 1.17.5 (rgerhards), 2007-07-30
- continued to work on output module modularization
- fixed a missing file bug - thanks to Andrea Montanari for reporting
  this problem
- fixed a problem with shutting down the worker thread and freeing the
  selector_t list - this caused messages to be lost, because the
  message queue was not properly drained before the selectors got
  destroyed.
---------------------------------------------------------------------------
Version 1.17.4 (rgerhards), 2007-07-27
- continued to work on output module modularization
- fixed a situation where rsyslogd could create zombie processes
  thanks to mildew for the patch
- applied patch from Michel Samia to fix compilation when NOT
  compiled for pthreads
---------------------------------------------------------------------------
Version 1.17.3 (rgerhards), 2007-07-25
- continued working on output module modularization
- fixed a bug that caused rsyslogd to segfault on exit (and
  probably also on HUP), when there was an unsent message in a selector
  that required forwarding and the dns lookup failed for that selector
  (yes, it was pretty unlikely to happen;))
  thanks to varmojfekoj <varmojfekoj@gmail.com> for the patch
- fixed a memory leak in config file parsing and die()
  thanks to varmojfekoj <varmojfekoj@gmail.com> for the patch
- rsyslogd now checks on startup if it is capable to performa any work
  at all. If it cant, it complains and terminates
  thanks to Michel Samia for providing the patch!
- fixed a small memory leak when HUPing syslogd. The allowed sender
  list now gets freed. thanks to mildew for the patch.
- changed the way error messages in early startup are logged. They
  now do no longer use the syslogd code directly but are rather
  send to stderr.
---------------------------------------------------------------------------
Version 1.17.2 (rgerhards), 2007-07-23
- made the port part of the -r option optional. Needed for backward
  compatibility with sysklogd
- replaced system() calls with something more reasonable. Please note that
  this might break compatibility with some existing configuration files.
  We accept this in favour of the gained security.
- removed a memory leak that could occur if timegenerated was used in
  RFC 3164 format in templates
- did some preparation in msg.c for advanced multithreading - placed the
  hooks, but not yet any active code
- worked further on modularization
- added $ModLoad MySQL (dummy) config directive
- added DropTrailingLFOnReception config directive
---------------------------------------------------------------------------
Version 1.17.1 (rgerhards), 2007-07-20
- fixed a bug that caused make install to install rsyslogd and rklogd under
  the wrong names
- fixed bug that caused $AllowedSenders to handle IPv6 scopes incorrectly;
  also fixed but that could grabble $AllowedSender wildcards. Thanks to
  mildew@gmail.com for the patch
- minor code cleanup - thanks to Peter Vrabec for the patch
- fixed minimal memory leak on HUP (caused by templates)
  thanks to varmojfekoj <varmojfekoj@gmail.com> for the patch
- fixed another memory leak on HUPing and on exiting rsyslogd
  again thanks to varmojfekoj <varmojfekoj@gmail.com> for the patch
- code cleanup (removed compiler warnings)
- fixed portability bug in configure.ac - thanks to Bartosz Kuźma for patch
- moved msg object into its own file set
- added the capability to continue trying to write log files when the
  file system is full. Functionality based on patch by Martin Schulze
  to sysklogd package.
---------------------------------------------------------------------------
Version 1.17.0 (RGer), 2007-07-17
- added $RepeatedLineReduction config parameter
- added $EscapeControlCharactersOnReceive config parameter
- added $ControlCharacterEscapePrefix config parameter
- added $DirCreateMode config parameter
- added $CreateDirs config parameter
- added $DebugPrintTemplateList config parameter
- added $ResetConfigVariables config parameter
- added $FileOwner config parameter
- added $FileGroup config parameter
- added $DirOwner config parameter
- added $DirGroup config parameter
- added $FailOnChownFailure config parameter
- added regular expression support to the filter engine
  thanks to Michel Samia for providing the patch!
- enhanced $AllowedSender functionality. Credits to mildew@gmail.com for
  the patch doing that
  - added IPv6 support
  - allowed DNS hostnames
  - allowed DNS wildcard names
- added new option $DropMsgsWithMaliciousDnsPTRRecords
- added autoconf so that rfc3195d, rsyslogd and klogd are stored to /sbin
- added capability to auto-create directories with dynaFiles
---------------------------------------------------------------------------
Version 1.16.0 (RGer/Peter Vrabec), 2007-07-13 - The Friday, 13th Release ;)
- build system switched to autotools
- removed SYSV preprocessor macro use, replaced with autotools equivalents
- fixed a bug that caused rsyslogd to segfault when TCP listening was
  disabled and it terminated
- added new properties "syslogfacility-text" and "syslogseverity-text"
  thanks to varmojfekoj <varmojfekoj@gmail.com> for the patch
- added the -x option to disable hostname dns reslution
  thanks to varmojfekoj <varmojfekoj@gmail.com> for the patch
- begun to better modularize syslogd.c - this is an ongoing project; moved
  type definitions to a separate file
- removed some now-unused fields from struct filed
- move file size limit fields in struct field to the "right spot" (the file
  writing part of the union - f_un.f_file)
- subdirectories linux and solaris are no longer part of the distribution
  package. This is not because we cease support for them, but there are no
  longer any files in them after the move to autotools
---------------------------------------------------------------------------
Version 1.15.1 (RGer), 2007-07-10
- fixed a bug that caused a dynaFile selector to stall when there was
  an open error with one file 
- improved template processing for dynaFiles; templates are now only
  looked up during initialization - speeds up processing
- optimized memory layout in struct filed when compiled with MySQL
  support
- fixed a bug that caused compilation without SYSLOG_INET to fail
- re-enabled the "last message repeated n times" feature. This
  feature was not taken care of while rsyslogd evolved from sysklogd
  and it was more or less defunct. Now it is fully functional again.
- added system properties: $NOW, $YEAR, $MONTH, $DAY, $HOUR, $MINUTE
- fixed a bug in iovAsString() that caused a memory leak under stress
  conditions (most probably memory shortage). This was unlikely to
  ever happen, but it doesn't hurt doing it right
- cosmetic: defined type "uchar", change all unsigned chars to uchar
---------------------------------------------------------------------------
Version 1.15.0 (RGer), 2007-07-05
- added ability to dynamically generate file names based on templates
  and thus properties. This was a much-requested feature. It makes
  life easy when it e.g. comes to splitting files based on the sender
  address.
- added $umask and $FileCreateMode config file directives
- applied a patch from Bartosz Kuzma to compile cleanly under NetBSD
- checks for extra (unexpected) characters in system config file lines
  have been added
- added IPv6 documentation - was accidently missing from CVS
- begun to change char to unsigned char
---------------------------------------------------------------------------
Version 1.14.2 (RGer), 2007-07-03
** this release fixes all known nits with IPv6 **
- restored capability to do /etc/service lookup for "syslog"
  service when -r 0 was given
- documented IPv6 handling of syslog messages
- integrate patch from Bartosz Kuźma to make rsyslog compile under
  Solaris again (the patch replaced a strndup() call, which is not
  available under Solaris
- improved debug logging when waiting on select
- updated rsyslogd man page with new options (-46A)
---------------------------------------------------------------------------
Version 1.14.1 (RGer/Peter Vrabec), 2007-06-29
- added Peter Vrabec's patch for IPv6 TCP
- prefixed all messages send to stderr in rsyslogd with "rsyslogd: "
---------------------------------------------------------------------------
Version 1.14.0 (RGer/Peter Vrabec), 2007-06-28
- Peter Vrabec provided IPv6 for rsyslog, so we are now IPv6 enabled
  IPv6 Support is currently for UDP only, TCP is to come soon.
  AllowedSender configuration does not yet work for IPv6.
- fixed code in iovCreate() that broke C's strict aliasing rules 
- fixed some char/unsigned char differences that forced the compiler
  to spit out warning messages
- updated the Red Hat init script to fix a known issue (thanks to
  Peter Vrabec)
---------------------------------------------------------------------------
Version 1.13.5 (RGer), 2007-06-22
- made the TCP session limit configurable via command line switch
  now -t <port>,<max sessions>
- added man page for rklogd(8) (basically a copy from klogd, but now
  there is one...)
- fixed a bug that caused internal messages (e.g. rsyslogd startup) to
  appear without a tag.
- removed a minor memory leak that occurred when TAG processing requalified
  a HOSTNAME to be a TAG (and a TAG already was set).
- removed potential small memory leaks in MsgSet***() functions. There
  would be a leak if a property was re-set, something that happened
  extremely seldom.
---------------------------------------------------------------------------
Version 1.13.4 (RGer), 2007-06-18
- added a new property "PRI-text", which holds the PRI field in
  textual form (e.g. "syslog.info")
- added alias "syslogseverity" for "syslogpriority", which is a
  misleading property name that needs to stay for historical
  reasons (and backward-compatility)
- added doc on how to record PRI value in log file
- enhanced signal handling in klogd, including removal of an unsafe
  call to the logging system during signal handling
---------------------------------------------------------------------------
Version 1.13.3 (RGer), 2007-06-15
- create a version of syslog.c from scratch. This is now
  - highly optimized for rsyslog
  - removes an incompatible license problem as the original
    version had a BSD license with advertising clause
  - fixed in the regard that rklogd will continue to work when
    rsysogd has been restarted (the original version, as well
    as sysklogd, will remain silent then)
  - solved an issue with an extra NUL char at message end that the
    original version had
- applied some changes to klogd to care for the new interface
- fixed a bug in syslogd.c which prevented compiling under debian
---------------------------------------------------------------------------
Version 1.13.2 (RGer), 2007-06-13
- lib order in makefile patched to facilitate static linking - thanks
  to Bennett Todd for providing the patch
- Integrated a patch from Peter Vrabec (pvrabec@redheat.com):
  - added klogd under the name of rklogd (remove dependency on
    original sysklogd package
  - createDB.sql now in UTF
  - added additional config files for use on Red Hat
---------------------------------------------------------------------------
Version 1.13.1 (RGer), 2007-02-05
- changed the listen backlog limit to a more reasonable value based on
  the maximum number of TCP connections configurd (10% + 5) - thanks to Guy
  Standen for the hint (actually, the limit was 5 and that was a 
  left-over from early testing).
- fixed a bug in makefile which caused DB-support to be disabled when
  NETZIP support was enabled
- added the -e option to allow transmission of every message to remote
  hosts (effectively turns off duplicate message suppression)
- (somewhat) improved memory consumption when compiled with MySQL support
- looks like we fixed an incompatibility with MySQL 5.x and above software
  At least in one case, the remote server name was destroyed, leading to 
  a connection failure. The new, improved code does not have this issue and
  so we see this as solved (the new code is generally somewhat better, so
  there is a good chance we fixed this incompatibility).
---------------------------------------------------------------------------
Version 1.13.0 (RGer), 2006-12-19
- added '$' as ToPos proptery replacer specifier - means "up to the
  end of the string"
- property replacer option "escape-cc", "drop-cc" and "space-cc"  added
- changed the handling of \0 characters inside syslog messages. We now
  consistently escape them to "#000". This is somewhat recommended in
  the draft-ietf-syslog-protocol-19 draft. While the real recomendation
  is to not escape any characters at all, we can not do this without
  considerable modification of the code. So we escape it to "#000", which
  is consistent with a sample found in the Internet-draft.
- removed message glue logic (see printchopped() comment for details)
  Also caused removal of parts table and thus some improvements in
  memory usage.
- changed the default MAXLINE to 2048 to take care of recent syslog
  standardization efforts (can easily be changed in syslogd.c)
- added support for byte-counted TCP syslog messages (much like
  syslog-transport-tls-05 Internet Draft). This was necessary to
  support compression over TCP.
- added support for receiving compressed syslog messages
- added support for sending compressed syslog messages
- fixed a bug where the last message in a syslog/tcp stream was
  lost if it was not properly terminated by a LF character
---------------------------------------------------------------------------
Version 1.12.3 (RGer), 2006-10-04
- implemented some changes to support Solaris (but support is not
  yet complete)
- commented out (via #if 0) some methods that are currently not being use
  but should be kept for further us
- added (interim) -u 1 option to turn off hostname and tag parsing
- done some modifications to better support Fedora
- made the field delimiter inside property replace configurable via
  template
- fixed a bug in property replacer: if fields were used, the delimitor
  became part of the field. Up until now, this was barely noticable as 
  the delimiter as TAB only and thus invisible to a human. With other
  delimiters available now, it quickly showed up. This bug fix might cause
  some grief to existing installations if they used the extra TAB for
  whatever reasons - sorry folks... Anyhow, a solution is easy: just add
  a TAB character contstant into your template. Thus, there has no attempt
  been made to do this in a backwards-compatible way.
---------------------------------------------------------------------------
Version 1.12.2 (RGer), 2006-02-15
- fixed a bug in the RFC 3339 date formatter. An extra space was added
  after the actual timestamp
- added support for providing high-precision RFC3339 timestamps for
  (rsyslogd-)internally-generated messages
- very (!) experimental support for syslog-protocol internet draft
  added (the draft is experimental, the code is solid ;))
- added support for field-extracting in the property replacer
- enhanced the legacy-syslog parser so that it can interpret messages
  that do not contain a TIMESTAMP
- fixed a bug that caused the default socket (usually /dev/log) to be
  opened even when -o command line option was given
- fixed a bug in the Debian sample startup script - it caused rsyslogd
  to listen to remote requests, which it shouldn't by default
---------------------------------------------------------------------------
Version 1.12.1 (RGer), 2005-11-23
- made multithreading work with BSD. Some signal-handling needed to be
  restructured. Also, there might be a slight delay of up to 10 seconds
  when huping and terminating rsyslogd under BSD
- fixed a bug where a NULL-pointer was passed to printf() in logmsg().
- fixed a bug during "make install" where rc3195d was not installed
  Thanks to Bennett Todd for spotting this.
- fixed a bug where rsyslogd dumped core when no TAG was found in the
  received message
- enhanced message parser so that it can deal with missing hostnames
  in many cases (may not be totally fail-safe)
- fixed a bug where internally-generated messages did not have the correct
  TAG
---------------------------------------------------------------------------
Version 1.12.0 (RGer), 2005-10-26
- moved to a multi-threaded design. single-threading is still optionally
  available. Multi-threading is experimental!
- fixed a potential race condition. In the original code, marking was done
  by an alarm handler, which could lead to all sorts of bad things. This
  has been changed now. See comments in syslogd.c/domark() for details.
- improved debug output for property-based filters
- not a code change, but: I have checked all exit()s to make sure that
  none occurs once rsyslogd has started up. Even in unusual conditions
  (like low-memory conditions) rsyslogd somehow remains active. Of course,
  it might loose a message or two, but at least it does not abort and it
  can also recover when the condition no longer persists.
- fixed a bug that could cause loss of the last message received
  immediately before rsyslogd was terminated.
- added comments on thread-safety of global variables in syslogd.c
- fixed a small bug: spurios printf() when TCP syslog was used
- fixed a bug that causes rsyslogd to dump core on termination when one
  of the selector lines did not receive a message during the run (very
  unlikely)
- fixed an one-too-low memory allocation in the TCP sender. Could result
  in rsyslogd dumping core.
- fixed a bug with regular expression support (thanks to Andres Riancho)
- a little bit of code restructuring (especially main(), which was
  horribly large)
---------------------------------------------------------------------------
Version 1.11.1 (RGer), 2005-10-19
- support for BSD-style program name and host blocks
- added a new property "programname" that can be used in templates
- added ability to specify listen port for rfc3195d
- fixed a bug that rendered the "startswith" comparison operation
  unusable.
- changed more functions to "static" storage class to help compiler
  optimize (should have been static in the first place...)
- fixed a potential memory leak in the string buffer class destructor.
  As the destructur was previously never called, the leak did not actually
  appear.
- some internal restructuring in anticipation/preparation of minimal
  multi-threading support
- rsyslogd still shares some code with the sysklogd project. Some patches
  for this shared code have been brought over from the sysklogd CVS.
---------------------------------------------------------------------------
Version 1.11.0 (RGer), 2005-10-12
- support for receiving messages via RFC 3195; added rfc3195d for that
  purpose
- added an additional guard to prevent rsyslogd from aborting when the
  2gb file size limit is hit. While a user can configure rsyslogd to
  handle such situations, it would abort if that was not done AND large
  file support was not enabled (ok, this is hopefully an unlikely scenario)
- fixed a bug that caused additional Unix domain sockets to be incorrectly
  processed - could lead to message loss in extreme cases
---------------------------------------------------------------------------
Version 1.10.2 (RGer), 2005-09-27
- added comparison operations in property-based filters:
  * isequal
  * startswith
- added ability to negate all property-based filter comparison operations
  by adding a !-sign right in front of the operation name
- added the ability to specify remote senders for UDP and TCP
  received messages. Allows to block all but well-known hosts
- changed the $-config line directives to be case-INsensitive
- new command line option -w added: "do not display warnings if messages
  from disallowed senders are received"
- fixed a bug that caused rsyslogd to dump core when the compare value
  was not quoted in property-based filters
- fixed a bug in the new CStr compare function which lead to invalid
  results (fortunately, this function was not yet used widely)
- added better support for "debugging" rsyslog.conf property filters
  (only if -d switch is given)
- changed some function definitions to static, which eventually enables
  some compiler optimizations
- fixed a bug in MySQL code; when a SQL error occured, rsyslogd could
  run in a tight loop. This was due to invalid sequence of error reporting
  and is now fixed.
---------------------------------------------------------------------------
Version 1.10.1 (RGer), 2005-09-23
- added the ability to execute a shell script as an action.
  Thanks to Bjoern Kalkbrenner for providing the code!
- fixed a bug in the MySQL code; due to the bug the automatic one-time
  retry after an error did not happen - this lead to error message in
  cases where none should be seen (e.g. after a MySQL restart)
- fixed a security issue with SQL-escaping in conjunction with
  non-(SQL-)standard MySQL features.
---------------------------------------------------------------------------
Version 1.10.0 (RGer), 2005-09-20
  REMINDER: 1.10 is the first unstable version if the 1.x series!
- added the capability to filter on any property in selector lines
  (not just facility and priority)
- changed stringbuf into a new counted string class
- added support for a "discard" action. If a selector line with
  discard (~ character) is found, no selector lines *after* that
  line will be processed.
- thanks to Andres Riancho, regular expression support has been
  added to the template engine
- added the FROMHOST property in the template processor, which could
  previously not be obtained. Thanks to Cristian Testa for pointing
  this out and even providing a fix.
- added display of compile-time options to -v output
- performance improvement for production build - made some checks
  to happen only during debug mode
- fixed a problem with compiling on SUSE and - while doing so - removed
  the socket call to set SO_BSDCOMPAT in cases where it is obsolete.
---------------------------------------------------------------------------
Version 1.0.4 (RGer), 2006-02-01
- a small but important fix: the tcp receiver had two forgotten printf's
  in it that caused a lot of unnecessary output to stdout. This was
  important enough to justify a new release
---------------------------------------------------------------------------
Version 1.0.3 (RGer), 2005-11-14
- added an additional guard to prevent rsyslogd from aborting when the
  2gb file size limit is hit. While a user can configure rsyslogd to
  handle such situations, it would abort if that was not done AND large
  file support was not enabled (ok, this is hopefully an unlikely scenario)
- fixed a bug that caused additional Unix domain sockets to be incorrectly
  processed - could lead to message loss in extreme cases
- applied some patches available from the sysklogd project to code
  shared from there
- fixed a bug that causes rsyslogd to dump core on termination when one
  of the selector lines did not receive a message during the run (very
  unlikely)
- fixed an one-too-low memory allocation in the TCP sender. Could result
  in rsyslogd dumping core.
- fixed a bug in the TCP sender that caused the retry logic to fail
  after an error or receiver overrun
- fixed a bug in init() that could lead to dumping core
- fixed a bug that could lead to dumping core when no HOSTNAME or no TAG
  was present in the syslog message
---------------------------------------------------------------------------
Version 1.0.2 (RGer), 2005-10-05
- fixed an issue with MySQL error reporting. When an error occured,
  the MySQL driver went into an endless loop (at least in most cases).
---------------------------------------------------------------------------
Version 1.0.1 (RGer), 2005-09-23
- fixed a security issue with SQL-escaping in conjunction with
  non-(SQL-)standard MySQL features.
---------------------------------------------------------------------------
Version 1.0.0 (RGer), 2005-09-12
- changed install doc to cover daily cron scripts - a trouble source
- added rc script for slackware (provided by Chris Elvidge - thanks!) 
- fixed a really minor bug in usage() - the -r option was still
  reported as without the port parameter
---------------------------------------------------------------------------
Version 0.9.8 (RGer), 2005-09-05
- made startup and shutdown message more consistent and included the
  pid, so that they can be easier correlated. Used syslog-protocol
  structured data format for this purpose.
- improved config info in startup message, now tells not only
  if it is listening remote on udp, but also for tcp. Also includes
  the port numbers. The previous startup message was misleading, because
  it did not say "remote reception" if rsyslogd was only listening via
  tcp (but not via udp).
- added a "how can you help" document to the doc set
---------------------------------------------------------------------------
Version 0.9.7 (RGer), 2005-08-15
- some of the previous doc files (like INSTALL) did not properly
  reflect the changes to the build process and the new doc. Fixed
  that.
- changed syslogd.c so that when compiled without database support,
  an error message is displayed when a database action is detected
  in the config file (previously this was used as an user rule ;))
- fixed a bug in the os-specific Makefiles which caused MySQL
  support to not be compiled, even if selected
---------------------------------------------------------------------------
Version 0.9.6 (RGer), 2005-08-09
- greatly enhanced documentation. Now available in html format in
  the "doc" folder and FreeBSD. Finally includes an install howto.
- improved MySQL error messages a little - they now show up as log
  messages, too (formerly only in debug mode)
- added the ability to specify the listen port for udp syslog.
  WARNING: This introduces an incompatibility. Formerly, udp
  syslog was enabled by the -r command line option. Now, it is
  "-r [port]", which is consistent with the tcp listener. However,
  just -r will now return an error message.
- added sample startup scripts for Debian and FreeBSD
- added support for easy feature selection in the makefile. Un-
  fortunately, this also means I needed to spilt the make file
  for different OS and distros. There are some really bad syntax
  differences between FreeBSD and Linux make.
---------------------------------------------------------------------------
Version 0.9.5 (RGer), 2005-08-01
- the "semicolon bug" was actually not (fully) solved in 0.9.4. One
  part of the bug was solved, but another still existed. This one
  is fixed now, too.
- the "semicolon bug" actually turned out to be a more generic bug.
  It appeared whenever an invalid template name was given. With some
  selector actions, rsyslogd dumped core, with other it "just" had
  a small ressource leak with others all worked well. These anomalies
  are now fixed. Note that they only appeared during system initaliziation
  once the system was running, nothing bad happened.
- improved error reporting for template errors on startup. They are now
  shown on the console and the start-up tty. Formerly, they were only
  visible in debug mode.
- support for multiple instances of rsyslogd on a single machine added
- added new option "-o" --> omit local unix domain socket. This option
  enables rsyslogd NOT to listen to the local socket. This is most
  helpful when multiple instances of rsyslogd (or rsyslogd and another
  syslogd) shall run on a single system.
- added new option "-i <pidfile>" which allows to specify the pidfile.
  This is needed when multiple instances of rsyslogd are to be run.
- the new project home page is now online at www.rsyslog.com
---------------------------------------------------------------------------
Version 0.9.4 (RGer), 2005-07-25
- finally added the TCP sender. It now supports non-blocking mode, no
  longer disabling message reception during connect. As it is now, it
  is usable in production. The code could be more sophisticated, but
  I've kept it short in anticipation of the move to liblogging, which
  will lead to the removal of the code just written ;)
- the "exiting on signal..." message still had the "syslogd" name in 
  it. Changed this to "rsyslogd", as we do not have a large user base
  yet, this should pose no problem.
- fixed "the semiconlon" bug. rsyslogd dumped core if a write-db action
  was specified but no semicolon was given after the password (an empty
  template was ok, but the semicolon needed to be present).
- changed a default for traditional output format. During testing, it
  was seen that the timestamp written to file in default format was
  the time of message reception, not the time specified in the TIMESTAMP
  field of the message itself. Traditionally, the message TIMESTAMP is
  used and this has been changed now.
---------------------------------------------------------------------------
Version 0.9.3 (RGer), 2005-07-19
- fixed a bug in the message parser. In June, the RFC 3164 timestamp
  was not correctly parsed (yes, only in June and some other months,
  see the code comment to learn why...)
- added the ability to specify the destination port when forwarding
  syslog messages (both for TCP and UDP)
- added an very experimental TCP sender (activated by
  @@machine:port in config). This is not yet for production use. If
  the receiver is not alive, rsyslogd will wait quite some time until
  the connection request times out, which most probably leads to
  loss of incoming messages.

---------------------------------------------------------------------------
Version 0.9.2 (RGer), around 2005-07-06
- I intended to change the maxsupported message size to 32k to
  support IHE - but given the memory inefficiency in the usual use
  cases, I have not done this. I have, however, included very
  specific instructions on how to do this in the source code. I have
  also done some testing with 32k messages, so you can change the
  max size without taking too much risk.
- added a syslog/tcp receiver; we now can receive messages via
  plain tcp, but we can still send only via UDP. The syslog/tcp
  receiver is the primary enhancement of this release.
- slightly changed some error messages that contained a spurios \n at
  the end of the line (which gives empty lines in your log...)

---------------------------------------------------------------------------
Version 0.9.1 (RGer)
- fixed code so that it compiles without errors under FreeBSD
- removed now unused function "allocate_log()" from syslogd.c
- changed the make file so that it contains more defines for
  different environments (in the long term, we need a better
  system for disabling/enabling features...)
- changed some printf's printing off_t types to %lld and
  explicit (long long) casts. I tried to figure out the exact type,
  but did not succeed in this. In the worst case, ultra-large peta-
  byte files will now display funny informational messages on rollover,
  something I think we can live with for the neersion 3.11.2 (rgerhards), 2008-02-??
---------------------------------------------------------------------------
Version 3.11.1 (rgerhards), 2008-02-12
- SNMP trap sender added thanks to Andre Lorbach (omsnmp)
- added input-plugin interface specification in form of a (copy) template
  input module
- applied documentation fix by Michael Biebl -- many thanks!
- bugfix: immark did not have MARK flags set...
- added x-info field to rsyslogd startup/shutdown message. Hopefully
  points users to right location for further info (many don't even know
  they run rsyslog ;))
- bugfix: trailing ":" of tag was lost while parsing legacy syslog messages
  without timestamp - thanks to Anders Blomdell for providing a patch!
- fixed a bug in stringbuf.c related to STRINGBUF_TRIM_ALLOCSIZE, which
  wasn't supposed to be used with rsyslog. Put a warning message up that
  tells this feature is not tested and probably not worth the effort.
  Thanks to Anders Blomdell fro bringing this to our attention
- somewhat improved performance of string buffers
- fixed bug that caused invalid treatment of tabs (HT) in rsyslog.conf
- bugfix: setting for $EscapeCopntrolCharactersOnReceive was not 
  properly initialized
- clarified usage of space-cc property replacer option
- improved abort diagnostic handler
- some initial effort for malloc/free runtime debugging support
- bugfix: using dynafile actions caused rsyslogd abort
- fixed minor man errors thanks to Michael Biebl
---------------------------------------------------------------------------
Version 3.11.0 (rgerhards), 2008-01-31
- implemented queued actions
- implemented simple rate limiting for actions
- implemented deliberate discarding of lower priority messages over higher
  priority ones when a queue runs out of space
- implemented disk quotas for disk queues
- implemented the $ActionResumeRetryCount config directive
- added $ActionQueueFilename config directive
- added $ActionQueueSize config directive
- added $ActionQueueHighWaterMark config directive
- added $ActionQueueLowWaterMark config directive
- added $ActionQueueDiscardMark config directive
- added $ActionQueueDiscardSeverity config directive
- added $ActionQueueCheckpointInterval config directive
- added $ActionQueueType config directive
- added $ActionQueueWorkerThreads config directive
- added $ActionQueueTimeoutshutdown config directive
- added $ActionQueueTimeoutActionCompletion config directive
- added $ActionQueueTimeoutenQueue config directive
- added $ActionQueueTimeoutworkerThreadShutdown config directive
- added $ActionQueueWorkerThreadMinimumMessages config directive
- added $ActionQueueMaxFileSize config directive
- added $ActionQueueSaveonShutdown config directive
- addded $ActionQueueDequeueSlowdown config directive
- addded $MainMsgQueueDequeueSlowdown config directive
- bugfix: added forgotten docs to package
- improved debugging support
- fixed a bug that caused $MainMsgQueueCheckpointInterval to work incorrectly
- when a long-running action needs to be cancelled on shutdown, the message
  that was processed by it is now preserved. This finishes support for
  guaranteed delivery of messages (if the output supports it, of course)
- fixed bug in output module interface, see
  http://sourceforge.net/tracker/index.php?func=detail&aid=1881008&group_id=123448&atid=696552
- changed the ommysql output plugin so that the (lengthy) connection
  initialization now takes place in message processing. This works much
  better with the new queued action mode (fast startup)
- fixed a bug that caused a potential hang in file and fwd output module
  varmojfekoj provided the patch - many thanks!
- bugfixed stream class offset handling on 32bit platforms
---------------------------------------------------------------------------
Version 3.10.3 (rgerhards), 2008-01-28
- fixed a bug with standard template definitions (not a big deal) - thanks
  to varmojfekoj for spotting it
- run-time instrumentation added
- implemented disk-assisted queue mode, which enables on-demand disk
  spooling if the queue's in-memory queue is exhausted
- implemented a dynamic worker thread pool for processing incoming
  messages; workers are started and shut down as need arises
- implemented a run-time instrumentation debug package
- implemented the $MainMsgQueueSaveOnShutdown config directive
- implemented the $MainMsgQueueWorkerThreadMinimumMessages config directive
- implemented the $MainMsgQueueTimeoutWorkerThreadShutdown config directive
---------------------------------------------------------------------------
Version 3.10.2 (rgerhards), 2008-01-14
- added the ability to keep stop rsyslogd without the need to drain
  the main message queue. In disk queue mode, rsyslog continues to
  run from the point where it stopped. In case of a system failure, it
  continues to process messages from the last checkpoint.
- fixed a bug that caused a segfault on startup when no $WorkDir directive
  was specified in rsyslog.conf
- provided more fine-grain control over shutdown timeouts and added a
  way to specify the enqueue timeout when the main message queue is full
- implemented $MainMsgQueueCheckpointInterval config directive
- implemented $MainMsgQueueTimeoutActionCompletion config directive
- implemented $MainMsgQueueTimeoutEnqueue config directive
- implemented $MainMsgQueueTimeoutShutdown config directive
---------------------------------------------------------------------------
Version 3.10.1 (rgerhards), 2008-01-10
- implemented the "disk" queue mode. However, it currently is of very
  limited use, because it does not support persistence over rsyslogd
  runs. So when rsyslogd is stopped, the queue is drained just as with
  the in-memory queue modes. Persistent queues will be a feature of
  the next release.
- performance-optimized string class, should bring an overall improvement
- fixed a memory leak in imudp -- thanks to varmojfekoj for the patch
- fixed a race condition that could lead to a rsyslogd hang when during
  HUP or termination
- done some doc updates
- added $WorkDirectory config directive
- added $MainMsgQueueFileName config directive
- added $MainMsgQueueMaxFileSize config directive
---------------------------------------------------------------------------
Version 3.10.0 (rgerhards), 2008-01-07
- implemented input module interface and initial input modules
- enhanced threading for input modules (each on its own thread now)
- ability to bind UDP listeners to specific local interfaces/ports and
  ability to run multiple of them concurrently
- added ability to specify listen IP address for UDP syslog server
- license changed to GPLv3
- mark messages are now provided by loadble module immark
- rklogd is no longer provided. Its functionality has now been taken over
  by imklog, a loadable input module. This offers a much better integration
  into rsyslogd and makes sure that the kernel logger process is brought
  up and down at the appropriate times
- enhanced $IncludeConfig directive to support wildcard characters
  (thanks to Michael Biebl)
- all inputs are now implemented as loadable plugins
- enhanced threading model: each input module now runs on its own thread
- enhanced message queue which now supports different queueing methods
  (among others, this can be used for performance fine-tuning)
- added a large number of new configuration directives for the new
  input modules
- enhanced multi-threading utilizing a worker thread pool for the
  main message queue
- compilation without pthreads is no longer supported
- much cleaner code due to new objects and removal of single-threading
  mode
---------------------------------------------------------------------------
Version 2.0.1 STABLE (rgerhards), 2008-01-24
- fixed a bug in integer conversion - but this function was never called,
  so it is not really a useful bug fix ;)
- fixed a bug with standard template definitions (not a big deal) - thanks
  to varmojfekoj for spotting it
- fixed a bug that caused a potential hang in file and fwd output module
  varmojfekoj provided the patch - many thanks!
---------------------------------------------------------------------------
Version 2.0.0 STABLE (rgerhards), 2008-01-02
- re-release of 1.21.2 as STABLE with no modifications except some
  doc updates
---------------------------------------------------------------------------
Version 1.21.2 (rgerhards), 2007-12-28
- created a gss-api output module. This keeps GSS-API code and
  TCP/UDP code separated. It is also important for forward-
  compatibility with v3. Please note that this change breaks compatibility
  with config files created for 1.21.0 and 1.21.1 - this was considered
  acceptable.
- fixed an error in forwarding retry code (could lead to message corruption
  but surfaced very seldom)
- increased portability for older platforms (AI_NUMERICSERV moved)
- removed socket leak in omfwd.c
- cross-platform patch for GSS-API compile problem on some platforms
  thanks to darix for the patch!
---------------------------------------------------------------------------
Version 1.21.1 (rgerhards), 2007-12-23
- small doc fix for $IncludeConfig
- fixed a bug in llDestroy()
- bugfix: fixing memory leak when message queue is full and during
  parsing. Thanks to varmojfekoj for the patch.
- bugfix: when compiled without network support, unix sockets were
  not properply closed
- bugfix: memory leak in cfsysline.c/doGetWord() fixed
---------------------------------------------------------------------------
Version 1.21.0 (rgerhards), 2007-12-19
- GSS-API support for syslog/TCP connections was added. Thanks to
  varmojfekoj for providing the patch with this functionality
- code cleanup
- enhanced $IncludeConfig directive to support wildcard filenames
- changed some multithreading synchronization
---------------------------------------------------------------------------
Version 1.20.1 (rgerhards), 2007-12-12
- corrected a debug setting that survived release. Caused TCP connections
  to be retried unnecessarily often.
- When a hostname ACL was provided and DNS resolution for that name failed,
  ACL processing was stopped at that point. Thanks to mildew for the patch.
  Fedora Bugzilla: http://bugzilla.redhat.com/show_bug.cgi?id=395911
- fixed a potential race condition, see link for details:
  http://rgerhards.blogspot.com/2007/12/rsyslog-race-condition.html
  Note that the probability of problems from this bug was very remote
- fixed a memory leak that happend when PostgreSQL date formats were
  used
---------------------------------------------------------------------------
Version 1.20.0 (rgerhards), 2007-12-07
- an output module for postgres databases has been added. Thanks to
  sur5r for contributing this code
- unloading dynamic modules has been cleaned up, we now have a
  real implementation and not just a dummy "good enough for the time
  being".
- enhanced platform independence - thanks to Bartosz Kuzma and Michael
  Biebl for their very useful contributions
- some general code cleanup (including warnings on 64 platforms, only)
---------------------------------------------------------------------------
Version 1.19.12 (rgerhards), 2007-12-03
- cleaned up the build system (thanks to Michael Biebl for the patch)
- fixed a bug where ommysql was still not compiled with -pthread option
---------------------------------------------------------------------------
Version 1.19.11 (rgerhards), 2007-11-29
- applied -pthread option to build when building for multi-threading mode
  hopefully solves an issue with segfaulting
---------------------------------------------------------------------------
Version 1.19.10 (rgerhards), 2007-10-19
- introdcued the new ":modulename:" syntax for calling module actions
  in selector lines; modified ommysql to support it. This is primarily
  an aid for further modules and a prequisite to actually allow third
  party modules to be created.
- minor fix in slackware startup script, "-r 0" is now "-r0"
- updated rsyslogd doc set man page; now in html format
- undid creation of a separate thread for the main loop -- this did not
  turn out to be needed or useful, so reduce complexity once again.
- added doc fixes provided by Michael Biebl - thanks
---------------------------------------------------------------------------
Version 1.19.9 (rgerhards), 2007-10-12
- now packaging system which again contains all components in a single
  tarball
- modularized main() a bit more, resulting in less complex code
- experimentally added an additional thread - will see if that affects
  the segfault bug we experience on some platforms. Note that this change
  is scheduled to be removed again later.
---------------------------------------------------------------------------
Version 1.19.8 (rgerhards), 2007-09-27
- improved repeated message processing
- applied patch provided by varmojfekoj to support building ommysql
  in its own way (now also resides in a plugin subdirectory);
  ommysql is now a separate package
- fixed a bug in cvthname() that lead to message loss if part
  of the source hostname would have been dropped
- created some support for distributing ommysql together with the
  main rsyslog package. I need to re-think it in the future, but
  for the time being the current mode is best. I now simply include
  one additional tarball for ommysql inside the main distribution.
  I look forward to user feedback on how this should be done best. In the
  long term, a separate project should be spawend for ommysql, but I'd
  like to do that only after the plugin interface is fully stable (what
  it is not yet).
---------------------------------------------------------------------------
Version 1.19.7 (rgerhards), 2007-09-25
- added code to handle situations where senders send us messages ending with
  a NUL character. It is now simply removed. This also caused trailing LF
  reduction to fail, when it was followed by such a NUL. This is now also
  handled.
- replaced some non-thread-safe function calls by their thread-safe
  counterparts
- fixed a minor memory leak that occured when the %APPNAME% property was
  used (I think nobody used that in practice)
- fixed a bug that caused signal handlers in cvthname() not to be restored when
  a malicious pointer record was detected and processing of the message been
  stopped for that reason (this should be really rare and can not be related
  to the segfault bug we are hunting).
- fixed a bug in cvthname that lead to passing a wrong parameter - in
  practice, this had no impact.
- general code cleanup (e.g. compiler warnings, comments)
---------------------------------------------------------------------------
Version 1.19.6 (rgerhards), 2007-09-11
- applied patch by varmojfekoj to change signal handling to the new
  sigaction API set (replacing the depreciated signal() calls and its
  friends.
- fixed a bug that in --enable-debug mode caused an assertion when the
  discard action was used
- cleaned up compiler warnings
- applied patch by varmojfekoj to FIX a bug that could cause 
  segfaults if empty properties were processed using modifying
  options (e.g. space-cc, drop-cc)
- fixed man bug: rsyslogd supports -l option
---------------------------------------------------------------------------
Version 1.19.5 (rgerhards), 2007-09-07
- changed part of the CStr interface so that better error tracking
  is provided and the calling sequence is more intuitive (there were
  invalid calls based on a too-weired interface)
- (hopefully) fixed some remaining bugs rooted in wrong use of 
  the CStr class. These could lead to program abort.
- applied patch by varmojfekoj two fix two potential segfault situations
- added $ModDir config directive
- modified $ModLoad so that an absolute path may be specified as
  module name (e.g. /rsyslog/ommysql.so)
---------------------------------------------------------------------------
Version 1.19.4 (rgerhards/varmojfekoj), 2007-09-04
- fixed a number of small memory leaks - thanks varmojfekoj for patching
- fixed an issue with CString class that could lead to rsyslog abort
  in tplToString() - thanks varmojfekoj for patching
- added a man-version of the config file documenation - thanks to Michel
  Samia for providing the man file
- fixed bug: a template like this causes an infinite loop:
  $template opts,"%programname:::a,b%"
  thanks varmojfekoj for the patch
- fixed bug: case changing options crash freeing the string pointer
  because they modify it: $template opts2,"%programname::1:lowercase%"
  thanks varmojfekoj for the patch
---------------------------------------------------------------------------
Version 1.19.3 (mmeckelein/varmojfekoj), 2007-08-31
- small mem leak fixed (after calling parseSelectorAct) - Thx varmojkekoj
- documentation section "Regular File" und "Blocks" updated
- solved an issue with dynamic file generation - Once again many thanks
  to varmojfekoj
- the negative selector for program name filter (Blocks) does not work as
  expected - Thanks varmojfekoj for patching
- added forwarding information to sysklogd (requires special template)
  to config doc
---------------------------------------------------------------------------
Version 1.19.2 (mmeckelein/varmojfekoj), 2007-08-28
- a specifically formed message caused a segfault - Many thanks varmojfekoj
  for providing a patch
- a typo and a weird condition are fixed in msg.c - Thanks again
  varmojfekoj 
- on file creation the file was always owned by root:root. This is fixed
  now - Thanks ypsa for solving this issue
---------------------------------------------------------------------------
Version 1.19.1 (mmeckelein), 2007-08-22
- a bug that caused a high load when a TCP/UDP connection was closed is 
  fixed now - Thanks mildew for solving this issue
- fixed a bug which caused a segfault on reinit - Thx varmojfekoj for the
  patch
- changed the hardcoded module path "/lib/rsyslog" to $(pkglibdir) in order
  to avoid trouble e.g. on 64 bit platforms (/lib64) - many thanks Peter
  Vrabec and darix, both provided a patch for solving this issue
- enhanced the unloading of modules - thanks again varmojfekoj
- applied a patch from varmojfekoj which fixes various little things in
  MySQL output module
---------------------------------------------------------------------------
Version 1.19.0 (varmojfekoj/rgerhards), 2007-08-16
- integrated patch from varmojfekoj to make the mysql module a loadable one
  many thanks for the patch, MUCH appreciated
---------------------------------------------------------------------------
Version 1.18.2 (rgerhards), 2007-08-13
- fixed a bug in outchannel code that caused templates to be incorrectly
  parsed
- fixed a bug in ommysql that caused a wrong ";template" missing message
- added some code for unloading modules; not yet fully complete (and we do
  not yet have loadable modules, so this is no problem)
- removed debian subdirectory by request of a debian packager (this is a special
  subdir for debian and there is also no point in maintaining it when there
  is a debian package available - so I gladly did this) in some cases
- improved overall doc quality (some pages were quite old) and linked to
  more of the online resources.
- improved /contrib/delete_mysql script by adding a host option and some
  other minor modifications
---------------------------------------------------------------------------
Version 1.18.1 (rgerhards), 2007-08-08
- applied a patch from varmojfekoj which solved a potential segfault
  of rsyslogd on HUP
- applied patch from Michel Samia to fix compilation when the pthreads
  feature is disabled
- some code cleanup (moved action object to its own file set)
- add config directive $MainMsgQueueSize, which now allows to configure the
  queue size dynamically
- all compile-time settings are now shown in rsyslogd -v, not just the
  active ones
- enhanced performance a little bit more
- added config file directive $ActionResumeInterval
- fixed a bug that prevented compilation under debian sid
- added a contrib directory for user-contributed useful things
---------------------------------------------------------------------------
Version 1.18.0 (rgerhards), 2007-08-03
- rsyslog now supports fallback actions when an action did not work. This
  is a great feature e.g. for backup database servers or backup syslog
  servers
- modified rklogd to only change the console log level if -c is specified
- added feature to use multiple actions inside a single selector
- implemented $ActionExecOnlyWhenPreviousIsSuspended config directive
- error messages during startup are now spit out to the configured log
  destinations
---------------------------------------------------------------------------
Version 1.17.6 (rgerhards), 2007-08-01
- continued to work on output module modularization - basic stage of
  this work is now FINISHED
- fixed bug in OMSRcreate() - always returned SR_RET_OK
- fixed a bug that caused ommysql to always complain about missing
  templates
- fixed a mem leak in OMSRdestruct - freeing the object itself was
  forgotten - thanks to varmojfekoj for the patch
- fixed a memory leak in syslogd/init() that happend when the config
  file could not be read - thanks to varmojfekoj for the patch
- fixed insufficient memory allocation in addAction() and its helpers.
  The initial fix and idea was developed by mildew, I fine-tuned
  it a bit. Thanks a lot for the fix, I'd probably had pulled out my
  hair to find the bug...
- added output of config file line number when a parsing error occured
- fixed bug in objomsr.c that caused program to abort in debug mode with
  an invalid assertion (in some cases)
- fixed a typo that caused the default template for MySQL to be wrong.
  thanks to mildew for catching this.
- added configuration file command $DebugPrintModuleList and
  $DebugPrintCfSysLineHandlerList
- fixed an invalid value for the MARK timer - unfortunately, there was
  a testing aid left in place. This resulted in quite frequent MARK messages
- added $IncludeConfig config directive
- applied a patch from mildew to prevent rsyslogd from freezing under heavy
  load. This could happen when the queue was full. Now, we drop messages
  but rsyslogd remains active.
---------------------------------------------------------------------------
Version 1.17.5 (rgerhards), 2007-07-30
- continued to work on output module modularization
- fixed a missing file bug - thanks to Andrea Montanari for reporting
  this problem
- fixed a problem with shutting down the worker thread and freeing the
  selector_t list - this caused messages to be lost, because the
  message queue was not properly drained before the selectors got
  destroyed.
---------------------------------------------------------------------------
Version 1.17.4 (rgerhards), 2007-07-27
- continued to work on output module modularization
- fixed a situation where rsyslogd could create zombie processes
  thanks to mildew for the patch
- applied patch from Michel Samia to fix compilation when NOT
  compiled for pthreads
---------------------------------------------------------------------------
Version 1.17.3 (rgerhards), 2007-07-25
- continued working on output module modularization
- fixed a bug that caused rsyslogd to segfault on exit (and
  probably also on HUP), when there was an unsent message in a selector
  that required forwarding and the dns lookup failed for that selector
  (yes, it was pretty unlikely to happen;))
  thanks to varmojfekoj <varmojfekoj@gmail.com> for the patch
- fixed a memory leak in config file parsing and die()
  thanks to varmojfekoj <varmojfekoj@gmail.com> for the patch
- rsyslogd now checks on startup if it is capable to performa any work
  at all. If it cant, it complains and terminates
  thanks to Michel Samia for providing the patch!
- fixed a small memory leak when HUPing syslogd. The allowed sender
  list now gets freed. thanks to mildew for the patch.
- changed the way error messages in early startup are logged. They
  now do no longer use the syslogd code directly but are rather
  send to stderr.
---------------------------------------------------------------------------
Version 1.17.2 (rgerhards), 2007-07-23
- made the port part of the -r option optional. Needed for backward
  compatibility with sysklogd
- replaced system() calls with something more reasonable. Please note that
  this might break compatibility with some existing configuration files.
  We accept this in favour of the gained security.
- removed a memory leak that could occur if timegenerated was used in
  RFC 3164 format in templates
- did some preparation in msg.c for advanced multithreading - placed the
  hooks, but not yet any active code
- worked further on modularization
- added $ModLoad MySQL (dummy) config directive
- added DropTrailingLFOnReception config directive
---------------------------------------------------------------------------
Version 1.17.1 (rgerhards), 2007-07-20
- fixed a bug that caused make install to install rsyslogd and rklogd under
  the wrong names
- fixed bug that caused $AllowedSenders to handle IPv6 scopes incorrectly;
  also fixed but that could grabble $AllowedSender wildcards. Thanks to
  mildew@gmail.com for the patch
- minor code cleanup - thanks to Peter Vrabec for the patch
- fixed minimal memory leak on HUP (caused by templates)
  thanks to varmojfekoj <varmojfekoj@gmail.com> for the patch
- fixed another memory leak on HUPing and on exiting rsyslogd
  again thanks to varmojfekoj <varmojfekoj@gmail.com> for the patch
- code cleanup (removed compiler warnings)
- fixed portability bug in configure.ac - thanks to Bartosz Kuźma for patch
- moved msg object into its own file set
- added the capability to continue trying to write log files when the
  file system is full. Functionality based on patch by Martin Schulze
  to sysklogd package.
---------------------------------------------------------------------------
Version 1.17.0 (RGer), 2007-07-17
- added $RepeatedLineReduction config parameter
- added $EscapeControlCharactersOnReceive config parameter
- added $ControlCharacterEscapePrefix config parameter
- added $DirCreateMode config parameter
- added $CreateDirs config parameter
- added $DebugPrintTemplateList config parameter
- added $ResetConfigVariables config parameter
- added $FileOwner config parameter
- added $FileGroup config parameter
- added $DirOwner config parameter
- added $DirGroup config parameter
- added $FailOnChownFailure config parameter
- added regular expression support to the filter engine
  thanks to Michel Samia for providing the patch!
- enhanced $AllowedSender functionality. Credits to mildew@gmail.com for
  the patch doing that
  - added IPv6 support
  - allowed DNS hostnames
  - allowed DNS wildcard names
- added new option $DropMsgsWithMaliciousDnsPTRRecords
- added autoconf so that rfc3195d, rsyslogd and klogd are stored to /sbin
- added capability to auto-create directories with dynaFiles
---------------------------------------------------------------------------
Version 1.16.0 (RGer/Peter Vrabec), 2007-07-13 - The Friday, 13th Release ;)
- build system switched to autotools
- removed SYSV preprocessor macro use, replaced with autotools equivalents
- fixed a bug that caused rsyslogd to segfault when TCP listening was
  disabled and it terminated
- added new properties "syslogfacility-text" and "syslogseverity-text"
  thanks to varmojfekoj <varmojfekoj@gmail.com> for the patch
- added the -x option to disable hostname dns reslution
  thanks to varmojfekoj <varmojfekoj@gmail.com> for the patch
- begun to better modularize syslogd.c - this is an ongoing project; moved
  type definitions to a separate file
- removed some now-unused fields from struct filed
- move file size limit fields in struct field to the "right spot" (the file
  writing part of the union - f_un.f_file)
- subdirectories linux and solaris are no longer part of the distribution
  package. This is not because we cease support for them, but there are no
  longer any files in them after the move to autotools
---------------------------------------------------------------------------
Version 1.15.1 (RGer), 2007-07-10
- fixed a bug that caused a dynaFile selector to stall when there was
  an open error with one file 
- improved template processing for dynaFiles; templates are now only
  looked up during initialization - speeds up processing
- optimized memory layout in struct filed when compiled with MySQL
  support
- fixed a bug that caused compilation without SYSLOG_INET to fail
- re-enabled the "last message repeated n times" feature. This
  feature was not taken care of while rsyslogd evolved from sysklogd
  and it was more or less defunct. Now it is fully functional again.
- added system properties: $NOW, $YEAR, $MONTH, $DAY, $HOUR, $MINUTE
- fixed a bug in iovAsString() that caused a memory leak under stress
  conditions (most probably memory shortage). This was unlikely to
  ever happen, but it doesn't hurt doing it right
- cosmetic: defined type "uchar", change all unsigned chars to uchar
---------------------------------------------------------------------------
Version 1.15.0 (RGer), 2007-07-05
- added ability to dynamically generate file names based on templates
  and thus properties. This was a much-requested feature. It makes
  life easy when it e.g. comes to splitting files based on the sender
  address.
- added $umask and $FileCreateMode config file directives
- applied a patch from Bartosz Kuzma to compile cleanly under NetBSD
- checks for extra (unexpected) characters in system config file lines
  have been added
- added IPv6 documentation - was accidently missing from CVS
- begun to change char to unsigned char
---------------------------------------------------------------------------
Version 1.14.2 (RGer), 2007-07-03
** this release fixes all known nits with IPv6 **
- restored capability to do /etc/service lookup for "syslog"
  service when -r 0 was given
- documented IPv6 handling of syslog messages
- integrate patch from Bartosz Kuźma to make rsyslog compile under
  Solaris again (the patch replaced a strndup() call, which is not
  available under Solaris
- improved debug logging when waiting on select
- updated rsyslogd man page with new options (-46A)
---------------------------------------------------------------------------
Version 1.14.1 (RGer/Peter Vrabec), 2007-06-29
- added Peter Vrabec's patch for IPv6 TCP
- prefixed all messages send to stderr in rsyslogd with "rsyslogd: "
---------------------------------------------------------------------------
Version 1.14.0 (RGer/Peter Vrabec), 2007-06-28
- Peter Vrabec provided IPv6 for rsyslog, so we are now IPv6 enabled
  IPv6 Support is currently for UDP only, TCP is to come soon.
  AllowedSender configuration does not yet work for IPv6.
- fixed code in iovCreate() that broke C's strict aliasing rules 
- fixed some char/unsigned char differences that forced the compiler
  to spit out warning messages
- updated the Red Hat init script to fix a known issue (thanks to
  Peter Vrabec)
---------------------------------------------------------------------------
Version 1.13.5 (RGer), 2007-06-22
- made the TCP session limit configurable via command line switch
  now -t <port>,<max sessions>
- added man page for rklogd(8) (basically a copy from klogd, but now
  there is one...)
- fixed a bug that caused internal messages (e.g. rsyslogd startup) to
  appear without a tag.
- removed a minor memory leak that occurred when TAG processing requalified
  a HOSTNAME to be a TAG (and a TAG already was set).
- removed potential small memory leaks in MsgSet***() functions. There
  would be a leak if a property was re-set, something that happened
  extremely seldom.
---------------------------------------------------------------------------
Version 1.13.4 (RGer), 2007-06-18
- added a new property "PRI-text", which holds the PRI field in
  textual form (e.g. "syslog.info")
- added alias "syslogseverity" for "syslogpriority", which is a
  misleading property name that needs to stay for historical
  reasons (and backward-compatility)
- added doc on how to record PRI value in log file
- enhanced signal handling in klogd, including removal of an unsafe
  call to the logging system during signal handling
---------------------------------------------------------------------------
Version 1.13.3 (RGer), 2007-06-15
- create a version of syslog.c from scratch. This is now
  - highly optimized for rsyslog
  - removes an incompatible license problem as the original
    version had a BSD license with advertising clause
  - fixed in the regard that rklogd will continue to work when
    rsysogd has been restarted (the original version, as well
    as sysklogd, will remain silent then)
  - solved an issue with an extra NUL char at message end that the
    original version had
- applied some changes to klogd to care for the new interface
- fixed a bug in syslogd.c which prevented compiling under debian
---------------------------------------------------------------------------
Version 1.13.2 (RGer), 2007-06-13
- lib order in makefile patched to facilitate static linking - thanks
  to Bennett Todd for providing the patch
- Integrated a patch from Peter Vrabec (pvrabec@redheat.com):
  - added klogd under the name of rklogd (remove dependency on
    original sysklogd package
  - createDB.sql now in UTF
  - added additional config files for use on Red Hat
---------------------------------------------------------------------------
Version 1.13.1 (RGer), 2007-02-05
- changed the listen backlog limit to a more reasonable value based on
  the maximum number of TCP connections configurd (10% + 5) - thanks to Guy
  Standen for the hint (actually, the limit was 5 and that was a 
  left-over from early testing).
- fixed a bug in makefile which caused DB-support to be disabled when
  NETZIP support was enabled
- added the -e option to allow transmission of every message to remote
  hosts (effectively turns off duplicate message suppression)
- (somewhat) improved memory consumption when compiled with MySQL support
- looks like we fixed an incompatibility with MySQL 5.x and above software
  At least in one case, the remote server name was destroyed, leading to 
  a connection failure. The new, improved code does not have this issue and
  so we see this as solved (the new code is generally somewhat better, so
  there is a good chance we fixed this incompatibility).
---------------------------------------------------------------------------
Version 1.13.0 (RGer), 2006-12-19
- added '$' as ToPos proptery replacer specifier - means "up to the
  end of the string"
- property replacer option "escape-cc", "drop-cc" and "space-cc"  added
- changed the handling of \0 characters inside syslog messages. We now
  consistently escape them to "#000". This is somewhat recommended in
  the draft-ietf-syslog-protocol-19 draft. While the real recomendation
  is to not escape any characters at all, we can not do this without
  considerable modification of the code. So we escape it to "#000", which
  is consistent with a sample found in the Internet-draft.
- removed message glue logic (see printchopped() comment for details)
  Also caused removal of parts table and thus some improvements in
  memory usage.
- changed the default MAXLINE to 2048 to take care of recent syslog
  standardization efforts (can easily be changed in syslogd.c)
- added support for byte-counted TCP syslog messages (much like
  syslog-transport-tls-05 Internet Draft). This was necessary to
  support compression over TCP.
- added support for receiving compressed syslog messages
- added support for sending compressed syslog messages
- fixed a bug where the last message in a syslog/tcp stream was
  lost if it was not properly terminated by a LF character
---------------------------------------------------------------------------
Version 1.12.3 (RGer), 2006-10-04
- implemented some changes to support Solaris (but support is not
  yet complete)
- commented out (via #if 0) some methods that are currently not being use
  but should be kept for further us
- added (interim) -u 1 option to turn off hostname and tag parsing
- done some modifications to better support Fedora
- made the field delimiter inside property replace configurable via
  template
- fixed a bug in property replacer: if fields were used, the delimitor
  became part of the field. Up until now, this was barely noticable as 
  the delimiter as TAB only and thus invisible to a human. With other
  delimiters available now, it quickly showed up. This bug fix might cause
  some grief to existing installations if they used the extra TAB for
  whatever reasons - sorry folks... Anyhow, a solution is easy: just add
  a TAB character contstant into your template. Thus, there has no attempt
  been made to do this in a backwards-compatible way.
---------------------------------------------------------------------------
Version 1.12.2 (RGer), 2006-02-15
- fixed a bug in the RFC 3339 date formatter. An extra space was added
  after the actual timestamp
- added support for providing high-precision RFC3339 timestamps for
  (rsyslogd-)internally-generated messages
- very (!) experimental support for syslog-protocol internet draft
  added (the draft is experimental, the code is solid ;))
- added support for field-extracting in the property replacer
- enhanced the legacy-syslog parser so that it can interpret messages
  that do not contain a TIMESTAMP
- fixed a bug that caused the default socket (usually /dev/log) to be
  opened even when -o command line option was given
- fixed a bug in the Debian sample startup script - it caused rsyslogd
  to listen to remote requests, which it shouldn't by default
---------------------------------------------------------------------------
Version 1.12.1 (RGer), 2005-11-23
- made multithreading work with BSD. Some signal-handling needed to be
  restructured. Also, there might be a slight delay of up to 10 seconds
  when huping and terminating rsyslogd under BSD
- fixed a bug where a NULL-pointer was passed to printf() in logmsg().
- fixed a bug during "make install" where rc3195d was not installed
  Thanks to Bennett Todd for spotting this.
- fixed a bug where rsyslogd dumped core when no TAG was found in the
  received message
- enhanced message parser so that it can deal with missing hostnames
  in many cases (may not be totally fail-safe)
- fixed a bug where internally-generated messages did not have the correct
  TAG
---------------------------------------------------------------------------
Version 1.12.0 (RGer), 2005-10-26
- moved to a multi-threaded design. single-threading is still optionally
  available. Multi-threading is experimental!
- fixed a potential race condition. In the original code, marking was done
  by an alarm handler, which could lead to all sorts of bad things. This
  has been changed now. See comments in syslogd.c/domark() for details.
- improved debug output for property-based filters
- not a code change, but: I have checked all exit()s to make sure that
  none occurs once rsyslogd has started up. Even in unusual conditions
  (like low-memory conditions) rsyslogd somehow remains active. Of course,
  it might loose a message or two, but at least it does not abort and it
  can also recover when the condition no longer persists.
- fixed a bug that could cause loss of the last message received
  immediately before rsyslogd was terminated.
- added comments on thread-safety of global variables in syslogd.c
- fixed a small bug: spurios printf() when TCP syslog was used
- fixed a bug that causes rsyslogd to dump core on termination when one
  of the selector lines did not receive a message during the run (very
  unlikely)
- fixed an one-too-low memory allocation in the TCP sender. Could result
  in rsyslogd dumping core.
- fixed a bug with regular expression support (thanks to Andres Riancho)
- a little bit of code restructuring (especially main(), which was
  horribly large)
---------------------------------------------------------------------------
Version 1.11.1 (RGer), 2005-10-19
- support for BSD-style program name and host blocks
- added a new property "programname" that can be used in templates
- added ability to specify listen port for rfc3195d
- fixed a bug that rendered the "startswith" comparison operation
  unusable.
- changed more functions to "static" storage class to help compiler
  optimize (should have been static in the first place...)
- fixed a potential memory leak in the string buffer class destructor.
  As the destructur was previously never called, the leak did not actually
  appear.
- some internal restructuring in anticipation/preparation of minimal
  multi-threading support
- rsyslogd still shares some code with the sysklogd project. Some patches
  for this shared code have been brought over from the sysklogd CVS.
---------------------------------------------------------------------------
Version 1.11.0 (RGer), 2005-10-12
- support for receiving messages via RFC 3195; added rfc3195d for that
  purpose
- added an additional guard to prevent rsyslogd from aborting when the
  2gb file size limit is hit. While a user can configure rsyslogd to
  handle such situations, it would abort if that was not done AND large
  file support was not enabled (ok, this is hopefully an unlikely scenario)
- fixed a bug that caused additional Unix domain sockets to be incorrectly
  processed - could lead to message loss in extreme cases
---------------------------------------------------------------------------
Version 1.10.2 (RGer), 2005-09-27
- added comparison operations in property-based filters:
  * isequal
  * startswith
- added ability to negate all property-based filter comparison operations
  by adding a !-sign right in front of the operation name
- added the ability to specify remote senders for UDP and TCP
  received messages. Allows to block all but well-known hosts
- changed the $-config line directives to be case-INsensitive
- new command line option -w added: "do not display warnings if messages
  from disallowed senders are received"
- fixed a bug that caused rsyslogd to dump core when the compare value
  was not quoted in property-based filters
- fixed a bug in the new CStr compare function which lead to invalid
  results (fortunately, this function was not yet used widely)
- added better support for "debugging" rsyslog.conf property filters
  (only if -d switch is given)
- changed some function definitions to static, which eventually enables
  some compiler optimizations
- fixed a bug in MySQL code; when a SQL error occured, rsyslogd could
  run in a tight loop. This was due to invalid sequence of error reporting
  and is now fixed.
---------------------------------------------------------------------------
Version 1.10.1 (RGer), 2005-09-23
- added the ability to execute a shell script as an action.
  Thanks to Bjoern Kalkbrenner for providing the code!
- fixed a bug in the MySQL code; due to the bug the automatic one-time
  retry after an error did not happen - this lead to error message in
  cases where none should be seen (e.g. after a MySQL restart)
- fixed a security issue with SQL-escaping in conjunction with
  non-(SQL-)standard MySQL features.
---------------------------------------------------------------------------
Version 1.10.0 (RGer), 2005-09-20
  REMINDER: 1.10 is the first unstable version if the 1.x series!
- added the capability to filter on any property in selector lines
  (not just facility and priority)
- changed stringbuf into a new counted string class
- added support for a "discard" action. If a selector line with
  discard (~ character) is found, no selector lines *after* that
  line will be processed.
- thanks to Andres Riancho, regular expression support has been
  added to the template engine
- added the FROMHOST property in the template processor, which could
  previously not be obtained. Thanks to Cristian Testa for pointing
  this out and even providing a fix.
- added display of compile-time options to -v output
- performance improvement for production build - made some checks
  to happen only during debug mode
- fixed a problem with compiling on SUSE and - while doing so - removed
  the socket call to set SO_BSDCOMPAT in cases where it is obsolete.
---------------------------------------------------------------------------
Version 1.0.4 (RGer), 2006-02-01
- a small but important fix: the tcp receiver had two forgotten printf's
  in it that caused a lot of unnecessary output to stdout. This was
  important enough to justify a new release
---------------------------------------------------------------------------
Version 1.0.3 (RGer), 2005-11-14
- added an additional guard to prevent rsyslogd from aborting when the
  2gb file size limit is hit. While a user can configure rsyslogd to
  handle such situations, it would abort if that was not done AND large
  file support was not enabled (ok, this is hopefully an unlikely scenario)
- fixed a bug that caused additional Unix domain sockets to be incorrectly
  processed - could lead to message loss in extreme cases
- applied some patches available from the sysklogd project to code
  shared from there
- fixed a bug that causes rsyslogd to dump core on termination when one
  of the selector lines did not receive a message during the run (very
  unlikely)
- fixed an one-too-low memory allocation in the TCP sender. Could result
  in rsyslogd dumping core.
- fixed a bug in the TCP sender that caused the retry logic to fail
  after an error or receiver overrun
- fixed a bug in init() that could lead to dumping core
- fixed a bug that could lead to dumping core when no HOSTNAME or no TAG
  was present in the syslog message
---------------------------------------------------------------------------
Version 1.0.2 (RGer), 2005-10-05
- fixed an issue with MySQL error reporting. When an error occured,
  the MySQL driver went into an endless loop (at least in most cases).
---------------------------------------------------------------------------
Version 1.0.1 (RGer), 2005-09-23
- fixed a security issue with SQL-escaping in conjunction with
  non-(SQL-)standard MySQL features.
---------------------------------------------------------------------------
Version 1.0.0 (RGer), 2005-09-12
- changed install doc to cover daily cron scripts - a trouble source
- added rc script for slackware (provided by Chris Elvidge - thanks!) 
- fixed a really minor bug in usage() - the -r option was still
  reported as without the port parameter
---------------------------------------------------------------------------
Version 0.9.8 (RGer), 2005-09-05
- made startup and shutdown message more consistent and included the
  pid, so that they can be easier correlated. Used syslog-protocol
  structured data format for this purpose.
- improved config info in startup message, now tells not only
  if it is listening remote on udp, but also for tcp. Also includes
  the port numbers. The previous startup message was misleading, because
  it did not say "remote reception" if rsyslogd was only listening via
  tcp (but not via udp).
- added a "how can you help" document to the doc set
---------------------------------------------------------------------------
Version 0.9.7 (RGer), 2005-08-15
- some of the previous doc files (like INSTALL) did not properly
  reflect the changes to the build process and the new doc. Fixed
  that.
- changed syslogd.c so that when compiled without database support,
  an error message is displayed when a database action is detected
  in the config file (previously this was used as an user rule ;))
- fixed a bug in the os-specific Makefiles which caused MySQL
  support to not be compiled, even if selected
---------------------------------------------------------------------------
Version 0.9.6 (RGer), 2005-08-09
- greatly enhanced documentation. Now available in html format in
  the "doc" folder and FreeBSD. Finally includes an install howto.
- improved MySQL error messages a little - they now show up as log
  messages, too (formerly only in debug mode)
- added the ability to specify the listen port for udp syslog.
  WARNING: This introduces an incompatibility. Formerly, udp
  syslog was enabled by the -r command line option. Now, it is
  "-r [port]", which is consistent with the tcp listener. However,
  just -r will now return an error message.
- added sample startup scripts for Debian and FreeBSD
- added support for easy feature selection in the makefile. Un-
  fortunately, this also means I needed to spilt the make file
  for different OS and distros. There are some really bad syntax
  differences between FreeBSD and Linux make.
---------------------------------------------------------------------------
Version 0.9.5 (RGer), 2005-08-01
- the "semicolon bug" was actually not (fully) solved in 0.9.4. One
  part of the bug was solved, but another still existed. This one
  is fixed now, too.
- the "semicolon bug" actually turned out to be a more generic bug.
  It appeared whenever an invalid template name was given. With some
  selector actions, rsyslogd dumped core, with other it "just" had
  a small ressource leak with others all worked well. These anomalies
  are now fixed. Note that they only appeared during system initaliziation
  once the system was running, nothing bad happened.
- improved error reporting for template errors on startup. They are now
  shown on the console and the start-up tty. Formerly, they were only
  visible in debug mode.
- support for multiple instances of rsyslogd on a single machine added
- added new option "-o" --> omit local unix domain socket. This option
  enables rsyslogd NOT to listen to the local socket. This is most
  helpful when multiple instances of rsyslogd (or rsyslogd and another
  syslogd) shall run on a single system.
- added new option "-i <pidfile>" which allows to specify the pidfile.
  This is needed when multiple instances of rsyslogd are to be run.
- the new project home page is now online at www.rsyslog.com
---------------------------------------------------------------------------
Version 0.9.4 (RGer), 2005-07-25
- finally added the TCP sender. It now supports non-blocking mode, no
  longer disabling message reception during connect. As it is now, it
  is usable in production. The code could be more sophisticated, but
  I've kept it short in anticipation of the move to liblogging, which
  will lead to the removal of the code just written ;)
- the "exiting on signal..." message still had the "syslogd" name in 
  it. Changed this to "rsyslogd", as we do not have a large user base
  yet, this should pose no problem.
- fixed "the semiconlon" bug. rsyslogd dumped core if a write-db action
  was specified but no semicolon was given after the password (an empty
  template was ok, but the semicolon needed to be present).
- changed a default for traditional output format. During testing, it
  was seen that the timestamp written to file in default format was
  the time of message reception, not the time specified in the TIMESTAMP
  field of the message itself. Traditionally, the message TIMESTAMP is
  used and this has been changed now.
---------------------------------------------------------------------------
Version 0.9.3 (RGer), 2005-07-19
- fixed a bug in the message parser. In June, the RFC 3164 timestamp
  was not correctly parsed (yes, only in June and some other months,
  see the code comment to learn why...)
- added the ability to specify the destination port when forwarding
  syslog messages (both for TCP and UDP)
- added an very experimental TCP sender (activated by
  @@machine:port in config). This is not yet for production use. If
  the receiver is not alive, rsyslogd will wait quite some time until
  the connection request times out, which most probably leads to
  loss of incoming messages.

---------------------------------------------------------------------------
Version 0.9.2 (RGer), around 2005-07-06
- I intended to change the maxsupported message size to 32k to
  support IHE - but given the memory inefficiency in the usual use
  cases, I have not done this. I have, however, included very
  specific instructions on how to do this in the source code. I have
  also done some testing with 32k messages, so you can change the
  max size without taking too much risk.
- added a syslog/tcp receiver; we now can receive messages via
  plain tcp, but we can still send only via UDP. The syslog/tcp
  receiver is the primary enhancement of this release.
- slightly changed some error messages that contained a spurios \n at
  the end of the line (which gives empty lines in your log...)

---------------------------------------------------------------------------
Version 0.9.1 (RGer)
- fixed code so that it compiles without errors under FreeBSD
- removed now unused function "allocate_log()" from syslogd.c
- changed the make file so that it contains more defines for
  different environments (in the long term, we need a better
  system for disabling/enabling features...)
- changed some printf's printing off_t types to %lld and
  explicit (long long) casts. I tried to figure out the exact type,
  but did not succeed in this. In the worst case, ultra-large peta-
  byte files will now display funny informational messages on rollover,
  something I think we can live with for the neersion 3.11.2 (rgerhards), 2008-02-??
---------------------------------------------------------------------------
Version 3.11.1 (rgerhards), 2008-02-12
- SNMP trap sender added thanks to Andre Lorbach (omsnmp)
- added input-plugin interface specification in form of a (copy) template
  input module
- applied documentation fix by Michael Biebl -- many thanks!
- bugfix: immark did not have MARK flags set...
- added x-info field to rsyslogd startup/shutdown message. Hopefully
  points users to right location for further info (many don't even know
  they run rsyslog ;))
- bugfix: trailing ":" of tag was lost while parsing legacy syslog messages
  without timestamp - thanks to Anders Blomdell for providing a patch!
- fixed a bug in stringbuf.c related to STRINGBUF_TRIM_ALLOCSIZE, which
  wasn't supposed to be used with rsyslog. Put a warning message up that
  tells this feature is not tested and probably not worth the effort.
  Thanks to Anders Blomdell fro bringing this to our attention
- somewhat improved performance of string buffers
- fixed bug that caused invalid treatment of tabs (HT) in rsyslog.conf
- bugfix: setting for $EscapeCopntrolCharactersOnReceive was not 
  properly initialized
- clarified usage of space-cc property replacer option
- improved abort diagnostic handler
- some initial effort for malloc/free runtime debugging support
- bugfix: using dynafile actions caused rsyslogd abort
- fixed minor man errors thanks to Michael Biebl
---------------------------------------------------------------------------
Version 3.11.0 (rgerhards), 2008-01-31
- implemented queued actions
- implemented simple rate limiting for actions
- implemented deliberate discarding of lower priority messages over higher
  priority ones when a queue runs out of space
- implemented disk quotas for disk queues
- implemented the $ActionResumeRetryCount config directive
- added $ActionQueueFilename config directive
- added $ActionQueueSize config directive
- added $ActionQueueHighWaterMark config directive
- added $ActionQueueLowWaterMark config directive
- added $ActionQueueDiscardMark config directive
- added $ActionQueueDiscardSeverity config directive
- added $ActionQueueCheckpointInterval config directive
- added $ActionQueueType config directive
- added $ActionQueueWorkerThreads config directive
- added $ActionQueueTimeoutshutdown config directive
- added $ActionQueueTimeoutActionCompletion config directive
- added $ActionQueueTimeoutenQueue config directive
- added $ActionQueueTimeoutworkerThreadShutdown config directive
- added $ActionQueueWorkerThreadMinimumMessages config directive
- added $ActionQueueMaxFileSize config directive
- added $ActionQueueSaveonShutdown config directive
- addded $ActionQueueDequeueSlowdown config directive
- addded $MainMsgQueueDequeueSlowdown config directive
- bugfix: added forgotten docs to package
- improved debugging support
- fixed a bug that caused $MainMsgQueueCheckpointInterval to work incorrectly
- when a long-running action needs to be cancelled on shutdown, the message
  that was processed by it is now preserved. This finishes support for
  guaranteed delivery of messages (if the output supports it, of course)
- fixed bug in output module interface, see
  http://sourceforge.net/tracker/index.php?func=detail&aid=1881008&group_id=123448&atid=696552
- changed the ommysql output plugin so that the (lengthy) connection
  initialization now takes place in message processing. This works much
  better with the new queued action mode (fast startup)
- fixed a bug that caused a potential hang in file and fwd output module
  varmojfekoj provided the patch - many thanks!
- bugfixed stream class offset handling on 32bit platforms
---------------------------------------------------------------------------
Version 3.10.3 (rgerhards), 2008-01-28
- fixed a bug with standard template definitions (not a big deal) - thanks
  to varmojfekoj for spotting it
- run-time instrumentation added
- implemented disk-assisted queue mode, which enables on-demand disk
  spooling if the queue's in-memory queue is exhausted
- implemented a dynamic worker thread pool for processing incoming
  messages; workers are started and shut down as need arises
- implemented a run-time instrumentation debug package
- implemented the $MainMsgQueueSaveOnShutdown config directive
- implemented the $MainMsgQueueWorkerThreadMinimumMessages config directive
- implemented the $MainMsgQueueTimeoutWorkerThreadShutdown config directive
---------------------------------------------------------------------------
Version 3.10.2 (rgerhards), 2008-01-14
- added the ability to keep stop rsyslogd without the need to drain
  the main message queue. In disk queue mode, rsyslog continues to
  run from the point where it stopped. In case of a system failure, it
  continues to process messages from the last checkpoint.
- fixed a bug that caused a segfault on startup when no $WorkDir directive
  was specified in rsyslog.conf
- provided more fine-grain control over shutdown timeouts and added a
  way to specify the enqueue timeout when the main message queue is full
- implemented $MainMsgQueueCheckpointInterval config directive
- implemented $MainMsgQueueTimeoutActionCompletion config directive
- implemented $MainMsgQueueTimeoutEnqueue config directive
- implemented $MainMsgQueueTimeoutShutdown config directive
---------------------------------------------------------------------------
Version 3.10.1 (rgerhards), 2008-01-10
- implemented the "disk" queue mode. However, it currently is of very
  limited use, because it does not support persistence over rsyslogd
  runs. So when rsyslogd is stopped, the queue is drained just as with
  the in-memory queue modes. Persistent queues will be a feature of
  the next release.
- performance-optimized string class, should bring an overall improvement
- fixed a memory leak in imudp -- thanks to varmojfekoj for the patch
- fixed a race condition that could lead to a rsyslogd hang when during
  HUP or termination
- done some doc updates
- added $WorkDirectory config directive
- added $MainMsgQueueFileName config directive
- added $MainMsgQueueMaxFileSize config directive
---------------------------------------------------------------------------
Version 3.10.0 (rgerhards), 2008-01-07
- implemented input module interface and initial input modules
- enhanced threading for input modules (each on its own thread now)
- ability to bind UDP listeners to specific local interfaces/ports and
  ability to run multiple of them concurrently
- added ability to specify listen IP address for UDP syslog server
- license changed to GPLv3
- mark messages are now provided by loadble module immark
- rklogd is no longer provided. Its functionality has now been taken over
  by imklog, a loadable input module. This offers a much better integration
  into rsyslogd and makes sure that the kernel logger process is brought
  up and down at the appropriate times
- enhanced $IncludeConfig directive to support wildcard characters
  (thanks to Michael Biebl)
- all inputs are now implemented as loadable plugins
- enhanced threading model: each input module now runs on its own thread
- enhanced message queue which now supports different queueing methods
  (among others, this can be used for performance fine-tuning)
- added a large number of new configuration directives for the new
  input modules
- enhanced multi-threading utilizing a worker thread pool for the
  main message queue
- compilation without pthreads is no longer supported
- much cleaner code due to new objects and removal of single-threading
  mode
---------------------------------------------------------------------------
Version 2.0.1 STABLE (rgerhards), 2008-01-24
- fixed a bug in integer conversion - but this function was never called,
  so it is not really a useful bug fix ;)
- fixed a bug with standard template definitions (not a big deal) - thanks
  to varmojfekoj for spotting it
- fixed a bug that caused a potential hang in file and fwd output module
  varmojfekoj provided the patch - many thanks!
---------------------------------------------------------------------------
Version 2.0.0 STABLE (rgerhards), 2008-01-02
- re-release of 1.21.2 as STABLE with no modifications except some
  doc updates
---------------------------------------------------------------------------
Version 1.21.2 (rgerhards), 2007-12-28
- created a gss-api output module. This keeps GSS-API code and
  TCP/UDP code separated. It is also important for forward-
  compatibility with v3. Please note that this change breaks compatibility
  with config files created for 1.21.0 and 1.21.1 - this was considered
  acceptable.
- fixed an error in forwarding retry code (could lead to message corruption
  but surfaced very seldom)
- increased portability for older platforms (AI_NUMERICSERV moved)
- removed socket leak in omfwd.c
- cross-platform patch for GSS-API compile problem on some platforms
  thanks to darix for the patch!
---------------------------------------------------------------------------
Version 1.21.1 (rgerhards), 2007-12-23
- small doc fix for $IncludeConfig
- fixed a bug in llDestroy()
- bugfix: fixing memory leak when message queue is full and during
  parsing. Thanks to varmojfekoj for the patch.
- bugfix: when compiled without network support, unix sockets were
  not properply closed
- bugfix: memory leak in cfsysline.c/doGetWord() fixed
---------------------------------------------------------------------------
Version 1.21.0 (rgerhards), 2007-12-19
- GSS-API support for syslog/TCP connections was added. Thanks to
  varmojfekoj for providing the patch with this functionality
- code cleanup
- enhanced $IncludeConfig directive to support wildcard filenames
- changed some multithreading synchronization
---------------------------------------------------------------------------
Version 1.20.1 (rgerhards), 2007-12-12
- corrected a debug setting that survived release. Caused TCP connections
  to be retried unnecessarily often.
- When a hostname ACL was provided and DNS resolution for that name failed,
  ACL processing was stopped at that point. Thanks to mildew for the patch.
  Fedora Bugzilla: http://bugzilla.redhat.com/show_bug.cgi?id=395911
- fixed a potential race condition, see link for details:
  http://rgerhards.blogspot.com/2007/12/rsyslog-race-condition.html
  Note that the probability of problems from this bug was very remote
- fixed a memory leak that happend when PostgreSQL date formats were
  used
---------------------------------------------------------------------------
Version 1.20.0 (rgerhards), 2007-12-07
- an output module for postgres databases has been added. Thanks to
  sur5r for contributing this code
- unloading dynamic modules has been cleaned up, we now have a
  real implementation and not just a dummy "good enough for the time
  being".
- enhanced platform independence - thanks to Bartosz Kuzma and Michael
  Biebl for their very useful contributions
- some general code cleanup (including warnings on 64 platforms, only)
---------------------------------------------------------------------------
Version 1.19.12 (rgerhards), 2007-12-03
- cleaned up the build system (thanks to Michael Biebl for the patch)
- fixed a bug where ommysql was still not compiled with -pthread option
---------------------------------------------------------------------------
Version 1.19.11 (rgerhards), 2007-11-29
- applied -pthread option to build when building for multi-threading mode
  hopefully solves an issue with segfaulting
---------------------------------------------------------------------------
Version 1.19.10 (rgerhards), 2007-10-19
- introdcued the new ":modulename:" syntax for calling module actions
  in selector lines; modified ommysql to support it. This is primarily
  an aid for further modules and a prequisite to actually allow third
  party modules to be created.
- minor fix in slackware startup script, "-r 0" is now "-r0"
- updated rsyslogd doc set man page; now in html format
- undid creation of a separate thread for the main loop -- this did not
  turn out to be needed or useful, so reduce complexity once again.
- added doc fixes provided by Michael Biebl - thanks
---------------------------------------------------------------------------
Version 1.19.9 (rgerhards), 2007-10-12
- now packaging system which again contains all components in a single
  tarball
- modularized main() a bit more, resulting in less complex code
- experimentally added an additional thread - will see if that affects
  the segfault bug we experience on some platforms. Note that this change
  is scheduled to be removed again later.
---------------------------------------------------------------------------
Version 1.19.8 (rgerhards), 2007-09-27
- improved repeated message processing
- applied patch provided by varmojfekoj to support building ommysql
  in its own way (now also resides in a plugin subdirectory);
  ommysql is now a separate package
- fixed a bug in cvthname() that lead to message loss if part
  of the source hostname would have been dropped
- created some support for distributing ommysql together with the
  main rsyslog package. I need to re-think it in the future, but
  for the time being the current mode is best. I now simply include
  one additional tarball for ommysql inside the main distribution.
  I look forward to user feedback on how this should be done best. In the
  long term, a separate project should be spawend for ommysql, but I'd
  like to do that only after the plugin interface is fully stable (what
  it is not yet).
---------------------------------------------------------------------------
Version 1.19.7 (rgerhards), 2007-09-25
- added code to handle situations where senders send us messages ending with
  a NUL character. It is now simply removed. This also caused trailing LF
  reduction to fail, when it was followed by such a NUL. This is now also
  handled.
- replaced some non-thread-safe function calls by their thread-safe
  counterparts
- fixed a minor memory leak that occured when the %APPNAME% property was
  used (I think nobody used that in practice)
- fixed a bug that caused signal handlers in cvthname() not to be restored when
  a malicious pointer record was detected and processing of the message been
  stopped for that reason (this should be really rare and can not be related
  to the segfault bug we are hunting).
- fixed a bug in cvthname that lead to passing a wrong parameter - in
  practice, this had no impact.
- general code cleanup (e.g. compiler warnings, comments)
---------------------------------------------------------------------------
Version 1.19.6 (rgerhards), 2007-09-11
- applied patch by varmojfekoj to change signal handling to the new
  sigaction API set (replacing the depreciated signal() calls and its
  friends.
- fixed a bug that in --enable-debug mode caused an assertion when the
  discard action was used
- cleaned up compiler warnings
- applied patch by varmojfekoj to FIX a bug that could cause 
  segfaults if empty properties were processed using modifying
  options (e.g. space-cc, drop-cc)
- fixed man bug: rsyslogd supports -l option
---------------------------------------------------------------------------
Version 1.19.5 (rgerhards), 2007-09-07
- changed part of the CStr interface so that better error tracking
  is provided and the calling sequence is more intuitive (there were
  invalid calls based on a too-weired interface)
- (hopefully) fixed some remaining bugs rooted in wrong use of 
  the CStr class. These could lead to program abort.
- applied patch by varmojfekoj two fix two potential segfault situations
- added $ModDir config directive
- modified $ModLoad so that an absolute path may be specified as
  module name (e.g. /rsyslog/ommysql.so)
---------------------------------------------------------------------------
Version 1.19.4 (rgerhards/varmojfekoj), 2007-09-04
- fixed a number of small memory leaks - thanks varmojfekoj for patching
- fixed an issue with CString class that could lead to rsyslog abort
  in tplToString() - thanks varmojfekoj for patching
- added a man-version of the config file documenation - thanks to Michel
  Samia for providing the man file
- fixed bug: a template like this causes an infinite loop:
  $template opts,"%programname:::a,b%"
  thanks varmojfekoj for the patch
- fixed bug: case changing options crash freeing the string pointer
  because they modify it: $template opts2,"%programname::1:lowercase%"
  thanks varmojfekoj for the patch
---------------------------------------------------------------------------
Version 1.19.3 (mmeckelein/varmojfekoj), 2007-08-31
- small mem leak fixed (after calling parseSelectorAct) - Thx varmojkekoj
- documentation section "Regular File" und "Blocks" updated
- solved an issue with dynamic file generation - Once again many thanks
  to varmojfekoj
- the negative selector for program name filter (Blocks) does not work as
  expected - Thanks varmojfekoj for patching
- added forwarding information to sysklogd (requires special template)
  to config doc
---------------------------------------------------------------------------
Version 1.19.2 (mmeckelein/varmojfekoj), 2007-08-28
- a specifically formed message caused a segfault - Many thanks varmojfekoj
  for providing a patch
- a typo and a weird condition are fixed in msg.c - Thanks again
  varmojfekoj 
- on file creation the file was always owned by root:root. This is fixed
  now - Thanks ypsa for solving this issue
---------------------------------------------------------------------------
Version 1.19.1 (mmeckelein), 2007-08-22
- a bug that caused a high load when a TCP/UDP connection was closed is 
  fixed now - Thanks mildew for solving this issue
- fixed a bug which caused a segfault on reinit - Thx varmojfekoj for the
  patch
- changed the hardcoded module path "/lib/rsyslog" to $(pkglibdir) in order
  to avoid trouble e.g. on 64 bit platforms (/lib64) - many thanks Peter
  Vrabec and darix, both provided a patch for solving this issue
- enhanced the unloading of modules - thanks again varmojfekoj
- applied a patch from varmojfekoj which fixes various little things in
  MySQL output module
---------------------------------------------------------------------------
Version 1.19.0 (varmojfekoj/rgerhards), 2007-08-16
- integrated patch from varmojfekoj to make the mysql module a loadable one
  many thanks for the patch, MUCH appreciated
---------------------------------------------------------------------------
Version 1.18.2 (rgerhards), 2007-08-13
- fixed a bug in outchannel code that caused templates to be incorrectly
  parsed
- fixed a bug in ommysql that caused a wrong ";template" missing message
- added some code for unloading modules; not yet fully complete (and we do
  not yet have loadable modules, so this is no problem)
- removed debian subdirectory by request of a debian packager (this is a special
  subdir for debian and there is also no point in maintaining it when there
  is a debian package available - so I gladly did this) in some cases
- improved overall doc quality (some pages were quite old) and linked to
  more of the online resources.
- improved /contrib/delete_mysql script by adding a host option and some
  other minor modifications
---------------------------------------------------------------------------
Version 1.18.1 (rgerhards), 2007-08-08
- applied a patch from varmojfekoj which solved a potential segfault
  of rsyslogd on HUP
- applied patch from Michel Samia to fix compilation when the pthreads
  feature is disabled
- some code cleanup (moved action object to its own file set)
- add config directive $MainMsgQueueSize, which now allows to configure the
  queue size dynamically
- all compile-time settings are now shown in rsyslogd -v, not just the
  active ones
- enhanced performance a little bit more
- added config file directive $ActionResumeInterval
- fixed a bug that prevented compilation under debian sid
- added a contrib directory for user-contributed useful things
---------------------------------------------------------------------------
Version 1.18.0 (rgerhards), 2007-08-03
- rsyslog now supports fallback actions when an action did not work. This
  is a great feature e.g. for backup database servers or backup syslog
  servers
- modified rklogd to only change the console log level if -c is specified
- added feature to use multiple actions inside a single selector
- implemented $ActionExecOnlyWhenPreviousIsSuspended config directive
- error messages during startup are now spit out to the configured log
  destinations
---------------------------------------------------------------------------
Version 1.17.6 (rgerhards), 2007-08-01
- continued to work on output module modularization - basic stage of
  this work is now FINISHED
- fixed bug in OMSRcreate() - always returned SR_RET_OK
- fixed a bug that caused ommysql to always complain about missing
  templates
- fixed a mem leak in OMSRdestruct - freeing the object itself was
  forgotten - thanks to varmojfekoj for the patch
- fixed a memory leak in syslogd/init() that happend when the config
  file could not be read - thanks to varmojfekoj for the patch
- fixed insufficient memory allocation in addAction() and its helpers.
  The initial fix and idea was developed by mildew, I fine-tuned
  it a bit. Thanks a lot for the fix, I'd probably had pulled out my
  hair to find the bug...
- added output of config file line number when a parsing error occured
- fixed bug in objomsr.c that caused program to abort in debug mode with
  an invalid assertion (in some cases)
- fixed a typo that caused the default template for MySQL to be wrong.
  thanks to mildew for catching this.
- added configuration file command $DebugPrintModuleList and
  $DebugPrintCfSysLineHandlerList
- fixed an invalid value for the MARK timer - unfortunately, there was
  a testing aid left in place. This resulted in quite frequent MARK messages
- added $IncludeConfig config directive
- applied a patch from mildew to prevent rsyslogd from freezing under heavy
  load. This could happen when the queue was full. Now, we drop messages
  but rsyslogd remains active.
---------------------------------------------------------------------------
Version 1.17.5 (rgerhards), 2007-07-30
- continued to work on output module modularization
- fixed a missing file bug - thanks to Andrea Montanari for reporting
  this problem
- fixed a problem with shutting down the worker thread and freeing the
  selector_t list - this caused messages to be lost, because the
  message queue was not properly drained before the selectors got
  destroyed.
---------------------------------------------------------------------------
Version 1.17.4 (rgerhards), 2007-07-27
- continued to work on output module modularization
- fixed a situation where rsyslogd could create zombie processes
  thanks to mildew for the patch
- applied patch from Michel Samia to fix compilation when NOT
  compiled for pthreads
---------------------------------------------------------------------------
Version 1.17.3 (rgerhards), 2007-07-25
- continued working on output module modularization
- fixed a bug that caused rsyslogd to segfault on exit (and
  probably also on HUP), when there was an unsent message in a selector
  that required forwarding and the dns lookup failed for that selector
  (yes, it was pretty unlikely to happen;))
  thanks to varmojfekoj <varmojfekoj@gmail.com> for the patch
- fixed a memory leak in config file parsing and die()
  thanks to varmojfekoj <varmojfekoj@gmail.com> for the patch
- rsyslogd now checks on startup if it is capable to performa any work
  at all. If it cant, it complains and terminates
  thanks to Michel Samia for providing the patch!
- fixed a small memory leak when HUPing syslogd. The allowed sender
  list now gets freed. thanks to mildew for the patch.
- changed the way error messages in early startup are logged. They
  now do no longer use the syslogd code directly but are rather
  send to stderr.
---------------------------------------------------------------------------
Version 1.17.2 (rgerhards), 2007-07-23
- made the port part of the -r option optional. Needed for backward
  compatibility with sysklogd
- replaced system() calls with something more reasonable. Please note that
  this might break compatibility with some existing configuration files.
  We accept this in favour of the gained security.
- removed a memory leak that could occur if timegenerated was used in
  RFC 3164 format in templates
- did some preparation in msg.c for advanced multithreading - placed the
  hooks, but not yet any active code
- worked further on modularization
- added $ModLoad MySQL (dummy) config directive
- added DropTrailingLFOnReception config directive
---------------------------------------------------------------------------
Version 1.17.1 (rgerhards), 2007-07-20
- fixed a bug that caused make install to install rsyslogd and rklogd under
  the wrong names
- fixed bug that caused $AllowedSenders to handle IPv6 scopes incorrectly;
  also fixed but that could grabble $AllowedSender wildcards. Thanks to
  mildew@gmail.com for the patch
- minor code cleanup - thanks to Peter Vrabec for the patch
- fixed minimal memory leak on HUP (caused by templates)
  thanks to varmojfekoj <varmojfekoj@gmail.com> for the patch
- fixed another memory leak on HUPing and on exiting rsyslogd
  again thanks to varmojfekoj <varmojfekoj@gmail.com> for the patch
- code cleanup (removed compiler warnings)
- fixed portability bug in configure.ac - thanks to Bartosz Kuźma for patch
- moved msg object into its own file set
- added the capability to continue trying to write log files when the
  file system is full. Functionality based on patch by Martin Schulze
  to sysklogd package.
---------------------------------------------------------------------------
Version 1.17.0 (RGer), 2007-07-17
- added $RepeatedLineReduction config parameter
- added $EscapeControlCharactersOnReceive config parameter
- added $ControlCharacterEscapePrefix config parameter
- added $DirCreateMode config parameter
- added $CreateDirs config parameter
- added $DebugPrintTemplateList config parameter
- added $ResetConfigVariables config parameter
- added $FileOwner config parameter
- added $FileGroup config parameter
- added $DirOwner config parameter
- added $DirGroup config parameter
- added $FailOnChownFailure config parameter
- added regular expression support to the filter engine
  thanks to Michel Samia for providing the patch!
- enhanced $AllowedSender functionality. Credits to mildew@gmail.com for
  the patch doing that
  - added IPv6 support
  - allowed DNS hostnames
  - allowed DNS wildcard names
- added new option $DropMsgsWithMaliciousDnsPTRRecords
- added autoconf so that rfc3195d, rsyslogd and klogd are stored to /sbin
- added capability to auto-create directories with dynaFiles
---------------------------------------------------------------------------
Version 1.16.0 (RGer/Peter Vrabec), 2007-07-13 - The Friday, 13th Release ;)
- build system switched to autotools
- removed SYSV preprocessor macro use, replaced with autotools equivalents
- fixed a bug that caused rsyslogd to segfault when TCP listening was
  disabled and it terminated
- added new properties "syslogfacility-text" and "syslogseverity-text"
  thanks to varmojfekoj <varmojfekoj@gmail.com> for the patch
- added the -x option to disable hostname dns reslution
  thanks to varmojfekoj <varmojfekoj@gmail.com> for the patch
- begun to better modularize syslogd.c - this is an ongoing project; moved
  type definitions to a separate file
- removed some now-unused fields from struct filed
- move file size limit fields in struct field to the "right spot" (the file
  writing part of the union - f_un.f_file)
- subdirectories linux and solaris are no longer part of the distribution
  package. This is not because we cease support for them, but there are no
  longer any files in them after the move to autotools
---------------------------------------------------------------------------
Version 1.15.1 (RGer), 2007-07-10
- fixed a bug that caused a dynaFile selector to stall when there was
  an open error with one file 
- improved template processing for dynaFiles; templates are now only
  looked up during initialization - speeds up processing
- optimized memory layout in struct filed when compiled with MySQL
  support
- fixed a bug that caused compilation without SYSLOG_INET to fail
- re-enabled the "last message repeated n times" feature. This
  feature was not taken care of while rsyslogd evolved from sysklogd
  and it was more or less defunct. Now it is fully functional again.
- added system properties: $NOW, $YEAR, $MONTH, $DAY, $HOUR, $MINUTE
- fixed a bug in iovAsString() that caused a memory leak under stress
  conditions (most probably memory shortage). This was unlikely to
  ever happen, but it doesn't hurt doing it right
- cosmetic: defined type "uchar", change all unsigned chars to uchar
---------------------------------------------------------------------------
Version 1.15.0 (RGer), 2007-07-05
- added ability to dynamically generate file names based on templates
  and thus properties. This was a much-requested feature. It makes
  life easy when it e.g. comes to splitting files based on the sender
  address.
- added $umask and $FileCreateMode config file directives
- applied a patch from Bartosz Kuzma to compile cleanly under NetBSD
- checks for extra (unexpected) characters in system config file lines
  have been added
- added IPv6 documentation - was accidently missing from CVS
- begun to change char to unsigned char
---------------------------------------------------------------------------
Version 1.14.2 (RGer), 2007-07-03
** this release fixes all known nits with IPv6 **
- restored capability to do /etc/service lookup for "syslog"
  service when -r 0 was given
- documented IPv6 handling of syslog messages
- integrate patch from Bartosz Kuźma to make rsyslog compile under
  Solaris again (the patch replaced a strndup() call, which is not
  available under Solaris
- improved debug logging when waiting on select
- updated rsyslogd man page with new options (-46A)
---------------------------------------------------------------------------
Version 1.14.1 (RGer/Peter Vrabec), 2007-06-29
- added Peter Vrabec's patch for IPv6 TCP
- prefixed all messages send to stderr in rsyslogd with "rsyslogd: "
---------------------------------------------------------------------------
Version 1.14.0 (RGer/Peter Vrabec), 2007-06-28
- Peter Vrabec provided IPv6 for rsyslog, so we are now IPv6 enabled
  IPv6 Support is currently for UDP only, TCP is to come soon.
  AllowedSender configuration does not yet work for IPv6.
- fixed code in iovCreate() that broke C's strict aliasing rules 
- fixed some char/unsigned char differences that forced the compiler
  to spit out warning messages
- updated the Red Hat init script to fix a known issue (thanks to
  Peter Vrabec)
---------------------------------------------------------------------------
Version 1.13.5 (RGer), 2007-06-22
- made the TCP session limit configurable via command line switch
  now -t <port>,<max sessions>
- added man page for rklogd(8) (basically a copy from klogd, but now
  there is one...)
- fixed a bug that caused internal messages (e.g. rsyslogd startup) to
  appear without a tag.
- removed a minor memory leak that occurred when TAG processing requalified
  a HOSTNAME to be a TAG (and a TAG already was set).
- removed potential small memory leaks in MsgSet***() functions. There
  would be a leak if a property was re-set, something that happened
  extremely seldom.
---------------------------------------------------------------------------
Version 1.13.4 (RGer), 2007-06-18
- added a new property "PRI-text", which holds the PRI field in
  textual form (e.g. "syslog.info")
- added alias "syslogseverity" for "syslogpriority", which is a
  misleading property name that needs to stay for historical
  reasons (and backward-compatility)
- added doc on how to record PRI value in log file
- enhanced signal handling in klogd, including removal of an unsafe
  call to the logging system during signal handling
---------------------------------------------------------------------------
Version 1.13.3 (RGer), 2007-06-15
- create a version of syslog.c from scratch. This is now
  - highly optimized for rsyslog
  - removes an incompatible license problem as the original
    version had a BSD license with advertising clause
  - fixed in the regard that rklogd will continue to work when
    rsysogd has been restarted (the original version, as well
    as sysklogd, will remain silent then)
  - solved an issue with an extra NUL char at message end that the
    original version had
- applied some changes to klogd to care for the new interface
- fixed a bug in syslogd.c which prevented compiling under debian
---------------------------------------------------------------------------
Version 1.13.2 (RGer), 2007-06-13
- lib order in makefile patched to facilitate static linking - thanks
  to Bennett Todd for providing the patch
- Integrated a patch from Peter Vrabec (pvrabec@redheat.com):
  - added klogd under the name of rklogd (remove dependency on
    original sysklogd package
  - createDB.sql now in UTF
  - added additional config files for use on Red Hat
---------------------------------------------------------------------------
Version 1.13.1 (RGer), 2007-02-05
- changed the listen backlog limit to a more reasonable value based on
  the maximum number of TCP connections configurd (10% + 5) - thanks to Guy
  Standen for the hint (actually, the limit was 5 and that was a 
  left-over from early testing).
- fixed a bug in makefile which caused DB-support to be disabled when
  NETZIP support was enabled
- added the -e option to allow transmission of every message to remote
  hosts (effectively turns off duplicate message suppression)
- (somewhat) improved memory consumption when compiled with MySQL support
- looks like we fixed an incompatibility with MySQL 5.x and above software
  At least in one case, the remote server name was destroyed, leading to 
  a connection failure. The new, improved code does not have this issue and
  so we see this as solved (the new code is generally somewhat better, so
  there is a good chance we fixed this incompatibility).
---------------------------------------------------------------------------
Version 1.13.0 (RGer), 2006-12-19
- added '$' as ToPos proptery replacer specifier - means "up to the
  end of the string"
- property replacer option "escape-cc", "drop-cc" and "space-cc"  added
- changed the handling of \0 characters inside syslog messages. We now
  consistently escape them to "#000". This is somewhat recommended in
  the draft-ietf-syslog-protocol-19 draft. While the real recomendation
  is to not escape any characters at all, we can not do this without
  considerable modification of the code. So we escape it to "#000", which
  is consistent with a sample found in the Internet-draft.
- removed message glue logic (see printchopped() comment for details)
  Also caused removal of parts table and thus some improvements in
  memory usage.
- changed the default MAXLINE to 2048 to take care of recent syslog
  standardization efforts (can easily be changed in syslogd.c)
- added support for byte-counted TCP syslog messages (much like
  syslog-transport-tls-05 Internet Draft). This was necessary to
  support compression over TCP.
- added support for receiving compressed syslog messages
- added support for sending compressed syslog messages
- fixed a bug where the last message in a syslog/tcp stream was
  lost if it was not properly terminated by a LF character
---------------------------------------------------------------------------
Version 1.12.3 (RGer), 2006-10-04
- implemented some changes to support Solaris (but support is not
  yet complete)
- commented out (via #if 0) some methods that are currently not being use
  but should be kept for further us
- added (interim) -u 1 option to turn off hostname and tag parsing
- done some modifications to better support Fedora
- made the field delimiter inside property replace configurable via
  template
- fixed a bug in property replacer: if fields were used, the delimitor
  became part of the field. Up until now, this was barely noticable as 
  the delimiter as TAB only and thus invisible to a human. With other
  delimiters available now, it quickly showed up. This bug fix might cause
  some grief to existing installations if they used the extra TAB for
  whatever reasons - sorry folks... Anyhow, a solution is easy: just add
  a TAB character contstant into your template. Thus, there has no attempt
  been made to do this in a backwards-compatible way.
---------------------------------------------------------------------------
Version 1.12.2 (RGer), 2006-02-15
- fixed a bug in the RFC 3339 date formatter. An extra space was added
  after the actual timestamp
- added support for providing high-precision RFC3339 timestamps for
  (rsyslogd-)internally-generated messages
- very (!) experimental support for syslog-protocol internet draft
  added (the draft is experimental, the code is solid ;))
- added support for field-extracting in the property replacer
- enhanced the legacy-syslog parser so that it can interpret messages
  that do not contain a TIMESTAMP
- fixed a bug that caused the default socket (usually /dev/log) to be
  opened even when -o command line option was given
- fixed a bug in the Debian sample startup script - it caused rsyslogd
  to listen to remote requests, which it shouldn't by default
---------------------------------------------------------------------------
Version 1.12.1 (RGer), 2005-11-23
- made multithreading work with BSD. Some signal-handling needed to be
  restructured. Also, there might be a slight delay of up to 10 seconds
  when huping and terminating rsyslogd under BSD
- fixed a bug where a NULL-pointer was passed to printf() in logmsg().
- fixed a bug during "make install" where rc3195d was not installed
  Thanks to Bennett Todd for spotting this.
- fixed a bug where rsyslogd dumped core when no TAG was found in the
  received message
- enhanced message parser so that it can deal with missing hostnames
  in many cases (may not be totally fail-safe)
- fixed a bug where internally-generated messages did not have the correct
  TAG
---------------------------------------------------------------------------
Version 1.12.0 (RGer), 2005-10-26
- moved to a multi-threaded design. single-threading is still optionally
  available. Multi-threading is experimental!
- fixed a potential race condition. In the original code, marking was done
  by an alarm handler, which could lead to all sorts of bad things. This
  has been changed now. See comments in syslogd.c/domark() for details.
- improved debug output for property-based filters
- not a code change, but: I have checked all exit()s to make sure that
  none occurs once rsyslogd has started up. Even in unusual conditions
  (like low-memory conditions) rsyslogd somehow remains active. Of course,
  it might loose a message or two, but at least it does not abort and it
  can also recover when the condition no longer persists.
- fixed a bug that could cause loss of the last message received
  immediately before rsyslogd was terminated.
- added comments on thread-safety of global variables in syslogd.c
- fixed a small bug: spurios printf() when TCP syslog was used
- fixed a bug that causes rsyslogd to dump core on termination when one
  of the selector lines did not receive a message during the run (very
  unlikely)
- fixed an one-too-low memory allocation in the TCP sender. Could result
  in rsyslogd dumping core.
- fixed a bug with regular expression support (thanks to Andres Riancho)
- a little bit of code restructuring (especially main(), which was
  horribly large)
---------------------------------------------------------------------------
Version 1.11.1 (RGer), 2005-10-19
- support for BSD-style program name and host blocks
- added a new property "programname" that can be used in templates
- added ability to specify listen port for rfc3195d
- fixed a bug that rendered the "startswith" comparison operation
  unusable.
- changed more functions to "static" storage class to help compiler
  optimize (should have been static in the first place...)
- fixed a potential memory leak in the string buffer class destructor.
  As the destructur was previously never called, the leak did not actually
  appear.
- some internal restructuring in anticipation/preparation of minimal
  multi-threading support
- rsyslogd still shares some code with the sysklogd project. Some patches
  for this shared code have been brought over from the sysklogd CVS.
---------------------------------------------------------------------------
Version 1.11.0 (RGer), 2005-10-12
- support for receiving messages via RFC 3195; added rfc3195d for that
  purpose
- added an additional guard to prevent rsyslogd from aborting when the
  2gb file size limit is hit. While a user can configure rsyslogd to
  handle such situations, it would abort if that was not done AND large
  file support was not enabled (ok, this is hopefully an unlikely scenario)
- fixed a bug that caused additional Unix domain sockets to be incorrectly
  processed - could lead to message loss in extreme cases
---------------------------------------------------------------------------
Version 1.10.2 (RGer), 2005-09-27
- added comparison operations in property-based filters:
  * isequal
  * startswith
- added ability to negate all property-based filter comparison operations
  by adding a !-sign right in front of the operation name
- added the ability to specify remote senders for UDP and TCP
  received messages. Allows to block all but well-known hosts
- changed the $-config line directives to be case-INsensitive
- new command line option -w added: "do not display warnings if messages
  from disallowed senders are received"
- fixed a bug that caused rsyslogd to dump core when the compare value
  was not quoted in property-based filters
- fixed a bug in the new CStr compare function which lead to invalid
  results (fortunately, this function was not yet used widely)
- added better support for "debugging" rsyslog.conf property filters
  (only if -d switch is given)
- changed some function definitions to static, which eventually enables
  some compiler optimizations
- fixed a bug in MySQL code; when a SQL error occured, rsyslogd could
  run in a tight loop. This was due to invalid sequence of error reporting
  and is now fixed.
---------------------------------------------------------------------------
Version 1.10.1 (RGer), 2005-09-23
- added the ability to execute a shell script as an action.
  Thanks to Bjoern Kalkbrenner for providing the code!
- fixed a bug in the MySQL code; due to the bug the automatic one-time
  retry after an error did not happen - this lead to error message in
  cases where none should be seen (e.g. after a MySQL restart)
- fixed a security issue with SQL-escaping in conjunction with
  non-(SQL-)standard MySQL features.
---------------------------------------------------------------------------
Version 1.10.0 (RGer), 2005-09-20
  REMINDER: 1.10 is the first unstable version if the 1.x series!
- added the capability to filter on any property in selector lines
  (not just facility and priority)
- changed stringbuf into a new counted string class
- added support for a "discard" action. If a selector line with
  discard (~ character) is found, no selector lines *after* that
  line will be processed.
- thanks to Andres Riancho, regular expression support has been
  added to the template engine
- added the FROMHOST property in the template processor, which could
  previously not be obtained. Thanks to Cristian Testa for pointing
  this out and even providing a fix.
- added display of compile-time options to -v output
- performance improvement for production build - made some checks
  to happen only during debug mode
- fixed a problem with compiling on SUSE and - while doing so - removed
  the socket call to set SO_BSDCOMPAT in cases where it is obsolete.
---------------------------------------------------------------------------
Version 1.0.4 (RGer), 2006-02-01
- a small but important fix: the tcp receiver had two forgotten printf's
  in it that caused a lot of unnecessary output to stdout. This was
  important enough to justify a new release
---------------------------------------------------------------------------
Version 1.0.3 (RGer), 2005-11-14
- added an additional guard to prevent rsyslogd from aborting when the
  2gb file size limit is hit. While a user can configure rsyslogd to
  handle such situations, it would abort if that was not done AND large
  file support was not enabled (ok, this is hopefully an unlikely scenario)
- fixed a bug that caused additional Unix domain sockets to be incorrectly
  processed - could lead to message loss in extreme cases
- applied some patches available from the sysklogd project to code
  shared from there
- fixed a bug that causes rsyslogd to dump core on termination when one
  of the selector lines did not receive a message during the run (very
  unlikely)
- fixed an one-too-low memory allocation in the TCP sender. Could result
  in rsyslogd dumping core.
- fixed a bug in the TCP sender that caused the retry logic to fail
  after an error or receiver overrun
- fixed a bug in init() that could lead to dumping core
- fixed a bug that could lead to dumping core when no HOSTNAME or no TAG
  was present in the syslog message
---------------------------------------------------------------------------
Version 1.0.2 (RGer), 2005-10-05
- fixed an issue with MySQL error reporting. When an error occured,
  the MySQL driver went into an endless loop (at least in most cases).
---------------------------------------------------------------------------
Version 1.0.1 (RGer), 2005-09-23
- fixed a security issue with SQL-escaping in conjunction with
  non-(SQL-)standard MySQL features.
---------------------------------------------------------------------------
Version 1.0.0 (RGer), 2005-09-12
- changed install doc to cover daily cron scripts - a trouble source
- added rc script for slackware (provided by Chris Elvidge - thanks!) 
- fixed a really minor bug in usage() - the -r option was still
  reported as without the port parameter
---------------------------------------------------------------------------
Version 0.9.8 (RGer), 2005-09-05
- made startup and shutdown message more consistent and included the
  pid, so that they can be easier correlated. Used syslog-protocol
  structured data format for this purpose.
- improved config info in startup message, now tells not only
  if it is listening remote on udp, but also for tcp. Also includes
  the port numbers. The previous startup message was misleading, because
  it did not say "remote reception" if rsyslogd was only listening via
  tcp (but not via udp).
- added a "how can you help" document to the doc set
---------------------------------------------------------------------------
Version 0.9.7 (RGer), 2005-08-15
- some of the previous doc files (like INSTALL) did not properly
  reflect the changes to the build process and the new doc. Fixed
  that.
- changed syslogd.c so that when compiled without database support,
  an error message is displayed when a database action is detected
  in the config file (previously this was used as an user rule ;))
- fixed a bug in the os-specific Makefiles which caused MySQL
  support to not be compiled, even if selected
---------------------------------------------------------------------------
Version 0.9.6 (RGer), 2005-08-09
- greatly enhanced documentation. Now available in html format in
  the "doc" folder and FreeBSD. Finally includes an install howto.
- improved MySQL error messages a little - they now show up as log
  messages, too (formerly only in debug mode)
- added the ability to specify the listen port for udp syslog.
  WARNING: This introduces an incompatibility. Formerly, udp
  syslog was enabled by the -r command line option. Now, it is
  "-r [port]", which is consistent with the tcp listener. However,
  just -r will now return an error message.
- added sample startup scripts for Debian and FreeBSD
- added support for easy feature selection in the makefile. Un-
  fortunately, this also means I needed to spilt the make file
  for different OS and distros. There are some really bad syntax
  differences between FreeBSD and Linux make.
---------------------------------------------------------------------------
Version 0.9.5 (RGer), 2005-08-01
- the "semicolon bug" was actually not (fully) solved in 0.9.4. One
  part of the bug was solved, but another still existed. This one
  is fixed now, too.
- the "semicolon bug" actually turned out to be a more generic bug.
  It appeared whenever an invalid template name was given. With some
  selector actions, rsyslogd dumped core, with other it "just" had
  a small ressource leak with others all worked well. These anomalies
  are now fixed. Note that they only appeared during system initaliziation
  once the system was running, nothing bad happened.
- improved error reporting for template errors on startup. They are now
  shown on the console and the start-up tty. Formerly, they were only
  visible in debug mode.
- support for multiple instances of rsyslogd on a single machine added
- added new option "-o" --> omit local unix domain socket. This option
  enables rsyslogd NOT to listen to the local socket. This is most
  helpful when multiple instances of rsyslogd (or rsyslogd and another
  syslogd) shall run on a single system.
- added new option "-i <pidfile>" which allows to specify the pidfile.
  This is needed when multiple instances of rsyslogd are to be run.
- the new project home page is now online at www.rsyslog.com
---------------------------------------------------------------------------
Version 0.9.4 (RGer), 2005-07-25
- finally added the TCP sender. It now supports non-blocking mode, no
  longer disabling message reception during connect. As it is now, it
  is usable in production. The code could be more sophisticated, but
  I've kept it short in anticipation of the move to liblogging, which
  will lead to the removal of the code just written ;)
- the "exiting on signal..." message still had the "syslogd" name in 
  it. Changed this to "rsyslogd", as we do not have a large user base
  yet, this should pose no problem.
- fixed "the semiconlon" bug. rsyslogd dumped core if a write-db action
  was specified but no semicolon was given after the password (an empty
  template was ok, but the semicolon needed to be present).
- changed a default for traditional output format. During testing, it
  was seen that the timestamp written to file in default format was
  the time of message reception, not the time specified in the TIMESTAMP
  field of the message itself. Traditionally, the message TIMESTAMP is
  used and this has been changed now.
---------------------------------------------------------------------------
Version 0.9.3 (RGer), 2005-07-19
- fixed a bug in the message parser. In June, the RFC 3164 timestamp
  was not correctly parsed (yes, only in June and some other months,
  see the code comment to learn why...)
- added the ability to specify the destination port when forwarding
  syslog messages (both for TCP and UDP)
- added an very experimental TCP sender (activated by
  @@machine:port in config). This is not yet for production use. If
  the receiver is not alive, rsyslogd will wait quite some time until
  the connection request times out, which most probably leads to
  loss of incoming messages.

---------------------------------------------------------------------------
Version 0.9.2 (RGer), around 2005-07-06
- I intended to change the maxsupported message size to 32k to
  support IHE - but given the memory inefficiency in the usual use
  cases, I have not done this. I have, however, included very
  specific instructions on how to do this in the source code. I have
  also done some testing with 32k messages, so you can change the
  max size without taking too much risk.
- added a syslog/tcp receiver; we now can receive messages via
  plain tcp, but we can still send only via UDP. The syslog/tcp
  receiver is the primary enhancement of this release.
- slightly changed some error messages that contained a spurios \n at
  the end of the line (which gives empty lines in your log...)

---------------------------------------------------------------------------
Version 0.9.1 (RGer)
- fixed code so that it compiles without errors under FreeBSD
- removed now unused function "allocate_log()" from syslogd.c
- changed the make file so that it contains more defines for
  different environments (in the long term, we need a better
  system for disabling/enabling features...)
- changed some printf's printing off_t types to %lld and
  explicit (long long) casts. I tried to figure out the exact type,
  but did not succeed in this. In the worst case, ultra-large peta-
  byte files will now display funny informational messages on rollover,
  something I think we can live with for the next 10 years or so...

---------------------------------------------------------------------------
Version 0.9.0 (RGer)
- changed the filed structure to be a linked list. Previously, it
  was a table - well, for non-SYSV it was defined as linked list,
  but from what I see that code did no longer work after my
  modifications. I am now using a linked list in general because
  that is needed for other upcoming modifications.
- fixed a bug that caused rsyslogd not to listen to anything if
  the configuration file could not be read
- pervious versions disabled network logging (send/receive) if
  syslog/udp port was not in /etc/services. Now defaulting to
  port 514 in this case.
- internal error messages are now supported up to 256 bytes
- error message seen during config file read are now also displayed
  to the attached tty and not only the console
- changed some error messages during init to be sent to the console
  and/or emergency log. Previously, they were only seen if the
  -d (debug) option was present on the command line.
- fixed the "2gb file issue on 32bit systems". If a file grew to
  more than 2gb, the syslogd was aborted with "file size exceeded". 
  Now, defines have been added according to
  http://www.daimi.au.dk/~kasperd/comp.os.linux.development.faq.html#LARGEFILE
  Testing revealed that they work ;)
  HOWEVER, if your file system, glibc, kernel, whatever does not
  support files larger 2gb, you need to set a file size limit with
  the new output channel mechanism.
- updated man pages to reflect the changes

---------------------------------------------------------------------------
Version 0.8.4

- improved -d debug output (removed developer-only content)
- now compiles under FreeBSD and NetBSD (only quick testing done on NetBSD)
---------------------------------------------------------------------------
Version 0.8.3

- security model in "make install" changed
- minor doc updates
---------------------------------------------------------------------------
Version 0.8.2

- added man page for rsyslog.conf and rsyslogd
- gave up on the concept of rsyslog being a "drop in" replacement
  for syslogd. Now, the user installs rsyslogd and also needs to
  adjust his system settings to this specifically. This also lead
  to these changes:
  * changed Makefile so that install now installs rsyslogd instead
    of dealing with syslogd
  * changed the default config file name to rsyslog.conf
---------------------------------------------------------------------------
Version 0.8.1

- fixed a nasty memory leak (probably not the last one with this release)
- some enhancements to Makefile as suggested by Bennett Todd
- syslogd-internal messages (like restart) were missing the hostname
  this has been corrected
---------------------------------------------------------------------------
Version 0.8.0

Initial testing release. Based on the sysklogd package. Thanks to the
sysklogd maintainers for all their good work!
---------------------------------------------------------------------------

----------------------------------------------------------------------
The following comments were left in the syslogd source. While they provide
not too much detail, the help to date when Rainer started work on the
project (which was 2003, now even surprising for Rainer himself ;)).
 * \author Rainer Gerhards <rgerhards@adiscon.com>
 * \date 2003-10-17
 *       Some initial modifications on the sysklogd package to support
 *       liblogging. These have actually not yet been merged to the
 *       source you see currently (but they hopefully will)
 *
 * \date 2004-10-28
 *       Restarted the modifications of sysklogd. This time, we
 *       focus on a simpler approach first. The initial goal is to
 *       provide MySQL database support (so that syslogd can log
 *       to the database).
----------------------------------------------------------------------
The following comments are from the stock syslogd.c source. They provide
some insight into what happened to the source before we forked
rsyslogd. However, much of the code already has been replaced and more
is to be replaced. So over time, these comments become less valuable.
I have moved them out of the syslogd.c file to shrink it, especially
as a lot of them do no longer apply. For historical reasons and
understanding of how the daemon evolved, they are probably still
helpful.
 * Author: Eric Allman
 * extensive changes by Ralph Campbell
 * more extensive changes by Eric Allman (again)
 *
 * Steve Lord:	Fix UNIX domain socket code, added linux kernel logging
 *		change defines to
 *		SYSLOG_INET	- listen on a UDP socket
 *		SYSLOG_UNIXAF	- listen on unix domain socket
 *		SYSLOG_KERNEL	- listen to linux kernel
 *
 * Mon Feb 22 09:55:42 CST 1993:  Dr. Wettstein
 * 	Additional modifications to the source.  Changed priority scheme
 *	to increase the level of configurability.  In its stock configuration
 *	syslogd no longer logs all messages of a certain priority and above
 *	to a log file.  The * wildcard is supported to specify all priorities.
 *	Note that this is a departure from the BSD standard.
 *
 *	Syslogd will now listen to both the inetd and the unixd socket.  The
 *	strategy is to allow all local programs to direct their output to
 *	syslogd through the unixd socket while the program listens to the
 *	inetd socket to get messages forwarded from other hosts.
 *
 * Fri Mar 12 16:55:33 CST 1993:  Dr. Wettstein
 *	Thanks to Stephen Tweedie (dcs.ed.ac.uk!sct) for helpful bug-fixes
 *	and an enlightened commentary on the prioritization problem.
 *
 *	Changed the priority scheme so that the default behavior mimics the
 *	standard BSD.  In this scenario all messages of a specified priority
 *	and above are logged.
 *
 *	Add the ability to specify a wildcard (=) as the first character
 *	of the priority name.  Doing this specifies that ONLY messages with
 *	this level of priority are to be logged.  For example:
 *
 *		*.=debug			/usr/adm/debug
 *
 *	Would log only messages with a priority of debug to the /usr/adm/debug
 *	file.
 *
 *	Providing an * as the priority specifies that all messages are to be
 *	logged.  Note that this case is degenerate with specifying a priority
 *	level of debug.  The wildcard * was retained because I believe that
 *	this is more intuitive.
 *
 * Thu Jun 24 11:34:13 CDT 1993:  Dr. Wettstein
 *	Modified sources to incorporate changes in libc4.4.  Messages from
 *	syslog are now null-terminated, syslogd code now parses messages
 *	based on this termination scheme.  Linux as of libc4.4 supports the
 *	fsync system call.  Modified code to fsync after all writes to
 *	log files.
 *
 * Sat Dec 11 11:59:43 CST 1993:  Dr. Wettstein
 *	Extensive changes to the source code to allow compilation with no
 *	complaints with -Wall.
 *
 *	Reorganized the facility and priority name arrays so that they
 *	compatible with the syslog.h source found in /usr/include/syslog.h.
 *	NOTE that this should really be changed.  The reason I do not
 *	allow the use of the values defined in syslog.h is on account of
 *	the extensions made to allow the wildcard character in the
 *	priority field.  To fix this properly one should malloc an array,
 *	copy the contents of the array defined by syslog.h and then
 *	make whatever modifications that are desired.  Next round.
 *
 * Thu Jan  6 12:07:36 CST 1994:  Dr. Wettstein
 *	Added support for proper decomposition and re-assembly of
 *	fragment messages on UNIX domain sockets.  Lack of this capability
 *	was causing 'partial' messages to be output.  Since facility and
 *	priority information is encoded as a leader on the messages this
 *	was causing lines to be placed in erroneous files.
 *
 *	Also added a patch from Shane Alderton (shane@ion.apana.org.au) to
 *	correct a problem with syslogd dumping core when an attempt was made
 *	to write log messages to a logged-on user.  Thank you.
 *
 *	Many thanks to Juha Virtanen (jiivee@hut.fi) for a series of
 *	interchanges which lead to the fixing of problems with messages set
 *	to priorities of none and emerg.  Also thanks to Juha for a patch
 *	to exclude users with a class of LOGIN from receiving messages.
 *
 *	Shane Alderton provided an additional patch to fix zombies which
 *	were conceived when messages were written to multiple users.
 *
 * Mon Feb  6 09:57:10 CST 1995:  Dr. Wettstein
 *	Patch to properly reset the single priority message flag.  Thanks
 *	to Christopher Gori for spotting this bug and forwarding a patch.
 *
 * Wed Feb 22 15:38:31 CST 1995:  Dr. Wettstein
 *	Added version information to startup messages.
 *
 *	Added defines so that paths to important files are taken from
 *	the definitions in paths.h.  Hopefully this will insure that
 *	everything follows the FSSTND standards.  Thanks to Chris Metcalf
 *	for a set of patches to provide this functionality.  Also thanks
 *	Elias Levy for prompting me to get these into the sources.
 *
 * Wed Jul 26 18:57:23 MET DST 1995:  Martin Schulze
 *	Linux' gethostname only returns the hostname and not the fqdn as
 *	expected in the code. But if you call hostname with an fqdn then
 *	gethostname will return an fqdn, so we have to mention that. This
 *	has been changed.
 *
 *	The 'LocalDomain' and the hostname of a remote machine is
 *	converted to lower case, because the original caused some
 *	inconsistency, because the (at least my) nameserver did respond an
 *	fqdn containing of upper- _and_ lowercase letters while
 *	'LocalDomain' consisted only of lowercase letters and that didn't
 *	match.
 *
 * Sat Aug  5 18:59:15 MET DST 1995:  Martin Schulze
 *	Now no messages that were received from any remote host are sent
 *	out to another. At my domain this missing feature caused ugly
 *	syslog-loops, sometimes.
 *
 *	Remember that no message is sent out. I can't figure out any
 *	scenario where it might be useful to change this behavior and to
 *	send out messages to other hosts than the one from which we
 *	received the message, but I might be shortsighted. :-/
 *
 * Thu Aug 10 19:01:08 MET DST 1995:  Martin Schulze
 *	Added my pidfile.[ch] to it to perform a better handling with
 *	pidfiles. Now both, syslogd and klogd, can only be started
 *	once. They check the pidfile.
 *
 * Sun Aug 13 19:01:41 MET DST 1995:  Martin Schulze
 *	Add an addition to syslog.conf's interpretation. If a priority
 *	begins with an exclamation mark ('!') the normal interpretation
 *	of the priority is inverted: ".!*" is the same as ".none", ".!=info"
 *	don't logs the info priority, ".!crit" won't log any message with
 *	the priority crit or higher. For example:
 *
 *		mail.*;mail.!=info		/usr/adm/mail
 *
 *	Would log all messages of the facility mail except those with
 *	the priority info to /usr/adm/mail. This makes the syslogd
 *	much more flexible.
 *
 *	Defined TABLE_ALLPRI=255 and changed some occurrences.
 *
 * Sat Aug 19 21:40:13 MET DST 1995:  Martin Schulze
 *	Making the table of facilities and priorities while in debug
 *	mode more readable.
 *
 *	If debugging is turned on, printing the whole table of
 *	facilities and priorities every hexadecimal or 'X' entry is
 *	now 2 characters wide.
 *
 *	The number of the entry is prepended to each line of
 *	facilities and priorities, and F_UNUSED lines are not shown
 *	anymore.
 *
 *	Corrected some #ifdef SYSV's.
 *
 * Mon Aug 21 22:10:35 MET DST 1995:  Martin Schulze
 *	Corrected a strange behavior during parsing of configuration
 *	file. The original BSD syslogd doesn't understand spaces as
 *	separators between specifier and action. This syslogd now
 *	understands them. The old behavior caused some confusion over
 *	the Linux community.
 *
 * Thu Oct 19 00:02:07 MET 1995:  Martin Schulze
 *	The default behavior has changed for security reasons. The
 *	syslogd will not receive any remote message unless you turn
 *	reception on with the "-r" option.
 *
 *	Not defining SYSLOG_INET will result in not doing any network
 *	activity, i.e. not sending or receiving messages.  I changed
 *	this because the old idea is implemented with the "-r" option
 *	and the old thing didn't work anyway.
 *
 * Thu Oct 26 13:14:06 MET 1995:  Martin Schulze
 *	Added another logfile type F_FORW_UNKN.  The problem I ran into
 *	was a name server that runs on my machine and a forwarder of
 *	kern.crit to another host.  The hosts address can only be
 *	fetched using the nameserver.  But named is started after
 *	syslogd, so syslogd complained.
 *
 *	This logfile type will retry to get the address of the
 *	hostname ten times and then complain.  This should be enough to
 *	get the named up and running during boot sequence.
 *
 * Fri Oct 27 14:08:15 1995:  Dr. Wettstein
 *	Changed static array of logfiles to a dynamic array. This
 *	can grow during process.
 *
 * Fri Nov 10 23:08:18 1995:  Martin Schulze
 *	Inserted a new tabular sys_h_errlist that contains plain text
 *	for error codes that are returned from the net subsystem and
 *	stored in h_errno. I have also changed some wrong lookups to
 *	sys_errlist.
 *
 * Wed Nov 22 22:32:55 1995:  Martin Schulze
 *	Added the fabulous strip-domain feature that allows us to
 *	strip off (several) domain names from the fqdn and only log
 *	the simple hostname. This is useful if you're in a LAN that
 *	has a central log server and also different domains.
 *
 *	I have also also added the -l switch do define hosts as
 *	local. These will get logged with their simple hostname, too.
 *
 * Thu Nov 23 19:02:56 MET DST 1995:  Martin Schulze
 *	Added the possibility to omit fsyncing of logfiles after every
 *	write. This will give some performance back if you have
 *	programs that log in a very verbose manner (like innd or
 *	smartlist). Thanks to Stephen R. van den Berg <srb@cuci.nl>
 *	for the idea.
 *
 * Thu Jan 18 11:14:36 CST 1996:  Dr. Wettstein
 *	Added patche from beta-testers to stop compile error.  Also
 *	added removal of pid file as part of termination cleanup.
 *
 * Wed Feb 14 12:42:09 CST 1996:  Dr. Wettstein
 *	Allowed forwarding of messages received from remote hosts to
 *	be controlled by a command-line switch.  Specifying -h allows
 *	forwarding.  The default behavior is to disable forwarding of
 *	messages which were received from a remote host.
 *
 *	Parent process of syslogd does not exit until child process has
 *	finished initialization process.  This allows rc.* startup to
 *	pause until syslogd facility is up and operating.
 *
 *	Re-arranged the select code to move UNIX domain socket accepts
 *	to be processed later.  This was a contributed change which
 *	has been proposed to correct the delays sometimes encountered
 *	when syslogd starts up.
 *
 *	Minor code cleanups.
 *
 * Thu May  2 15:15:33 CDT 1996:  Dr. Wettstein
 *	Fixed bug in init function which resulted in file descripters
 *	being orphaned when syslogd process was re-initialized with SIGHUP
 *	signal.  Thanks to Edvard Tuinder
 *	(Edvard.Tuinder@praseodymium.cistron.nl) for putting me on the
 *	trail of this bug.  I am amazed that we didn't catch this one
 *	before now.
 *
 * Tue May 14 00:03:35 MET DST 1996:  Martin Schulze
 *	Corrected a mistake that causes the syslogd to stop logging at
 *	some virtual consoles under Linux. This was caused by checking
 *	the wrong error code. Thanks to Michael Nonweiler
 *	<mrn20@hermes.cam.ac.uk> for sending me a patch.
 *
 * Mon May 20 13:29:32 MET DST 1996:  Miquel van Smoorenburg <miquels@cistron.nl>
 *	Added continuation line supported and fixed a bug in
 *	the init() code.
 *
 * Tue May 28 00:58:45 MET DST 1996:  Martin Schulze
 *	Corrected behaviour of blocking pipes - i.e. the whole system
 *	hung.  Michael Nonweiler <mrn20@hermes.cam.ac.uk> has sent us
 *	a patch to correct this.  A new logfile type F_PIPE has been
 *	introduced.
 *
 * Mon Feb 3 10:12:15 MET DST 1997:  Martin Schulze
 *	Corrected behaviour of logfiles if the file can't be opened.
 *	There was a bug that causes syslogd to try to log into non
 *	existing files which ate cpu power.
 *
 * Sun Feb 9 03:22:12 MET DST 1997:  Martin Schulze
 *	Modified syslogd.c to not kill itself which confuses bash 2.0.
 *
 * Mon Feb 10 00:09:11 MET DST 1997:  Martin Schulze
 *	Improved debug code to decode the numeric facility/priority
 *	pair into textual information.
 *
 * Tue Jun 10 12:35:10 MET DST 1997:  Martin Schulze
 *	Corrected freeing of logfiles.  Thanks to Jos Vos <jos@xos.nl>
 *	for reporting the bug and sending an idea to fix the problem.
 *
 * Tue Jun 10 12:51:41 MET DST 1997:  Martin Schulze
 *	Removed sleep(10) from parent process.  This has caused a slow
 *	startup in former times - and I don't see any reason for this.
 *
 * Sun Jun 15 16:23:29 MET DST 1997: Michael Alan Dorman
 *	Some more glibc patches made by <mdorman@debian.org>.
 *
 * Thu Jan  1 16:04:52 CET 1998: Martin Schulze <joey@infodrom.north.de
 *	Applied patch from Herbert Thielen <Herbert.Thielen@lpr.e-technik.tu-muenchen.de>.
 *	This included some balance parentheses for emacs and a bug in
 *	the exclamation mark handling.
 *
 *	Fixed small bug which caused syslogd to write messages to the
 *	wrong logfile under some very rare conditions.  Thanks to
 *	Herbert Xu <herbert@gondor.apana.org.au> for fiddling this out.
 *
 * Thu Jan  8 22:46:35 CET 1998: Martin Schulze <joey@infodrom.north.de>
 *	Reworked one line of the above patch as it prevented syslogd
 *	from binding the socket with the result that no messages were
 *	forwarded to other hosts.
 *
 * Sat Jan 10 01:33:06 CET 1998: Martin Schulze <joey@infodrom.north.de>
 *	Fixed small bugs in F_FORW_UNKN meachanism.  Thanks to Torsten
 *	Neumann <torsten@londo.rhein-main.de> for pointing me to it.
 *
 * Mon Jan 12 19:50:58 CET 1998: Martin Schulze <joey@infodrom.north.de>
 *	Modified debug output concerning remote receiption.
 *
 * Mon Feb 23 23:32:35 CET 1998: Topi Miettinen <Topi.Miettinen@ml.tele.fi>
 *	Re-worked handling of Unix and UDP sockets to support closing /
 *	opening of them in order to have it open only if it is needed
 *	either for forwarding to a remote host or by receiption from
 *	the network.
 *
 * Wed Feb 25 10:54:09 CET 1998: Martin Schulze <joey@infodrom.north.de>
 *	Fixed little comparison mistake that prevented the MARK
 *	feature to work properly.
 *
 * Wed Feb 25 13:21:44 CET 1998: Martin Schulze <joey@infodrom.north.de>
 *	Corrected Topi's patch as it prevented forwarding during
 *	startup due to an unknown LogPort.
 *
 * Sat Oct 10 20:01:48 CEST 1998: Martin Schulze <joey@infodrom.north.de>
 *	Added support for TESTING define which will turn syslogd into
 *	stdio-mode used for debugging.
 *
 * Sun Oct 11 20:16:59 CEST 1998: Martin Schulze <joey@infodrom.north.de>
 *	Reworked the initialization/fork code.  Now the parent
 *	process activates a signal handler which the daughter process
 *	will raise if it is initialized.  Only after that one the
 *	parent process may exit.  Otherwise klogd might try to flush
 *	its log cache while syslogd can't receive the messages yet.
 *
 * Mon Oct 12 13:30:35 CEST 1998: Martin Schulze <joey@infodrom.north.de>
 *	Redirected some error output with regard to argument parsing to
 *	stderr.
 *
 * Mon Oct 12 14:02:51 CEST 1998: Martin Schulze <joey@infodrom.north.de>
 *	Applied patch provided vom Topi Miettinen with regard to the
 *	people from OpenBSD.  This provides the additional '-a'
 *	argument used for specifying additional UNIX domain sockets to
 *	listen to.  This is been used with chroot()'ed named's for
 *	example.  See for http://www.psionic.com/papers/dns.html
 *
 * Mon Oct 12 18:29:44 CEST 1998: Martin Schulze <joey@infodrom.north.de>
 *	Added `ftp' facility which was introduced in glibc version 2.
 *	It's #ifdef'ed so won't harm with older libraries.
 *
 * Mon Oct 12 19:59:21 MET DST 1998: Martin Schulze <joey@infodrom.north.de>
 *	Code cleanups with regard to bsd -> posix transition and
 *	stronger security (buffer length checking).  Thanks to Topi
 *	Miettinen <tom@medialab.sonera.net>
 *	. index() --> strchr()
 *	. sprintf() --> snprintf()
 *	. bcopy() --> memcpy()
 *	. bzero() --> memset()
 *	. UNAMESZ --> UT_NAMESIZE
 *	. sys_errlist --> strerror()
 *
 * Mon Oct 12 20:22:59 CEST 1998: Martin Schulze <joey@infodrom.north.de>
 *	Added support for setutent()/getutent()/endutend() instead of
 *	binary reading the UTMP file.  This is the the most portable
 *	way.  This allows /var/run/utmp format to change, even to a
 *	real database or utmp daemon. Also if utmp file locking is
 *	implemented in libc, syslog will use it immediately.  Thanks
 *	to Topi Miettinen <tom@medialab.sonera.net>.
 *
 * Mon Oct 12 20:49:18 MET DST 1998: Martin Schulze <joey@infodrom.north.de>
 *	Avoid logging of SIGCHLD when syslogd is in the process of
 *	exiting and closing its files.  Again thanks to Topi.
 *
 * Mon Oct 12 22:18:34 CEST 1998: Martin Schulze <joey@infodrom.north.de>
 *	Modified printline() to support 8bit characters - such as
 *	russion letters.  Thanks to Vladas Lapinskas <lapinskas@mail.iae.lt>.
 *
 * Sat Nov 14 02:29:37 CET 1998: Martin Schulze <joey@infodrom.north.de>
 *	``-m 0'' now turns of MARK logging entirely.
 *
 * Tue Jan 19 01:04:18 MET 1999: Martin Schulze <joey@infodrom.north.de>
 *	Finally fixed an error with `-a' processing, thanks to Topi
 *	Miettinen <tom@medialab.sonera.net>.
 *
 * Sun May 23 10:08:53 CEST 1999: Martin Schulze <joey@infodrom.north.de>
 *	Removed superflous call to utmpname().  The path to the utmp
 *	file is defined in the used libc and should not be hardcoded
 *	into the syslogd binary referring the system it was compiled on.
 *
 * Sun Sep 17 20:45:33 CEST 2000: Martin Schulze <joey@infodrom.ffis.de>
 *	Fixed some bugs in printline() code that did not escape
 *	control characters '\177' through '\237' and contained a
 *	single-byte buffer overflow.  Thanks to Solar Designer
 *	<solar@false.com>.
 *
 * Sun Sep 17 21:26:16 CEST 2000: Martin Schulze <joey@infodrom.ffis.de>
 *	Don't close open sockets upon reload.  Thanks to Bill
 *	Nottingham.
 *
 * Mon Sep 18 09:10:47 CEST 2000: Martin Schulze <joey@infodrom.ffis.de>
 *	Fixed bug in printchopped() that caused syslogd to emit
 *	kern.emerg messages when splitting long lines.  Thanks to
 *	Daniel Jacobowitz <dan@debian.org> for the fix.
 *
 * Mon Sep 18 15:33:26 CEST 2000: Martin Schulze <joey@infodrom.ffis.de>
 *	Removed unixm/unix domain sockets and switch to Datagram Unix
 *	Sockets.  This should remove one possibility to play DoS with
 *	syslogd.  Thanks to Olaf Kirch <okir@caldera.de> for the patch.
 *
 * Sun Mar 11 20:23:44 CET 2001: Martin Schulze <joey@infodrom.ffis.de>
 *	Don't return a closed fd if `-a' is called with a wrong path.
 *	Thanks to Bill Nottingham <notting@redhat.com> for providing
 *	a patch.<|MERGE_RESOLUTION|>--- conflicted
+++ resolved
@@ -1,5 +1,4 @@
 ---------------------------------------------------------------------------
-<<<<<<< HEAD
 Version 6.3.7  [DEVEL] 2011-0?-??
 - imported refactored v5.9.6 imklog linux driver, now combined with BSD
   driver
@@ -17,8 +16,6 @@
   closes: http://bugzilla.adiscon.com/show_bug.cgi?id=290
   Thanks to Tomas Heinrich for the patch
 ---------------------------------------------------------------------------
-=======
->>>>>>> 2a813afa
 Version 6.2.1  [v6-stable], 2012-01-??
 - change plugin config interface to be compatible with pre-v6.2 system
   The functionality was already removed (because it is superseeded by the
@@ -27,12 +24,9 @@
   order to limit potential regressions. However, it was considered useful
   enough to do the interface change in v6-stable; this also eases merging
   branches!
-<<<<<<< HEAD
-=======
 - re-licensed larger parts of the codebase under the Apache license 2.0
 - bugfix: omprog made rsyslog abort on startup if not binary to
   execute was configured
->>>>>>> 2a813afa
 ---------------------------------------------------------------------------
 Version 6.2.0  [v6-stable], 2012-01-09
 - bugfix (kind of): removed numerical part from pri-text
@@ -52,7 +46,6 @@
 - bugfix: potential abort after reading invalid X.509 certificate
   closes: http://bugzilla.adiscon.com/show_bug.cgi?id=290
   Thanks to Tomas Heinrich for the patch
-<<<<<<< HEAD
 - enhanced module loader to not rely on PATH_MAX
 - imuxsock: added capability to "annotate" messages with "trusted
   information", which contains some properties obtained from the system
@@ -133,8 +126,6 @@
   data and PROCID (RFC5424 fields) could lead to invalid characters e.g.
   in dynamic file names or during forwarding (general malfunction of these
   fields in templates, mostly under heavy load)
-=======
->>>>>>> 2a813afa
 - $Begin, $End, $StrictScoping directives have been removed as v6.4 will
   provide the same functionality in a far better way. So we do not want
   to clutter the code.
@@ -180,11 +171,6 @@
   this via a testbench test, not a user report. But I assume that some
   users may have had unreproducable aborts that were cause by this bug.
 - bugfix/improvement:$WorkDirectory now gracefully handles trailing slashes
-<<<<<<< HEAD
-=======
----------------------------------------------------------------------------
-Version 6.1.9  [BETA] (rgerhards), 2011-06-14
->>>>>>> 2a813afa
 - bugfix: memory leak in imtcp & subsystems under some circumstances
   This leak is tied to error conditions which lead to incorrect cleanup
   of some data structures. [backport from v6.3]
@@ -210,7 +196,6 @@
 - bugfix: IPv6-address could not be specified in omrelp
   this was due to improper parsing of ":"
   closes: http://bugzilla.adiscon.com/show_bug.cgi?id=250
-<<<<<<< HEAD
 - bugfix: do not open files with full privileges, if privs will be dropped
   This make the privilege drop code more bulletproof, but breaks Ubuntu's
   work-around for log files created by external programs with the wrong
@@ -218,8 +203,6 @@
   would break once we go for serious privilege drop code, so hopefully
   nobody still depends on it (and, if so, they lost...).
 - bugfix: pipes not opened in full priv mode when privs are to be dropped
-=======
->>>>>>> 2a813afa
 ---------------------------------------------------------------------------
 Version 6.1.6  [DEVEL] (rgerhards), 2011-03-14
 - enhanced omhdfs to support batching mode. This permits to increase
@@ -365,7 +348,6 @@
   syslog plain tcp input plugin (NOT supporting TLS!)
   [ported from v4]
 ---------------------------------------------------------------------------
-<<<<<<< HEAD
 Version 5.9.5  [V5-DEVEL], 2012-01-27
 - improved impstats subsystem, added many new counters
 - enhanced module loader to not rely on PATH_MAX
@@ -472,10 +454,6 @@
   emergency mode, in which disk action is stopped and the queue run
   in direct mode. An error message is emited if this happens.
 - added support for user-level PRI provided via systemd
-=======
-Version 5.9.0  [V5-DEVEL] (rgerhards), 2011-03-??
-- this begins a new devel branch for v5
->>>>>>> 2a813afa
 - added new config directive $InputTCPFlowControl to select if tcp
   received messages shall be flagged as light delayable or not.
 - enhanced omhdfs to support batching mode. This permits to increase
@@ -485,13 +463,10 @@
   affected directive was: $ActionExecOnlyWhenPreviousIsSuspended on
   closes: http://bugzilla.adiscon.com/show_bug.cgi?id=236
 ---------------------------------------------------------------------------
-<<<<<<< HEAD
-=======
 Version 5.8.8  [V5-stable] 2012-0?-??
 - bugfix: omprog made rsyslog abort on startup if not binary to
   execute was configured
 ---------------------------------------------------------------------------
->>>>>>> 2a813afa
 Version 5.8.7  [V5-stable] 2012-01-17
 - bugfix: instabilities when using RFC5424 header fields
   Thanks to Kaiwang Chen for the patch
