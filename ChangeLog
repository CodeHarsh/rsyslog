--- conflicted
+++ resolved
@@ -1,5 +1,9 @@
 ---------------------------------------------------------------------------
-<<<<<<< HEAD
+Version 5.4.1  [v5-stable] (rgerhards), 2010-03-??
+- added new property replacer option "date-rfc3164-buggyday" primarily
+  to ease migration from syslog-ng. See property replacer doc for
+  details. [backport from 5.5.3 because urgently needed by some]
+---------------------------------------------------------------------------
 Version 5.4.0  [v5-stable] (rgerhards), 2010-03-08
 ***************************************************************************
 * This is a new stable v5 version. It contains all fixes and enhancements *
@@ -336,12 +340,11 @@
   system configs.
   See ticket for details: http://bugzilla.adiscon.com/show_bug.cgi?id=150
 - imported changes from 4.5.6 and below
-=======
+---------------------------------------------------------------------------
 Version 4.6.2  [v4-stable] (rgerhards), 2010-03-??
 - added new property replacer option "date-rfc3164-buggyday" primarily
   to ease migration from syslog-ng. See property replacer doc for
   details. [backport from 5.5.3 because urgently needed by some]
->>>>>>> d97ad63e
 ---------------------------------------------------------------------------
 Version 4.6.1  [v4-stable] (rgerhards), 2010-03-04
 - re-enabled old pipe output (using new module ompipe, built-in) after
