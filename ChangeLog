--- conflicted
+++ resolved
@@ -1,5 +1,4 @@
 ---------------------------------------------------------------------------
-<<<<<<< HEAD
 Version 7.3.0  [devel] 2012-10-09
 - omlibdbi improvements, added
   * support for config load phases & module() parameters
@@ -11,10 +10,7 @@
   This was achieved by somewhat reducing the robustness of the zip archive.
   This is controlled by the new action parameter "VeryReliableZip".
 ---------------------------------------------------------------------------
-Version 7.1.9  [beta] 2012-10-??
-=======
 Version 7.1.9  [beta] 2012-10-09
->>>>>>> 573a2163
 - bugfix: comments inside objects (e.g. action()) were not properly handled
 - bugfix: in (non)equal comparisons the position of arrays influenced result
   This behaviour is OK for "contains"-type of comparisons (which have quite
