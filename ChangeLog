---------------------------------------------------------------------------
<<<<<<< HEAD
Version 4.1.7  [BETA] (rgerhards), 2009-04-22
- bugfix: $InputTCPMaxSessions config directive was accepted, but not
  honored. This resulted in a fixed upper limit of 200 connections.
- bugfix: the default for $DirCreateMode was 0644, and as such wrong.
  It has now been changed to 0700. For some background, please see
  http://lists.adiscon.net/pipermail/rsyslog/2009-April/001986.html
- bugfix: ompgsql did not detect problems in sql command execution
  this could cause loss of messages. The handling was correct if the
  connection broke, but not if there was a problem with statement
  execution. The most probable case for such a case would be invalid
  sql inside the template, and this is now much easier to diagnose.
---------------------------------------------------------------------------
Version 4.1.6  [DEVEL] (rgerhards), 2009-04-07
- added new "csv" property replacer options to enable simple creation
  of CSV-formatted outputs (format from RFC4180 is used)
- implemented function support in RainerScript. That means the engine
  parses and compile functions, as well as executes a few build-in
  ones. Dynamic loading and registration of functions is not yet
  supported - but we now have a good foundation to do that later on.
- implemented the strlen() RainerScript function
- added a template output module
- added -T rsyslogd command line option, enables to specify a directory
  where to chroot() into on startup. This is NOT a security feature but
  introduced to support testing. Thus, -T does not make sure chroot()
  is used in a secure way. (may be removed later)
- added omstdout module for testing purposes. Spits out all messages to
  stdout - no config option, no other features
- added a parser testing suite (still needs to be extended, but a good
  start)
- modified $ModLoad statement so that for modules whom's name starts with
  a dot, no path is prepended (this enables relative-pathes and should
  not break any valid current config)
- fixed a bug that caused action retries not to work correctly
  situation was only cleared by a restart
- bugfix: closed dynafile was potentially never written until another
  dynafile name was generated - potential loss of messages
- improved omfile so that it properly suspends itself if there is an
  i/o or file name generation error. This enables it to be used with
  the full high availability features of rsyslog's engine
- bugfix: fixed some segaults on Solaris, where vsprintf() does not
  check for NULL pointers
- improved performance of regexp-based filters
  Thanks to Arnaud Cornet for providing the idea and initial patch.
- added a new way how output plugins may be passed parameters. This is
  more effcient for some outputs. They new can receive fields not only
  as a single string but rather in an array where each string is seperated.
- added (some) developer documentation for output plugin interface
- bugfix: potential abort with DA queue after high watermark is reached
  There exists a race condition that can lead to a segfault. Thanks
  go to vbernetr, who performed the analysis and provided patch, which
  I only tweaked a very little bit.
- bugfix: imtcp did incorrectly parse hostname/tag
  Thanks to Luis Fernando Muñoz Mejías for the patch.
---------------------------------------------------------------------------
Version 4.1.5  [DEVEL] (rgerhards), 2009-03-11
- bugfix: parser did not correctly parse fields in UDP-received messages
- added ERE support in filter conditions
  new comparison operation "ereregex"
- added new config directive $RepeatedMsgContainsOriginalMsg so that the
  "last message repeated n times" messages, if generated, may
  have an alternate format that contains the message that is being repeated
---------------------------------------------------------------------------
Version 4.1.4  [DEVEL] (rgerhards), 2009-01-29
- bugfix: inconsistent use of mutex/atomic operations could cause segfault
  details are too many, for full analysis see blog post at:
  http://blog.gerhards.net/2009/01/rsyslog-data-race-analysis.html
- bugfix: unitialized mutex was used in msg.c:getPRI
  This was subtle, because getPRI is called as part of the debugging code
  (always executed) in syslogd.c:logmsg.
- bufgix: $PreserveFQDN was not properly handled for locally emitted
  messages
---------------------------------------------------------------------------
Version 4.1.3  [DEVEL] (rgerhards), 2008-12-17
- added $InputTCPServerAddtlFrameDelimiter config directive, which
  enables to specify an additional, non-standard message delimiter
  for processing plain tcp syslog. This is primarily a fix for the invalid
  framing used in Juniper's NetScreen products. Credit to forum user
  Arv for suggesting this solution.
- added $InputTCPServerInputName property, which enables a name to be
  specified that will be available during message processing in the
  inputname property. This is considered useful for logic that treats
  messages differently depending on which input received them.
- added $PreserveFQDN config file directive
  Enables to use FQDNs in sender names where the legacy default
  would have stripped the domain part.
  Thanks to BlinkMind, Inc. http://www.blinkmind.com for sponsoring this
  development.
- bugfix: imudp went into an endless loop under some circumstances
  (but could also leave it under some other circumstances...)
  Thanks to David Lang and speedfox for reporting this issue.
---------------------------------------------------------------------------
Version 4.1.2  [DEVEL] (rgerhards), 2008-12-04
- bugfix: code did not compile without zlib
- security bugfix: $AllowedSender was not honored, all senders were
  permitted instead (see http://www.rsyslog.com/Article322.phtml)
- security fix: imudp emitted a message when a non-permitted sender
  tried to send a message to it. This behaviour is operator-configurable.
  If enabled, a message was emitted each time. That way an attacker could
  effectively fill the disk via this facility. The message is now
  emitted only once in a minute (this currently is a hard-coded limit,
  if someone comes up with a good reason to make it configurable, we
  will probably do that).
- doc bugfix: typo in v3 compatibility document directive syntax
  thanks to Andrej for reporting
- imported other changes from 3.21.8 and 3.20.1 (see there)
---------------------------------------------------------------------------
Version 4.1.1  [DEVEL] (rgerhards), 2008-11-26
- added $PrivDropToGroup, $PrivDropToUser, $PrivDropToGroupID,
  $PrivDropToUserID config directives to enable dropping privileges.
  This is an effort to provide a security enhancement. For the limits of this
  approach, see http://wiki.rsyslog.com/index.php/Security
- re-enabled imklog to compile on FreeBSD (brought in from beta)
---------------------------------------------------------------------------
Version 4.1.0  [DEVEL] (rgerhards), 2008-11-18

********************************* WARNING *********************************
This version has a slightly different on-disk format for message entries.
As a consequence, old queue files being read by this version may have
an invalid output timestamp, which could result to some malfunction inside
the output driver. It is recommended to drain queues with the previous
version before switching to this one.
********************************* WARNING *********************************

- greatly enhanced performance when compared to v3.
- added configuration directive "HUPisRestart" which enables to configure
  HUP to be either a full restart or "just" a leightweight way to
  close open files.
- enhanced legacy syslog parser to detect year if part of the timestamp
  the format is based on what Cisco devices seem to emit.
- added a setting "$OptimizeForUniprocessor" to enable users to turn off
  pthread_yield calls which are counter-productive on multiprocessor 
  machines (but have been shown to be useful on uniprocessors)
- reordered imudp processing. Message parsing is now done as part of main
  message queue worker processing (was part of the input thread)
  This should also improve performance, as potentially more work is
  done in parallel.
- bugfix: compressed syslog messages could be slightly mis-uncompressed
  if the last byte of the compressed record was a NUL
- added $UDPServerTimeRequery option which enables to work with
  less acurate timestamps in favor of performance. This enables querying
  of the time only every n-th time if imudp is running in the tight
  receive loop (aka receiving messsages at a high rate)
- doc bugfix: queue doc had wrong parameter name for setting controlling
  worker thread shutdown period
- restructured rsyslog.conf documentation
- bugfix: memory leak in ompgsql
  Thanks to Ken for providing the patch
=======
Version 3.22.1 [v3-stable] (rgerhards), 2009-04-??
- bugfix: light and full delay watermarks had invalid values, badly
  affecting performance for delayable inputs
>>>>>>> 2e51c759
---------------------------------------------------------------------------
Version 3.22.0 [v3-stable] (rgerhards), 2009-04-21
This is the first stable release that includes the full functionality
of the 3.21.x version tree.
- bugfix: $InputTCPMaxSessions config directive was accepted, but not
  honored. This resulted in a fixed upper limit of 200 connections.
- bugfix: the default for $DirCreateMode was 0644, and as such wrong.
  It has now been changed to 0700. For some background, please see
  http://lists.adiscon.net/pipermail/rsyslog/2009-April/001986.html
- bugfix: ompgsql did not detect problems in sql command execution
  this could cause loss of messages. The handling was correct if the
  connection broke, but not if there was a problem with statement
  execution. The most probable case for such a case would be invalid
  sql inside the template, and this is now much easier to diagnose.
---------------------------------------------------------------------------
Version 3.21.11 [BETA] (rgerhards), 2009-04-03
- build system improvements contributed by Michael Biebl - thx!
- all patches from 3.20.5 incorporated (see it's ChangeLog entry)
---------------------------------------------------------------------------
Version 3.21.10 [BETA] (rgerhards), 2009-02-02
- bugfix: inconsistent use of mutex/atomic operations could cause segfault
  details are too many, for full analysis see blog post at:
  http://blog.gerhards.net/2009/01/rsyslog-data-race-analysis.html
- the string "Do Die" was accidently emited upon exit in non-debug mode
  This has now been corrected. Thanks to varmojfekoj for the patch.
- some legacy options were not correctly processed.
  Thanks to varmojfekoj for the patch.
- doc bugfix: v3-compatiblity document had typo in config directive
  thanks to Andrej for reporting this
---------------------------------------------------------------------------
Version 3.21.9 [BETA] (rgerhards), 2008-12-04
- re-release of 3.21.8 with an additional fix, that could also lead
  to DoS; 3.21.8 has been removed from the official download archives
- security fix: imudp emitted a message when a non-permitted sender
  tried to send a message to it. This behaviour is operator-configurable.
  If enabled, a message was emitted each time. That way an attacker could
  effectively fill the disk via this facility. The message is now
  emitted only once in a minute (this currently is a hard-coded limit,
  if someone comes up with a good reason to make it configurable, we
  will probably do that).
---------------------------------------------------------------------------
Version 3.21.8  [BETA] (rgerhards), 2008-12-04
- bugfix: imklog did not compile on FreeBSD
- security bugfix: $AllowedSender was not honored, all senders were
  permitted instead (see http://www.rsyslog.com/Article322.phtml)
- merged in all other changes from 3.20.1 (see there)
---------------------------------------------------------------------------
Version 3.21.7  [BETA] (rgerhards), 2008-11-11
- this is the new beta branch, based on the former 3.21.6 devel
- new functionality: ZERO property replacer nomatch option (from v3-stable)
---------------------------------------------------------------------------
Version 3.21.6  [DEVEL] (rgerhards), 2008-10-22
- consolidated time calls during msg object creation, improves performance
  and consistency
- bugfix: solved a segfault condition
- bugfix: subsecond time properties generated by imfile, imklog and
  internal messages could be slightly inconsistent
- bugfix: (potentially big) memory leak on HUP if queues could not be
  drained before timeout - thanks to David Lang for pointing this out
- added capability to support multiple module search pathes. Thank
  to Marius Tomaschewski for providing the patch.
- bugfix: im3195 did no longer compile
- improved "make distcheck" by ensuring everything relevant is recompiled
---------------------------------------------------------------------------
Version 3.21.5  [DEVEL] (rgerhards), 2008-09-30
- performance optimization: unnecessary time() calls during message
  parsing removed - thanks to David Lang for his excellent performance
  analysis
- added new capability to property replacer: multiple immediately
  successive field delimiters are treated as a single one.
  Thanks to Zhuang Yuyao for the patch.
- added message property "inputname", which contains the name of the
  input (module) that generated it. Presence is depending on suport in
  each input module (else it is blank).
- added system property "$myhostname", which contains the name of the
  local host as it knows itself.
- imported a number of fixes and enhancements from the stable and
  devel branches, including a fix to a potential segfault on HUP
  when using UDP listners
- re-enabled gcc builtin atomic operations and added a proper
  ./configure check
- bugfix: potential race condition when adding messages to queue
  There was a wrong order of mutex lock operations. It is hard to
  believe that really caused problems, but in theory it could and with
  threading we often see that theory becomes practice if something is only
  used long enough on a fast enough machine with enough CPUs ;)
- cleaned up internal debug system code and made it behave better
  in regard to multi-threading
---------------------------------------------------------------------------
Version 3.21.4  [DEVEL] (rgerhards), 2008-09-04
- removed compile time fixed message size limit (was 2K), limit can now
  be set via $MaxMessageSize global config directive (finally gotten rid
  of MAXLINE ;))
- enhanced doc for $ActionExecOnlyEveryNthTimeTimeout
- integrated a number of patches from 3.18.4, namely
  - bugfix: order-of magnitude issue with base-10 size definitions
    in config file parser. Could lead to invalid sizes, constraints
    etc for e.g. queue files and any other object whose size was specified
    in base-10 entities. Did not apply to binary entities. Thanks to
    RB for finding this bug and providing a patch.
  - bugfix: action was not called when system time was set backwards
    (until the previous time was reached again). There are still some
    side-effects when time is rolled back (A time rollback is really a bad
    thing to do, ideally the OS should issue pseudo time (like NetWare did)
    when the user tries to roll back time). Thanks to varmojfekoj for this
    patch.
  - doc bugfix: rsyslog.conf man page improved and minor nit fixed
    thanks to Lukas Kuklinek for the patch.
---------------------------------------------------------------------------
Version 3.21.3  [DEVEL] (rgerhards), 2008-08-13
- added ability to specify flow control mode for imuxsock
- added ability to execute actions only after the n-th call of the action
  This also lead to the addition of two new config directives:
  $ActionExecOnlyEveryNthTime and $ActionExecOnlyEveryNthTimeTimeout
  This feature is useful, for example, for alerting: it permits you to
  send an alert only after at least n occurences of a specific message
  have been seen by rsyslogd. This protectes against false positives
  due to waiting for additional confirmation.
- bugfix: IPv6 addresses could not be specified in forwarding actions
  New syntax @[addr]:port introduced to enable that. Root problem was IPv6
  addresses contain colons.
- somewhat enhanced debugging messages
- imported from 3.18.3:
  - enhanced ommysql to support custom port to connect to server
    Port can be set via new $ActionOmmysqlServerPort config directive
    Note: this was a very minor change and thus deemed appropriate to be
    done in the stable release.
  - bugfix: misspelled config directive, previously was
    $MainMsgQueueWorkeTimeoutrThreadShutdown, is now
    $MainMsgQueueWorkerTimeoutThreadShutdown. Note that the misspelled
    directive is not preserved - if the misspelled directive was used
    (which I consider highly unlikely), the config file must be changed.
    Thanks to lperr for reporting the bug.
---------------------------------------------------------------------------
Version 3.21.2  [DEVEL] (rgerhards), 2008-08-04
- added $InputUnixListenSocketHostName config directive, which permits to
  override the hostname being used on a local unix socket. This is useful
  for differentiating "hosts" running in several jails. Feature was
  suggested by David Darville, thanks for the suggestion.
- enhanced ommail to support multiple email recipients. This is done by
  specifying $ActionMailTo multiple times. Note that this introduces a
  small incompatibility to previous config file syntax: the recipient
  list is now reset for each action (we honestly believe that will
  not cause any problem - apologies if it does).
- enhanced troubleshooting documentation
---------------------------------------------------------------------------
Version 3.21.1  [DEVEL] (rgerhards), 2008-07-30
- bugfix: no error was reported if the target of a $IncludeConfig
  could not be accessed.
- added testbed for common config errors
- added doc for -u option to rsyslogd man page
- enhanced config file checking - no active actions are detected
- added -N rsyslogd command line option for a config validation run
  (which does not execute actual syslogd code and does not interfere
  with a running instance)
- somewhat improved emergency configuration. It is now also selected
  if the config contains no active actions
- rsyslogd error messages are now reported to stderr by default. can be
  turned off by the new "$ErrorMessagesToStderr off" directive
 Thanks to HKS for suggesting the new features.
---------------------------------------------------------------------------
Version 3.21.0  [DEVEL] (rgerhards), 2008-07-18
- starts a new devel branch
- added a generic test driver for RainerScript plus some test cases
  to the testbench
- added a small diagnostic tool to obtain result of gethostname() API
- imported all changes from 3.18.1 until today (some quite important,
  see below)
---------------------------------------------------------------------------
Version 3.20.6 [v3-stable] (rgerhards), 2009-04-16
- this is the last v3-stable for the 3.20.x series
- bugfix: $InputTCPMaxSessions config directive was accepted, but not
  honored. This resulted in a fixed upper limit of 200 connections.
- bugfix: the default for $DirCreateMode was 0644, and as such wrong.
  It has now been changed to 0700. For some background, please see
  http://lists.adiscon.net/pipermail/rsyslog/2009-April/001986.html
---------------------------------------------------------------------------
Version 3.20.5 [v3-stable] (rgerhards), 2009-04-02
- bugfix: potential abort with DA queue after high watermark is reached
  There exists a race condition that can lead to a segfault. Thanks
  go to vbernetr, who performed the analysis and provided patch, which
  I only tweaked a very little bit.
- fixed bugs in RainerScript:
  o when converting a number and a string to a common type, both were 
    actually converted to the other variable's type.
  o the value of rsCStrConvertToNumber() was miscalculated.
  Thanks to varmojfekoj for the patch
- fixed a bug in configure.ac which resulted in problems with
  environment detection - thanks to Michael Biebl for the patch
- fixed a potential segfault problem in gssapi code
  thanks to varmojfekoj for the patch
- doc enhance: provide standard template for MySQL module and instructions
  on how to modify schema
---------------------------------------------------------------------------
Version 3.20.4 [v3-stable] (rgerhards), 2009-02-09
- bugfix: inconsistent use of mutex/atomic operations could cause segfault
  details are too many, for full analysis see blog post at:
  http://blog.gerhards.net/2009/01/rsyslog-data-race-analysis.html
- bugfix: invalid ./configure settings for RFC3195
  thanks to Michael Biebl for the patch
- bugfix: invalid mutex access in msg.c
- doc bugfix: dist tarball missed 2 files, had one extra file that no
  longer belongs into it. Thanks to Michael Biebl for pointing this out.
---------------------------------------------------------------------------
Version 3.20.3 [v3-stable] (rgerhards), 2009-01-19
- doc bugfix: v3-compatiblity document had typo in config directive
  thanks to Andrej for reporting this
- fixed a potential segfault condition with $AllowedSender directive
  On HUP, the root pointers were not properly cleaned up. Thanks to
  Michael Biebel, olgoat, and Juha Koho for reporting and analyzing
  the bug.
---------------------------------------------------------------------------
Version 3.20.2 [v3-stable] (rgerhards), 2008-12-04
- re-release of 3.20.1 with an additional fix, that could also lead
  to DoS; 3.20.1 has been removed from the official download archives
- security fix: imudp emitted a message when a non-permitted sender
  tried to send a message to it. This behaviour is operator-configurable.
  If enabled, a message was emitted each time. That way an attacker could
  effectively fill the disk via this facility. The message is now
  emitted only once in a minute (this currently is a hard-coded limit,
  if someone comes up with a good reason to make it configurable, we
  will probably do that).
---------------------------------------------------------------------------
Version 3.20.1 [v3-stable] (rgerhards), 2008-12-04
- security bugfix: $AllowedSender was not honored, all senders were
  permitted instead
- enhance: regex nomatch option "ZERO" has been added
  This allows to return the string 0 if a regular expression is
  not found. This is probably useful for storing numerical values into
  database columns.
- bugfix: memory leak in gtls netstream driver fixed
  memory was lost each time a TLS session was torn down. This could 
  result in a considerable memory leak if it happened quite frequently
  (potential system crash condition)
- doc update: documented how to specify multiple property replacer
  options + link to new online regex generator tool added
- minor bufgfix: very small memory leak in gtls netstream driver
  around a handful of bytes (< 20) for each HUP
- improved debug output for regular expressions inside property replacer
  RE's seem to be a big trouble spot and I would like to have more
  information inside the debug log. So I decided to add some additional
  debug strings permanently.
---------------------------------------------------------------------------
Version 3.20.0 [v3-stable] (rgerhards), 2008-11-05
- this is the inital release of the 3.19.x branch as a stable release
- bugfix: double-free in pctp netstream driver. Thank to varmojfeko
  for the patch
---------------------------------------------------------------------------
Version 3.19.12 [BETA] (rgerhards), 2008-10-16
- bugfix: subseconds where not correctly extracted from a timestamp
  if that timestamp did not contain any subsecond information (the
  resulting string was garbagge but should have been "0", what it
  now is).
- increased maximum size of a configuration statement to 4K (was 1K)
- imported all fixes from the stable branch (quite a lot)
- bugfix: (potentially big) memory leak on HUP if queues could not be
  drained before timeout - thanks to David Lang for pointing this out
---------------------------------------------------------------------------
Version 3.19.11 [BETA] (rgerhards), 2008-08-25
This is a refresh of the beta. No beta-specific fixes have been added.
- included fixes from v3-stable (most importantly 3.18.3)
---------------------------------------------------------------------------
Version 3.19.10 [BETA] (rgerhards), 2008-07-15
- start of a new beta branch based on former 3.19 devel branch
- bugfix: bad memory leak in disk-based queue modes
- bugfix: UDP syslog forwarding did not work on all platforms
  the ai_socktype was incorrectly set to 1. On some platforms, this
  lead to failing name resolution (e.g. FreeBSD 7). Thanks to HKS for
  reporting the bug.
- bugfix: priority was incorrectly calculated on FreeBSD 7,
  because the LOG_MAKEPRI() C macro has a different meaning there (it
  is just a simple addition of faciltity and severity). I have changed
  this to use own, consistent, code for PRI calculation. Thank to HKS
  for reporting this bug.
- bugfix (cosmetical): authorization was not checked when gtls handshake
  completed immediately. While this sounds scary, the situation can not
  happen in practice. We use non-blocking IO only for server-based gtls
  session setup. As TLS requires the exchange of multiple frames before
  the handshake completes, it simply is impossible to do this in one
  step. However, it is useful to have the code path correct even for 
  this case - otherwise, we may run into problems if the code is changed
  some time later (e.g. to use blocking sockets). Thanks to varmojfekoj
  for providing the patch.
- important queue bugfix from 3.18.1 imported (see below)
- cleanup of some debug messages
---------------------------------------------------------------------------
Version 3.19.9 (rgerhards), 2008-07-07
- added tutorial for creating a TLS-secured syslog infrastructure
- rewritten omusrmsg to no longer fork() a new process for sending messages
  this caused some problems with the threading model, e.g. zombies. Also,
  it was far less optimal than it is now.
- bugfix: machine certificate was required for client even in TLS anon mode
  Reference: http://bugzilla.adiscon.com/show_bug.cgi?id=85
  The fix also slightly improves performance by not storing certificates in
  client sessions when there is no need to do so.
- bugfix: RainerScript syntax error was not always detected
---------------------------------------------------------------------------
Version 3.19.8 (rgerhards), 2008-07-01
- bugfix: gtls module did not correctly handle EGAIN (and similar) recv()
  states. This has been fixed by introducing a new abstraction layer inside
  gtls.
- added (internal) error codes to error messages; added redirector to
  web description of error codes
  closes bug http://bugzilla.adiscon.com/show_bug.cgi?id=20
- disabled compile warnings caused by third-party libraries
- reduced number of compile warnings in gcc's -pedantic mode
- some minor documentation improvements
- included all fixes from beta 3.17.5
---------------------------------------------------------------------------
Version 3.19.7 (rgerhards), 2008-06-11
- added new property replacer option "date-subseconds" that enables
  to query just the subsecond part of a high-precision timestamp
- somewhat improved plain tcp syslog reliability by doing a connection
  check before sending. Credits to Martin Schuette for providing the
  idea. Details are available at
  http://blog.gerhards.net/2008/06/reliable-plain-tcp-syslog-once-again.html
- made rsyslog tickless in the (usual and default) case that repeated
  message reduction is turned off. More info:
  http://blog.gerhards.net/2008/06/coding-to-save-environment.html
- some build system cleanup, thanks to Michael Biebl
- bugfix: compile under (Free)BSD failed due to some invalid library
  definitions - this is fixed now. Thanks to Michael Biebl for the patch.
---------------------------------------------------------------------------
Version 3.19.6 (rgerhards), 2008-06-06
- enhanced property replacer to support multiple regex matches
- bugfix: part of permittedPeer structure was not correctly initialized
  thanks to varmojfekoj for spotting this
- bugfix: off-by-one bug during certificate check
- bugfix: removed some memory leaks in TLS code
---------------------------------------------------------------------------
Version 3.19.5 (rgerhards), 2008-05-30
- enabled Posix ERE expressions inside the property replacer
  (previously BRE was permitted only)
- provided ability to specify that a regular expression submatch shall
  be used inside the property replacer
- implemented in property replacer: if a regular expression does not match,
  it can now either return "**NO MATCH** (default, as before), a blank
  property or the full original property text
- enhanced property replacer to support multiple regex matches
---------------------------------------------------------------------------
Version 3.19.4 (rgerhards), 2008-05-27
- implemented x509/certvalid gtls auth mode
- implemented x509/name gtls auth mode (including wildcards)
- changed fingerprint gtls auth mode to new format fingerprint
- protected gtls error string function by a mutex. Without it, we
  could have a race condition in extreme cases. This was very remote,
  but now can no longer happen.
- changed config directive name to reflect different use
  $ActionSendStreamDriverCertFingerprint is now
  $ActionSendStreamDriverPermittedPeer and can be used both for
  fingerprint and name authentication (similar to the input side)
- bugfix: sender information (fromhost et al) was missing in imudp
  thanks to sandiso for reporting this bug
- this release fully inplements IETF's syslog-transport-tls-12 plus
  the latest text changes Joe Salowey provided via email. Not included
  is ipAddress subjectAltName authentication, which I think will be
  dropped from the draft. I don't think there is any real need for it.
This release also includes all bug fix up to today from the beta
and stable branches. Most importantly, this means the bugfix for
100% CPU utilization by imklog.
---------------------------------------------------------------------------
Version 3.19.3 (rgerhards), 2008-05-21
- added ability to authenticate the server against its certificate
  fingerprint
- added ability for client to provide its fingerprint
- added ability for server to obtain client cert's fingerprint
- bugfix: small mem leak in omfwd on exit (strmdriver name was not freed)
- bugfix: $ActionSendStreamDriver had no effect
- bugfix: default syslog port was no longer used if none was
  configured. Thanks to varmojfekoj for the patch
- bugfix: missing linker options caused build to fail on some
  systems. Thanks to Tiziano Mueller for the patch.
---------------------------------------------------------------------------
Version 3.19.2 (rgerhards), 2008-05-16
- bugfix: TCP input modules did incorrectly set fromhost property
  (always blank)
- bugfix: imklog did not set fromhost property
- added "fromhost-ip" property
  Note that adding this property changes the on-disk format for messages.
  However, that should not have any bad effect on existing spool files.
  But you will run into trouble if you create a spool file with this
  version and then try to process it with an older one (after a downgrade).
  Don't do that ;)
- added "RSYSLOG_DebugFormat" canned template
- bugfix: hostname and fromhost were swapped when a persisted message
  (in queued mode) was read in
- bugfix: lmtcpclt, lmtcpsrv and lmgssutil did all link to the static
  runtime library, resulting in a large size increase (and potential
  "interesting" effects). Thanks to Michael Biebel for reporting the size
  issue.
- bugfix: TLS server went into an endless loop in some situations.
  Thanks to Michael Biebl for reporting the problem.
- fixed potential segfault due to invalid call to cfsysline
  thanks to varmojfekoj for the patch
---------------------------------------------------------------------------
Version 3.19.1 (rgerhards), 2008-05-07
- configure help for --enable-gnutls wrong - said default is "yes" but
  default actually is "no" - thanks to darix for pointing this out
- file dirty.h was missing - thanks to darix for pointing this out
- bugfix: man files were not properly distributed - thanks to
  darix for reporting and to Michael Biebl for help with the fix
- some minor cleanup
---------------------------------------------------------------------------
Version 3.19.0 (rgerhards), 2008-05-06
- begins new devel branch version
- implemented TLS for plain tcp syslog (this is also the world's first
  implementation of IETF's upcoming syslog-transport-tls draft)
- partly rewritten and improved omfwd among others, now loads TCP
  code only if this is actually necessary
- split of a "runtime library" for rsyslog - this is not yet a clean
  model, because some modularization is still outstanding. In theory,
  this shall enable other utilities but rsyslogd to use the same
  runtime
- implemented im3195, the RFC3195 input as a plugin
- changed directory structure, files are now better organized
- a lot of cleanup in regard to modularization
- -c option no longer must be the first option - thanks to varmjofekoj
  for the patch
---------------------------------------------------------------------------
Version 3.18.7 (rgerhards), 2008-12-??
- bugfix: the default for $DirCreateMode was 0644, and as such wrong.
  It has now been changed to 0700. For some background, please see
  http://lists.adiscon.net/pipermail/rsyslog/2009-April/001986.html
- fixed a potential segfault condition with $AllowedSender directive
  On HUP, the root pointers were not properly cleaned up. Thanks to
  Michael Biebel, olgoat, and Juha Koho for reporting and analyzing
  the bug.
- some legacy options were not correctly processed.
  Thanks to varmojfekoj for the patch.
- doc bugfix: some spelling errors in man pages corrected. Thanks to
  Geoff Simmons for the patch.
---------------------------------------------------------------------------
Version 3.18.6 (rgerhards), 2008-12-08
- security bugfix: $AllowedSender was not honored, all senders were
  permitted instead (see http://www.rsyslog.com/Article322.phtml)
  (backport from v3-stable, v3.20.9)
- minor bugfix: dual close() call on tcp session closure
---------------------------------------------------------------------------
Version 3.18.5 (rgerhards), 2008-10-09
- bugfix: imudp input module could cause segfault on HUP
  It did not properly de-init a variable acting as a linked list head.
  That resulted in trying to access freed memory blocks after the HUP.
- bugfix:  rsyslogd could hang on HUP
  because getnameinfo() is not cancel-safe, but was not guarded against
  being cancelled. pthread_cancel() is routinely being called during
  HUP processing.
- bugfix[minor]: if queue size reached light_delay mark, enqueuing
  could potentially be blocked for a longer period of time, which
  was not the behaviour desired.
- doc bugfix: $ActionExecOnlyWhenPreviousIsSuspended was still misspelled
  as $...OnlyIfPrev... in some parts of the documentation. Thanks to 
  Lorenzo M. Catucci for reporting this bug.
- added doc on malformed messages, cause and how to work-around, to the
  doc set
- added doc on how to build from source repository
---------------------------------------------------------------------------
Version 3.18.4 (rgerhards), 2008-09-18
- bugfix: order-of magnitude issue with base-10 size definitions
  in config file parser. Could lead to invalid sizes, constraints
  etc for e.g. queue files and any other object whose size was specified
  in base-10 entities. Did not apply to binary entities. Thanks to
  RB for finding this bug and providing a patch.
- bugfix: action was not called when system time was set backwards
  (until the previous time was reached again). There are still some
  side-effects when time is rolled back (A time rollback is really a bad
  thing to do, ideally the OS should issue pseudo time (like NetWare did)
  when the user tries to roll back time). Thanks to varmojfekoj for this
  patch.
- doc bugfix: rsyslog.conf man page improved and minor nit fixed
  thanks to Lukas Kuklinek for the patch.
- bugfix: error code -2025 was used for two different errors. queue full
  is now -2074 and -2025 is unique again. (did cause no real problem
  except for troubleshooting)
- bugfix: default discard severity was incorrectly set to 4, which lead
  to discard-on-queue-full to be enabled by default. That could cause
  message loss where non was expected.  The default has now been changed
  to the correct value of 8, which disables the functionality. This
  problem applied both to the main message queue and the action queues.
  Thanks to Raoul Bhatia for pointing out this problem.
- bugfix: option value for legacy -a option could not be specified,
  resulting in strange operations. Thanks to Marius Tomaschewski
  for the patch.
- bugfix: colon after date should be ignored, but was not. This has
  now been corrected. Required change to the internal ParseTIMESTAMP3164()
  interface.
---------------------------------------------------------------------------
Version 3.18.3 (rgerhards), 2008-08-18
- bugfix: imfile could cause a segfault upon rsyslogd HUP and termination
  Thanks to lperr for an excellent bug report that helped detect this
  problem.
- enhanced ommysql to support custom port to connect to server
  Port can be set via new $ActionOmmysqlServerPort config directive
  Note: this was a very minor change and thus deemed appropriate to be
  done in the stable release.
- bugfix: misspelled config directive, previously was
  $MainMsgQueueWorkeTimeoutrThreadShutdown, is now
  $MainMsgQueueWorkerTimeoutThreadShutdown. Note that the misspelled
  directive is not preserved - if the misspelled directive was used
  (which I consider highly unlikely), the config file must be changed.
  Thanks to lperr for reporting the bug.
- disabled flow control for imuxsock, as it could cause system hangs
  under some circumstances. The devel (3.21.3 and above) will
  re-enable it and provide enhanced configurability to overcome the
  problems if they occur.
---------------------------------------------------------------------------
Version 3.18.2 (rgerhards), 2008-08-08
- merged in IPv6 forwarding address bugfix from v2-stable
---------------------------------------------------------------------------
Version 3.18.1 (rgerhards), 2008-07-21
- bugfix: potential segfault in creating message mutex in non-direct queue
  mode. rsyslogd segfaults on freeeBSD 7.0 (an potentially other platforms)
  if an action queue is running in any other mode than non-direct. The
  same problem can potentially be triggered by some main message queue
  settings. In any case, it will manifest during rsylog's startup. It is
  unlikely to happen after a successful startup (the only window of
  exposure may be a relatively seldom executed action running in queued
  mode). This has been corrected. Thank to HKS for point out the problem.
- bugfix: priority was incorrectly calculated on FreeBSD 7,
  because the LOG_MAKEPRI() C macro has a different meaning there (it
  is just a simple addition of faciltity and severity). I have changed
  this to use own, consistent, code for PRI calculation. [Backport from
  3.19.10]
- bugfix: remove PRI part from kernel message if it is present
  Thanks to Michael Biebl for reporting this bug
- bugfix: mark messages were not correctly written to text log files
  the markmessageinterval was not correctly propagated to all places
  where it was needed. This resulted in rsyslog using the default
  (20 minutes) in some code pathes, what looked to the user like mark
  messages were never written.
- added a new property replacer option "sp-if-no-1st-sp" to cover
  a problem with RFC 3164 based interpreation of tag separation. While
  it is a generic approach, it fixes a format problem introduced in
  3.18.0, where kernel messages no longer had a space after the tag.
  This is done by a modifcation of the default templates.
  Please note that this may affect some messages where there intentionally
  is no space between the tag and the first character of the message
  content. If so, this needs to be worked around via a specific
  template. However, we consider this scenario to be quite remote and,
  even if it exists, it is not expected that it will actually cause
  problems with log parsers (instead, we assume the new default template
  behaviour may fix previous problems with log parsers due to the 
  missing space).
- bugfix: imklog module was not correctly compiled for GNU/kFreeBSD.
  Thanks to Petr Salinger for the patch
- doc bugfix: property replacer options secpath-replace and
  secpath-drop were not documented
- doc bugfix: fixed some typos in rsyslog.conf man page
- fixed typo in source comment  - thanks to Rio Fujita
- some general cleanup (thanks to Michael Biebl)
---------------------------------------------------------------------------
Version 3.18.0 (rgerhards), 2008-07-11
- begun a new v3-stable based on former 3.17.4 beta plus patches to
  previous v3-stable
- bugfix in RainerScript: syntax error was not always detected
---------------------------------------------------------------------------
Version 3.17.5 (rgerhards), 2008-06-27
- added doc: howto set up a reliable connection to remote server via
  queued mode (and plain tcp protocol)
- bugfix: comments after actions were not properly treated. For some
  actions (e.g. forwarding), this could also lead to invalid configuration
---------------------------------------------------------------------------
Version 3.17.4 (rgerhards), 2008-06-16
- changed default for $KlogSymbolLookup to "off". The directive is
  also scheduled for removal in a later version. This was necessary
  because on kernels >= 2.6, the kernel does the symbol lookup itself. The
  imklog lookup logic then breaks the log message and makes it unusable.
---------------------------------------------------------------------------
Version 3.17.3 (rgerhards), 2008-05-28
- bugfix: imklog went into an endless loop if a PRI value was inside
  a kernel log message (unusual case under Linux, frequent under BSD)
---------------------------------------------------------------------------
Version 3.17.2 (rgerhards), 2008-05-04
- this version is the new beta, based on 3.17.1 devel feature set
- merged in imklog bug fix from v3-stable (3.16.1)
---------------------------------------------------------------------------
Version 3.17.1 (rgerhards), 2008-04-15
- removed dependency on MAXHOSTNAMELEN as much as it made sense.
  GNU/Hurd does not define it (because it has no limit), and we have taken
  care for cases where it is undefined now. However, some very few places
  remain where IMHO it currently is not worth fixing the code. If it is
  not defined, we have used a generous value of 1K, which is above IETF
  RFC's on hostname length at all. The memory consumption is no issue, as
  there are only a handful of this buffers allocated *per run* -- that's
  also the main reason why we consider it not worth to be fixed any further.
- enhanced legacy syslog parser to handle slightly malformed messages
  (with a space in front of the timestamp) - at least HP procurve is
  known to do that and I won't outrule that others also do it. The 
  change looks quite unintrusive and so we added it to the parser.
- implemented klogd functionality for BSD
- implemented high precision timestamps for the kernel log. Thanks to
  Michael Biebl for pointing out that the kernel log did not have them.
- provided ability to discard non-kernel messages if they are present
  in the kernel log (seems to happen on BSD)
- implemented $KLogInternalMsgFacility config directive
- implemented $KLogPermitNonKernelFacility config directive
Plus a number of bugfixes that were applied to v3-stable and beta
branches (not mentioned here in detail).
---------------------------------------------------------------------------
Version 3.17.0 (rgerhards), 2008-04-08
- added native ability to send mail messages
- removed no longer needed file relptuil.c/.h
- added $ActionExecOnlyOnceEveryInterval config directive
- bugfix: memory leaks in script engine
- bugfix: zero-length strings were not supported in object
  deserializer
- properties are now case-insensitive everywhere (script, filters,
  templates)
- added the capability to specify a processing (actually dequeue)
  timeframe with queues - so things can be configured to be done
  at off-peak hours
- We have removed the 32 character size limit (from RFC3164) on the
  tag. This had bad effects on existing envrionments, as sysklogd didn't
  obey it either (probably another bug in RFC3164...). We now receive
  the full size, but will modify the outputs so that only 32 characters
  max are used by default. If you need large tags in the output, you need
  to provide custom templates.
- changed command line processing. -v, -M, -c options are now parsed
  and processed before all other options. Inter-option dependencies
  have been relieved. Among others, permits to specify intial module
  load path via -M only (not the environment) which makes it much
  easier to work with non-standard module library locations. Thanks
  to varmojfekoj for suggesting this change. Matches bugzilla bug 55.
- bugfix: some messages were emited without hostname
Plus a number of bugfixes that were applied to v3-stable and beta
branches (not mentioned here in detail).
---------------------------------------------------------------------------
Version 3.16.3 (rgerhards), 2008-07-11
- updated information on rsyslog packages
- bugfix: memory leak in disk-based queue modes
---------------------------------------------------------------------------
Version 3.16.2 (rgerhards), 2008-06-25
- fixed potential segfault due to invalid call to cfsysline
  thanks to varmojfekoj for the patch
- bugfix: some whitespaces where incorrectly not ignored when parsing
  the config file. This is now corrected. Thanks to Michael Biebl for
  pointing out the problem.
---------------------------------------------------------------------------
Version 3.16.1 (rgerhards), 2008-05-02
- fixed a bug in imklog which lead to startup problems (including
  segfault) on some platforms under some circumsances. Thanks to
  Vieri for reporting this bug and helping to troubleshoot it.
---------------------------------------------------------------------------
Version 3.16.0 (rgerhards), 2008-04-24
- new v3-stable (3.16.x) based on beta 3.15.x (RELP support)
- bugfix: omsnmp had a too-small sized buffer for hostname+port. This
  could not lead to a segfault, as snprintf() was used, but could cause
  some trouble with extensively long hostnames.
- applied patch from Tiziano Müller to remove some compiler warnings
- added gssapi overview/howto thanks to Peter Vrabec
- changed some files to grant LGPLv3 extended persmissions on top of GPLv3
  this also is the first sign of something that will evolve into a
  well-defined "rsyslog runtime library"
---------------------------------------------------------------------------
Version 3.15.1 (rgerhards), 2008-04-11
- bugfix: some messages were emited without hostname
- disabled atomic operations for the time being because they introduce some
  cross-platform trouble - need to see how to fix this in the best 
  possible way
- bugfix: zero-length strings were not supported in object
  deserializer
- added librelp check via PKG_CHECK thanks to Michael Biebl's patch
- file relputil.c deleted, is not actually needed
- added more meaningful error messages to rsyslogd (when some errors
  happens during startup)
- bugfix: memory leaks in script engine
- bugfix: $hostname and $fromhost in RainerScript did not work
This release also includes all changes applied to the stable versions
up to today.
---------------------------------------------------------------------------
Version 3.15.0 (rgerhards), 2008-04-01
- major new feature: imrelp/omrelp support reliable delivery of syslog
  messages via the RELP protocol and librelp (http://www.librelp.com).
  Plain tcp syslog, so far the best reliability solution, can lose
  messages when something goes wrong or a peer goes down. With RELP,
  this can no longer happen. See imrelp.html for more details.
- bugfix: rsyslogd was no longer build by default; man pages are 
  only installed if corresponding option is selected. Thanks to
  Michael Biebl for pointing these problems out.
---------------------------------------------------------------------------
Version 3.14.2 (rgerhards), 2008-04-09
- bugfix: segfault with expression-based filters
- bugfix: omsnmp did not deref errmsg object on exit (no bad effects caused)
- some cleanup
- bugfix: imklog did not work well with kernel 2.6+. Thanks to Peter
  Vrabec for patching it based on the development in sysklogd - and thanks
  to the sysklogd project for upgrading klogd to support the new
  functionality
- some cleanup in imklog
- bugfix: potential segfault in imklog when kernel is compiled without
  /proc/kallsyms and the file System.map is missing. Thanks to
  Andrea Morandi for pointing it out and suggesting a fix.
- bugfixes, credits to varmojfekoj:
  * reset errno before printing a warning message
  * misspelled directive name in code processing legacy options
- bugfix: some legacy options not correctly interpreted - thanks to
  varmojfekoj for the patch
- improved detection of modules being loaded more than once
  thanks to varmojfekoj for the patch
---------------------------------------------------------------------------
Version 3.14.1 (rgerhards), 2008-04-04
- bugfix: some messages were emited without hostname
- bugfix: rsyslogd was no longer build by default; man pages are 
  only installed if corresponding option is selected. Thanks to
  Michael Biebl for pointing these problems out.
- bugfix: zero-length strings were not supported in object
  deserializer
- disabled atomic operations for this stable build as it caused
  platform problems
- bugfix: memory leaks in script engine
- bugfix: $hostname and $fromhost in RainerScript did not work
- bugfix: some memory leak when queue is runing in disk mode
- man pages improved thanks to varmofekoj and Peter Vrabec
- We have removed the 32 character size limit (from RFC3164) on the
  tag. This had bad effects on existing envrionments, as sysklogd didn't
  obey it either (probably another bug in RFC3164...). We now receive
  the full size, but will modify the outputs so that only 32 characters
  max are used by default. If you need large tags in the output, you need
  to provide custom templates.
- bugfix: some memory leak when queue is runing in disk mode
---------------------------------------------------------------------------
Version 3.14.0 (rgerhards), 2008-04-02
An interim version was accidently released to the web. It was named 3.14.0.
To avoid confusion, we have not assigned this version number to any
official release. If you happen to use 3.14.0, please update to 3.14.1.
---------------------------------------------------------------------------
Version 3.13.0-dev0 (rgerhards), 2008-03-31
- bugfix: accidently set debug option in 3.12.5 reset to production
  This option prevented dlclose() to be called. It had no real bad effects,
  as the modules were otherwise correctly deinitialized and dlopen()
  supports multiple opens of the same module without any memory footprint.
- removed --enable-mudflap, added --enable-valgrind ./configure setting
- bugfix: tcp receiver could segfault due to uninitialized variable
- docfix: queue doc had a wrong directive name that prevented max worker
  threads to be correctly set
- worked a bit on atomic memory operations to support problem-free
  threading (only at non-intrusive places)
- added a --enable/disable-rsyslogd configure option so that
  source-based packaging systems can build plugins without the need
  to compile rsyslogd
- some cleanup
- test of potential new version number scheme
---------------------------------------------------------------------------
Version 3.12.5 (rgerhards), 2008-03-28
- changed default for "last message repeated n times", which is now
  off by default
- implemented backward compatibility commandline option parsing
- automatically generated compatibility config lines are now also
  logged so that a user can diagnose problems with them
- added compatibility mode for -a, -o and -p options
- compatibility mode processing finished
- changed default file output format to include high-precision timestamps
- added a buid-in template for previous syslogd file format
- added new $ActionFileDefaultTemplate directive
- added support for high-precision timestamps when receiving legacy
  syslog messages
- added new $ActionForwardDefaultTemplate directive
- added new $ActionGSSForwardDefaultTemplate directive
- added build-in templates for easier configuration
- bugfix: fixed small memory leak in tcpclt.c
- bugfix: fixed small memory leak in template regular expressions
- bugfix: regular expressions inside property replacer did not work
  properly
- bugfix: QHOUR and HHOUR properties were wrongly calculated
- bugfix: fixed memory leaks in stream class and imfile
- bugfix: $ModDir did invalid bounds checking, potential overlow in
  dbgprintf() - thanks to varmojfekoj for the patch
- bugfix: -t and -g legacy options max number of sessions had a wrong
  and much too high value
---------------------------------------------------------------------------
Version 3.12.4 (rgerhards), 2008-03-25
- Greatly enhanced rsyslogd's file write performance by disabling
  file syncing capability of output modules by default. This
  feature is usually not required, not useful and an extreme performance
  hit (both to rsyslogd as well as the system at large). Unfortunately,
  most users enable it by default, because it was most intuitive to enable
  it in plain old sysklogd syslog.conf format. There is now the
  $ActionFileEnableSync config setting which must be enabled in order to
  support syncing. By default it is off. So even if the old-format config
  lines request syncing, it is not done unless explicitely enabled. I am
  sure this is a very useful change and not a risk at all. I need to think
  if I undo it under compatibility mode, but currently this does not
  happen (I fear a lot of lazy users will run rsyslogd in compatibility
  mode, again bringing up this performance problem...).
- added flow control options to other input sources
- added $HHOUR and $QHOUR system properties - can be used for half- and
  quarter-hour logfile rotation
- changed queue's discard severities default value to 8 (do not discard)
  to prevent unintentional message loss
- removed a no-longer needed callback from the output module 
  interface. Results in reduced code complexity.
- bugfix/doc: removed no longer supported -h option from man page
- bugfix: imklog leaked several hundered KB on each HUP. Thanks to
  varmojfekoj for the patch
- bugfix: potential segfault on module unload. Thanks to varmojfekoj for
  the patch
- bugfix: fixed some minor memory leaks
- bugfix: fixed some slightly invalid memory accesses
- bugfix: internally generated messages had "FROMHOST" property not set
---------------------------------------------------------------------------
Version 3.12.3 (rgerhards), 2008-03-18
- added advanced flow control for congestion cases (mode depending on message
  source and its capablity to be delayed without bad side effects)
- bugfix: $ModDir should not be reset on $ResetConfig - this can cause a lot
  of confusion and there is no real good reason to do so. Also conflicts with
  the new -M option and environment setting.
- bugfix: TCP and GSSAPI framing mode variable was uninitialized, leading to
  wrong framing (caused, among others, interop problems)
- bugfix: TCP (and GSSAPI) octet-counted frame did not work correctly in all
  situations. If the header was split across two packet reads, it was invalidly
  processed, causing loss or modification of messages.
- bugfix: memory leak in imfile
- bugfix: duplicate public symbol in omfwd and omgssapi could lead to
  segfault. thanks to varmojfekoj for the patch.
- bugfix: rsyslogd aborted on sigup - thanks to varmojfekoj for the patch
- some more internal cleanup ;)
- begun relp modules, but these are not functional yet
- Greatly enhanced rsyslogd's file write performance by disabling
  file syncing capability of output modules by default. This
  feature is usually not required, not useful and an extreme performance
  hit (both to rsyslogd as well as the system at large). Unfortunately,
  most users enable it by default, because it was most intuitive to enable
  it in plain old sysklogd syslog.conf format. There is now a new config
  setting which must be enabled in order to support syncing. By default it
  is off. So even if the old-format config lines request syncing, it is
  not done unless explicitely enabled. I am sure this is a very useful
  change and not a risk at all. I need to think if I undo it under
  compatibility mode, but currently this does not happen (I fear a lot of
  lazy users will run rsyslogd in compatibility mode, again bringing up
  this performance problem...).
---------------------------------------------------------------------------
Version 3.12.2 (rgerhards), 2008-03-13
- added RSYSLOGD_MODDIR environment variable
- added -M rsyslogd option (allows to specify module directory location)
- converted net.c into a loadable library plugin
- bugfix: debug module now survives unload of loadable module when
  printing out function call data
- bugfix: not properly initialized data could cause several segfaults if
  there were errors in the config file - thanks to varmojfekoj for the patch
- bugfix: rsyslogd segfaulted when imfile read an empty line - thanks
  to Johnny Tan for an excellent bug report
- implemented dynamic module unload capability (not visible to end user)
- some more internal cleanup
- bugfix: imgssapi segfaulted under some conditions; this fix is actually
  not just a fix but a change in the object model. Thanks to varmojfekoj
  for providing the bug report, an initial fix and lots of good discussion
  that lead to where we finally ended up.
- improved session recovery when outbound tcp connection breaks, reduces
  probability of message loss at the price of a highly unlikely potential
  (single) message duplication
---------------------------------------------------------------------------
Version 3.12.1 (rgerhards), 2008-03-06
- added library plugins, which can be automatically loaded
- bugfix: actions were not correctly retried; caused message loss
- changed module loader to automatically add ".so" suffix if not
  specified (over time, this shall also ease portability of config
  files)
- improved debugging support; debug runtime options can now be set via
  an environment variable
- bugfix: removed debugging code that I forgot to remove before releasing
  3.12.0 (does not cause harm and happened only during startup)
- added support for the MonitorWare syslog MIB to omsnmp
- internal code improvements (more code converted into classes)
- internal code reworking of the imtcp/imgssapi module
- added capability to ignore client-provided timestamp on unix sockets and
  made this mode the default; this was needed, as some programs (e.g. sshd)
  log with inconsistent timezone information, what messes up the local
  logs (which by default don't even contain time zone information). This
  seems to be consistent with what sysklogd did for the past four years.
  Alternate behaviour may be desirable if gateway-like processes send
  messages via the local log slot - in this case, it can be enabled
  via the $InputUnixListenSocketIgnoreMsgTimestamp and
  $SystemLogSocketIgnoreMsgTimestamp config directives
- added ability to compile on HP UX; verified that imudp worked on HP UX;
  however, we are still in need of people trying out rsyslogd on HP UX,
  so it can not yet be assumed it runs there
- improved session recovery when outbound tcp connection breaks, reduces
  probability of message loss at the price of a highly unlikely potential
  (single) message duplication
---------------------------------------------------------------------------
Version 3.12.0 (rgerhards), 2008-02-28
- added full expression support for filters; filters can now contain
  arbitrary complex boolean, string and arithmetic expressions
---------------------------------------------------------------------------
Version 3.11.6 (rgerhards), 2008-02-27
- bugfix: gssapi libraries were still linked to rsyslog core, what should
  no longer be necessary. Applied fix by Michael Biebl to solve this.
- enabled imgssapi to be loaded side-by-side with imtcp
- added InputGSSServerPermitPlainTCP config directive
- split imgssapi source code somewhat from imtcp
- bugfix: queue cancel cleanup handler could be called with
  invalid pointer if dequeue failed
- bugfix: rsyslogd segfaulted on second SIGHUP
  tracker: http://bugzilla.adiscon.com/show_bug.cgi?id=38
- improved stability of queue engine
- bugfix: queue disk file were not properly persisted when 
  immediately after closing an output file rsyslog was stopped
  or huped (the new output file open must NOT have happend at
  that point) - this lead to a sparse and invalid queue file
  which could cause several problems to the engine (unpredictable
  results). This situation should have happened only in very
  rare cases. tracker: http://bugzilla.adiscon.com/show_bug.cgi?id=40
- bugfix: during queue shutdown, an assert invalidly triggered when
  the primary queue's DA worker was terminated while the DA queue's
  regular worker was still executing. This could result in a segfault
  during shutdown.
  tracker: http://bugzilla.adiscon.com/show_bug.cgi?id=41
- bugfix: queue properties sizeOnDisk, bytesRead were persisted to 
  disk with wrong data type (long instead of int64) - could cause
  problems on 32 bit machines
- bugfix: queue aborted when it was shut down, DA-enabled, DA mode
  was just initiated but not fully initialized (a race condition)
- bugfix: imfile could abort under extreme stress conditions
  (when it was terminated before it could open all of its
  to be monitored files)
- applied patch from varmojfekoj to fix an issue with compatibility 
  mode and default module directories (many thanks!):
  I've also noticed a bug in the compatibility code; the problem is that 
  options are parsed before configuration file so options which need a 
  module to be loaded will currently ignore any $moddir directive. This 
  can be fixed by moving legacyOptsHook() after config file parsing. 
  (see the attached patch) This goes against the logical order of 
  processing, but the legacy options are only few and it doesn't seem to 
  be a problem.
- bugfix: object property deserializer did not handle negative numbers
---------------------------------------------------------------------------
Version 3.11.5 (rgerhards), 2008-02-25
- new imgssapi module, changed imtcp module - this enables to load/package
  GSSAPI support separately - thanks to varmojfekoj for the patch
- compatibility mode (the -c option series) is now at least partly
  completed - thanks to varmojfekoj for the patch
- documentation for imgssapi and imtcp added
- duplicate $ModLoad's for the same module are now detected and
  rejected -- thanks to varmojfekoj for the patch
---------------------------------------------------------------------------
Version 3.11.4 (rgerhards), 2008-02-21
- bugfix: debug.html was missing from release tarball - thanks to Michael
  Biebl for bringing this to my attention
- some internal cleanup on the stringbuf object calling interface
- general code cleanup and further modularization
- $MainMessageQueueDiscardSeverity can now also handle textual severities
  (previously only integers)
- bugfix: message object was not properly synchronized when the 
  main queue had a single thread and non-direct action queues were used
- some documentation improvements
---------------------------------------------------------------------------
Version 3.11.3 (rgerhards), 2008-02-18
- fixed a bug in imklog which lead to duplicate message content in
  kernel logs
- added support for better plugin handling in libdbi (we contributed
  a patch to do that, we just now need to wait for the next libdbi
  version)
- bugfix: fixed abort when invalid template was provided to an action
  bug http://bugzilla.adiscon.com/show_bug.cgi?id=4
- re-instantiated SIGUSR1 function; added SIGUSR2 to generate debug
  status output
- added some documentation on runtime-debug settings
- slightly improved man pages for novice users
---------------------------------------------------------------------------
Version 3.11.2 (rgerhards), 2008-02-15
- added the capability to monitor text files and process their content
  as syslog messages (including forwarding)
- added support for libdbi, a database abstraction layer. rsyslog now
  also supports the following databases via dbi drivers:
  * Firebird/Interbase
  * FreeTDS (access to MS SQL Server and Sybase)
  * SQLite/SQLite3
  * Ingres (experimental)
  * mSQL (experimental)
  * Oracle (experimental)
  Additional drivers may be provided by the libdbi-drivers project, which
  can be used by rsyslog as soon as they become available.
- removed some left-over unnecessary dbgprintf's (cluttered screen,
  cosmetic)
- doc bugfix: html documentation for omsnmp was missing
---------------------------------------------------------------------------
Version 3.11.1 (rgerhards), 2008-02-12
- SNMP trap sender added thanks to Andre Lorbach (omsnmp)
- added input-plugin interface specification in form of a (copy) template
  input module
- applied documentation fix by Michael Biebl -- many thanks!
- bugfix: immark did not have MARK flags set...
- added x-info field to rsyslogd startup/shutdown message. Hopefully
  points users to right location for further info (many don't even know
  they run rsyslog ;))
- bugfix: trailing ":" of tag was lost while parsing legacy syslog messages
  without timestamp - thanks to Anders Blomdell for providing a patch!
- fixed a bug in stringbuf.c related to STRINGBUF_TRIM_ALLOCSIZE, which
  wasn't supposed to be used with rsyslog. Put a warning message up that
  tells this feature is not tested and probably not worth the effort.
  Thanks to Anders Blomdell fro bringing this to our attention
- somewhat improved performance of string buffers
- fixed bug that caused invalid treatment of tabs (HT) in rsyslog.conf
- bugfix: setting for $EscapeCopntrolCharactersOnReceive was not 
  properly initialized
- clarified usage of space-cc property replacer option
- improved abort diagnostic handler
- some initial effort for malloc/free runtime debugging support
- bugfix: using dynafile actions caused rsyslogd abort
- fixed minor man errors thanks to Michael Biebl
---------------------------------------------------------------------------
Version 3.11.0 (rgerhards), 2008-01-31
- implemented queued actions
- implemented simple rate limiting for actions
- implemented deliberate discarding of lower priority messages over higher
  priority ones when a queue runs out of space
- implemented disk quotas for disk queues
- implemented the $ActionResumeRetryCount config directive
- added $ActionQueueFilename config directive
- added $ActionQueueSize config directive
- added $ActionQueueHighWaterMark config directive
- added $ActionQueueLowWaterMark config directive
- added $ActionQueueDiscardMark config directive
- added $ActionQueueDiscardSeverity config directive
- added $ActionQueueCheckpointInterval config directive
- added $ActionQueueType config directive
- added $ActionQueueWorkerThreads config directive
- added $ActionQueueTimeoutshutdown config directive
- added $ActionQueueTimeoutActionCompletion config directive
- added $ActionQueueTimeoutenQueue config directive
- added $ActionQueueTimeoutworkerThreadShutdown config directive
- added $ActionQueueWorkerThreadMinimumMessages config directive
- added $ActionQueueMaxFileSize config directive
- added $ActionQueueSaveonShutdown config directive
- addded $ActionQueueDequeueSlowdown config directive
- addded $MainMsgQueueDequeueSlowdown config directive
- bugfix: added forgotten docs to package
- improved debugging support
- fixed a bug that caused $MainMsgQueueCheckpointInterval to work incorrectly
- when a long-running action needs to be cancelled on shutdown, the message
  that was processed by it is now preserved. This finishes support for
  guaranteed delivery of messages (if the output supports it, of course)
- fixed bug in output module interface, see
  http://sourceforge.net/tracker/index.php?func=detail&aid=1881008&group_id=123448&atid=696552
- changed the ommysql output plugin so that the (lengthy) connection
  initialization now takes place in message processing. This works much
  better with the new queued action mode (fast startup)
- fixed a bug that caused a potential hang in file and fwd output module
  varmojfekoj provided the patch - many thanks!
- bugfixed stream class offset handling on 32bit platforms
---------------------------------------------------------------------------
Version 3.10.3 (rgerhards), 2008-01-28
- fixed a bug with standard template definitions (not a big deal) - thanks
  to varmojfekoj for spotting it
- run-time instrumentation added
- implemented disk-assisted queue mode, which enables on-demand disk
  spooling if the queue's in-memory queue is exhausted
- implemented a dynamic worker thread pool for processing incoming
  messages; workers are started and shut down as need arises
- implemented a run-time instrumentation debug package
- implemented the $MainMsgQueueSaveOnShutdown config directive
- implemented the $MainMsgQueueWorkerThreadMinimumMessages config directive
- implemented the $MainMsgQueueTimeoutWorkerThreadShutdown config directive
---------------------------------------------------------------------------
Version 3.10.2 (rgerhards), 2008-01-14
- added the ability to keep stop rsyslogd without the need to drain
  the main message queue. In disk queue mode, rsyslog continues to
  run from the point where it stopped. In case of a system failure, it
  continues to process messages from the last checkpoint.
- fixed a bug that caused a segfault on startup when no $WorkDir directive
  was specified in rsyslog.conf
- provided more fine-grain control over shutdown timeouts and added a
  way to specify the enqueue timeout when the main message queue is full
- implemented $MainMsgQueueCheckpointInterval config directive
- implemented $MainMsgQueueTimeoutActionCompletion config directive
- implemented $MainMsgQueueTimeoutEnqueue config directive
- implemented $MainMsgQueueTimeoutShutdown config directive
---------------------------------------------------------------------------
Version 3.10.1 (rgerhards), 2008-01-10
- implemented the "disk" queue mode. However, it currently is of very
  limited use, because it does not support persistence over rsyslogd
  runs. So when rsyslogd is stopped, the queue is drained just as with
  the in-memory queue modes. Persistent queues will be a feature of
  the next release.
- performance-optimized string class, should bring an overall improvement
- fixed a memory leak in imudp -- thanks to varmojfekoj for the patch
- fixed a race condition that could lead to a rsyslogd hang when during
  HUP or termination
- done some doc updates
- added $WorkDirectory config directive
- added $MainMsgQueueFileName config directive
- added $MainMsgQueueMaxFileSize config directive
---------------------------------------------------------------------------
Version 3.10.0 (rgerhards), 2008-01-07
- implemented input module interface and initial input modules
- enhanced threading for input modules (each on its own thread now)
- ability to bind UDP listeners to specific local interfaces/ports and
  ability to run multiple of them concurrently
- added ability to specify listen IP address for UDP syslog server
- license changed to GPLv3
- mark messages are now provided by loadble module immark
- rklogd is no longer provided. Its functionality has now been taken over
  by imklog, a loadable input module. This offers a much better integration
  into rsyslogd and makes sure that the kernel logger process is brought
  up and down at the appropriate times
- enhanced $IncludeConfig directive to support wildcard characters
  (thanks to Michael Biebl)
- all inputs are now implemented as loadable plugins
- enhanced threading model: each input module now runs on its own thread
- enhanced message queue which now supports different queueing methods
  (among others, this can be used for performance fine-tuning)
- added a large number of new configuration directives for the new
  input modules
- enhanced multi-threading utilizing a worker thread pool for the
  main message queue
- compilation without pthreads is no longer supported
- much cleaner code due to new objects and removal of single-threading
  mode
---------------------------------------------------------------------------
Version 2.0.8 V2-STABLE (rgerhards), 2008-??-??
- bugfix: ompgsql did not detect problems in sql command execution
  this could cause loss of messages. The handling was correct if the
  connection broke, but not if there was a problem with statement
  execution. The most probable case for such a case would be invalid
  sql inside the template, and this is now much easier to diagnose.
---------------------------------------------------------------------------
Version 2.0.7 V2-STABLE (rgerhards), 2008-04-14
- bugfix: the default for $DirCreateMode was 0644, and as such wrong.
  It has now been changed to 0700. For some background, please see
  http://lists.adiscon.net/pipermail/rsyslog/2009-April/001986.html
- bugfix: "$CreateDirs off" also disabled file creation
  Thanks to William Tisater for analyzing this bug and providing a patch.
  The actual code change is heavily based on William's patch.
- bugfix: memory leak in ompgsql
  Thanks to Ken for providing the patch
- bugfix: potential memory leak in msg.c
  This one did not surface yet and the issue was actually found due to
  a problem in v4 - but better fix it here, too
---------------------------------------------------------------------------
Version 2.0.6 V2-STABLE (rgerhards), 2008-08-07
- bugfix: memory leaks in rsyslogd, primarily in singlethread mode
  Thanks to Frederico Nunez for providing the fix
- bugfix: copy&paste error lead to dangling if - this caused a very minor
  issue with re-formatting a RFC3164 date when the message was invalidly
  formatted and had a colon immediately after the date. This was in the
  code for some years (even v1 had it) and I think it never had any
  effect at all in practice. Though, it should be fixed - but definitely
  nothing to worry about.
---------------------------------------------------------------------------
Version 2.0.6 V2-STABLE (rgerhards), 2008-08-07
- bugfix: IPv6 addresses could not be specified in forwarding actions
  New syntax @[addr]:port introduced to enable that. Root problem was IPv6
  addresses contain colons. (backport from 3.21.3)
---------------------------------------------------------------------------
Version 2.0.5 STABLE (rgerhards), 2008-05-15
- bugfix: regular expressions inside property replacer did not work
  properly
- adapted to liblogging 0.7.1+
---------------------------------------------------------------------------
Version 2.0.4 STABLE (rgerhards), 2008-03-27
- bugfix: internally generated messages had "FROMHOST" property not set
- bugfix: continue parsing if tag is oversize (discard oversize part) - thanks
  to mclaughlin77@gmail.com for the patch
- added $HHOUR and $QHOUR system properties - can be used for half- and
  quarter-hour logfile rotation
---------------------------------------------------------------------------
Version 2.0.3 STABLE (rgerhards), 2008-03-12
- bugfix: setting for $EscapeCopntrolCharactersOnReceive was not 
  properly initialized
- bugfix: resolved potential segfault condition on HUP (extremely
  unlikely to happen in practice), for details see tracker:
  http://bugzilla.adiscon.com/show_bug.cgi?id=38
- improved the man pages a bit - thanks to Michael Biebl for the patch
- bugfix: not properly initialized data could cause several segfaults if
  there were errors in the config file - thanks to varmojfekoj for the patch
---------------------------------------------------------------------------
Version 2.0.2 STABLE (rgerhards), 2008-02-12
- fixed a bug that could cause invalid string handling via strerror_r
  varmojfekoj provided the patch - many thanks!
- added x-info field to rsyslogd startup/shutdown message. Hopefully
  points users to right location for further info (many don't even know
  they run rsyslog ;))
- bugfix: suspended actions were not always properly resumed
  varmojfekoj provided the patch - many thanks!
- bugfix: errno could be changed during mark processing, leading to
  invalid error messages when processing inputs. Thank to varmojfekoj for
  pointing out this problem.
- bugfix: trailing ":" of tag was lost while parsing legacy syslog messages
  without timestamp - thanks to Anders Blomdell for providing a patch!
- bugfix (doc): misspelled config directive, invalid signal info
- applied some doc fixes from Michel Biebl and cleaned up some no longer
  needed files suggested by him
- cleaned up stringbuf.c to fix an annoyance reported by Anders Blomdell
- fixed bug that caused invalid treatment of tabs (HT) in rsyslog.conf
---------------------------------------------------------------------------
Version 2.0.1 STABLE (rgerhards), 2008-01-24
- fixed a bug in integer conversion - but this function was never called,
  so it is not really a useful bug fix ;)
- fixed a bug with standard template definitions (not a big deal) - thanks
  to varmojfekoj for spotting it
- fixed a bug that caused a potential hang in file and fwd output module
  varmojfekoj provided the patch - many thanks!
---------------------------------------------------------------------------
Version 2.0.0 STABLE (rgerhards), 2008-01-02
- re-release of 1.21.2 as STABLE with no modifications except some
  doc updates
---------------------------------------------------------------------------
Version 1.21.2 (rgerhards), 2007-12-28
- created a gss-api output module. This keeps GSS-API code and
  TCP/UDP code separated. It is also important for forward-
  compatibility with v3. Please note that this change breaks compatibility
  with config files created for 1.21.0 and 1.21.1 - this was considered
  acceptable.
- fixed an error in forwarding retry code (could lead to message corruption
  but surfaced very seldom)
- increased portability for older platforms (AI_NUMERICSERV moved)
- removed socket leak in omfwd.c
- cross-platform patch for GSS-API compile problem on some platforms
  thanks to darix for the patch!
---------------------------------------------------------------------------
Version 1.21.1 (rgerhards), 2007-12-23
- small doc fix for $IncludeConfig
- fixed a bug in llDestroy()
- bugfix: fixing memory leak when message queue is full and during
  parsing. Thanks to varmojfekoj for the patch.
- bugfix: when compiled without network support, unix sockets were
  not properply closed
- bugfix: memory leak in cfsysline.c/doGetWord() fixed
---------------------------------------------------------------------------
Version 1.21.0 (rgerhards), 2007-12-19
- GSS-API support for syslog/TCP connections was added. Thanks to
  varmojfekoj for providing the patch with this functionality
- code cleanup
- enhanced $IncludeConfig directive to support wildcard filenames
- changed some multithreading synchronization
---------------------------------------------------------------------------
Version 1.20.1 (rgerhards), 2007-12-12
- corrected a debug setting that survived release. Caused TCP connections
  to be retried unnecessarily often.
- When a hostname ACL was provided and DNS resolution for that name failed,
  ACL processing was stopped at that point. Thanks to mildew for the patch.
  Fedora Bugzilla: http://bugzilla.redhat.com/show_bug.cgi?id=395911
- fixed a potential race condition, see link for details:
  http://rgerhards.blogspot.com/2007/12/rsyslog-race-condition.html
  Note that the probability of problems from this bug was very remote
- fixed a memory leak that happend when PostgreSQL date formats were
  used
---------------------------------------------------------------------------
Version 1.20.0 (rgerhards), 2007-12-07
- an output module for postgres databases has been added. Thanks to
  sur5r for contributing this code
- unloading dynamic modules has been cleaned up, we now have a
  real implementation and not just a dummy "good enough for the time
  being".
- enhanced platform independence - thanks to Bartosz Kuzma and Michael
  Biebl for their very useful contributions
- some general code cleanup (including warnings on 64 platforms, only)
---------------------------------------------------------------------------
Version 1.19.12 (rgerhards), 2007-12-03
- cleaned up the build system (thanks to Michael Biebl for the patch)
- fixed a bug where ommysql was still not compiled with -pthread option
---------------------------------------------------------------------------
Version 1.19.11 (rgerhards), 2007-11-29
- applied -pthread option to build when building for multi-threading mode
  hopefully solves an issue with segfaulting
---------------------------------------------------------------------------
Version 1.19.10 (rgerhards), 2007-10-19
- introdcued the new ":modulename:" syntax for calling module actions
  in selector lines; modified ommysql to support it. This is primarily
  an aid for further modules and a prequisite to actually allow third
  party modules to be created.
- minor fix in slackware startup script, "-r 0" is now "-r0"
- updated rsyslogd doc set man page; now in html format
- undid creation of a separate thread for the main loop -- this did not
  turn out to be needed or useful, so reduce complexity once again.
- added doc fixes provided by Michael Biebl - thanks
---------------------------------------------------------------------------
Version 1.19.9 (rgerhards), 2007-10-12
- now packaging system which again contains all components in a single
  tarball
- modularized main() a bit more, resulting in less complex code
- experimentally added an additional thread - will see if that affects
  the segfault bug we experience on some platforms. Note that this change
  is scheduled to be removed again later.
---------------------------------------------------------------------------
Version 1.19.8 (rgerhards), 2007-09-27
- improved repeated message processing
- applied patch provided by varmojfekoj to support building ommysql
  in its own way (now also resides in a plugin subdirectory);
  ommysql is now a separate package
- fixed a bug in cvthname() that lead to message loss if part
  of the source hostname would have been dropped
- created some support for distributing ommysql together with the
  main rsyslog package. I need to re-think it in the future, but
  for the time being the current mode is best. I now simply include
  one additional tarball for ommysql inside the main distribution.
  I look forward to user feedback on how this should be done best. In the
  long term, a separate project should be spawend for ommysql, but I'd
  like to do that only after the plugin interface is fully stable (what
  it is not yet).
---------------------------------------------------------------------------
Version 1.19.7 (rgerhards), 2007-09-25
- added code to handle situations where senders send us messages ending with
  a NUL character. It is now simply removed. This also caused trailing LF
  reduction to fail, when it was followed by such a NUL. This is now also
  handled.
- replaced some non-thread-safe function calls by their thread-safe
  counterparts
- fixed a minor memory leak that occured when the %APPNAME% property was
  used (I think nobody used that in practice)
- fixed a bug that caused signal handlers in cvthname() not to be restored when
  a malicious pointer record was detected and processing of the message been
  stopped for that reason (this should be really rare and can not be related
  to the segfault bug we are hunting).
- fixed a bug in cvthname that lead to passing a wrong parameter - in
  practice, this had no impact.
- general code cleanup (e.g. compiler warnings, comments)
---------------------------------------------------------------------------
Version 1.19.6 (rgerhards), 2007-09-11
- applied patch by varmojfekoj to change signal handling to the new
  sigaction API set (replacing the depreciated signal() calls and its
  friends.
- fixed a bug that in --enable-debug mode caused an assertion when the
  discard action was used
- cleaned up compiler warnings
- applied patch by varmojfekoj to FIX a bug that could cause 
  segfaults if empty properties were processed using modifying
  options (e.g. space-cc, drop-cc)
- fixed man bug: rsyslogd supports -l option
---------------------------------------------------------------------------
Version 1.19.5 (rgerhards), 2007-09-07
- changed part of the CStr interface so that better error tracking
  is provided and the calling sequence is more intuitive (there were
  invalid calls based on a too-weired interface)
- (hopefully) fixed some remaining bugs rooted in wrong use of 
  the CStr class. These could lead to program abort.
- applied patch by varmojfekoj two fix two potential segfault situations
- added $ModDir config directive
- modified $ModLoad so that an absolute path may be specified as
  module name (e.g. /rsyslog/ommysql.so)
---------------------------------------------------------------------------
Version 1.19.4 (rgerhards/varmojfekoj), 2007-09-04
- fixed a number of small memory leaks - thanks varmojfekoj for patching
- fixed an issue with CString class that could lead to rsyslog abort
  in tplToString() - thanks varmojfekoj for patching
- added a man-version of the config file documenation - thanks to Michel
  Samia for providing the man file
- fixed bug: a template like this causes an infinite loop:
  $template opts,"%programname:::a,b%"
  thanks varmojfekoj for the patch
- fixed bug: case changing options crash freeing the string pointer
  because they modify it: $template opts2,"%programname::1:lowercase%"
  thanks varmojfekoj for the patch
---------------------------------------------------------------------------
Version 1.19.3 (mmeckelein/varmojfekoj), 2007-08-31
- small mem leak fixed (after calling parseSelectorAct) - Thx varmojkekoj
- documentation section "Regular File" und "Blocks" updated
- solved an issue with dynamic file generation - Once again many thanks
  to varmojfekoj
- the negative selector for program name filter (Blocks) does not work as
  expected - Thanks varmojfekoj for patching
- added forwarding information to sysklogd (requires special template)
  to config doc
---------------------------------------------------------------------------
Version 1.19.2 (mmeckelein/varmojfekoj), 2007-08-28
- a specifically formed message caused a segfault - Many thanks varmojfekoj
  for providing a patch
- a typo and a weird condition are fixed in msg.c - Thanks again
  varmojfekoj 
- on file creation the file was always owned by root:root. This is fixed
  now - Thanks ypsa for solving this issue
---------------------------------------------------------------------------
Version 1.19.1 (mmeckelein), 2007-08-22
- a bug that caused a high load when a TCP/UDP connection was closed is 
  fixed now - Thanks mildew for solving this issue
- fixed a bug which caused a segfault on reinit - Thx varmojfekoj for the
  patch
- changed the hardcoded module path "/lib/rsyslog" to $(pkglibdir) in order
  to avoid trouble e.g. on 64 bit platforms (/lib64) - many thanks Peter
  Vrabec and darix, both provided a patch for solving this issue
- enhanced the unloading of modules - thanks again varmojfekoj
- applied a patch from varmojfekoj which fixes various little things in
  MySQL output module
---------------------------------------------------------------------------
Version 1.19.0 (varmojfekoj/rgerhards), 2007-08-16
- integrated patch from varmojfekoj to make the mysql module a loadable one
  many thanks for the patch, MUCH appreciated
---------------------------------------------------------------------------
Version 1.18.2 (rgerhards), 2007-08-13
- fixed a bug in outchannel code that caused templates to be incorrectly
  parsed
- fixed a bug in ommysql that caused a wrong ";template" missing message
- added some code for unloading modules; not yet fully complete (and we do
  not yet have loadable modules, so this is no problem)
- removed debian subdirectory by request of a debian packager (this is a special
  subdir for debian and there is also no point in maintaining it when there
  is a debian package available - so I gladly did this) in some cases
- improved overall doc quality (some pages were quite old) and linked to
  more of the online resources.
- improved /contrib/delete_mysql script by adding a host option and some
  other minor modifications
---------------------------------------------------------------------------
Version 1.18.1 (rgerhards), 2007-08-08
- applied a patch from varmojfekoj which solved a potential segfault
  of rsyslogd on HUP
- applied patch from Michel Samia to fix compilation when the pthreads
  feature is disabled
- some code cleanup (moved action object to its own file set)
- add config directive $MainMsgQueueSize, which now allows to configure the
  queue size dynamically
- all compile-time settings are now shown in rsyslogd -v, not just the
  active ones
- enhanced performance a little bit more
- added config file directive $ActionResumeInterval
- fixed a bug that prevented compilation under debian sid
- added a contrib directory for user-contributed useful things
---------------------------------------------------------------------------
Version 1.18.0 (rgerhards), 2007-08-03
- rsyslog now supports fallback actions when an action did not work. This
  is a great feature e.g. for backup database servers or backup syslog
  servers
- modified rklogd to only change the console log level if -c is specified
- added feature to use multiple actions inside a single selector
- implemented $ActionExecOnlyWhenPreviousIsSuspended config directive
- error messages during startup are now spit out to the configured log
  destinations
---------------------------------------------------------------------------
Version 1.17.6 (rgerhards), 2007-08-01
- continued to work on output module modularization - basic stage of
  this work is now FINISHED
- fixed bug in OMSRcreate() - always returned SR_RET_OK
- fixed a bug that caused ommysql to always complain about missing
  templates
- fixed a mem leak in OMSRdestruct - freeing the object itself was
  forgotten - thanks to varmojfekoj for the patch
- fixed a memory leak in syslogd/init() that happend when the config
  file could not be read - thanks to varmojfekoj for the patch
- fixed insufficient memory allocation in addAction() and its helpers.
  The initial fix and idea was developed by mildew, I fine-tuned
  it a bit. Thanks a lot for the fix, I'd probably had pulled out my
  hair to find the bug...
- added output of config file line number when a parsing error occured
- fixed bug in objomsr.c that caused program to abort in debug mode with
  an invalid assertion (in some cases)
- fixed a typo that caused the default template for MySQL to be wrong.
  thanks to mildew for catching this.
- added configuration file command $DebugPrintModuleList and
  $DebugPrintCfSysLineHandlerList
- fixed an invalid value for the MARK timer - unfortunately, there was
  a testing aid left in place. This resulted in quite frequent MARK messages
- added $IncludeConfig config directive
- applied a patch from mildew to prevent rsyslogd from freezing under heavy
  load. This could happen when the queue was full. Now, we drop messages
  but rsyslogd remains active.
---------------------------------------------------------------------------
Version 1.17.5 (rgerhards), 2007-07-30
- continued to work on output module modularization
- fixed a missing file bug - thanks to Andrea Montanari for reporting
  this problem
- fixed a problem with shutting down the worker thread and freeing the
  selector_t list - this caused messages to be lost, because the
  message queue was not properly drained before the selectors got
  destroyed.
---------------------------------------------------------------------------
Version 1.17.4 (rgerhards), 2007-07-27
- continued to work on output module modularization
- fixed a situation where rsyslogd could create zombie processes
  thanks to mildew for the patch
- applied patch from Michel Samia to fix compilation when NOT
  compiled for pthreads
---------------------------------------------------------------------------
Version 1.17.3 (rgerhards), 2007-07-25
- continued working on output module modularization
- fixed a bug that caused rsyslogd to segfault on exit (and
  probably also on HUP), when there was an unsent message in a selector
  that required forwarding and the dns lookup failed for that selector
  (yes, it was pretty unlikely to happen;))
  thanks to varmojfekoj <varmojfekoj@gmail.com> for the patch
- fixed a memory leak in config file parsing and die()
  thanks to varmojfekoj <varmojfekoj@gmail.com> for the patch
- rsyslogd now checks on startup if it is capable to performa any work
  at all. If it cant, it complains and terminates
  thanks to Michel Samia for providing the patch!
- fixed a small memory leak when HUPing syslogd. The allowed sender
  list now gets freed. thanks to mildew for the patch.
- changed the way error messages in early startup are logged. They
  now do no longer use the syslogd code directly but are rather
  send to stderr.
---------------------------------------------------------------------------
Version 1.17.2 (rgerhards), 2007-07-23
- made the port part of the -r option optional. Needed for backward
  compatibility with sysklogd
- replaced system() calls with something more reasonable. Please note that
  this might break compatibility with some existing configuration files.
  We accept this in favour of the gained security.
- removed a memory leak that could occur if timegenerated was used in
  RFC 3164 format in templates
- did some preparation in msg.c for advanced multithreading - placed the
  hooks, but not yet any active code
- worked further on modularization
- added $ModLoad MySQL (dummy) config directive
- added DropTrailingLFOnReception config directive
---------------------------------------------------------------------------
Version 1.17.1 (rgerhards), 2007-07-20
- fixed a bug that caused make install to install rsyslogd and rklogd under
  the wrong names
- fixed bug that caused $AllowedSenders to handle IPv6 scopes incorrectly;
  also fixed but that could grabble $AllowedSender wildcards. Thanks to
  mildew@gmail.com for the patch
- minor code cleanup - thanks to Peter Vrabec for the patch
- fixed minimal memory leak on HUP (caused by templates)
  thanks to varmojfekoj <varmojfekoj@gmail.com> for the patch
- fixed another memory leak on HUPing and on exiting rsyslogd
  again thanks to varmojfekoj <varmojfekoj@gmail.com> for the patch
- code cleanup (removed compiler warnings)
- fixed portability bug in configure.ac - thanks to Bartosz Kuźma for patch
- moved msg object into its own file set
- added the capability to continue trying to write log files when the
  file system is full. Functionality based on patch by Martin Schulze
  to sysklogd package.
---------------------------------------------------------------------------
Version 1.17.0 (RGer), 2007-07-17
- added $RepeatedLineReduction config parameter
- added $EscapeControlCharactersOnReceive config parameter
- added $ControlCharacterEscapePrefix config parameter
- added $DirCreateMode config parameter
- added $CreateDirs config parameter
- added $DebugPrintTemplateList config parameter
- added $ResetConfigVariables config parameter
- added $FileOwner config parameter
- added $FileGroup config parameter
- added $DirOwner config parameter
- added $DirGroup config parameter
- added $FailOnChownFailure config parameter
- added regular expression support to the filter engine
  thanks to Michel Samia for providing the patch!
- enhanced $AllowedSender functionality. Credits to mildew@gmail.com for
  the patch doing that
  - added IPv6 support
  - allowed DNS hostnames
  - allowed DNS wildcard names
- added new option $DropMsgsWithMaliciousDnsPTRRecords
- added autoconf so that rfc3195d, rsyslogd and klogd are stored to /sbin
- added capability to auto-create directories with dynaFiles
---------------------------------------------------------------------------
Version 1.16.0 (RGer/Peter Vrabec), 2007-07-13 - The Friday, 13th Release ;)
- build system switched to autotools
- removed SYSV preprocessor macro use, replaced with autotools equivalents
- fixed a bug that caused rsyslogd to segfault when TCP listening was
  disabled and it terminated
- added new properties "syslogfacility-text" and "syslogseverity-text"
  thanks to varmojfekoj <varmojfekoj@gmail.com> for the patch
- added the -x option to disable hostname dns reslution
  thanks to varmojfekoj <varmojfekoj@gmail.com> for the patch
- begun to better modularize syslogd.c - this is an ongoing project; moved
  type definitions to a separate file
- removed some now-unused fields from struct filed
- move file size limit fields in struct field to the "right spot" (the file
  writing part of the union - f_un.f_file)
- subdirectories linux and solaris are no longer part of the distribution
  package. This is not because we cease support for them, but there are no
  longer any files in them after the move to autotools
---------------------------------------------------------------------------
Version 1.15.1 (RGer), 2007-07-10
- fixed a bug that caused a dynaFile selector to stall when there was
  an open error with one file 
- improved template processing for dynaFiles; templates are now only
  looked up during initialization - speeds up processing
- optimized memory layout in struct filed when compiled with MySQL
  support
- fixed a bug that caused compilation without SYSLOG_INET to fail
- re-enabled the "last message repeated n times" feature. This
  feature was not taken care of while rsyslogd evolved from sysklogd
  and it was more or less defunct. Now it is fully functional again.
- added system properties: $NOW, $YEAR, $MONTH, $DAY, $HOUR, $MINUTE
- fixed a bug in iovAsString() that caused a memory leak under stress
  conditions (most probably memory shortage). This was unlikely to
  ever happen, but it doesn't hurt doing it right
- cosmetic: defined type "uchar", change all unsigned chars to uchar
---------------------------------------------------------------------------
Version 1.15.0 (RGer), 2007-07-05
- added ability to dynamically generate file names based on templates
  and thus properties. This was a much-requested feature. It makes
  life easy when it e.g. comes to splitting files based on the sender
  address.
- added $umask and $FileCreateMode config file directives
- applied a patch from Bartosz Kuzma to compile cleanly under NetBSD
- checks for extra (unexpected) characters in system config file lines
  have been added
- added IPv6 documentation - was accidently missing from CVS
- begun to change char to unsigned char
---------------------------------------------------------------------------
Version 1.14.2 (RGer), 2007-07-03
** this release fixes all known nits with IPv6 **
- restored capability to do /etc/service lookup for "syslog"
  service when -r 0 was given
- documented IPv6 handling of syslog messages
- integrate patch from Bartosz Kuźma to make rsyslog compile under
  Solaris again (the patch replaced a strndup() call, which is not
  available under Solaris
- improved debug logging when waiting on select
- updated rsyslogd man page with new options (-46A)
---------------------------------------------------------------------------
Version 1.14.1 (RGer/Peter Vrabec), 2007-06-29
- added Peter Vrabec's patch for IPv6 TCP
- prefixed all messages send to stderr in rsyslogd with "rsyslogd: "
---------------------------------------------------------------------------
Version 1.14.0 (RGer/Peter Vrabec), 2007-06-28
- Peter Vrabec provided IPv6 for rsyslog, so we are now IPv6 enabled
  IPv6 Support is currently for UDP only, TCP is to come soon.
  AllowedSender configuration does not yet work for IPv6.
- fixed code in iovCreate() that broke C's strict aliasing rules 
- fixed some char/unsigned char differences that forced the compiler
  to spit out warning messages
- updated the Red Hat init script to fix a known issue (thanks to
  Peter Vrabec)
---------------------------------------------------------------------------
Version 1.13.5 (RGer), 2007-06-22
- made the TCP session limit configurable via command line switch
  now -t <port>,<max sessions>
- added man page for rklogd(8) (basically a copy from klogd, but now
  there is one...)
- fixed a bug that caused internal messages (e.g. rsyslogd startup) to
  appear without a tag.
- removed a minor memory leak that occurred when TAG processing requalified
  a HOSTNAME to be a TAG (and a TAG already was set).
- removed potential small memory leaks in MsgSet***() functions. There
  would be a leak if a property was re-set, something that happened
  extremely seldom.
---------------------------------------------------------------------------
Version 1.13.4 (RGer), 2007-06-18
- added a new property "PRI-text", which holds the PRI field in
  textual form (e.g. "syslog.info")
- added alias "syslogseverity" for "syslogpriority", which is a
  misleading property name that needs to stay for historical
  reasons (and backward-compatility)
- added doc on how to record PRI value in log file
- enhanced signal handling in klogd, including removal of an unsafe
  call to the logging system during signal handling
---------------------------------------------------------------------------
Version 1.13.3 (RGer), 2007-06-15
- create a version of syslog.c from scratch. This is now
  - highly optimized for rsyslog
  - removes an incompatible license problem as the original
    version had a BSD license with advertising clause
  - fixed in the regard that rklogd will continue to work when
    rsysogd has been restarted (the original version, as well
    as sysklogd, will remain silent then)
  - solved an issue with an extra NUL char at message end that the
    original version had
- applied some changes to klogd to care for the new interface
- fixed a bug in syslogd.c which prevented compiling under debian
---------------------------------------------------------------------------
Version 1.13.2 (RGer), 2007-06-13
- lib order in makefile patched to facilitate static linking - thanks
  to Bennett Todd for providing the patch
- Integrated a patch from Peter Vrabec (pvrabec@redheat.com):
  - added klogd under the name of rklogd (remove dependency on
    original sysklogd package
  - createDB.sql now in UTF
  - added additional config files for use on Red Hat
---------------------------------------------------------------------------
Version 1.13.1 (RGer), 2007-02-05
- changed the listen backlog limit to a more reasonable value based on
  the maximum number of TCP connections configurd (10% + 5) - thanks to Guy
  Standen for the hint (actually, the limit was 5 and that was a 
  left-over from early testing).
- fixed a bug in makefile which caused DB-support to be disabled when
  NETZIP support was enabled
- added the -e option to allow transmission of every message to remote
  hosts (effectively turns off duplicate message suppression)
- (somewhat) improved memory consumption when compiled with MySQL support
- looks like we fixed an incompatibility with MySQL 5.x and above software
  At least in one case, the remote server name was destroyed, leading to 
  a connection failure. The new, improved code does not have this issue and
  so we see this as solved (the new code is generally somewhat better, so
  there is a good chance we fixed this incompatibility).
---------------------------------------------------------------------------
Version 1.13.0 (RGer), 2006-12-19
- added '$' as ToPos proptery replacer specifier - means "up to the
  end of the string"
- property replacer option "escape-cc", "drop-cc" and "space-cc"  added
- changed the handling of \0 characters inside syslog messages. We now
  consistently escape them to "#000". This is somewhat recommended in
  the draft-ietf-syslog-protocol-19 draft. While the real recomendation
  is to not escape any characters at all, we can not do this without
  considerable modification of the code. So we escape it to "#000", which
  is consistent with a sample found in the Internet-draft.
- removed message glue logic (see printchopped() comment for details)
  Also caused removal of parts table and thus some improvements in
  memory usage.
- changed the default MAXLINE to 2048 to take care of recent syslog
  standardization efforts (can easily be changed in syslogd.c)
- added support for byte-counted TCP syslog messages (much like
  syslog-transport-tls-05 Internet Draft). This was necessary to
  support compression over TCP.
- added support for receiving compressed syslog messages
- added support for sending compressed syslog messages
- fixed a bug where the last message in a syslog/tcp stream was
  lost if it was not properly terminated by a LF character
---------------------------------------------------------------------------
Version 1.12.3 (RGer), 2006-10-04
- implemented some changes to support Solaris (but support is not
  yet complete)
- commented out (via #if 0) some methods that are currently not being use
  but should be kept for further us
- added (interim) -u 1 option to turn off hostname and tag parsing
- done some modifications to better support Fedora
- made the field delimiter inside property replace configurable via
  template
- fixed a bug in property replacer: if fields were used, the delimitor
  became part of the field. Up until now, this was barely noticable as 
  the delimiter as TAB only and thus invisible to a human. With other
  delimiters available now, it quickly showed up. This bug fix might cause
  some grief to existing installations if they used the extra TAB for
  whatever reasons - sorry folks... Anyhow, a solution is easy: just add
  a TAB character contstant into your template. Thus, there has no attempt
  been made to do this in a backwards-compatible way.
---------------------------------------------------------------------------
Version 1.12.2 (RGer), 2006-02-15
- fixed a bug in the RFC 3339 date formatter. An extra space was added
  after the actual timestamp
- added support for providing high-precision RFC3339 timestamps for
  (rsyslogd-)internally-generated messages
- very (!) experimental support for syslog-protocol internet draft
  added (the draft is experimental, the code is solid ;))
- added support for field-extracting in the property replacer
- enhanced the legacy-syslog parser so that it can interpret messages
  that do not contain a TIMESTAMP
- fixed a bug that caused the default socket (usually /dev/log) to be
  opened even when -o command line option was given
- fixed a bug in the Debian sample startup script - it caused rsyslogd
  to listen to remote requests, which it shouldn't by default
---------------------------------------------------------------------------
Version 1.12.1 (RGer), 2005-11-23
- made multithreading work with BSD. Some signal-handling needed to be
  restructured. Also, there might be a slight delay of up to 10 seconds
  when huping and terminating rsyslogd under BSD
- fixed a bug where a NULL-pointer was passed to printf() in logmsg().
- fixed a bug during "make install" where rc3195d was not installed
  Thanks to Bennett Todd for spotting this.
- fixed a bug where rsyslogd dumped core when no TAG was found in the
  received message
- enhanced message parser so that it can deal with missing hostnames
  in many cases (may not be totally fail-safe)
- fixed a bug where internally-generated messages did not have the correct
  TAG
---------------------------------------------------------------------------
Version 1.12.0 (RGer), 2005-10-26
- moved to a multi-threaded design. single-threading is still optionally
  available. Multi-threading is experimental!
- fixed a potential race condition. In the original code, marking was done
  by an alarm handler, which could lead to all sorts of bad things. This
  has been changed now. See comments in syslogd.c/domark() for details.
- improved debug output for property-based filters
- not a code change, but: I have checked all exit()s to make sure that
  none occurs once rsyslogd has started up. Even in unusual conditions
  (like low-memory conditions) rsyslogd somehow remains active. Of course,
  it might loose a message or two, but at least it does not abort and it
  can also recover when the condition no longer persists.
- fixed a bug that could cause loss of the last message received
  immediately before rsyslogd was terminated.
- added comments on thread-safety of global variables in syslogd.c
- fixed a small bug: spurios printf() when TCP syslog was used
- fixed a bug that causes rsyslogd to dump core on termination when one
  of the selector lines did not receive a message during the run (very
  unlikely)
- fixed an one-too-low memory allocation in the TCP sender. Could result
  in rsyslogd dumping core.
- fixed a bug with regular expression support (thanks to Andres Riancho)
- a little bit of code restructuring (especially main(), which was
  horribly large)
---------------------------------------------------------------------------
Version 1.11.1 (RGer), 2005-10-19
- support for BSD-style program name and host blocks
- added a new property "programname" that can be used in templates
- added ability to specify listen port for rfc3195d
- fixed a bug that rendered the "startswith" comparison operation
  unusable.
- changed more functions to "static" storage class to help compiler
  optimize (should have been static in the first place...)
- fixed a potential memory leak in the string buffer class destructor.
  As the destructur was previously never called, the leak did not actually
  appear.
- some internal restructuring in anticipation/preparation of minimal
  multi-threading support
- rsyslogd still shares some code with the sysklogd project. Some patches
  for this shared code have been brought over from the sysklogd CVS.
---------------------------------------------------------------------------
Version 1.11.0 (RGer), 2005-10-12
- support for receiving messages via RFC 3195; added rfc3195d for that
  purpose
- added an additional guard to prevent rsyslogd from aborting when the
  2gb file size limit is hit. While a user can configure rsyslogd to
  handle such situations, it would abort if that was not done AND large
  file support was not enabled (ok, this is hopefully an unlikely scenario)
- fixed a bug that caused additional Unix domain sockets to be incorrectly
  processed - could lead to message loss in extreme cases
---------------------------------------------------------------------------
Version 1.10.2 (RGer), 2005-09-27
- added comparison operations in property-based filters:
  * isequal
  * startswith
- added ability to negate all property-based filter comparison operations
  by adding a !-sign right in front of the operation name
- added the ability to specify remote senders for UDP and TCP
  received messages. Allows to block all but well-known hosts
- changed the $-config line directives to be case-INsensitive
- new command line option -w added: "do not display warnings if messages
  from disallowed senders are received"
- fixed a bug that caused rsyslogd to dump core when the compare value
  was not quoted in property-based filters
- fixed a bug in the new CStr compare function which lead to invalid
  results (fortunately, this function was not yet used widely)
- added better support for "debugging" rsyslog.conf property filters
  (only if -d switch is given)
- changed some function definitions to static, which eventually enables
  some compiler optimizations
- fixed a bug in MySQL code; when a SQL error occured, rsyslogd could
  run in a tight loop. This was due to invalid sequence of error reporting
  and is now fixed.
---------------------------------------------------------------------------
Version 1.10.1 (RGer), 2005-09-23
- added the ability to execute a shell script as an action.
  Thanks to Bjoern Kalkbrenner for providing the code!
- fixed a bug in the MySQL code; due to the bug the automatic one-time
  retry after an error did not happen - this lead to error message in
  cases where none should be seen (e.g. after a MySQL restart)
- fixed a security issue with SQL-escaping in conjunction with
  non-(SQL-)standard MySQL features.
---------------------------------------------------------------------------
Version 1.10.0 (RGer), 2005-09-20
  REMINDER: 1.10 is the first unstable version if the 1.x series!
- added the capability to filter on any property in selector lines
  (not just facility and priority)
- changed stringbuf into a new counted string class
- added support for a "discard" action. If a selector line with
  discard (~ character) is found, no selector lines *after* that
  line will be processed.
- thanks to Andres Riancho, regular expression support has been
  added to the template engine
- added the FROMHOST property in the template processor, which could
  previously not be obtained. Thanks to Cristian Testa for pointing
  this out and even providing a fix.
- added display of compile-time options to -v output
- performance improvement for production build - made some checks
  to happen only during debug mode
- fixed a problem with compiling on SUSE and - while doing so - removed
  the socket call to set SO_BSDCOMPAT in cases where it is obsolete.
---------------------------------------------------------------------------
Version 1.0.4 (RGer), 2006-02-01
- a small but important fix: the tcp receiver had two forgotten printf's
  in it that caused a lot of unnecessary output to stdout. This was
  important enough to justify a new release
---------------------------------------------------------------------------
Version 1.0.3 (RGer), 2005-11-14
- added an additional guard to prevent rsyslogd from aborting when the
  2gb file size limit is hit. While a user can configure rsyslogd to
  handle such situations, it would abort if that was not done AND large
  file support was not enabled (ok, this is hopefully an unlikely scenario)
- fixed a bug that caused additional Unix domain sockets to be incorrectly
  processed - could lead to message loss in extreme cases
- applied some patches available from the sysklogd project to code
  shared from there
- fixed a bug that causes rsyslogd to dump core on termination when one
  of the selector lines did not receive a message during the run (very
  unlikely)
- fixed an one-too-low memory allocation in the TCP sender. Could result
  in rsyslogd dumping core.
- fixed a bug in the TCP sender that caused the retry logic to fail
  after an error or receiver overrun
- fixed a bug in init() that could lead to dumping core
- fixed a bug that could lead to dumping core when no HOSTNAME or no TAG
  was present in the syslog message
---------------------------------------------------------------------------
Version 1.0.2 (RGer), 2005-10-05
- fixed an issue with MySQL error reporting. When an error occured,
  the MySQL driver went into an endless loop (at least in most cases).
---------------------------------------------------------------------------
Version 1.0.1 (RGer), 2005-09-23
- fixed a security issue with SQL-escaping in conjunction with
  non-(SQL-)standard MySQL features.
---------------------------------------------------------------------------
Version 1.0.0 (RGer), 2005-09-12
- changed install doc to cover daily cron scripts - a trouble source
- added rc script for slackware (provided by Chris Elvidge - thanks!) 
- fixed a really minor bug in usage() - the -r option was still
  reported as without the port parameter
---------------------------------------------------------------------------
Version 0.9.8 (RGer), 2005-09-05
- made startup and shutdown message more consistent and included the
  pid, so that they can be easier correlated. Used syslog-protocol
  structured data format for this purpose.
- improved config info in startup message, now tells not only
  if it is listening remote on udp, but also for tcp. Also includes
  the port numbers. The previous startup message was misleading, because
  it did not say "remote reception" if rsyslogd was only listening via
  tcp (but not via udp).
- added a "how can you help" document to the doc set
---------------------------------------------------------------------------
Version 0.9.7 (RGer), 2005-08-15
- some of the previous doc files (like INSTALL) did not properly
  reflect the changes to the build process and the new doc. Fixed
  that.
- changed syslogd.c so that when compiled without database support,
  an error message is displayed when a database action is detected
  in the config file (previously this was used as an user rule ;))
- fixed a bug in the os-specific Makefiles which caused MySQL
  support to not be compiled, even if selected
---------------------------------------------------------------------------
Version 0.9.6 (RGer), 2005-08-09
- greatly enhanced documentation. Now available in html format in
  the "doc" folder and FreeBSD. Finally includes an install howto.
- improved MySQL error messages a little - they now show up as log
  messages, too (formerly only in debug mode)
- added the ability to specify the listen port for udp syslog.
  WARNING: This introduces an incompatibility. Formerly, udp
  syslog was enabled by the -r command line option. Now, it is
  "-r [port]", which is consistent with the tcp listener. However,
  just -r will now return an error message.
- added sample startup scripts for Debian and FreeBSD
- added support for easy feature selection in the makefile. Un-
  fortunately, this also means I needed to spilt the make file
  for different OS and distros. There are some really bad syntax
  differences between FreeBSD and Linux make.
---------------------------------------------------------------------------
Version 0.9.5 (RGer), 2005-08-01
- the "semicolon bug" was actually not (fully) solved in 0.9.4. One
  part of the bug was solved, but another still existed. This one
  is fixed now, too.
- the "semicolon bug" actually turned out to be a more generic bug.
  It appeared whenever an invalid template name was given. With some
  selector actions, rsyslogd dumped core, with other it "just" had
  a small ressource leak with others all worked well. These anomalies
  are now fixed. Note that they only appeared during system initaliziation
  once the system was running, nothing bad happened.
- improved error reporting for template errors on startup. They are now
  shown on the console and the start-up tty. Formerly, they were only
  visible in debug mode.
- support for multiple instances of rsyslogd on a single machine added
- added new option "-o" --> omit local unix domain socket. This option
  enables rsyslogd NOT to listen to the local socket. This is most
  helpful when multiple instances of rsyslogd (or rsyslogd and another
  syslogd) shall run on a single system.
- added new option "-i <pidfile>" which allows to specify the pidfile.
  This is needed when multiple instances of rsyslogd are to be run.
- the new project home page is now online at www.rsyslog.com
---------------------------------------------------------------------------
Version 0.9.4 (RGer), 2005-07-25
- finally added the TCP sender. It now supports non-blocking mode, no
  longer disabling message reception during connect. As it is now, it
  is usable in production. The code could be more sophisticated, but
  I've kept it short in anticipation of the move to liblogging, which
  will lead to the removal of the code just written ;)
- the "exiting on signal..." message still had the "syslogd" name in 
  it. Changed this to "rsyslogd", as we do not have a large user base
  yet, this should pose no problem.
- fixed "the semiconlon" bug. rsyslogd dumped core if a write-db action
  was specified but no semicolon was given after the password (an empty
  template was ok, but the semicolon needed to be present).
- changed a default for traditional output format. During testing, it
  was seen that the timestamp written to file in default format was
  the time of message reception, not the time specified in the TIMESTAMP
  field of the message itself. Traditionally, the message TIMESTAMP is
  used and this has been changed now.
---------------------------------------------------------------------------
Version 0.9.3 (RGer), 2005-07-19
- fixed a bug in the message parser. In June, the RFC 3164 timestamp
  was not correctly parsed (yes, only in June and some other months,
  see the code comment to learn why...)
- added the ability to specify the destination port when forwarding
  syslog messages (both for TCP and UDP)
- added an very experimental TCP sender (activated by
  @@machine:port in config). This is not yet for production use. If
  the receiver is not alive, rsyslogd will wait quite some time until
  the connection request times out, which most probably leads to
  loss of incoming messages.

---------------------------------------------------------------------------
Version 0.9.2 (RGer), around 2005-07-06
- I intended to change the maxsupported message size to 32k to
  support IHE - but given the memory inefficiency in the usual use
  cases, I have not done this. I have, however, included very
  specific instructions on how to do this in the source code. I have
  also done some testing with 32k messages, so you can change the
  max size without taking too much risk.
- added a syslog/tcp receiver; we now can receive messages via
  plain tcp, but we can still send only via UDP. The syslog/tcp
  receiver is the primary enhancement of this release.
- slightly changed some error messages that contained a spurios \n at
  the end of the line (which gives empty lines in your log...)

---------------------------------------------------------------------------
Version 0.9.1 (RGer)
- fixed code so that it compiles without errors under FreeBSD
- removed now unused function "allocate_log()" from syslogd.c
- changed the make file so that it contains more defines for
  different environments (in the long term, we need a better
  system for disabling/enabling features...)
- changed some printf's printing off_t types to %lld and
  explicit (long long) casts. I tried to figure out the exact type,
  but did not succeed in this. In the worst case, ultra-large peta-
  byte files will now display funny informational messages on rollover,
  something I think we can live with for the neersion 3.11.2 (rgerhards), 2008-02-??
---------------------------------------------------------------------------
Version 3.11.1 (rgerhards), 2008-02-12
- SNMP trap sender added thanks to Andre Lorbach (omsnmp)
- added input-plugin interface specification in form of a (copy) template
  input module
- applied documentation fix by Michael Biebl -- many thanks!
- bugfix: immark did not have MARK flags set...
- added x-info field to rsyslogd startup/shutdown message. Hopefully
  points users to right location for further info (many don't even know
  they run rsyslog ;))
- bugfix: trailing ":" of tag was lost while parsing legacy syslog messages
  without timestamp - thanks to Anders Blomdell for providing a patch!
- fixed a bug in stringbuf.c related to STRINGBUF_TRIM_ALLOCSIZE, which
  wasn't supposed to be used with rsyslog. Put a warning message up that
  tells this feature is not tested and probably not worth the effort.
  Thanks to Anders Blomdell fro bringing this to our attention
- somewhat improved performance of string buffers
- fixed bug that caused invalid treatment of tabs (HT) in rsyslog.conf
- bugfix: setting for $EscapeCopntrolCharactersOnReceive was not 
  properly initialized
- clarified usage of space-cc property replacer option
- improved abort diagnostic handler
- some initial effort for malloc/free runtime debugging support
- bugfix: using dynafile actions caused rsyslogd abort
- fixed minor man errors thanks to Michael Biebl
---------------------------------------------------------------------------
Version 3.11.0 (rgerhards), 2008-01-31
- implemented queued actions
- implemented simple rate limiting for actions
- implemented deliberate discarding of lower priority messages over higher
  priority ones when a queue runs out of space
- implemented disk quotas for disk queues
- implemented the $ActionResumeRetryCount config directive
- added $ActionQueueFilename config directive
- added $ActionQueueSize config directive
- added $ActionQueueHighWaterMark config directive
- added $ActionQueueLowWaterMark config directive
- added $ActionQueueDiscardMark config directive
- added $ActionQueueDiscardSeverity config directive
- added $ActionQueueCheckpointInterval config directive
- added $ActionQueueType config directive
- added $ActionQueueWorkerThreads config directive
- added $ActionQueueTimeoutshutdown config directive
- added $ActionQueueTimeoutActionCompletion config directive
- added $ActionQueueTimeoutenQueue config directive
- added $ActionQueueTimeoutworkerThreadShutdown config directive
- added $ActionQueueWorkerThreadMinimumMessages config directive
- added $ActionQueueMaxFileSize config directive
- added $ActionQueueSaveonShutdown config directive
- addded $ActionQueueDequeueSlowdown config directive
- addded $MainMsgQueueDequeueSlowdown config directive
- bugfix: added forgotten docs to package
- improved debugging support
- fixed a bug that caused $MainMsgQueueCheckpointInterval to work incorrectly
- when a long-running action needs to be cancelled on shutdown, the message
  that was processed by it is now preserved. This finishes support for
  guaranteed delivery of messages (if the output supports it, of course)
- fixed bug in output module interface, see
  http://sourceforge.net/tracker/index.php?func=detail&aid=1881008&group_id=123448&atid=696552
- changed the ommysql output plugin so that the (lengthy) connection
  initialization now takes place in message processing. This works much
  better with the new queued action mode (fast startup)
- fixed a bug that caused a potential hang in file and fwd output module
  varmojfekoj provided the patch - many thanks!
- bugfixed stream class offset handling on 32bit platforms
---------------------------------------------------------------------------
Version 3.10.3 (rgerhards), 2008-01-28
- fixed a bug with standard template definitions (not a big deal) - thanks
  to varmojfekoj for spotting it
- run-time instrumentation added
- implemented disk-assisted queue mode, which enables on-demand disk
  spooling if the queue's in-memory queue is exhausted
- implemented a dynamic worker thread pool for processing incoming
  messages; workers are started and shut down as need arises
- implemented a run-time instrumentation debug package
- implemented the $MainMsgQueueSaveOnShutdown config directive
- implemented the $MainMsgQueueWorkerThreadMinimumMessages config directive
- implemented the $MainMsgQueueTimeoutWorkerThreadShutdown config directive
---------------------------------------------------------------------------
Version 3.10.2 (rgerhards), 2008-01-14
- added the ability to keep stop rsyslogd without the need to drain
  the main message queue. In disk queue mode, rsyslog continues to
  run from the point where it stopped. In case of a system failure, it
  continues to process messages from the last checkpoint.
- fixed a bug that caused a segfault on startup when no $WorkDir directive
  was specified in rsyslog.conf
- provided more fine-grain control over shutdown timeouts and added a
  way to specify the enqueue timeout when the main message queue is full
- implemented $MainMsgQueueCheckpointInterval config directive
- implemented $MainMsgQueueTimeoutActionCompletion config directive
- implemented $MainMsgQueueTimeoutEnqueue config directive
- implemented $MainMsgQueueTimeoutShutdown config directive
---------------------------------------------------------------------------
Version 3.10.1 (rgerhards), 2008-01-10
- implemented the "disk" queue mode. However, it currently is of very
  limited use, because it does not support persistence over rsyslogd
  runs. So when rsyslogd is stopped, the queue is drained just as with
  the in-memory queue modes. Persistent queues will be a feature of
  the next release.
- performance-optimized string class, should bring an overall improvement
- fixed a memory leak in imudp -- thanks to varmojfekoj for the patch
- fixed a race condition that could lead to a rsyslogd hang when during
  HUP or termination
- done some doc updates
- added $WorkDirectory config directive
- added $MainMsgQueueFileName config directive
- added $MainMsgQueueMaxFileSize config directive
---------------------------------------------------------------------------
Version 3.10.0 (rgerhards), 2008-01-07
- implemented input module interface and initial input modules
- enhanced threading for input modules (each on its own thread now)
- ability to bind UDP listeners to specific local interfaces/ports and
  ability to run multiple of them concurrently
- added ability to specify listen IP address for UDP syslog server
- license changed to GPLv3
- mark messages are now provided by loadble module immark
- rklogd is no longer provided. Its functionality has now been taken over
  by imklog, a loadable input module. This offers a much better integration
  into rsyslogd and makes sure that the kernel logger process is brought
  up and down at the appropriate times
- enhanced $IncludeConfig directive to support wildcard characters
  (thanks to Michael Biebl)
- all inputs are now implemented as loadable plugins
- enhanced threading model: each input module now runs on its own thread
- enhanced message queue which now supports different queueing methods
  (among others, this can be used for performance fine-tuning)
- added a large number of new configuration directives for the new
  input modules
- enhanced multi-threading utilizing a worker thread pool for the
  main message queue
- compilation without pthreads is no longer supported
- much cleaner code due to new objects and removal of single-threading
  mode
---------------------------------------------------------------------------
Version 2.0.1 STABLE (rgerhards), 2008-01-24
- fixed a bug in integer conversion - but this function was never called,
  so it is not really a useful bug fix ;)
- fixed a bug with standard template definitions (not a big deal) - thanks
  to varmojfekoj for spotting it
- fixed a bug that caused a potential hang in file and fwd output module
  varmojfekoj provided the patch - many thanks!
---------------------------------------------------------------------------
Version 2.0.0 STABLE (rgerhards), 2008-01-02
- re-release of 1.21.2 as STABLE with no modifications except some
  doc updates
---------------------------------------------------------------------------
Version 1.21.2 (rgerhards), 2007-12-28
- created a gss-api output module. This keeps GSS-API code and
  TCP/UDP code separated. It is also important for forward-
  compatibility with v3. Please note that this change breaks compatibility
  with config files created for 1.21.0 and 1.21.1 - this was considered
  acceptable.
- fixed an error in forwarding retry code (could lead to message corruption
  but surfaced very seldom)
- increased portability for older platforms (AI_NUMERICSERV moved)
- removed socket leak in omfwd.c
- cross-platform patch for GSS-API compile problem on some platforms
  thanks to darix for the patch!
---------------------------------------------------------------------------
Version 1.21.1 (rgerhards), 2007-12-23
- small doc fix for $IncludeConfig
- fixed a bug in llDestroy()
- bugfix: fixing memory leak when message queue is full and during
  parsing. Thanks to varmojfekoj for the patch.
- bugfix: when compiled without network support, unix sockets were
  not properply closed
- bugfix: memory leak in cfsysline.c/doGetWord() fixed
---------------------------------------------------------------------------
Version 1.21.0 (rgerhards), 2007-12-19
- GSS-API support for syslog/TCP connections was added. Thanks to
  varmojfekoj for providing the patch with this functionality
- code cleanup
- enhanced $IncludeConfig directive to support wildcard filenames
- changed some multithreading synchronization
---------------------------------------------------------------------------
Version 1.20.1 (rgerhards), 2007-12-12
- corrected a debug setting that survived release. Caused TCP connections
  to be retried unnecessarily often.
- When a hostname ACL was provided and DNS resolution for that name failed,
  ACL processing was stopped at that point. Thanks to mildew for the patch.
  Fedora Bugzilla: http://bugzilla.redhat.com/show_bug.cgi?id=395911
- fixed a potential race condition, see link for details:
  http://rgerhards.blogspot.com/2007/12/rsyslog-race-condition.html
  Note that the probability of problems from this bug was very remote
- fixed a memory leak that happend when PostgreSQL date formats were
  used
---------------------------------------------------------------------------
Version 1.20.0 (rgerhards), 2007-12-07
- an output module for postgres databases has been added. Thanks to
  sur5r for contributing this code
- unloading dynamic modules has been cleaned up, we now have a
  real implementation and not just a dummy "good enough for the time
  being".
- enhanced platform independence - thanks to Bartosz Kuzma and Michael
  Biebl for their very useful contributions
- some general code cleanup (including warnings on 64 platforms, only)
---------------------------------------------------------------------------
Version 1.19.12 (rgerhards), 2007-12-03
- cleaned up the build system (thanks to Michael Biebl for the patch)
- fixed a bug where ommysql was still not compiled with -pthread option
---------------------------------------------------------------------------
Version 1.19.11 (rgerhards), 2007-11-29
- applied -pthread option to build when building for multi-threading mode
  hopefully solves an issue with segfaulting
---------------------------------------------------------------------------
Version 1.19.10 (rgerhards), 2007-10-19
- introdcued the new ":modulename:" syntax for calling module actions
  in selector lines; modified ommysql to support it. This is primarily
  an aid for further modules and a prequisite to actually allow third
  party modules to be created.
- minor fix in slackware startup script, "-r 0" is now "-r0"
- updated rsyslogd doc set man page; now in html format
- undid creation of a separate thread for the main loop -- this did not
  turn out to be needed or useful, so reduce complexity once again.
- added doc fixes provided by Michael Biebl - thanks
---------------------------------------------------------------------------
Version 1.19.9 (rgerhards), 2007-10-12
- now packaging system which again contains all components in a single
  tarball
- modularized main() a bit more, resulting in less complex code
- experimentally added an additional thread - will see if that affects
  the segfault bug we experience on some platforms. Note that this change
  is scheduled to be removed again later.
---------------------------------------------------------------------------
Version 1.19.8 (rgerhards), 2007-09-27
- improved repeated message processing
- applied patch provided by varmojfekoj to support building ommysql
  in its own way (now also resides in a plugin subdirectory);
  ommysql is now a separate package
- fixed a bug in cvthname() that lead to message loss if part
  of the source hostname would have been dropped
- created some support for distributing ommysql together with the
  main rsyslog package. I need to re-think it in the future, but
  for the time being the current mode is best. I now simply include
  one additional tarball for ommysql inside the main distribution.
  I look forward to user feedback on how this should be done best. In the
  long term, a separate project should be spawend for ommysql, but I'd
  like to do that only after the plugin interface is fully stable (what
  it is not yet).
---------------------------------------------------------------------------
Version 1.19.7 (rgerhards), 2007-09-25
- added code to handle situations where senders send us messages ending with
  a NUL character. It is now simply removed. This also caused trailing LF
  reduction to fail, when it was followed by such a NUL. This is now also
  handled.
- replaced some non-thread-safe function calls by their thread-safe
  counterparts
- fixed a minor memory leak that occured when the %APPNAME% property was
  used (I think nobody used that in practice)
- fixed a bug that caused signal handlers in cvthname() not to be restored when
  a malicious pointer record was detected and processing of the message been
  stopped for that reason (this should be really rare and can not be related
  to the segfault bug we are hunting).
- fixed a bug in cvthname that lead to passing a wrong parameter - in
  practice, this had no impact.
- general code cleanup (e.g. compiler warnings, comments)
---------------------------------------------------------------------------
Version 1.19.6 (rgerhards), 2007-09-11
- applied patch by varmojfekoj to change signal handling to the new
  sigaction API set (replacing the depreciated signal() calls and its
  friends.
- fixed a bug that in --enable-debug mode caused an assertion when the
  discard action was used
- cleaned up compiler warnings
- applied patch by varmojfekoj to FIX a bug that could cause 
  segfaults if empty properties were processed using modifying
  options (e.g. space-cc, drop-cc)
- fixed man bug: rsyslogd supports -l option
---------------------------------------------------------------------------
Version 1.19.5 (rgerhards), 2007-09-07
- changed part of the CStr interface so that better error tracking
  is provided and the calling sequence is more intuitive (there were
  invalid calls based on a too-weired interface)
- (hopefully) fixed some remaining bugs rooted in wrong use of 
  the CStr class. These could lead to program abort.
- applied patch by varmojfekoj two fix two potential segfault situations
- added $ModDir config directive
- modified $ModLoad so that an absolute path may be specified as
  module name (e.g. /rsyslog/ommysql.so)
---------------------------------------------------------------------------
Version 1.19.4 (rgerhards/varmojfekoj), 2007-09-04
- fixed a number of small memory leaks - thanks varmojfekoj for patching
- fixed an issue with CString class that could lead to rsyslog abort
  in tplToString() - thanks varmojfekoj for patching
- added a man-version of the config file documenation - thanks to Michel
  Samia for providing the man file
- fixed bug: a template like this causes an infinite loop:
  $template opts,"%programname:::a,b%"
  thanks varmojfekoj for the patch
- fixed bug: case changing options crash freeing the string pointer
  because they modify it: $template opts2,"%programname::1:lowercase%"
  thanks varmojfekoj for the patch
---------------------------------------------------------------------------
Version 1.19.3 (mmeckelein/varmojfekoj), 2007-08-31
- small mem leak fixed (after calling parseSelectorAct) - Thx varmojkekoj
- documentation section "Regular File" und "Blocks" updated
- solved an issue with dynamic file generation - Once again many thanks
  to varmojfekoj
- the negative selector for program name filter (Blocks) does not work as
  expected - Thanks varmojfekoj for patching
- added forwarding information to sysklogd (requires special template)
  to config doc
---------------------------------------------------------------------------
Version 1.19.2 (mmeckelein/varmojfekoj), 2007-08-28
- a specifically formed message caused a segfault - Many thanks varmojfekoj
  for providing a patch
- a typo and a weird condition are fixed in msg.c - Thanks again
  varmojfekoj 
- on file creation the file was always owned by root:root. This is fixed
  now - Thanks ypsa for solving this issue
---------------------------------------------------------------------------
Version 1.19.1 (mmeckelein), 2007-08-22
- a bug that caused a high load when a TCP/UDP connection was closed is 
  fixed now - Thanks mildew for solving this issue
- fixed a bug which caused a segfault on reinit - Thx varmojfekoj for the
  patch
- changed the hardcoded module path "/lib/rsyslog" to $(pkglibdir) in order
  to avoid trouble e.g. on 64 bit platforms (/lib64) - many thanks Peter
  Vrabec and darix, both provided a patch for solving this issue
- enhanced the unloading of modules - thanks again varmojfekoj
- applied a patch from varmojfekoj which fixes various little things in
  MySQL output module
---------------------------------------------------------------------------
Version 1.19.0 (varmojfekoj/rgerhards), 2007-08-16
- integrated patch from varmojfekoj to make the mysql module a loadable one
  many thanks for the patch, MUCH appreciated
---------------------------------------------------------------------------
Version 1.18.2 (rgerhards), 2007-08-13
- fixed a bug in outchannel code that caused templates to be incorrectly
  parsed
- fixed a bug in ommysql that caused a wrong ";template" missing message
- added some code for unloading modules; not yet fully complete (and we do
  not yet have loadable modules, so this is no problem)
- removed debian subdirectory by request of a debian packager (this is a special
  subdir for debian and there is also no point in maintaining it when there
  is a debian package available - so I gladly did this) in some cases
- improved overall doc quality (some pages were quite old) and linked to
  more of the online resources.
- improved /contrib/delete_mysql script by adding a host option and some
  other minor modifications
---------------------------------------------------------------------------
Version 1.18.1 (rgerhards), 2007-08-08
- applied a patch from varmojfekoj which solved a potential segfault
  of rsyslogd on HUP
- applied patch from Michel Samia to fix compilation when the pthreads
  feature is disabled
- some code cleanup (moved action object to its own file set)
- add config directive $MainMsgQueueSize, which now allows to configure the
  queue size dynamically
- all compile-time settings are now shown in rsyslogd -v, not just the
  active ones
- enhanced performance a little bit more
- added config file directive $ActionResumeInterval
- fixed a bug that prevented compilation under debian sid
- added a contrib directory for user-contributed useful things
---------------------------------------------------------------------------
Version 1.18.0 (rgerhards), 2007-08-03
- rsyslog now supports fallback actions when an action did not work. This
  is a great feature e.g. for backup database servers or backup syslog
  servers
- modified rklogd to only change the console log level if -c is specified
- added feature to use multiple actions inside a single selector
- implemented $ActionExecOnlyWhenPreviousIsSuspended config directive
- error messages during startup are now spit out to the configured log
  destinations
---------------------------------------------------------------------------
Version 1.17.6 (rgerhards), 2007-08-01
- continued to work on output module modularization - basic stage of
  this work is now FINISHED
- fixed bug in OMSRcreate() - always returned SR_RET_OK
- fixed a bug that caused ommysql to always complain about missing
  templates
- fixed a mem leak in OMSRdestruct - freeing the object itself was
  forgotten - thanks to varmojfekoj for the patch
- fixed a memory leak in syslogd/init() that happend when the config
  file could not be read - thanks to varmojfekoj for the patch
- fixed insufficient memory allocation in addAction() and its helpers.
  The initial fix and idea was developed by mildew, I fine-tuned
  it a bit. Thanks a lot for the fix, I'd probably had pulled out my
  hair to find the bug...
- added output of config file line number when a parsing error occured
- fixed bug in objomsr.c that caused program to abort in debug mode with
  an invalid assertion (in some cases)
- fixed a typo that caused the default template for MySQL to be wrong.
  thanks to mildew for catching this.
- added configuration file command $DebugPrintModuleList and
  $DebugPrintCfSysLineHandlerList
- fixed an invalid value for the MARK timer - unfortunately, there was
  a testing aid left in place. This resulted in quite frequent MARK messages
- added $IncludeConfig config directive
- applied a patch from mildew to prevent rsyslogd from freezing under heavy
  load. This could happen when the queue was full. Now, we drop messages
  but rsyslogd remains active.
---------------------------------------------------------------------------
Version 1.17.5 (rgerhards), 2007-07-30
- continued to work on output module modularization
- fixed a missing file bug - thanks to Andrea Montanari for reporting
  this problem
- fixed a problem with shutting down the worker thread and freeing the
  selector_t list - this caused messages to be lost, because the
  message queue was not properly drained before the selectors got
  destroyed.
---------------------------------------------------------------------------
Version 1.17.4 (rgerhards), 2007-07-27
- continued to work on output module modularization
- fixed a situation where rsyslogd could create zombie processes
  thanks to mildew for the patch
- applied patch from Michel Samia to fix compilation when NOT
  compiled for pthreads
---------------------------------------------------------------------------
Version 1.17.3 (rgerhards), 2007-07-25
- continued working on output module modularization
- fixed a bug that caused rsyslogd to segfault on exit (and
  probably also on HUP), when there was an unsent message in a selector
  that required forwarding and the dns lookup failed for that selector
  (yes, it was pretty unlikely to happen;))
  thanks to varmojfekoj <varmojfekoj@gmail.com> for the patch
- fixed a memory leak in config file parsing and die()
  thanks to varmojfekoj <varmojfekoj@gmail.com> for the patch
- rsyslogd now checks on startup if it is capable to performa any work
  at all. If it cant, it complains and terminates
  thanks to Michel Samia for providing the patch!
- fixed a small memory leak when HUPing syslogd. The allowed sender
  list now gets freed. thanks to mildew for the patch.
- changed the way error messages in early startup are logged. They
  now do no longer use the syslogd code directly but are rather
  send to stderr.
---------------------------------------------------------------------------
Version 1.17.2 (rgerhards), 2007-07-23
- made the port part of the -r option optional. Needed for backward
  compatibility with sysklogd
- replaced system() calls with something more reasonable. Please note that
  this might break compatibility with some existing configuration files.
  We accept this in favour of the gained security.
- removed a memory leak that could occur if timegenerated was used in
  RFC 3164 format in templates
- did some preparation in msg.c for advanced multithreading - placed the
  hooks, but not yet any active code
- worked further on modularization
- added $ModLoad MySQL (dummy) config directive
- added DropTrailingLFOnReception config directive
---------------------------------------------------------------------------
Version 1.17.1 (rgerhards), 2007-07-20
- fixed a bug that caused make install to install rsyslogd and rklogd under
  the wrong names
- fixed bug that caused $AllowedSenders to handle IPv6 scopes incorrectly;
  also fixed but that could grabble $AllowedSender wildcards. Thanks to
  mildew@gmail.com for the patch
- minor code cleanup - thanks to Peter Vrabec for the patch
- fixed minimal memory leak on HUP (caused by templates)
  thanks to varmojfekoj <varmojfekoj@gmail.com> for the patch
- fixed another memory leak on HUPing and on exiting rsyslogd
  again thanks to varmojfekoj <varmojfekoj@gmail.com> for the patch
- code cleanup (removed compiler warnings)
- fixed portability bug in configure.ac - thanks to Bartosz Kuźma for patch
- moved msg object into its own file set
- added the capability to continue trying to write log files when the
  file system is full. Functionality based on patch by Martin Schulze
  to sysklogd package.
---------------------------------------------------------------------------
Version 1.17.0 (RGer), 2007-07-17
- added $RepeatedLineReduction config parameter
- added $EscapeControlCharactersOnReceive config parameter
- added $ControlCharacterEscapePrefix config parameter
- added $DirCreateMode config parameter
- added $CreateDirs config parameter
- added $DebugPrintTemplateList config parameter
- added $ResetConfigVariables config parameter
- added $FileOwner config parameter
- added $FileGroup config parameter
- added $DirOwner config parameter
- added $DirGroup config parameter
- added $FailOnChownFailure config parameter
- added regular expression support to the filter engine
  thanks to Michel Samia for providing the patch!
- enhanced $AllowedSender functionality. Credits to mildew@gmail.com for
  the patch doing that
  - added IPv6 support
  - allowed DNS hostnames
  - allowed DNS wildcard names
- added new option $DropMsgsWithMaliciousDnsPTRRecords
- added autoconf so that rfc3195d, rsyslogd and klogd are stored to /sbin
- added capability to auto-create directories with dynaFiles
---------------------------------------------------------------------------
Version 1.16.0 (RGer/Peter Vrabec), 2007-07-13 - The Friday, 13th Release ;)
- build system switched to autotools
- removed SYSV preprocessor macro use, replaced with autotools equivalents
- fixed a bug that caused rsyslogd to segfault when TCP listening was
  disabled and it terminated
- added new properties "syslogfacility-text" and "syslogseverity-text"
  thanks to varmojfekoj <varmojfekoj@gmail.com> for the patch
- added the -x option to disable hostname dns reslution
  thanks to varmojfekoj <varmojfekoj@gmail.com> for the patch
- begun to better modularize syslogd.c - this is an ongoing project; moved
  type definitions to a separate file
- removed some now-unused fields from struct filed
- move file size limit fields in struct field to the "right spot" (the file
  writing part of the union - f_un.f_file)
- subdirectories linux and solaris are no longer part of the distribution
  package. This is not because we cease support for them, but there are no
  longer any files in them after the move to autotools
---------------------------------------------------------------------------
Version 1.15.1 (RGer), 2007-07-10
- fixed a bug that caused a dynaFile selector to stall when there was
  an open error with one file 
- improved template processing for dynaFiles; templates are now only
  looked up during initialization - speeds up processing
- optimized memory layout in struct filed when compiled with MySQL
  support
- fixed a bug that caused compilation without SYSLOG_INET to fail
- re-enabled the "last message repeated n times" feature. This
  feature was not taken care of while rsyslogd evolved from sysklogd
  and it was more or less defunct. Now it is fully functional again.
- added system properties: $NOW, $YEAR, $MONTH, $DAY, $HOUR, $MINUTE
- fixed a bug in iovAsString() that caused a memory leak under stress
  conditions (most probably memory shortage). This was unlikely to
  ever happen, but it doesn't hurt doing it right
- cosmetic: defined type "uchar", change all unsigned chars to uchar
---------------------------------------------------------------------------
Version 1.15.0 (RGer), 2007-07-05
- added ability to dynamically generate file names based on templates
  and thus properties. This was a much-requested feature. It makes
  life easy when it e.g. comes to splitting files based on the sender
  address.
- added $umask and $FileCreateMode config file directives
- applied a patch from Bartosz Kuzma to compile cleanly under NetBSD
- checks for extra (unexpected) characters in system config file lines
  have been added
- added IPv6 documentation - was accidently missing from CVS
- begun to change char to unsigned char
---------------------------------------------------------------------------
Version 1.14.2 (RGer), 2007-07-03
** this release fixes all known nits with IPv6 **
- restored capability to do /etc/service lookup for "syslog"
  service when -r 0 was given
- documented IPv6 handling of syslog messages
- integrate patch from Bartosz Kuźma to make rsyslog compile under
  Solaris again (the patch replaced a strndup() call, which is not
  available under Solaris
- improved debug logging when waiting on select
- updated rsyslogd man page with new options (-46A)
---------------------------------------------------------------------------
Version 1.14.1 (RGer/Peter Vrabec), 2007-06-29
- added Peter Vrabec's patch for IPv6 TCP
- prefixed all messages send to stderr in rsyslogd with "rsyslogd: "
---------------------------------------------------------------------------
Version 1.14.0 (RGer/Peter Vrabec), 2007-06-28
- Peter Vrabec provided IPv6 for rsyslog, so we are now IPv6 enabled
  IPv6 Support is currently for UDP only, TCP is to come soon.
  AllowedSender configuration does not yet work for IPv6.
- fixed code in iovCreate() that broke C's strict aliasing rules 
- fixed some char/unsigned char differences that forced the compiler
  to spit out warning messages
- updated the Red Hat init script to fix a known issue (thanks to
  Peter Vrabec)
---------------------------------------------------------------------------
Version 1.13.5 (RGer), 2007-06-22
- made the TCP session limit configurable via command line switch
  now -t <port>,<max sessions>
- added man page for rklogd(8) (basically a copy from klogd, but now
  there is one...)
- fixed a bug that caused internal messages (e.g. rsyslogd startup) to
  appear without a tag.
- removed a minor memory leak that occurred when TAG processing requalified
  a HOSTNAME to be a TAG (and a TAG already was set).
- removed potential small memory leaks in MsgSet***() functions. There
  would be a leak if a property was re-set, something that happened
  extremely seldom.
---------------------------------------------------------------------------
Version 1.13.4 (RGer), 2007-06-18
- added a new property "PRI-text", which holds the PRI field in
  textual form (e.g. "syslog.info")
- added alias "syslogseverity" for "syslogpriority", which is a
  misleading property name that needs to stay for historical
  reasons (and backward-compatility)
- added doc on how to record PRI value in log file
- enhanced signal handling in klogd, including removal of an unsafe
  call to the logging system during signal handling
---------------------------------------------------------------------------
Version 1.13.3 (RGer), 2007-06-15
- create a version of syslog.c from scratch. This is now
  - highly optimized for rsyslog
  - removes an incompatible license problem as the original
    version had a BSD license with advertising clause
  - fixed in the regard that rklogd will continue to work when
    rsysogd has been restarted (the original version, as well
    as sysklogd, will remain silent then)
  - solved an issue with an extra NUL char at message end that the
    original version had
- applied some changes to klogd to care for the new interface
- fixed a bug in syslogd.c which prevented compiling under debian
---------------------------------------------------------------------------
Version 1.13.2 (RGer), 2007-06-13
- lib order in makefile patched to facilitate static linking - thanks
  to Bennett Todd for providing the patch
- Integrated a patch from Peter Vrabec (pvrabec@redheat.com):
  - added klogd under the name of rklogd (remove dependency on
    original sysklogd package
  - createDB.sql now in UTF
  - added additional config files for use on Red Hat
---------------------------------------------------------------------------
Version 1.13.1 (RGer), 2007-02-05
- changed the listen backlog limit to a more reasonable value based on
  the maximum number of TCP connections configurd (10% + 5) - thanks to Guy
  Standen for the hint (actually, the limit was 5 and that was a 
  left-over from early testing).
- fixed a bug in makefile which caused DB-support to be disabled when
  NETZIP support was enabled
- added the -e option to allow transmission of every message to remote
  hosts (effectively turns off duplicate message suppression)
- (somewhat) improved memory consumption when compiled with MySQL support
- looks like we fixed an incompatibility with MySQL 5.x and above software
  At least in one case, the remote server name was destroyed, leading to 
  a connection failure. The new, improved code does not have this issue and
  so we see this as solved (the new code is generally somewhat better, so
  there is a good chance we fixed this incompatibility).
---------------------------------------------------------------------------
Version 1.13.0 (RGer), 2006-12-19
- added '$' as ToPos proptery replacer specifier - means "up to the
  end of the string"
- property replacer option "escape-cc", "drop-cc" and "space-cc"  added
- changed the handling of \0 characters inside syslog messages. We now
  consistently escape them to "#000". This is somewhat recommended in
  the draft-ietf-syslog-protocol-19 draft. While the real recomendation
  is to not escape any characters at all, we can not do this without
  considerable modification of the code. So we escape it to "#000", which
  is consistent with a sample found in the Internet-draft.
- removed message glue logic (see printchopped() comment for details)
  Also caused removal of parts table and thus some improvements in
  memory usage.
- changed the default MAXLINE to 2048 to take care of recent syslog
  standardization efforts (can easily be changed in syslogd.c)
- added support for byte-counted TCP syslog messages (much like
  syslog-transport-tls-05 Internet Draft). This was necessary to
  support compression over TCP.
- added support for receiving compressed syslog messages
- added support for sending compressed syslog messages
- fixed a bug where the last message in a syslog/tcp stream was
  lost if it was not properly terminated by a LF character
---------------------------------------------------------------------------
Version 1.12.3 (RGer), 2006-10-04
- implemented some changes to support Solaris (but support is not
  yet complete)
- commented out (via #if 0) some methods that are currently not being use
  but should be kept for further us
- added (interim) -u 1 option to turn off hostname and tag parsing
- done some modifications to better support Fedora
- made the field delimiter inside property replace configurable via
  template
- fixed a bug in property replacer: if fields were used, the delimitor
  became part of the field. Up until now, this was barely noticable as 
  the delimiter as TAB only and thus invisible to a human. With other
  delimiters available now, it quickly showed up. This bug fix might cause
  some grief to existing installations if they used the extra TAB for
  whatever reasons - sorry folks... Anyhow, a solution is easy: just add
  a TAB character contstant into your template. Thus, there has no attempt
  been made to do this in a backwards-compatible way.
---------------------------------------------------------------------------
Version 1.12.2 (RGer), 2006-02-15
- fixed a bug in the RFC 3339 date formatter. An extra space was added
  after the actual timestamp
- added support for providing high-precision RFC3339 timestamps for
  (rsyslogd-)internally-generated messages
- very (!) experimental support for syslog-protocol internet draft
  added (the draft is experimental, the code is solid ;))
- added support for field-extracting in the property replacer
- enhanced the legacy-syslog parser so that it can interpret messages
  that do not contain a TIMESTAMP
- fixed a bug that caused the default socket (usually /dev/log) to be
  opened even when -o command line option was given
- fixed a bug in the Debian sample startup script - it caused rsyslogd
  to listen to remote requests, which it shouldn't by default
---------------------------------------------------------------------------
Version 1.12.1 (RGer), 2005-11-23
- made multithreading work with BSD. Some signal-handling needed to be
  restructured. Also, there might be a slight delay of up to 10 seconds
  when huping and terminating rsyslogd under BSD
- fixed a bug where a NULL-pointer was passed to printf() in logmsg().
- fixed a bug during "make install" where rc3195d was not installed
  Thanks to Bennett Todd for spotting this.
- fixed a bug where rsyslogd dumped core when no TAG was found in the
  received message
- enhanced message parser so that it can deal with missing hostnames
  in many cases (may not be totally fail-safe)
- fixed a bug where internally-generated messages did not have the correct
  TAG
---------------------------------------------------------------------------
Version 1.12.0 (RGer), 2005-10-26
- moved to a multi-threaded design. single-threading is still optionally
  available. Multi-threading is experimental!
- fixed a potential race condition. In the original code, marking was done
  by an alarm handler, which could lead to all sorts of bad things. This
  has been changed now. See comments in syslogd.c/domark() for details.
- improved debug output for property-based filters
- not a code change, but: I have checked all exit()s to make sure that
  none occurs once rsyslogd has started up. Even in unusual conditions
  (like low-memory conditions) rsyslogd somehow remains active. Of course,
  it might loose a message or two, but at least it does not abort and it
  can also recover when the condition no longer persists.
- fixed a bug that could cause loss of the last message received
  immediately before rsyslogd was terminated.
- added comments on thread-safety of global variables in syslogd.c
- fixed a small bug: spurios printf() when TCP syslog was used
- fixed a bug that causes rsyslogd to dump core on termination when one
  of the selector lines did not receive a message during the run (very
  unlikely)
- fixed an one-too-low memory allocation in the TCP sender. Could result
  in rsyslogd dumping core.
- fixed a bug with regular expression support (thanks to Andres Riancho)
- a little bit of code restructuring (especially main(), which was
  horribly large)
---------------------------------------------------------------------------
Version 1.11.1 (RGer), 2005-10-19
- support for BSD-style program name and host blocks
- added a new property "programname" that can be used in templates
- added ability to specify listen port for rfc3195d
- fixed a bug that rendered the "startswith" comparison operation
  unusable.
- changed more functions to "static" storage class to help compiler
  optimize (should have been static in the first place...)
- fixed a potential memory leak in the string buffer class destructor.
  As the destructur was previously never called, the leak did not actually
  appear.
- some internal restructuring in anticipation/preparation of minimal
  multi-threading support
- rsyslogd still shares some code with the sysklogd project. Some patches
  for this shared code have been brought over from the sysklogd CVS.
---------------------------------------------------------------------------
Version 1.11.0 (RGer), 2005-10-12
- support for receiving messages via RFC 3195; added rfc3195d for that
  purpose
- added an additional guard to prevent rsyslogd from aborting when the
  2gb file size limit is hit. While a user can configure rsyslogd to
  handle such situations, it would abort if that was not done AND large
  file support was not enabled (ok, this is hopefully an unlikely scenario)
- fixed a bug that caused additional Unix domain sockets to be incorrectly
  processed - could lead to message loss in extreme cases
---------------------------------------------------------------------------
Version 1.10.2 (RGer), 2005-09-27
- added comparison operations in property-based filters:
  * isequal
  * startswith
- added ability to negate all property-based filter comparison operations
  by adding a !-sign right in front of the operation name
- added the ability to specify remote senders for UDP and TCP
  received messages. Allows to block all but well-known hosts
- changed the $-config line directives to be case-INsensitive
- new command line option -w added: "do not display warnings if messages
  from disallowed senders are received"
- fixed a bug that caused rsyslogd to dump core when the compare value
  was not quoted in property-based filters
- fixed a bug in the new CStr compare function which lead to invalid
  results (fortunately, this function was not yet used widely)
- added better support for "debugging" rsyslog.conf property filters
  (only if -d switch is given)
- changed some function definitions to static, which eventually enables
  some compiler optimizations
- fixed a bug in MySQL code; when a SQL error occured, rsyslogd could
  run in a tight loop. This was due to invalid sequence of error reporting
  and is now fixed.
---------------------------------------------------------------------------
Version 1.10.1 (RGer), 2005-09-23
- added the ability to execute a shell script as an action.
  Thanks to Bjoern Kalkbrenner for providing the code!
- fixed a bug in the MySQL code; due to the bug the automatic one-time
  retry after an error did not happen - this lead to error message in
  cases where none should be seen (e.g. after a MySQL restart)
- fixed a security issue with SQL-escaping in conjunction with
  non-(SQL-)standard MySQL features.
---------------------------------------------------------------------------
Version 1.10.0 (RGer), 2005-09-20
  REMINDER: 1.10 is the first unstable version if the 1.x series!
- added the capability to filter on any property in selector lines
  (not just facility and priority)
- changed stringbuf into a new counted string class
- added support for a "discard" action. If a selector line with
  discard (~ character) is found, no selector lines *after* that
  line will be processed.
- thanks to Andres Riancho, regular expression support has been
  added to the template engine
- added the FROMHOST property in the template processor, which could
  previously not be obtained. Thanks to Cristian Testa for pointing
  this out and even providing a fix.
- added display of compile-time options to -v output
- performance improvement for production build - made some checks
  to happen only during debug mode
- fixed a problem with compiling on SUSE and - while doing so - removed
  the socket call to set SO_BSDCOMPAT in cases where it is obsolete.
---------------------------------------------------------------------------
Version 1.0.4 (RGer), 2006-02-01
- a small but important fix: the tcp receiver had two forgotten printf's
  in it that caused a lot of unnecessary output to stdout. This was
  important enough to justify a new release
---------------------------------------------------------------------------
Version 1.0.3 (RGer), 2005-11-14
- added an additional guard to prevent rsyslogd from aborting when the
  2gb file size limit is hit. While a user can configure rsyslogd to
  handle such situations, it would abort if that was not done AND large
  file support was not enabled (ok, this is hopefully an unlikely scenario)
- fixed a bug that caused additional Unix domain sockets to be incorrectly
  processed - could lead to message loss in extreme cases
- applied some patches available from the sysklogd project to code
  shared from there
- fixed a bug that causes rsyslogd to dump core on termination when one
  of the selector lines did not receive a message during the run (very
  unlikely)
- fixed an one-too-low memory allocation in the TCP sender. Could result
  in rsyslogd dumping core.
- fixed a bug in the TCP sender that caused the retry logic to fail
  after an error or receiver overrun
- fixed a bug in init() that could lead to dumping core
- fixed a bug that could lead to dumping core when no HOSTNAME or no TAG
  was present in the syslog message
---------------------------------------------------------------------------
Version 1.0.2 (RGer), 2005-10-05
- fixed an issue with MySQL error reporting. When an error occured,
  the MySQL driver went into an endless loop (at least in most cases).
---------------------------------------------------------------------------
Version 1.0.1 (RGer), 2005-09-23
- fixed a security issue with SQL-escaping in conjunction with
  non-(SQL-)standard MySQL features.
---------------------------------------------------------------------------
Version 1.0.0 (RGer), 2005-09-12
- changed install doc to cover daily cron scripts - a trouble source
- added rc script for slackware (provided by Chris Elvidge - thanks!) 
- fixed a really minor bug in usage() - the -r option was still
  reported as without the port parameter
---------------------------------------------------------------------------
Version 0.9.8 (RGer), 2005-09-05
- made startup and shutdown message more consistent and included the
  pid, so that they can be easier correlated. Used syslog-protocol
  structured data format for this purpose.
- improved config info in startup message, now tells not only
  if it is listening remote on udp, but also for tcp. Also includes
  the port numbers. The previous startup message was misleading, because
  it did not say "remote reception" if rsyslogd was only listening via
  tcp (but not via udp).
- added a "how can you help" document to the doc set
---------------------------------------------------------------------------
Version 0.9.7 (RGer), 2005-08-15
- some of the previous doc files (like INSTALL) did not properly
  reflect the changes to the build process and the new doc. Fixed
  that.
- changed syslogd.c so that when compiled without database support,
  an error message is displayed when a database action is detected
  in the config file (previously this was used as an user rule ;))
- fixed a bug in the os-specific Makefiles which caused MySQL
  support to not be compiled, even if selected
---------------------------------------------------------------------------
Version 0.9.6 (RGer), 2005-08-09
- greatly enhanced documentation. Now available in html format in
  the "doc" folder and FreeBSD. Finally includes an install howto.
- improved MySQL error messages a little - they now show up as log
  messages, too (formerly only in debug mode)
- added the ability to specify the listen port for udp syslog.
  WARNING: This introduces an incompatibility. Formerly, udp
  syslog was enabled by the -r command line option. Now, it is
  "-r [port]", which is consistent with the tcp listener. However,
  just -r will now return an error message.
- added sample startup scripts for Debian and FreeBSD
- added support for easy feature selection in the makefile. Un-
  fortunately, this also means I needed to spilt the make file
  for different OS and distros. There are some really bad syntax
  differences between FreeBSD and Linux make.
---------------------------------------------------------------------------
Version 0.9.5 (RGer), 2005-08-01
- the "semicolon bug" was actually not (fully) solved in 0.9.4. One
  part of the bug was solved, but another still existed. This one
  is fixed now, too.
- the "semicolon bug" actually turned out to be a more generic bug.
  It appeared whenever an invalid template name was given. With some
  selector actions, rsyslogd dumped core, with other it "just" had
  a small ressource leak with others all worked well. These anomalies
  are now fixed. Note that they only appeared during system initaliziation
  once the system was running, nothing bad happened.
- improved error reporting for template errors on startup. They are now
  shown on the console and the start-up tty. Formerly, they were only
  visible in debug mode.
- support for multiple instances of rsyslogd on a single machine added
- added new option "-o" --> omit local unix domain socket. This option
  enables rsyslogd NOT to listen to the local socket. This is most
  helpful when multiple instances of rsyslogd (or rsyslogd and another
  syslogd) shall run on a single system.
- added new option "-i <pidfile>" which allows to specify the pidfile.
  This is needed when multiple instances of rsyslogd are to be run.
- the new project home page is now online at www.rsyslog.com
---------------------------------------------------------------------------
Version 0.9.4 (RGer), 2005-07-25
- finally added the TCP sender. It now supports non-blocking mode, no
  longer disabling message reception during connect. As it is now, it
  is usable in production. The code could be more sophisticated, but
  I've kept it short in anticipation of the move to liblogging, which
  will lead to the removal of the code just written ;)
- the "exiting on signal..." message still had the "syslogd" name in 
  it. Changed this to "rsyslogd", as we do not have a large user base
  yet, this should pose no problem.
- fixed "the semiconlon" bug. rsyslogd dumped core if a write-db action
  was specified but no semicolon was given after the password (an empty
  template was ok, but the semicolon needed to be present).
- changed a default for traditional output format. During testing, it
  was seen that the timestamp written to file in default format was
  the time of message reception, not the time specified in the TIMESTAMP
  field of the message itself. Traditionally, the message TIMESTAMP is
  used and this has been changed now.
---------------------------------------------------------------------------
Version 0.9.3 (RGer), 2005-07-19
- fixed a bug in the message parser. In June, the RFC 3164 timestamp
  was not correctly parsed (yes, only in June and some other months,
  see the code comment to learn why...)
- added the ability to specify the destination port when forwarding
  syslog messages (both for TCP and UDP)
- added an very experimental TCP sender (activated by
  @@machine:port in config). This is not yet for production use. If
  the receiver is not alive, rsyslogd will wait quite some time until
  the connection request times out, which most probably leads to
  loss of incoming messages.

---------------------------------------------------------------------------
Version 0.9.2 (RGer), around 2005-07-06
- I intended to change the maxsupported message size to 32k to
  support IHE - but given the memory inefficiency in the usual use
  cases, I have not done this. I have, however, included very
  specific instructions on how to do this in the source code. I have
  also done some testing with 32k messages, so you can change the
  max size without taking too much risk.
- added a syslog/tcp receiver; we now can receive messages via
  plain tcp, but we can still send only via UDP. The syslog/tcp
  receiver is the primary enhancement of this release.
- slightly changed some error messages that contained a spurios \n at
  the end of the line (which gives empty lines in your log...)

---------------------------------------------------------------------------
Version 0.9.1 (RGer)
- fixed code so that it compiles without errors under FreeBSD
- removed now unused function "allocate_log()" from syslogd.c
- changed the make file so that it contains more defines for
  different environments (in the long term, we need a better
  system for disabling/enabling features...)
- changed some printf's printing off_t types to %lld and
  explicit (long long) casts. I tried to figure out the exact type,
  but did not succeed in this. In the worst case, ultra-large peta-
  byte files will now display funny informational messages on rollover,
  something I think we can live with for the neersion 3.11.2 (rgerhards), 2008-02-??
---------------------------------------------------------------------------
Version 3.11.1 (rgerhards), 2008-02-12
- SNMP trap sender added thanks to Andre Lorbach (omsnmp)
- added input-plugin interface specification in form of a (copy) template
  input module
- applied documentation fix by Michael Biebl -- many thanks!
- bugfix: immark did not have MARK flags set...
- added x-info field to rsyslogd startup/shutdown message. Hopefully
  points users to right location for further info (many don't even know
  they run rsyslog ;))
- bugfix: trailing ":" of tag was lost while parsing legacy syslog messages
  without timestamp - thanks to Anders Blomdell for providing a patch!
- fixed a bug in stringbuf.c related to STRINGBUF_TRIM_ALLOCSIZE, which
  wasn't supposed to be used with rsyslog. Put a warning message up that
  tells this feature is not tested and probably not worth the effort.
  Thanks to Anders Blomdell fro bringing this to our attention
- somewhat improved performance of string buffers
- fixed bug that caused invalid treatment of tabs (HT) in rsyslog.conf
- bugfix: setting for $EscapeCopntrolCharactersOnReceive was not 
  properly initialized
- clarified usage of space-cc property replacer option
- improved abort diagnostic handler
- some initial effort for malloc/free runtime debugging support
- bugfix: using dynafile actions caused rsyslogd abort
- fixed minor man errors thanks to Michael Biebl
---------------------------------------------------------------------------
Version 3.11.0 (rgerhards), 2008-01-31
- implemented queued actions
- implemented simple rate limiting for actions
- implemented deliberate discarding of lower priority messages over higher
  priority ones when a queue runs out of space
- implemented disk quotas for disk queues
- implemented the $ActionResumeRetryCount config directive
- added $ActionQueueFilename config directive
- added $ActionQueueSize config directive
- added $ActionQueueHighWaterMark config directive
- added $ActionQueueLowWaterMark config directive
- added $ActionQueueDiscardMark config directive
- added $ActionQueueDiscardSeverity config directive
- added $ActionQueueCheckpointInterval config directive
- added $ActionQueueType config directive
- added $ActionQueueWorkerThreads config directive
- added $ActionQueueTimeoutshutdown config directive
- added $ActionQueueTimeoutActionCompletion config directive
- added $ActionQueueTimeoutenQueue config directive
- added $ActionQueueTimeoutworkerThreadShutdown config directive
- added $ActionQueueWorkerThreadMinimumMessages config directive
- added $ActionQueueMaxFileSize config directive
- added $ActionQueueSaveonShutdown config directive
- addded $ActionQueueDequeueSlowdown config directive
- addded $MainMsgQueueDequeueSlowdown config directive
- bugfix: added forgotten docs to package
- improved debugging support
- fixed a bug that caused $MainMsgQueueCheckpointInterval to work incorrectly
- when a long-running action needs to be cancelled on shutdown, the message
  that was processed by it is now preserved. This finishes support for
  guaranteed delivery of messages (if the output supports it, of course)
- fixed bug in output module interface, see
  http://sourceforge.net/tracker/index.php?func=detail&aid=1881008&group_id=123448&atid=696552
- changed the ommysql output plugin so that the (lengthy) connection
  initialization now takes place in message processing. This works much
  better with the new queued action mode (fast startup)
- fixed a bug that caused a potential hang in file and fwd output module
  varmojfekoj provided the patch - many thanks!
- bugfixed stream class offset handling on 32bit platforms
---------------------------------------------------------------------------
Version 3.10.3 (rgerhards), 2008-01-28
- fixed a bug with standard template definitions (not a big deal) - thanks
  to varmojfekoj for spotting it
- run-time instrumentation added
- implemented disk-assisted queue mode, which enables on-demand disk
  spooling if the queue's in-memory queue is exhausted
- implemented a dynamic worker thread pool for processing incoming
  messages; workers are started and shut down as need arises
- implemented a run-time instrumentation debug package
- implemented the $MainMsgQueueSaveOnShutdown config directive
- implemented the $MainMsgQueueWorkerThreadMinimumMessages config directive
- implemented the $MainMsgQueueTimeoutWorkerThreadShutdown config directive
---------------------------------------------------------------------------
Version 3.10.2 (rgerhards), 2008-01-14
- added the ability to keep stop rsyslogd without the need to drain
  the main message queue. In disk queue mode, rsyslog continues to
  run from the point where it stopped. In case of a system failure, it
  continues to process messages from the last checkpoint.
- fixed a bug that caused a segfault on startup when no $WorkDir directive
  was specified in rsyslog.conf
- provided more fine-grain control over shutdown timeouts and added a
  way to specify the enqueue timeout when the main message queue is full
- implemented $MainMsgQueueCheckpointInterval config directive
- implemented $MainMsgQueueTimeoutActionCompletion config directive
- implemented $MainMsgQueueTimeoutEnqueue config directive
- implemented $MainMsgQueueTimeoutShutdown config directive
---------------------------------------------------------------------------
Version 3.10.1 (rgerhards), 2008-01-10
- implemented the "disk" queue mode. However, it currently is of very
  limited use, because it does not support persistence over rsyslogd
  runs. So when rsyslogd is stopped, the queue is drained just as with
  the in-memory queue modes. Persistent queues will be a feature of
  the next release.
- performance-optimized string class, should bring an overall improvement
- fixed a memory leak in imudp -- thanks to varmojfekoj for the patch
- fixed a race condition that could lead to a rsyslogd hang when during
  HUP or termination
- done some doc updates
- added $WorkDirectory config directive
- added $MainMsgQueueFileName config directive
- added $MainMsgQueueMaxFileSize config directive
---------------------------------------------------------------------------
Version 3.10.0 (rgerhards), 2008-01-07
- implemented input module interface and initial input modules
- enhanced threading for input modules (each on its own thread now)
- ability to bind UDP listeners to specific local interfaces/ports and
  ability to run multiple of them concurrently
- added ability to specify listen IP address for UDP syslog server
- license changed to GPLv3
- mark messages are now provided by loadble module immark
- rklogd is no longer provided. Its functionality has now been taken over
  by imklog, a loadable input module. This offers a much better integration
  into rsyslogd and makes sure that the kernel logger process is brought
  up and down at the appropriate times
- enhanced $IncludeConfig directive to support wildcard characters
  (thanks to Michael Biebl)
- all inputs are now implemented as loadable plugins
- enhanced threading model: each input module now runs on its own thread
- enhanced message queue which now supports different queueing methods
  (among others, this can be used for performance fine-tuning)
- added a large number of new configuration directives for the new
  input modules
- enhanced multi-threading utilizing a worker thread pool for the
  main message queue
- compilation without pthreads is no longer supported
- much cleaner code due to new objects and removal of single-threading
  mode
---------------------------------------------------------------------------
Version 2.0.1 STABLE (rgerhards), 2008-01-24
- fixed a bug in integer conversion - but this function was never called,
  so it is not really a useful bug fix ;)
- fixed a bug with standard template definitions (not a big deal) - thanks
  to varmojfekoj for spotting it
- fixed a bug that caused a potential hang in file and fwd output module
  varmojfekoj provided the patch - many thanks!
---------------------------------------------------------------------------
Version 2.0.0 STABLE (rgerhards), 2008-01-02
- re-release of 1.21.2 as STABLE with no modifications except some
  doc updates
---------------------------------------------------------------------------
Version 1.21.2 (rgerhards), 2007-12-28
- created a gss-api output module. This keeps GSS-API code and
  TCP/UDP code separated. It is also important for forward-
  compatibility with v3. Please note that this change breaks compatibility
  with config files created for 1.21.0 and 1.21.1 - this was considered
  acceptable.
- fixed an error in forwarding retry code (could lead to message corruption
  but surfaced very seldom)
- increased portability for older platforms (AI_NUMERICSERV moved)
- removed socket leak in omfwd.c
- cross-platform patch for GSS-API compile problem on some platforms
  thanks to darix for the patch!
---------------------------------------------------------------------------
Version 1.21.1 (rgerhards), 2007-12-23
- small doc fix for $IncludeConfig
- fixed a bug in llDestroy()
- bugfix: fixing memory leak when message queue is full and during
  parsing. Thanks to varmojfekoj for the patch.
- bugfix: when compiled without network support, unix sockets were
  not properply closed
- bugfix: memory leak in cfsysline.c/doGetWord() fixed
---------------------------------------------------------------------------
Version 1.21.0 (rgerhards), 2007-12-19
- GSS-API support for syslog/TCP connections was added. Thanks to
  varmojfekoj for providing the patch with this functionality
- code cleanup
- enhanced $IncludeConfig directive to support wildcard filenames
- changed some multithreading synchronization
---------------------------------------------------------------------------
Version 1.20.1 (rgerhards), 2007-12-12
- corrected a debug setting that survived release. Caused TCP connections
  to be retried unnecessarily often.
- When a hostname ACL was provided and DNS resolution for that name failed,
  ACL processing was stopped at that point. Thanks to mildew for the patch.
  Fedora Bugzilla: http://bugzilla.redhat.com/show_bug.cgi?id=395911
- fixed a potential race condition, see link for details:
  http://rgerhards.blogspot.com/2007/12/rsyslog-race-condition.html
  Note that the probability of problems from this bug was very remote
- fixed a memory leak that happend when PostgreSQL date formats were
  used
---------------------------------------------------------------------------
Version 1.20.0 (rgerhards), 2007-12-07
- an output module for postgres databases has been added. Thanks to
  sur5r for contributing this code
- unloading dynamic modules has been cleaned up, we now have a
  real implementation and not just a dummy "good enough for the time
  being".
- enhanced platform independence - thanks to Bartosz Kuzma and Michael
  Biebl for their very useful contributions
- some general code cleanup (including warnings on 64 platforms, only)
---------------------------------------------------------------------------
Version 1.19.12 (rgerhards), 2007-12-03
- cleaned up the build system (thanks to Michael Biebl for the patch)
- fixed a bug where ommysql was still not compiled with -pthread option
---------------------------------------------------------------------------
Version 1.19.11 (rgerhards), 2007-11-29
- applied -pthread option to build when building for multi-threading mode
  hopefully solves an issue with segfaulting
---------------------------------------------------------------------------
Version 1.19.10 (rgerhards), 2007-10-19
- introdcued the new ":modulename:" syntax for calling module actions
  in selector lines; modified ommysql to support it. This is primarily
  an aid for further modules and a prequisite to actually allow third
  party modules to be created.
- minor fix in slackware startup script, "-r 0" is now "-r0"
- updated rsyslogd doc set man page; now in html format
- undid creation of a separate thread for the main loop -- this did not
  turn out to be needed or useful, so reduce complexity once again.
- added doc fixes provided by Michael Biebl - thanks
---------------------------------------------------------------------------
Version 1.19.9 (rgerhards), 2007-10-12
- now packaging system which again contains all components in a single
  tarball
- modularized main() a bit more, resulting in less complex code
- experimentally added an additional thread - will see if that affects
  the segfault bug we experience on some platforms. Note that this change
  is scheduled to be removed again later.
---------------------------------------------------------------------------
Version 1.19.8 (rgerhards), 2007-09-27
- improved repeated message processing
- applied patch provided by varmojfekoj to support building ommysql
  in its own way (now also resides in a plugin subdirectory);
  ommysql is now a separate package
- fixed a bug in cvthname() that lead to message loss if part
  of the source hostname would have been dropped
- created some support for distributing ommysql together with the
  main rsyslog package. I need to re-think it in the future, but
  for the time being the current mode is best. I now simply include
  one additional tarball for ommysql inside the main distribution.
  I look forward to user feedback on how this should be done best. In the
  long term, a separate project should be spawend for ommysql, but I'd
  like to do that only after the plugin interface is fully stable (what
  it is not yet).
---------------------------------------------------------------------------
Version 1.19.7 (rgerhards), 2007-09-25
- added code to handle situations where senders send us messages ending with
  a NUL character. It is now simply removed. This also caused trailing LF
  reduction to fail, when it was followed by such a NUL. This is now also
  handled.
- replaced some non-thread-safe function calls by their thread-safe
  counterparts
- fixed a minor memory leak that occured when the %APPNAME% property was
  used (I think nobody used that in practice)
- fixed a bug that caused signal handlers in cvthname() not to be restored when
  a malicious pointer record was detected and processing of the message been
  stopped for that reason (this should be really rare and can not be related
  to the segfault bug we are hunting).
- fixed a bug in cvthname that lead to passing a wrong parameter - in
  practice, this had no impact.
- general code cleanup (e.g. compiler warnings, comments)
---------------------------------------------------------------------------
Version 1.19.6 (rgerhards), 2007-09-11
- applied patch by varmojfekoj to change signal handling to the new
  sigaction API set (replacing the depreciated signal() calls and its
  friends.
- fixed a bug that in --enable-debug mode caused an assertion when the
  discard action was used
- cleaned up compiler warnings
- applied patch by varmojfekoj to FIX a bug that could cause 
  segfaults if empty properties were processed using modifying
  options (e.g. space-cc, drop-cc)
- fixed man bug: rsyslogd supports -l option
---------------------------------------------------------------------------
Version 1.19.5 (rgerhards), 2007-09-07
- changed part of the CStr interface so that better error tracking
  is provided and the calling sequence is more intuitive (there were
  invalid calls based on a too-weired interface)
- (hopefully) fixed some remaining bugs rooted in wrong use of 
  the CStr class. These could lead to program abort.
- applied patch by varmojfekoj two fix two potential segfault situations
- added $ModDir config directive
- modified $ModLoad so that an absolute path may be specified as
  module name (e.g. /rsyslog/ommysql.so)
---------------------------------------------------------------------------
Version 1.19.4 (rgerhards/varmojfekoj), 2007-09-04
- fixed a number of small memory leaks - thanks varmojfekoj for patching
- fixed an issue with CString class that could lead to rsyslog abort
  in tplToString() - thanks varmojfekoj for patching
- added a man-version of the config file documenation - thanks to Michel
  Samia for providing the man file
- fixed bug: a template like this causes an infinite loop:
  $template opts,"%programname:::a,b%"
  thanks varmojfekoj for the patch
- fixed bug: case changing options crash freeing the string pointer
  because they modify it: $template opts2,"%programname::1:lowercase%"
  thanks varmojfekoj for the patch
---------------------------------------------------------------------------
Version 1.19.3 (mmeckelein/varmojfekoj), 2007-08-31
- small mem leak fixed (after calling parseSelectorAct) - Thx varmojkekoj
- documentation section "Regular File" und "Blocks" updated
- solved an issue with dynamic file generation - Once again many thanks
  to varmojfekoj
- the negative selector for program name filter (Blocks) does not work as
  expected - Thanks varmojfekoj for patching
- added forwarding information to sysklogd (requires special template)
  to config doc
---------------------------------------------------------------------------
Version 1.19.2 (mmeckelein/varmojfekoj), 2007-08-28
- a specifically formed message caused a segfault - Many thanks varmojfekoj
  for providing a patch
- a typo and a weird condition are fixed in msg.c - Thanks again
  varmojfekoj 
- on file creation the file was always owned by root:root. This is fixed
  now - Thanks ypsa for solving this issue
---------------------------------------------------------------------------
Version 1.19.1 (mmeckelein), 2007-08-22
- a bug that caused a high load when a TCP/UDP connection was closed is 
  fixed now - Thanks mildew for solving this issue
- fixed a bug which caused a segfault on reinit - Thx varmojfekoj for the
  patch
- changed the hardcoded module path "/lib/rsyslog" to $(pkglibdir) in order
  to avoid trouble e.g. on 64 bit platforms (/lib64) - many thanks Peter
  Vrabec and darix, both provided a patch for solving this issue
- enhanced the unloading of modules - thanks again varmojfekoj
- applied a patch from varmojfekoj which fixes various little things in
  MySQL output module
---------------------------------------------------------------------------
Version 1.19.0 (varmojfekoj/rgerhards), 2007-08-16
- integrated patch from varmojfekoj to make the mysql module a loadable one
  many thanks for the patch, MUCH appreciated
---------------------------------------------------------------------------
Version 1.18.2 (rgerhards), 2007-08-13
- fixed a bug in outchannel code that caused templates to be incorrectly
  parsed
- fixed a bug in ommysql that caused a wrong ";template" missing message
- added some code for unloading modules; not yet fully complete (and we do
  not yet have loadable modules, so this is no problem)
- removed debian subdirectory by request of a debian packager (this is a special
  subdir for debian and there is also no point in maintaining it when there
  is a debian package available - so I gladly did this) in some cases
- improved overall doc quality (some pages were quite old) and linked to
  more of the online resources.
- improved /contrib/delete_mysql script by adding a host option and some
  other minor modifications
---------------------------------------------------------------------------
Version 1.18.1 (rgerhards), 2007-08-08
- applied a patch from varmojfekoj which solved a potential segfault
  of rsyslogd on HUP
- applied patch from Michel Samia to fix compilation when the pthreads
  feature is disabled
- some code cleanup (moved action object to its own file set)
- add config directive $MainMsgQueueSize, which now allows to configure the
  queue size dynamically
- all compile-time settings are now shown in rsyslogd -v, not just the
  active ones
- enhanced performance a little bit more
- added config file directive $ActionResumeInterval
- fixed a bug that prevented compilation under debian sid
- added a contrib directory for user-contributed useful things
---------------------------------------------------------------------------
Version 1.18.0 (rgerhards), 2007-08-03
- rsyslog now supports fallback actions when an action did not work. This
  is a great feature e.g. for backup database servers or backup syslog
  servers
- modified rklogd to only change the console log level if -c is specified
- added feature to use multiple actions inside a single selector
- implemented $ActionExecOnlyWhenPreviousIsSuspended config directive
- error messages during startup are now spit out to the configured log
  destinations
---------------------------------------------------------------------------
Version 1.17.6 (rgerhards), 2007-08-01
- continued to work on output module modularization - basic stage of
  this work is now FINISHED
- fixed bug in OMSRcreate() - always returned SR_RET_OK
- fixed a bug that caused ommysql to always complain about missing
  templates
- fixed a mem leak in OMSRdestruct - freeing the object itself was
  forgotten - thanks to varmojfekoj for the patch
- fixed a memory leak in syslogd/init() that happend when the config
  file could not be read - thanks to varmojfekoj for the patch
- fixed insufficient memory allocation in addAction() and its helpers.
  The initial fix and idea was developed by mildew, I fine-tuned
  it a bit. Thanks a lot for the fix, I'd probably had pulled out my
  hair to find the bug...
- added output of config file line number when a parsing error occured
- fixed bug in objomsr.c that caused program to abort in debug mode with
  an invalid assertion (in some cases)
- fixed a typo that caused the default template for MySQL to be wrong.
  thanks to mildew for catching this.
- added configuration file command $DebugPrintModuleList and
  $DebugPrintCfSysLineHandlerList
- fixed an invalid value for the MARK timer - unfortunately, there was
  a testing aid left in place. This resulted in quite frequent MARK messages
- added $IncludeConfig config directive
- applied a patch from mildew to prevent rsyslogd from freezing under heavy
  load. This could happen when the queue was full. Now, we drop messages
  but rsyslogd remains active.
---------------------------------------------------------------------------
Version 1.17.5 (rgerhards), 2007-07-30
- continued to work on output module modularization
- fixed a missing file bug - thanks to Andrea Montanari for reporting
  this problem
- fixed a problem with shutting down the worker thread and freeing the
  selector_t list - this caused messages to be lost, because the
  message queue was not properly drained before the selectors got
  destroyed.
---------------------------------------------------------------------------
Version 1.17.4 (rgerhards), 2007-07-27
- continued to work on output module modularization
- fixed a situation where rsyslogd could create zombie processes
  thanks to mildew for the patch
- applied patch from Michel Samia to fix compilation when NOT
  compiled for pthreads
---------------------------------------------------------------------------
Version 1.17.3 (rgerhards), 2007-07-25
- continued working on output module modularization
- fixed a bug that caused rsyslogd to segfault on exit (and
  probably also on HUP), when there was an unsent message in a selector
  that required forwarding and the dns lookup failed for that selector
  (yes, it was pretty unlikely to happen;))
  thanks to varmojfekoj <varmojfekoj@gmail.com> for the patch
- fixed a memory leak in config file parsing and die()
  thanks to varmojfekoj <varmojfekoj@gmail.com> for the patch
- rsyslogd now checks on startup if it is capable to performa any work
  at all. If it cant, it complains and terminates
  thanks to Michel Samia for providing the patch!
- fixed a small memory leak when HUPing syslogd. The allowed sender
  list now gets freed. thanks to mildew for the patch.
- changed the way error messages in early startup are logged. They
  now do no longer use the syslogd code directly but are rather
  send to stderr.
---------------------------------------------------------------------------
Version 1.17.2 (rgerhards), 2007-07-23
- made the port part of the -r option optional. Needed for backward
  compatibility with sysklogd
- replaced system() calls with something more reasonable. Please note that
  this might break compatibility with some existing configuration files.
  We accept this in favour of the gained security.
- removed a memory leak that could occur if timegenerated was used in
  RFC 3164 format in templates
- did some preparation in msg.c for advanced multithreading - placed the
  hooks, but not yet any active code
- worked further on modularization
- added $ModLoad MySQL (dummy) config directive
- added DropTrailingLFOnReception config directive
---------------------------------------------------------------------------
Version 1.17.1 (rgerhards), 2007-07-20
- fixed a bug that caused make install to install rsyslogd and rklogd under
  the wrong names
- fixed bug that caused $AllowedSenders to handle IPv6 scopes incorrectly;
  also fixed but that could grabble $AllowedSender wildcards. Thanks to
  mildew@gmail.com for the patch
- minor code cleanup - thanks to Peter Vrabec for the patch
- fixed minimal memory leak on HUP (caused by templates)
  thanks to varmojfekoj <varmojfekoj@gmail.com> for the patch
- fixed another memory leak on HUPing and on exiting rsyslogd
  again thanks to varmojfekoj <varmojfekoj@gmail.com> for the patch
- code cleanup (removed compiler warnings)
- fixed portability bug in configure.ac - thanks to Bartosz Kuźma for patch
- moved msg object into its own file set
- added the capability to continue trying to write log files when the
  file system is full. Functionality based on patch by Martin Schulze
  to sysklogd package.
---------------------------------------------------------------------------
Version 1.17.0 (RGer), 2007-07-17
- added $RepeatedLineReduction config parameter
- added $EscapeControlCharactersOnReceive config parameter
- added $ControlCharacterEscapePrefix config parameter
- added $DirCreateMode config parameter
- added $CreateDirs config parameter
- added $DebugPrintTemplateList config parameter
- added $ResetConfigVariables config parameter
- added $FileOwner config parameter
- added $FileGroup config parameter
- added $DirOwner config parameter
- added $DirGroup config parameter
- added $FailOnChownFailure config parameter
- added regular expression support to the filter engine
  thanks to Michel Samia for providing the patch!
- enhanced $AllowedSender functionality. Credits to mildew@gmail.com for
  the patch doing that
  - added IPv6 support
  - allowed DNS hostnames
  - allowed DNS wildcard names
- added new option $DropMsgsWithMaliciousDnsPTRRecords
- added autoconf so that rfc3195d, rsyslogd and klogd are stored to /sbin
- added capability to auto-create directories with dynaFiles
---------------------------------------------------------------------------
Version 1.16.0 (RGer/Peter Vrabec), 2007-07-13 - The Friday, 13th Release ;)
- build system switched to autotools
- removed SYSV preprocessor macro use, replaced with autotools equivalents
- fixed a bug that caused rsyslogd to segfault when TCP listening was
  disabled and it terminated
- added new properties "syslogfacility-text" and "syslogseverity-text"
  thanks to varmojfekoj <varmojfekoj@gmail.com> for the patch
- added the -x option to disable hostname dns reslution
  thanks to varmojfekoj <varmojfekoj@gmail.com> for the patch
- begun to better modularize syslogd.c - this is an ongoing project; moved
  type definitions to a separate file
- removed some now-unused fields from struct filed
- move file size limit fields in struct field to the "right spot" (the file
  writing part of the union - f_un.f_file)
- subdirectories linux and solaris are no longer part of the distribution
  package. This is not because we cease support for them, but there are no
  longer any files in them after the move to autotools
---------------------------------------------------------------------------
Version 1.15.1 (RGer), 2007-07-10
- fixed a bug that caused a dynaFile selector to stall when there was
  an open error with one file 
- improved template processing for dynaFiles; templates are now only
  looked up during initialization - speeds up processing
- optimized memory layout in struct filed when compiled with MySQL
  support
- fixed a bug that caused compilation without SYSLOG_INET to fail
- re-enabled the "last message repeated n times" feature. This
  feature was not taken care of while rsyslogd evolved from sysklogd
  and it was more or less defunct. Now it is fully functional again.
- added system properties: $NOW, $YEAR, $MONTH, $DAY, $HOUR, $MINUTE
- fixed a bug in iovAsString() that caused a memory leak under stress
  conditions (most probably memory shortage). This was unlikely to
  ever happen, but it doesn't hurt doing it right
- cosmetic: defined type "uchar", change all unsigned chars to uchar
---------------------------------------------------------------------------
Version 1.15.0 (RGer), 2007-07-05
- added ability to dynamically generate file names based on templates
  and thus properties. This was a much-requested feature. It makes
  life easy when it e.g. comes to splitting files based on the sender
  address.
- added $umask and $FileCreateMode config file directives
- applied a patch from Bartosz Kuzma to compile cleanly under NetBSD
- checks for extra (unexpected) characters in system config file lines
  have been added
- added IPv6 documentation - was accidently missing from CVS
- begun to change char to unsigned char
---------------------------------------------------------------------------
Version 1.14.2 (RGer), 2007-07-03
** this release fixes all known nits with IPv6 **
- restored capability to do /etc/service lookup for "syslog"
  service when -r 0 was given
- documented IPv6 handling of syslog messages
- integrate patch from Bartosz Kuźma to make rsyslog compile under
  Solaris again (the patch replaced a strndup() call, which is not
  available under Solaris
- improved debug logging when waiting on select
- updated rsyslogd man page with new options (-46A)
---------------------------------------------------------------------------
Version 1.14.1 (RGer/Peter Vrabec), 2007-06-29
- added Peter Vrabec's patch for IPv6 TCP
- prefixed all messages send to stderr in rsyslogd with "rsyslogd: "
---------------------------------------------------------------------------
Version 1.14.0 (RGer/Peter Vrabec), 2007-06-28
- Peter Vrabec provided IPv6 for rsyslog, so we are now IPv6 enabled
  IPv6 Support is currently for UDP only, TCP is to come soon.
  AllowedSender configuration does not yet work for IPv6.
- fixed code in iovCreate() that broke C's strict aliasing rules 
- fixed some char/unsigned char differences that forced the compiler
  to spit out warning messages
- updated the Red Hat init script to fix a known issue (thanks to
  Peter Vrabec)
---------------------------------------------------------------------------
Version 1.13.5 (RGer), 2007-06-22
- made the TCP session limit configurable via command line switch
  now -t <port>,<max sessions>
- added man page for rklogd(8) (basically a copy from klogd, but now
  there is one...)
- fixed a bug that caused internal messages (e.g. rsyslogd startup) to
  appear without a tag.
- removed a minor memory leak that occurred when TAG processing requalified
  a HOSTNAME to be a TAG (and a TAG already was set).
- removed potential small memory leaks in MsgSet***() functions. There
  would be a leak if a property was re-set, something that happened
  extremely seldom.
---------------------------------------------------------------------------
Version 1.13.4 (RGer), 2007-06-18
- added a new property "PRI-text", which holds the PRI field in
  textual form (e.g. "syslog.info")
- added alias "syslogseverity" for "syslogpriority", which is a
  misleading property name that needs to stay for historical
  reasons (and backward-compatility)
- added doc on how to record PRI value in log file
- enhanced signal handling in klogd, including removal of an unsafe
  call to the logging system during signal handling
---------------------------------------------------------------------------
Version 1.13.3 (RGer), 2007-06-15
- create a version of syslog.c from scratch. This is now
  - highly optimized for rsyslog
  - removes an incompatible license problem as the original
    version had a BSD license with advertising clause
  - fixed in the regard that rklogd will continue to work when
    rsysogd has been restarted (the original version, as well
    as sysklogd, will remain silent then)
  - solved an issue with an extra NUL char at message end that the
    original version had
- applied some changes to klogd to care for the new interface
- fixed a bug in syslogd.c which prevented compiling under debian
---------------------------------------------------------------------------
Version 1.13.2 (RGer), 2007-06-13
- lib order in makefile patched to facilitate static linking - thanks
  to Bennett Todd for providing the patch
- Integrated a patch from Peter Vrabec (pvrabec@redheat.com):
  - added klogd under the name of rklogd (remove dependency on
    original sysklogd package
  - createDB.sql now in UTF
  - added additional config files for use on Red Hat
---------------------------------------------------------------------------
Version 1.13.1 (RGer), 2007-02-05
- changed the listen backlog limit to a more reasonable value based on
  the maximum number of TCP connections configurd (10% + 5) - thanks to Guy
  Standen for the hint (actually, the limit was 5 and that was a 
  left-over from early testing).
- fixed a bug in makefile which caused DB-support to be disabled when
  NETZIP support was enabled
- added the -e option to allow transmission of every message to remote
  hosts (effectively turns off duplicate message suppression)
- (somewhat) improved memory consumption when compiled with MySQL support
- looks like we fixed an incompatibility with MySQL 5.x and above software
  At least in one case, the remote server name was destroyed, leading to 
  a connection failure. The new, improved code does not have this issue and
  so we see this as solved (the new code is generally somewhat better, so
  there is a good chance we fixed this incompatibility).
---------------------------------------------------------------------------
Version 1.13.0 (RGer), 2006-12-19
- added '$' as ToPos proptery replacer specifier - means "up to the
  end of the string"
- property replacer option "escape-cc", "drop-cc" and "space-cc"  added
- changed the handling of \0 characters inside syslog messages. We now
  consistently escape them to "#000". This is somewhat recommended in
  the draft-ietf-syslog-protocol-19 draft. While the real recomendation
  is to not escape any characters at all, we can not do this without
  considerable modification of the code. So we escape it to "#000", which
  is consistent with a sample found in the Internet-draft.
- removed message glue logic (see printchopped() comment for details)
  Also caused removal of parts table and thus some improvements in
  memory usage.
- changed the default MAXLINE to 2048 to take care of recent syslog
  standardization efforts (can easily be changed in syslogd.c)
- added support for byte-counted TCP syslog messages (much like
  syslog-transport-tls-05 Internet Draft). This was necessary to
  support compression over TCP.
- added support for receiving compressed syslog messages
- added support for sending compressed syslog messages
- fixed a bug where the last message in a syslog/tcp stream was
  lost if it was not properly terminated by a LF character
---------------------------------------------------------------------------
Version 1.12.3 (RGer), 2006-10-04
- implemented some changes to support Solaris (but support is not
  yet complete)
- commented out (via #if 0) some methods that are currently not being use
  but should be kept for further us
- added (interim) -u 1 option to turn off hostname and tag parsing
- done some modifications to better support Fedora
- made the field delimiter inside property replace configurable via
  template
- fixed a bug in property replacer: if fields were used, the delimitor
  became part of the field. Up until now, this was barely noticable as 
  the delimiter as TAB only and thus invisible to a human. With other
  delimiters available now, it quickly showed up. This bug fix might cause
  some grief to existing installations if they used the extra TAB for
  whatever reasons - sorry folks... Anyhow, a solution is easy: just add
  a TAB character contstant into your template. Thus, there has no attempt
  been made to do this in a backwards-compatible way.
---------------------------------------------------------------------------
Version 1.12.2 (RGer), 2006-02-15
- fixed a bug in the RFC 3339 date formatter. An extra space was added
  after the actual timestamp
- added support for providing high-precision RFC3339 timestamps for
  (rsyslogd-)internally-generated messages
- very (!) experimental support for syslog-protocol internet draft
  added (the draft is experimental, the code is solid ;))
- added support for field-extracting in the property replacer
- enhanced the legacy-syslog parser so that it can interpret messages
  that do not contain a TIMESTAMP
- fixed a bug that caused the default socket (usually /dev/log) to be
  opened even when -o command line option was given
- fixed a bug in the Debian sample startup script - it caused rsyslogd
  to listen to remote requests, which it shouldn't by default
---------------------------------------------------------------------------
Version 1.12.1 (RGer), 2005-11-23
- made multithreading work with BSD. Some signal-handling needed to be
  restructured. Also, there might be a slight delay of up to 10 seconds
  when huping and terminating rsyslogd under BSD
- fixed a bug where a NULL-pointer was passed to printf() in logmsg().
- fixed a bug during "make install" where rc3195d was not installed
  Thanks to Bennett Todd for spotting this.
- fixed a bug where rsyslogd dumped core when no TAG was found in the
  received message
- enhanced message parser so that it can deal with missing hostnames
  in many cases (may not be totally fail-safe)
- fixed a bug where internally-generated messages did not have the correct
  TAG
---------------------------------------------------------------------------
Version 1.12.0 (RGer), 2005-10-26
- moved to a multi-threaded design. single-threading is still optionally
  available. Multi-threading is experimental!
- fixed a potential race condition. In the original code, marking was done
  by an alarm handler, which could lead to all sorts of bad things. This
  has been changed now. See comments in syslogd.c/domark() for details.
- improved debug output for property-based filters
- not a code change, but: I have checked all exit()s to make sure that
  none occurs once rsyslogd has started up. Even in unusual conditions
  (like low-memory conditions) rsyslogd somehow remains active. Of course,
  it might loose a message or two, but at least it does not abort and it
  can also recover when the condition no longer persists.
- fixed a bug that could cause loss of the last message received
  immediately before rsyslogd was terminated.
- added comments on thread-safety of global variables in syslogd.c
- fixed a small bug: spurios printf() when TCP syslog was used
- fixed a bug that causes rsyslogd to dump core on termination when one
  of the selector lines did not receive a message during the run (very
  unlikely)
- fixed an one-too-low memory allocation in the TCP sender. Could result
  in rsyslogd dumping core.
- fixed a bug with regular expression support (thanks to Andres Riancho)
- a little bit of code restructuring (especially main(), which was
  horribly large)
---------------------------------------------------------------------------
Version 1.11.1 (RGer), 2005-10-19
- support for BSD-style program name and host blocks
- added a new property "programname" that can be used in templates
- added ability to specify listen port for rfc3195d
- fixed a bug that rendered the "startswith" comparison operation
  unusable.
- changed more functions to "static" storage class to help compiler
  optimize (should have been static in the first place...)
- fixed a potential memory leak in the string buffer class destructor.
  As the destructur was previously never called, the leak did not actually
  appear.
- some internal restructuring in anticipation/preparation of minimal
  multi-threading support
- rsyslogd still shares some code with the sysklogd project. Some patches
  for this shared code have been brought over from the sysklogd CVS.
---------------------------------------------------------------------------
Version 1.11.0 (RGer), 2005-10-12
- support for receiving messages via RFC 3195; added rfc3195d for that
  purpose
- added an additional guard to prevent rsyslogd from aborting when the
  2gb file size limit is hit. While a user can configure rsyslogd to
  handle such situations, it would abort if that was not done AND large
  file support was not enabled (ok, this is hopefully an unlikely scenario)
- fixed a bug that caused additional Unix domain sockets to be incorrectly
  processed - could lead to message loss in extreme cases
---------------------------------------------------------------------------
Version 1.10.2 (RGer), 2005-09-27
- added comparison operations in property-based filters:
  * isequal
  * startswith
- added ability to negate all property-based filter comparison operations
  by adding a !-sign right in front of the operation name
- added the ability to specify remote senders for UDP and TCP
  received messages. Allows to block all but well-known hosts
- changed the $-config line directives to be case-INsensitive
- new command line option -w added: "do not display warnings if messages
  from disallowed senders are received"
- fixed a bug that caused rsyslogd to dump core when the compare value
  was not quoted in property-based filters
- fixed a bug in the new CStr compare function which lead to invalid
  results (fortunately, this function was not yet used widely)
- added better support for "debugging" rsyslog.conf property filters
  (only if -d switch is given)
- changed some function definitions to static, which eventually enables
  some compiler optimizations
- fixed a bug in MySQL code; when a SQL error occured, rsyslogd could
  run in a tight loop. This was due to invalid sequence of error reporting
  and is now fixed.
---------------------------------------------------------------------------
Version 1.10.1 (RGer), 2005-09-23
- added the ability to execute a shell script as an action.
  Thanks to Bjoern Kalkbrenner for providing the code!
- fixed a bug in the MySQL code; due to the bug the automatic one-time
  retry after an error did not happen - this lead to error message in
  cases where none should be seen (e.g. after a MySQL restart)
- fixed a security issue with SQL-escaping in conjunction with
  non-(SQL-)standard MySQL features.
---------------------------------------------------------------------------
Version 1.10.0 (RGer), 2005-09-20
  REMINDER: 1.10 is the first unstable version if the 1.x series!
- added the capability to filter on any property in selector lines
  (not just facility and priority)
- changed stringbuf into a new counted string class
- added support for a "discard" action. If a selector line with
  discard (~ character) is found, no selector lines *after* that
  line will be processed.
- thanks to Andres Riancho, regular expression support has been
  added to the template engine
- added the FROMHOST property in the template processor, which could
  previously not be obtained. Thanks to Cristian Testa for pointing
  this out and even providing a fix.
- added display of compile-time options to -v output
- performance improvement for production build - made some checks
  to happen only during debug mode
- fixed a problem with compiling on SUSE and - while doing so - removed
  the socket call to set SO_BSDCOMPAT in cases where it is obsolete.
---------------------------------------------------------------------------
Version 1.0.4 (RGer), 2006-02-01
- a small but important fix: the tcp receiver had two forgotten printf's
  in it that caused a lot of unnecessary output to stdout. This was
  important enough to justify a new release
---------------------------------------------------------------------------
Version 1.0.3 (RGer), 2005-11-14
- added an additional guard to prevent rsyslogd from aborting when the
  2gb file size limit is hit. While a user can configure rsyslogd to
  handle such situations, it would abort if that was not done AND large
  file support was not enabled (ok, this is hopefully an unlikely scenario)
- fixed a bug that caused additional Unix domain sockets to be incorrectly
  processed - could lead to message loss in extreme cases
- applied some patches available from the sysklogd project to code
  shared from there
- fixed a bug that causes rsyslogd to dump core on termination when one
  of the selector lines did not receive a message during the run (very
  unlikely)
- fixed an one-too-low memory allocation in the TCP sender. Could result
  in rsyslogd dumping core.
- fixed a bug in the TCP sender that caused the retry logic to fail
  after an error or receiver overrun
- fixed a bug in init() that could lead to dumping core
- fixed a bug that could lead to dumping core when no HOSTNAME or no TAG
  was present in the syslog message
---------------------------------------------------------------------------
Version 1.0.2 (RGer), 2005-10-05
- fixed an issue with MySQL error reporting. When an error occured,
  the MySQL driver went into an endless loop (at least in most cases).
---------------------------------------------------------------------------
Version 1.0.1 (RGer), 2005-09-23
- fixed a security issue with SQL-escaping in conjunction with
  non-(SQL-)standard MySQL features.
---------------------------------------------------------------------------
Version 1.0.0 (RGer), 2005-09-12
- changed install doc to cover daily cron scripts - a trouble source
- added rc script for slackware (provided by Chris Elvidge - thanks!) 
- fixed a really minor bug in usage() - the -r option was still
  reported as without the port parameter
---------------------------------------------------------------------------
Version 0.9.8 (RGer), 2005-09-05
- made startup and shutdown message more consistent and included the
  pid, so that they can be easier correlated. Used syslog-protocol
  structured data format for this purpose.
- improved config info in startup message, now tells not only
  if it is listening remote on udp, but also for tcp. Also includes
  the port numbers. The previous startup message was misleading, because
  it did not say "remote reception" if rsyslogd was only listening via
  tcp (but not via udp).
- added a "how can you help" document to the doc set
---------------------------------------------------------------------------
Version 0.9.7 (RGer), 2005-08-15
- some of the previous doc files (like INSTALL) did not properly
  reflect the changes to the build process and the new doc. Fixed
  that.
- changed syslogd.c so that when compiled without database support,
  an error message is displayed when a database action is detected
  in the config file (previously this was used as an user rule ;))
- fixed a bug in the os-specific Makefiles which caused MySQL
  support to not be compiled, even if selected
---------------------------------------------------------------------------
Version 0.9.6 (RGer), 2005-08-09
- greatly enhanced documentation. Now available in html format in
  the "doc" folder and FreeBSD. Finally includes an install howto.
- improved MySQL error messages a little - they now show up as log
  messages, too (formerly only in debug mode)
- added the ability to specify the listen port for udp syslog.
  WARNING: This introduces an incompatibility. Formerly, udp
  syslog was enabled by the -r command line option. Now, it is
  "-r [port]", which is consistent with the tcp listener. However,
  just -r will now return an error message.
- added sample startup scripts for Debian and FreeBSD
- added support for easy feature selection in the makefile. Un-
  fortunately, this also means I needed to spilt the make file
  for different OS and distros. There are some really bad syntax
  differences between FreeBSD and Linux make.
---------------------------------------------------------------------------
Version 0.9.5 (RGer), 2005-08-01
- the "semicolon bug" was actually not (fully) solved in 0.9.4. One
  part of the bug was solved, but another still existed. This one
  is fixed now, too.
- the "semicolon bug" actually turned out to be a more generic bug.
  It appeared whenever an invalid template name was given. With some
  selector actions, rsyslogd dumped core, with other it "just" had
  a small ressource leak with others all worked well. These anomalies
  are now fixed. Note that they only appeared during system initaliziation
  once the system was running, nothing bad happened.
- improved error reporting for template errors on startup. They are now
  shown on the console and the start-up tty. Formerly, they were only
  visible in debug mode.
- support for multiple instances of rsyslogd on a single machine added
- added new option "-o" --> omit local unix domain socket. This option
  enables rsyslogd NOT to listen to the local socket. This is most
  helpful when multiple instances of rsyslogd (or rsyslogd and another
  syslogd) shall run on a single system.
- added new option "-i <pidfile>" which allows to specify the pidfile.
  This is needed when multiple instances of rsyslogd are to be run.
- the new project home page is now online at www.rsyslog.com
---------------------------------------------------------------------------
Version 0.9.4 (RGer), 2005-07-25
- finally added the TCP sender. It now supports non-blocking mode, no
  longer disabling message reception during connect. As it is now, it
  is usable in production. The code could be more sophisticated, but
  I've kept it short in anticipation of the move to liblogging, which
  will lead to the removal of the code just written ;)
- the "exiting on signal..." message still had the "syslogd" name in 
  it. Changed this to "rsyslogd", as we do not have a large user base
  yet, this should pose no problem.
- fixed "the semiconlon" bug. rsyslogd dumped core if a write-db action
  was specified but no semicolon was given after the password (an empty
  template was ok, but the semicolon needed to be present).
- changed a default for traditional output format. During testing, it
  was seen that the timestamp written to file in default format was
  the time of message reception, not the time specified in the TIMESTAMP
  field of the message itself. Traditionally, the message TIMESTAMP is
  used and this has been changed now.
---------------------------------------------------------------------------
Version 0.9.3 (RGer), 2005-07-19
- fixed a bug in the message parser. In June, the RFC 3164 timestamp
  was not correctly parsed (yes, only in June and some other months,
  see the code comment to learn why...)
- added the ability to specify the destination port when forwarding
  syslog messages (both for TCP and UDP)
- added an very experimental TCP sender (activated by
  @@machine:port in config). This is not yet for production use. If
  the receiver is not alive, rsyslogd will wait quite some time until
  the connection request times out, which most probably leads to
  loss of incoming messages.

---------------------------------------------------------------------------
Version 0.9.2 (RGer), around 2005-07-06
- I intended to change the maxsupported message size to 32k to
  support IHE - but given the memory inefficiency in the usual use
  cases, I have not done this. I have, however, included very
  specific instructions on how to do this in the source code. I have
  also done some testing with 32k messages, so you can change the
  max size without taking too much risk.
- added a syslog/tcp receiver; we now can receive messages via
  plain tcp, but we can still send only via UDP. The syslog/tcp
  receiver is the primary enhancement of this release.
- slightly changed some error messages that contained a spurios \n at
  the end of the line (which gives empty lines in your log...)

---------------------------------------------------------------------------
Version 0.9.1 (RGer)
- fixed code so that it compiles without errors under FreeBSD
- removed now unused function "allocate_log()" from syslogd.c
- changed the make file so that it contains more defines for
  different environments (in the long term, we need a better
  system for disabling/enabling features...)
- changed some printf's printing off_t types to %lld and
  explicit (long long) casts. I tried to figure out the exact type,
  but did not succeed in this. In the worst case, ultra-large peta-
  byte files will now display funny informational messages on rollover,
  something I think we can live with for the next 10 years or so...

---------------------------------------------------------------------------
Version 0.9.0 (RGer)
- changed the filed structure to be a linked list. Previously, it
  was a table - well, for non-SYSV it was defined as linked list,
  but from what I see that code did no longer work after my
  modifications. I am now using a linked list in general because
  that is needed for other upcoming modifications.
- fixed a bug that caused rsyslogd not to listen to anything if
  the configuration file could not be read
- pervious versions disabled network logging (send/receive) if
  syslog/udp port was not in /etc/services. Now defaulting to
  port 514 in this case.
- internal error messages are now supported up to 256 bytes
- error message seen during config file read are now also displayed
  to the attached tty and not only the console
- changed some error messages during init to be sent to the console
  and/or emergency log. Previously, they were only seen if the
  -d (debug) option was present on the command line.
- fixed the "2gb file issue on 32bit systems". If a file grew to
  more than 2gb, the syslogd was aborted with "file size exceeded". 
  Now, defines have been added according to
  http://www.daimi.au.dk/~kasperd/comp.os.linux.development.faq.html#LARGEFILE
  Testing revealed that they work ;)
  HOWEVER, if your file system, glibc, kernel, whatever does not
  support files larger 2gb, you need to set a file size limit with
  the new output channel mechanism.
- updated man pages to reflect the changes

---------------------------------------------------------------------------
Version 0.8.4

- improved -d debug output (removed developer-only content)
- now compiles under FreeBSD and NetBSD (only quick testing done on NetBSD)
---------------------------------------------------------------------------
Version 0.8.3

- security model in "make install" changed
- minor doc updates
---------------------------------------------------------------------------
Version 0.8.2

- added man page for rsyslog.conf and rsyslogd
- gave up on the concept of rsyslog being a "drop in" replacement
  for syslogd. Now, the user installs rsyslogd and also needs to
  adjust his system settings to this specifically. This also lead
  to these changes:
  * changed Makefile so that install now installs rsyslogd instead
    of dealing with syslogd
  * changed the default config file name to rsyslog.conf
---------------------------------------------------------------------------
Version 0.8.1

- fixed a nasty memory leak (probably not the last one with this release)
- some enhancements to Makefile as suggested by Bennett Todd
- syslogd-internal messages (like restart) were missing the hostname
  this has been corrected
---------------------------------------------------------------------------
Version 0.8.0

Initial testing release. Based on the sysklogd package. Thanks to the
sysklogd maintainers for all their good work!
---------------------------------------------------------------------------

----------------------------------------------------------------------
The following comments are from the stock syslogd.c source. They provide
some insight into what happened to the source before we forked
rsyslogd. However, much of the code already has been replaced and more
is to be replaced. So over time, these comments become less valuable.
I have moved them out of the syslogd.c file to shrink it, especially
as a lot of them do no longer apply. For historical reasons and
understanding of how the daemon evolved, they are probably still
helpful.
 * Author: Eric Allman
 * extensive changes by Ralph Campbell
 * more extensive changes by Eric Allman (again)
 *
 * Steve Lord:	Fix UNIX domain socket code, added linux kernel logging
 *		change defines to
 *		SYSLOG_INET	- listen on a UDP socket
 *		SYSLOG_UNIXAF	- listen on unix domain socket
 *		SYSLOG_KERNEL	- listen to linux kernel
 *
 * Mon Feb 22 09:55:42 CST 1993:  Dr. Wettstein
 * 	Additional modifications to the source.  Changed priority scheme
 *	to increase the level of configurability.  In its stock configuration
 *	syslogd no longer logs all messages of a certain priority and above
 *	to a log file.  The * wildcard is supported to specify all priorities.
 *	Note that this is a departure from the BSD standard.
 *
 *	Syslogd will now listen to both the inetd and the unixd socket.  The
 *	strategy is to allow all local programs to direct their output to
 *	syslogd through the unixd socket while the program listens to the
 *	inetd socket to get messages forwarded from other hosts.
 *
 * Fri Mar 12 16:55:33 CST 1993:  Dr. Wettstein
 *	Thanks to Stephen Tweedie (dcs.ed.ac.uk!sct) for helpful bug-fixes
 *	and an enlightened commentary on the prioritization problem.
 *
 *	Changed the priority scheme so that the default behavior mimics the
 *	standard BSD.  In this scenario all messages of a specified priority
 *	and above are logged.
 *
 *	Add the ability to specify a wildcard (=) as the first character
 *	of the priority name.  Doing this specifies that ONLY messages with
 *	this level of priority are to be logged.  For example:
 *
 *		*.=debug			/usr/adm/debug
 *
 *	Would log only messages with a priority of debug to the /usr/adm/debug
 *	file.
 *
 *	Providing an * as the priority specifies that all messages are to be
 *	logged.  Note that this case is degenerate with specifying a priority
 *	level of debug.  The wildcard * was retained because I believe that
 *	this is more intuitive.
 *
 * Thu Jun 24 11:34:13 CDT 1993:  Dr. Wettstein
 *	Modified sources to incorporate changes in libc4.4.  Messages from
 *	syslog are now null-terminated, syslogd code now parses messages
 *	based on this termination scheme.  Linux as of libc4.4 supports the
 *	fsync system call.  Modified code to fsync after all writes to
 *	log files.
 *
 * Sat Dec 11 11:59:43 CST 1993:  Dr. Wettstein
 *	Extensive changes to the source code to allow compilation with no
 *	complaints with -Wall.
 *
 *	Reorganized the facility and priority name arrays so that they
 *	compatible with the syslog.h source found in /usr/include/syslog.h.
 *	NOTE that this should really be changed.  The reason I do not
 *	allow the use of the values defined in syslog.h is on account of
 *	the extensions made to allow the wildcard character in the
 *	priority field.  To fix this properly one should malloc an array,
 *	copy the contents of the array defined by syslog.h and then
 *	make whatever modifications that are desired.  Next round.
 *
 * Thu Jan  6 12:07:36 CST 1994:  Dr. Wettstein
 *	Added support for proper decomposition and re-assembly of
 *	fragment messages on UNIX domain sockets.  Lack of this capability
 *	was causing 'partial' messages to be output.  Since facility and
 *	priority information is encoded as a leader on the messages this
 *	was causing lines to be placed in erroneous files.
 *
 *	Also added a patch from Shane Alderton (shane@ion.apana.org.au) to
 *	correct a problem with syslogd dumping core when an attempt was made
 *	to write log messages to a logged-on user.  Thank you.
 *
 *	Many thanks to Juha Virtanen (jiivee@hut.fi) for a series of
 *	interchanges which lead to the fixing of problems with messages set
 *	to priorities of none and emerg.  Also thanks to Juha for a patch
 *	to exclude users with a class of LOGIN from receiving messages.
 *
 *	Shane Alderton provided an additional patch to fix zombies which
 *	were conceived when messages were written to multiple users.
 *
 * Mon Feb  6 09:57:10 CST 1995:  Dr. Wettstein
 *	Patch to properly reset the single priority message flag.  Thanks
 *	to Christopher Gori for spotting this bug and forwarding a patch.
 *
 * Wed Feb 22 15:38:31 CST 1995:  Dr. Wettstein
 *	Added version information to startup messages.
 *
 *	Added defines so that paths to important files are taken from
 *	the definitions in paths.h.  Hopefully this will insure that
 *	everything follows the FSSTND standards.  Thanks to Chris Metcalf
 *	for a set of patches to provide this functionality.  Also thanks
 *	Elias Levy for prompting me to get these into the sources.
 *
 * Wed Jul 26 18:57:23 MET DST 1995:  Martin Schulze
 *	Linux' gethostname only returns the hostname and not the fqdn as
 *	expected in the code. But if you call hostname with an fqdn then
 *	gethostname will return an fqdn, so we have to mention that. This
 *	has been changed.
 *
 *	The 'LocalDomain' and the hostname of a remote machine is
 *	converted to lower case, because the original caused some
 *	inconsistency, because the (at least my) nameserver did respond an
 *	fqdn containing of upper- _and_ lowercase letters while
 *	'LocalDomain' consisted only of lowercase letters and that didn't
 *	match.
 *
 * Sat Aug  5 18:59:15 MET DST 1995:  Martin Schulze
 *	Now no messages that were received from any remote host are sent
 *	out to another. At my domain this missing feature caused ugly
 *	syslog-loops, sometimes.
 *
 *	Remember that no message is sent out. I can't figure out any
 *	scenario where it might be useful to change this behavior and to
 *	send out messages to other hosts than the one from which we
 *	received the message, but I might be shortsighted. :-/
 *
 * Thu Aug 10 19:01:08 MET DST 1995:  Martin Schulze
 *	Added my pidfile.[ch] to it to perform a better handling with
 *	pidfiles. Now both, syslogd and klogd, can only be started
 *	once. They check the pidfile.
 *
 * Sun Aug 13 19:01:41 MET DST 1995:  Martin Schulze
 *	Add an addition to syslog.conf's interpretation. If a priority
 *	begins with an exclamation mark ('!') the normal interpretation
 *	of the priority is inverted: ".!*" is the same as ".none", ".!=info"
 *	don't logs the info priority, ".!crit" won't log any message with
 *	the priority crit or higher. For example:
 *
 *		mail.*;mail.!=info		/usr/adm/mail
 *
 *	Would log all messages of the facility mail except those with
 *	the priority info to /usr/adm/mail. This makes the syslogd
 *	much more flexible.
 *
 *	Defined TABLE_ALLPRI=255 and changed some occurrences.
 *
 * Sat Aug 19 21:40:13 MET DST 1995:  Martin Schulze
 *	Making the table of facilities and priorities while in debug
 *	mode more readable.
 *
 *	If debugging is turned on, printing the whole table of
 *	facilities and priorities every hexadecimal or 'X' entry is
 *	now 2 characters wide.
 *
 *	The number of the entry is prepended to each line of
 *	facilities and priorities, and F_UNUSED lines are not shown
 *	anymore.
 *
 *	Corrected some #ifdef SYSV's.
 *
 * Mon Aug 21 22:10:35 MET DST 1995:  Martin Schulze
 *	Corrected a strange behavior during parsing of configuration
 *	file. The original BSD syslogd doesn't understand spaces as
 *	separators between specifier and action. This syslogd now
 *	understands them. The old behavior caused some confusion over
 *	the Linux community.
 *
 * Thu Oct 19 00:02:07 MET 1995:  Martin Schulze
 *	The default behavior has changed for security reasons. The
 *	syslogd will not receive any remote message unless you turn
 *	reception on with the "-r" option.
 *
 *	Not defining SYSLOG_INET will result in not doing any network
 *	activity, i.e. not sending or receiving messages.  I changed
 *	this because the old idea is implemented with the "-r" option
 *	and the old thing didn't work anyway.
 *
 * Thu Oct 26 13:14:06 MET 1995:  Martin Schulze
 *	Added another logfile type F_FORW_UNKN.  The problem I ran into
 *	was a name server that runs on my machine and a forwarder of
 *	kern.crit to another host.  The hosts address can only be
 *	fetched using the nameserver.  But named is started after
 *	syslogd, so syslogd complained.
 *
 *	This logfile type will retry to get the address of the
 *	hostname ten times and then complain.  This should be enough to
 *	get the named up and running during boot sequence.
 *
 * Fri Oct 27 14:08:15 1995:  Dr. Wettstein
 *	Changed static array of logfiles to a dynamic array. This
 *	can grow during process.
 *
 * Fri Nov 10 23:08:18 1995:  Martin Schulze
 *	Inserted a new tabular sys_h_errlist that contains plain text
 *	for error codes that are returned from the net subsystem and
 *	stored in h_errno. I have also changed some wrong lookups to
 *	sys_errlist.
 *
 * Wed Nov 22 22:32:55 1995:  Martin Schulze
 *	Added the fabulous strip-domain feature that allows us to
 *	strip off (several) domain names from the fqdn and only log
 *	the simple hostname. This is useful if you're in a LAN that
 *	has a central log server and also different domains.
 *
 *	I have also also added the -l switch do define hosts as
 *	local. These will get logged with their simple hostname, too.
 *
 * Thu Nov 23 19:02:56 MET DST 1995:  Martin Schulze
 *	Added the possibility to omit fsyncing of logfiles after every
 *	write. This will give some performance back if you have
 *	programs that log in a very verbose manner (like innd or
 *	smartlist). Thanks to Stephen R. van den Berg <srb@cuci.nl>
 *	for the idea.
 *
 * Thu Jan 18 11:14:36 CST 1996:  Dr. Wettstein
 *	Added patche from beta-testers to stop compile error.  Also
 *	added removal of pid file as part of termination cleanup.
 *
 * Wed Feb 14 12:42:09 CST 1996:  Dr. Wettstein
 *	Allowed forwarding of messages received from remote hosts to
 *	be controlled by a command-line switch.  Specifying -h allows
 *	forwarding.  The default behavior is to disable forwarding of
 *	messages which were received from a remote host.
 *
 *	Parent process of syslogd does not exit until child process has
 *	finished initialization process.  This allows rc.* startup to
 *	pause until syslogd facility is up and operating.
 *
 *	Re-arranged the select code to move UNIX domain socket accepts
 *	to be processed later.  This was a contributed change which
 *	has been proposed to correct the delays sometimes encountered
 *	when syslogd starts up.
 *
 *	Minor code cleanups.
 *
 * Thu May  2 15:15:33 CDT 1996:  Dr. Wettstein
 *	Fixed bug in init function which resulted in file descripters
 *	being orphaned when syslogd process was re-initialized with SIGHUP
 *	signal.  Thanks to Edvard Tuinder
 *	(Edvard.Tuinder@praseodymium.cistron.nl) for putting me on the
 *	trail of this bug.  I am amazed that we didn't catch this one
 *	before now.
 *
 * Tue May 14 00:03:35 MET DST 1996:  Martin Schulze
 *	Corrected a mistake that causes the syslogd to stop logging at
 *	some virtual consoles under Linux. This was caused by checking
 *	the wrong error code. Thanks to Michael Nonweiler
 *	<mrn20@hermes.cam.ac.uk> for sending me a patch.
 *
 * Mon May 20 13:29:32 MET DST 1996:  Miquel van Smoorenburg <miquels@cistron.nl>
 *	Added continuation line supported and fixed a bug in
 *	the init() code.
 *
 * Tue May 28 00:58:45 MET DST 1996:  Martin Schulze
 *	Corrected behaviour of blocking pipes - i.e. the whole system
 *	hung.  Michael Nonweiler <mrn20@hermes.cam.ac.uk> has sent us
 *	a patch to correct this.  A new logfile type F_PIPE has been
 *	introduced.
 *
 * Mon Feb 3 10:12:15 MET DST 1997:  Martin Schulze
 *	Corrected behaviour of logfiles if the file can't be opened.
 *	There was a bug that causes syslogd to try to log into non
 *	existing files which ate cpu power.
 *
 * Sun Feb 9 03:22:12 MET DST 1997:  Martin Schulze
 *	Modified syslogd.c to not kill itself which confuses bash 2.0.
 *
 * Mon Feb 10 00:09:11 MET DST 1997:  Martin Schulze
 *	Improved debug code to decode the numeric facility/priority
 *	pair into textual information.
 *
 * Tue Jun 10 12:35:10 MET DST 1997:  Martin Schulze
 *	Corrected freeing of logfiles.  Thanks to Jos Vos <jos@xos.nl>
 *	for reporting the bug and sending an idea to fix the problem.
 *
 * Tue Jun 10 12:51:41 MET DST 1997:  Martin Schulze
 *	Removed sleep(10) from parent process.  This has caused a slow
 *	startup in former times - and I don't see any reason for this.
 *
 * Sun Jun 15 16:23:29 MET DST 1997: Michael Alan Dorman
 *	Some more glibc patches made by <mdorman@debian.org>.
 *
 * Thu Jan  1 16:04:52 CET 1998: Martin Schulze <joey@infodrom.north.de
 *	Applied patch from Herbert Thielen <Herbert.Thielen@lpr.e-technik.tu-muenchen.de>.
 *	This included some balance parentheses for emacs and a bug in
 *	the exclamation mark handling.
 *
 *	Fixed small bug which caused syslogd to write messages to the
 *	wrong logfile under some very rare conditions.  Thanks to
 *	Herbert Xu <herbert@gondor.apana.org.au> for fiddling this out.
 *
 * Thu Jan  8 22:46:35 CET 1998: Martin Schulze <joey@infodrom.north.de>
 *	Reworked one line of the above patch as it prevented syslogd
 *	from binding the socket with the result that no messages were
 *	forwarded to other hosts.
 *
 * Sat Jan 10 01:33:06 CET 1998: Martin Schulze <joey@infodrom.north.de>
 *	Fixed small bugs in F_FORW_UNKN meachanism.  Thanks to Torsten
 *	Neumann <torsten@londo.rhein-main.de> for pointing me to it.
 *
 * Mon Jan 12 19:50:58 CET 1998: Martin Schulze <joey@infodrom.north.de>
 *	Modified debug output concerning remote receiption.
 *
 * Mon Feb 23 23:32:35 CET 1998: Topi Miettinen <Topi.Miettinen@ml.tele.fi>
 *	Re-worked handling of Unix and UDP sockets to support closing /
 *	opening of them in order to have it open only if it is needed
 *	either for forwarding to a remote host or by receiption from
 *	the network.
 *
 * Wed Feb 25 10:54:09 CET 1998: Martin Schulze <joey@infodrom.north.de>
 *	Fixed little comparison mistake that prevented the MARK
 *	feature to work properly.
 *
 * Wed Feb 25 13:21:44 CET 1998: Martin Schulze <joey@infodrom.north.de>
 *	Corrected Topi's patch as it prevented forwarding during
 *	startup due to an unknown LogPort.
 *
 * Sat Oct 10 20:01:48 CEST 1998: Martin Schulze <joey@infodrom.north.de>
 *	Added support for TESTING define which will turn syslogd into
 *	stdio-mode used for debugging.
 *
 * Sun Oct 11 20:16:59 CEST 1998: Martin Schulze <joey@infodrom.north.de>
 *	Reworked the initialization/fork code.  Now the parent
 *	process activates a signal handler which the daughter process
 *	will raise if it is initialized.  Only after that one the
 *	parent process may exit.  Otherwise klogd might try to flush
 *	its log cache while syslogd can't receive the messages yet.
 *
 * Mon Oct 12 13:30:35 CEST 1998: Martin Schulze <joey@infodrom.north.de>
 *	Redirected some error output with regard to argument parsing to
 *	stderr.
 *
 * Mon Oct 12 14:02:51 CEST 1998: Martin Schulze <joey@infodrom.north.de>
 *	Applied patch provided vom Topi Miettinen with regard to the
 *	people from OpenBSD.  This provides the additional '-a'
 *	argument used for specifying additional UNIX domain sockets to
 *	listen to.  This is been used with chroot()'ed named's for
 *	example.  See for http://www.psionic.com/papers/dns.html
 *
 * Mon Oct 12 18:29:44 CEST 1998: Martin Schulze <joey@infodrom.north.de>
 *	Added `ftp' facility which was introduced in glibc version 2.
 *	It's #ifdef'ed so won't harm with older libraries.
 *
 * Mon Oct 12 19:59:21 MET DST 1998: Martin Schulze <joey@infodrom.north.de>
 *	Code cleanups with regard to bsd -> posix transition and
 *	stronger security (buffer length checking).  Thanks to Topi
 *	Miettinen <tom@medialab.sonera.net>
 *	. index() --> strchr()
 *	. sprintf() --> snprintf()
 *	. bcopy() --> memcpy()
 *	. bzero() --> memset()
 *	. UNAMESZ --> UT_NAMESIZE
 *	. sys_errlist --> strerror()
 *
 * Mon Oct 12 20:22:59 CEST 1998: Martin Schulze <joey@infodrom.north.de>
 *	Added support for setutent()/getutent()/endutend() instead of
 *	binary reading the UTMP file.  This is the the most portable
 *	way.  This allows /var/run/utmp format to change, even to a
 *	real database or utmp daemon. Also if utmp file locking is
 *	implemented in libc, syslog will use it immediately.  Thanks
 *	to Topi Miettinen <tom@medialab.sonera.net>.
 *
 * Mon Oct 12 20:49:18 MET DST 1998: Martin Schulze <joey@infodrom.north.de>
 *	Avoid logging of SIGCHLD when syslogd is in the process of
 *	exiting and closing its files.  Again thanks to Topi.
 *
 * Mon Oct 12 22:18:34 CEST 1998: Martin Schulze <joey@infodrom.north.de>
 *	Modified printline() to support 8bit characters - such as
 *	russion letters.  Thanks to Vladas Lapinskas <lapinskas@mail.iae.lt>.
 *
 * Sat Nov 14 02:29:37 CET 1998: Martin Schulze <joey@infodrom.north.de>
 *	``-m 0'' now turns of MARK logging entirely.
 *
 * Tue Jan 19 01:04:18 MET 1999: Martin Schulze <joey@infodrom.north.de>
 *	Finally fixed an error with `-a' processing, thanks to Topi
 *	Miettinen <tom@medialab.sonera.net>.
 *
 * Sun May 23 10:08:53 CEST 1999: Martin Schulze <joey@infodrom.north.de>
 *	Removed superflous call to utmpname().  The path to the utmp
 *	file is defined in the used libc and should not be hardcoded
 *	into the syslogd binary referring the system it was compiled on.
 *
 * Sun Sep 17 20:45:33 CEST 2000: Martin Schulze <joey@infodrom.ffis.de>
 *	Fixed some bugs in printline() code that did not escape
 *	control characters '\177' through '\237' and contained a
 *	single-byte buffer overflow.  Thanks to Solar Designer
 *	<solar@false.com>.
 *
 * Sun Sep 17 21:26:16 CEST 2000: Martin Schulze <joey@infodrom.ffis.de>
 *	Don't close open sockets upon reload.  Thanks to Bill
 *	Nottingham.
 *
 * Mon Sep 18 09:10:47 CEST 2000: Martin Schulze <joey@infodrom.ffis.de>
 *	Fixed bug in printchopped() that caused syslogd to emit
 *	kern.emerg messages when splitting long lines.  Thanks to
 *	Daniel Jacobowitz <dan@debian.org> for the fix.
 *
 * Mon Sep 18 15:33:26 CEST 2000: Martin Schulze <joey@infodrom.ffis.de>
 *	Removed unixm/unix domain sockets and switch to Datagram Unix
 *	Sockets.  This should remove one possibility to play DoS with
 *	syslogd.  Thanks to Olaf Kirch <okir@caldera.de> for the patch.
 *
 * Sun Mar 11 20:23:44 CET 2001: Martin Schulze <joey@infodrom.ffis.de>
 *	Don't return a closed fd if `-a' is called with a wrong path.
 *	Thanks to Bill Nottingham <notting@redhat.com> for providing
 *	a patch.<|MERGE_RESOLUTION|>--- conflicted
+++ resolved
@@ -1,5 +1,8 @@
 ---------------------------------------------------------------------------
-<<<<<<< HEAD
+Version 4.1.8  [BETA] (rgerhards), 2009-04-??
+- bugfix: light and full delay watermarks had invalid values, badly
+  affecting performance for delayable inputs
+---------------------------------------------------------------------------
 Version 4.1.7  [BETA] (rgerhards), 2009-04-22
 - bugfix: $InputTCPMaxSessions config directive was accepted, but not
   honored. This resulted in a fixed upper limit of 200 connections.
@@ -147,11 +150,10 @@
 - restructured rsyslog.conf documentation
 - bugfix: memory leak in ompgsql
   Thanks to Ken for providing the patch
-=======
+---------------------------------------------------------------------------
 Version 3.22.1 [v3-stable] (rgerhards), 2009-04-??
 - bugfix: light and full delay watermarks had invalid values, badly
   affecting performance for delayable inputs
->>>>>>> 2e51c759
 ---------------------------------------------------------------------------
 Version 3.22.0 [v3-stable] (rgerhards), 2009-04-21
 This is the first stable release that includes the full functionality
