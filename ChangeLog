--- conflicted
+++ resolved
@@ -1,5 +1,4 @@
 ---------------------------------------------------------------------------
-<<<<<<< HEAD
 Version 6.3.5  [DEVEL] (rgerhards/al), 2011-??-??
 - imudp&imtcp now report error if no listener at all was defined
   Thanks to Marcin for suggesting this error message.
@@ -49,17 +48,12 @@
   This leak is tied to error conditions which lead to incorrect cleanup
   of some data structures.
 ---------------------------------------------------------------------------
-=======
->>>>>>> 1eff0e2e
 Version 6.1.12  [BETA] (al), 2011-??-??
 - bugfix: potential misadressing in property replacer
 - bugfix: memcpy overflow can occur in allowed sender checkig
   if a name is resolved to IPv4-mapped-on-IPv6 address
   Found by Ismail Dönmez at suse
-<<<<<<< HEAD
-=======
 - bugfix: The NUL-Byte for the syslogtag was not copied in MsgDup (msg.c)
->>>>>>> 1eff0e2e
 ---------------------------------------------------------------------------
 Version 6.1.11  [BETA] (rgerhards), 2011-07-11
 - systemd support: set stdout/stderr to null - thx to Lennart for the patch
@@ -91,7 +85,6 @@
   users may have had unreproducable aborts that were cause by this bug.
 - bugfix/improvement:$WorkDirectory now gracefully handles trailing slashes
 ---------------------------------------------------------------------------
-<<<<<<< HEAD
 Version 6.3.1  [DEVEL] (rgerhards), 2011-06-07
 - added a first implementation of a DNS name cache
   this still has a couple of weaknesses, like no expiration of entries,
@@ -103,8 +96,6 @@
 - introduced new config system
   http://blog.gerhards.net/2011/06/new-rsyslog-config-system-materializes.html
 ---------------------------------------------------------------------------
-=======
->>>>>>> 1eff0e2e
 Version 6.1.9  [BETA] (rgerhards), 2011-06-14
 - bugfix: memory leak in imtcp & subsystems under some circumstances
   This leak is tied to error conditions which lead to incorrect cleanup
@@ -131,7 +122,6 @@
 - bugfix: IPv6-address could not be specified in omrelp
   this was due to improper parsing of ":"
   closes: http://bugzilla.adiscon.com/show_bug.cgi?id=250
-<<<<<<< HEAD
 - bugfix: do not open files with full privileges, if privs will be dropped
   This make the privilege drop code more bulletproof, but breaks Ubuntu's
   work-around for log files created by external programs with the wrong
@@ -139,8 +129,6 @@
   would break once we go for serious privilege drop code, so hopefully
   nobody still depends on it (and, if so, they lost...).
 - bugfix: pipes not opened in full priv mode when privs are to be dropped
-=======
->>>>>>> 1eff0e2e
 ---------------------------------------------------------------------------
 Version 6.1.6  [DEVEL] (rgerhards), 2011-03-14
 - enhanced omhdfs to support batching mode. This permits to increase
@@ -286,7 +274,6 @@
   syslog plain tcp input plugin (NOT supporting TLS!)
   [ported from v4]
 ---------------------------------------------------------------------------
-<<<<<<< HEAD
 Version 5.9.2  [V5-DEVEL] (rgerhards), 2011-07-11
 - systemd support: set stdout/stderr to null - thx to Lennart for the patch
 - added support for the ":omusrmsg:" syntax in configuring user messages
@@ -350,10 +337,6 @@
   emergency mode, in which disk action is stopped and the queue run
   in direct mode. An error message is emited if this happens.
 - added support for user-level PRI provided via systemd
-=======
-Version 5.9.0  [V5-DEVEL] (rgerhards), 2011-03-??
-- this begins a new devel branch for v5
->>>>>>> 1eff0e2e
 - added new config directive $InputTCPFlowControl to select if tcp
   received messages shall be flagged as light delayable or not.
 - enhanced omhdfs to support batching mode. This permits to increase
@@ -363,14 +346,10 @@
   affected directive was: $ActionExecOnlyWhenPreviousIsSuspended on
   closes: http://bugzilla.adiscon.com/show_bug.cgi?id=236
 ---------------------------------------------------------------------------
-<<<<<<< HEAD
-Version 5.8.4  [V5-stable] (al), 2011-??-??
-=======
 Version 5.8.5  [V5-stable] (al), 2011-??-??
 - bugfix: The NUL-Byte for the syslogtag was not copied in MsgDup (msg.c)
 ---------------------------------------------------------------------------
 Version 5.8.4  [V5-stable] (al), 2011-08-10
->>>>>>> 1eff0e2e
 - bugfix: potential misadressing in property replacer
 - bugfix: memcpy overflow can occur in allowed sender checkig
   if a name is resolved to IPv4-mapped-on-IPv6 address
