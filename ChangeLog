--- conflicted
+++ resolved
@@ -1,6 +1,8 @@
 ---------------------------------------------------------------------------
-<<<<<<< HEAD
 Version 6.1.6  [DEVEL] (rgerhards), 2011-03-??
+- enhanced omhdfs to support batching mode. This permits to increase
+  performance, as we now call the HDFS API with much larger message
+  sizes and far more infrequently
 - improved testbench
   among others, life tests for ommysql (against a test database) have
   been added, valgrind-based testing enhanced, ...
@@ -138,13 +140,12 @@
 - added imptcp, a simplified, Linux-specific and potentielly fast
   syslog plain tcp input plugin (NOT supporting TLS!)
   [ported from v4]
-=======
+---------------------------------------------------------------------------
 Version 5.9.0  [V5-DEVEL] (rgerhards), 2011-03-??
 - this begins a new devel branch for v5
 - enhanced omhdfs to support batching mode. This permits to increase
   performance, as we now call the HDFS API with much larger message
   sizes and far more infrequently
->>>>>>> ccc76b82
 ---------------------------------------------------------------------------
 Version 5.7.9  [V5-BETA] (rgerhards), 2011-03-??
 - improved testbench
