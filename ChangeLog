--- conflicted
+++ resolved
@@ -1,6 +1,9 @@
 ---------------------------------------------------------------------------
-<<<<<<< HEAD
 Version 6.2.0  [v6-stable], 2011-0?-??
+- bugfix: race condition when extracting program name, APPNAME, structured
+  data and PROCID (RFC5424 fields) could lead to invalid characters e.g.
+  in dynamic file names or during forwarding (general malfunction of these
+  fields in templates, mostly under heavy load)
 - bugfix: imuxsock did no longer ignore message-provided timestamp, if
   so configured (the *default*). Lead to no longer sub-second timestamps.
   closes: http://bugzilla.adiscon.com/show_bug.cgi?id=281
@@ -234,14 +237,11 @@
   affected directive was: $ActionExecOnlyWhenPreviousIsSuspended on
   closes: http://bugzilla.adiscon.com/show_bug.cgi?id=236
 ---------------------------------------------------------------------------
-Version 5.8.6  [V5-stable] (rgerhards/al), 2011-??-??
-=======
 Version 5.8.6  [V5-stable] 2011-??-??
 - bugfix: race condition when extracting program name, APPNAME, structured
   data and PROCID (RFC5424 fields) could lead to invalid characters e.g.
   in dynamic file names or during forwarding (general malfunction of these
   fields in templates, mostly under heavy load)
->>>>>>> d6a6666b
 - bugfix: imuxsock did no longer ignore message-provided timestamp, if
   so configured (the *default*). Lead to no longer sub-second timestamps.
   closes: http://bugzilla.adiscon.com/show_bug.cgi?id=281
