--- conflicted
+++ resolved
@@ -1,5 +1,4 @@
 ---------------------------------------------------------------------------
-<<<<<<< HEAD
 Version 5.9.0  [V5-DEVEL] (rgerhards), 2011-03-??
 - added capability for imtcp to activate keep-alive packets at the
   socket layer.
@@ -274,26 +273,14 @@
 - added the $InputFilePersistStateInterval config directive to imfile
 - changed imfile so that the state file is never deleted (makes imfile
   more robust in regard to fatal failures)
----------------------------------------------------------------------------
-Version 5.6.1  [V5-STABLE] (rgerhards), 2010-11-24
-=======
-Version 4.7.4  [v4-???] (rgerhards), 2010-11-??
-- bugfix: PRI was invalid on Solaris for message from local log socket
-- added $LocalHostName config directive
-- bugfix: local hostname was pulled too-early, so that some config 
-  directives (namely FQDN settings) did not have any effect
-- bugfix: atomic increment for msg object may not work correct on all
-  platforms. Thanks to Chris Metcalf for the patch
 - bugfix: a slightly more informative error message when a TCP
   connections is aborted
 ---------------------------------------------------------------------------
-Version 4.7.3  [v4-devel] (rgerhards), 2010-11-25
->>>>>>> 1d41b954
+Version 5.6.1  [V5-STABLE] (rgerhards), 2010-11-24
 - bugfix(important): problem in TLS handling could cause rsyslog to loop
   in a tight loop, effectively disabling functionality and bearing the
   risk of unresponsiveness of the whole system.
   Bug tracker: http://bugzilla.adiscon.com/show_bug.cgi?id=194
-<<<<<<< HEAD
 - permitted imptcp to work on systems which support epoll(), but not
   epoll_create().
   Bug: http://bugzilla.adiscon.com/show_bug.cgi?id=204
@@ -794,8 +781,6 @@
   output module interface
 ---------------------------------------------------------------------------
 Version 4.7.3  [v4-devel] (rgerhards), 2010-11-25
-=======
->>>>>>> 1d41b954
 - added omuxsock, which permits to write message to local Unix sockets
   this is the counterpart to imuxsock, enabling fast local forwarding
 - added imptcp, a simplified, Linux-specific and potentielly fast
@@ -851,13 +836,7 @@
 - imported changes from 4.5.7 and below
 - bugfix: potential segfault when -p command line option was used
   Thanks for varmojfekoj for pointing me at this bug.
-<<<<<<< HEAD
 - imported changes from 4.5.6 and below
-=======
-- bugfix: potential segfaults during queue shutdown
-  (bugs require certain non-standard settings to appear)
-  Thanks to varmojfekoj for the patch [imported from 4.5.8]
->>>>>>> 1d41b954
 ---------------------------------------------------------------------------
 Version 4.6.6  [v4-stable] (rgerhards), 2010-11-??
 - bugfix: invalid storage type for config variables
