--- conflicted
+++ resolved
@@ -1,10 +1,10 @@
 ---------------------------------------------------------------------------
-<<<<<<< HEAD
 Version 6.1.12  [BETA] (al), 2011-??-??
 - bugfix: potential misadressing in property replacer
 - bugfix: memcpy overflow can occur in allowed sender checkig
   if a name is resolved to IPv4-mapped-on-IPv6 address
   Found by Ismail Dönmez at suse
+- bugfix: The NUL-Byte for the syslogtag was not copied in MsgDup (msg.c)
 ---------------------------------------------------------------------------
 Version 6.1.11  [BETA] (rgerhards), 2011-07-11
 - systemd support: set stdout/stderr to null - thx to Lennart for the patch
@@ -218,13 +218,10 @@
   affected directive was: $ActionExecOnlyWhenPreviousIsSuspended on
   closes: http://bugzilla.adiscon.com/show_bug.cgi?id=236
 ---------------------------------------------------------------------------
-Version 5.8.4  [V5-stable] (al), 2011-??-??
-=======
 Version 5.8.5  [V5-stable] (al), 2011-??-??
 - bugfix: The NUL-Byte for the syslogtag was not copied in MsgDup (msg.c)
 ---------------------------------------------------------------------------
 Version 5.8.4  [V5-stable] (al), 2011-08-10
->>>>>>> 00d59434
 - bugfix: potential misadressing in property replacer
 - bugfix: memcpy overflow can occur in allowed sender checkig
   if a name is resolved to IPv4-mapped-on-IPv6 address
