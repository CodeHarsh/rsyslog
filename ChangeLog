--- conflicted
+++ resolved
@@ -1,10 +1,11 @@
 ---------------------------------------------------------------------------
-<<<<<<< HEAD
 Version 5.3.6  [BETA] (rgerhards), 2009-11-??
 - bugfix: omfile output was only written when buffer was full, not at
   end of transaction
 - bugfix: enabling GSSServer crashes rsyslog startup
   Thanks to Tomas Kubina for the patch [imgssapi]
+- bugfix (kind of): check if TCP connection is still alive if using TLS
+  Thanks to Jonathan Bond-Caron for the patch.
 ---------------------------------------------------------------------------
 Version 5.3.5  [BETA] (rgerhards), 2009-11-13
 - some light performance enhancement by replacing time() call with much
@@ -289,10 +290,7 @@
   See ticket for details: http://bugzilla.adiscon.com/show_bug.cgi?id=150
 - imported changes from 4.5.6 and below
 ---------------------------------------------------------------------------
-Version 4.5.7  [v4-beta] (rgerhards), 2009-11-??
-=======
 Version 4.5.7  [v4-beta] (rgerhards), 2009-11-18
->>>>>>> 3056c15e
 - added a so-called "On Demand Debug" mode, in which debug output can
   be generated only after the process has started, but not right from
   the beginning. This is assumed to be useful for hard-to-find bugs.
