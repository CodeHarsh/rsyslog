---------------------------------------------------------------------------
<<<<<<< HEAD
Version 5.9.0  [V5-DEVEL] (rgerhards), 2011-06-08
- imfile: added $InputFileMaxLinesAtOnce directive
- enhanced imfile to support input batching
- added capability for imtcp and imptcp to activate keep-alive packets
  at the socket layer. This has not been added to imttcp, as the latter is
  only an experimental module, and one which did not prove to be useful.
  reference: http://kb.monitorware.com/post20791.html
- added support to control KEEPALIVE settings in imptcp
  this has not yet been added to imtcp, but could be done on request.
- $ActionName is now also used for naming of queues in impstats
  as well as in the debug output
- bugfix: do not open files with full privileges, if privs will be dropped
  This make the privilege drop code more bulletproof, but breaks Ubuntu's
  work-around for log files created by external programs with the wrong
  user and/or group. Note that it was long said that this "functionality"
  would break once we go for serious privilege drop code, so hopefully
  nobody still depends on it (and, if so, they lost...).
- bugfix: pipes not opened in full priv mode when privs are to be dropped
- this begins a new devel branch for v5
- better handling of queue i/o errors in disk queues. This is kind of a
  bugfix, but a very intrusive one, this it goes into the devel version
  first. Right now, "file not found" is handled and leads to the new
  emergency mode, in which disk action is stopped and the queue run
  in direct mode. An error message is emited if this happens.
- added support for user-level PRI provided via systemd
- added new config directive $InputTCPFlowControl to select if tcp
  received messages shall be flagged as light delayable or not.
- enhanced omhdfs to support batching mode. This permits to increase
  performance, as we now call the HDFS API with much larger message
  sizes and far more infrequently
- bugfix: failover did not work correctly if repeated msg reduction was on
  affected directive was: $ActionExecOnlyWhenPreviousIsSuspended on
  closes: http://bugzilla.adiscon.com/show_bug.cgi?id=236
=======
Version 5.8.2  [V5-stable] (rgerhards), 2011-06-??
- bugfix: memory leak in imtcp & subsystems under some circumstances
  This leak is tied to error conditions which lead to incorrect cleanup
  of some data structures. [backport from v6]
>>>>>>> 28af4067
---------------------------------------------------------------------------
Version 5.8.1  [V5-stable] (rgerhards), 2011-05-19
- bugfix: invalid processing in QUEUE_FULL condition
  If the the multi-submit interface was used and a QUEUE_FULL condition
  occured, the failed message was properly destructed. However, the
  rest of the input batch, if it existed, was not processed. So this
  lead to potential loss of messages and a memory leak. The potential
  loss of messages was IMHO minor, because they would have been dropped
  in most cases due to the queue remaining full, but very few lucky ones
  from the batch may have made it. Anyhow, this has now been changed so
  that the rest of the batch is properly tried to be enqueued and, if
  not possible, destructed.
- new module mmsnmptrapd, a sample message modification module
  This can be useful to reformat snmptrapd messages and also serves as
  a sample for how to write message modification modules using the
  output module interface. Note that we introduced this new 
  functionality directly into the stable release, as it does not 
  modify the core and as such cannot have any side-effects if it is
  not used (and thus the risk is solely on users requiring that
  functionality).
- bugfix: rate-limiting inside imuxsock did not work 100% correct
  reason was that a global config variable was invalidly accessed where a
  listener variable should have been used.
  Also performance-improved the case when rate limiting is turned off (this
  is a very unintrusive change, thus done directly to the stable version).
- bugfix: $myhostname not available in RainerScript (and no error message)
  closes: http://bugzilla.adiscon.com/show_bug.cgi?id=233
- bugfix: memory and file descriptor leak in stream processing
  Leaks could occur under some circumstances if the file stream handler
  errored out during the open call. Among others, this could cause very
  big memory leaks if there were a problem with unreadable disk queue
  files. In regard to the memory leak, this
  closes: http://bugzilla.adiscon.com/show_bug.cgi?id=256
- bugfix: doc for impstats had wrong config statements
  also, config statements were named a bit inconsistent, resolved that
  problem by introducing an alias and only documenting the consistent
  statements
  Thanks to Marcin for bringing up this problem.
- bugfix: IPv6-address could not be specified in omrelp
  this was due to improper parsing of ":"
  closes: http://bugzilla.adiscon.com/show_bug.cgi?id=250
- bugfix: TCP connection invalidly aborted when messages needed to be
  discarded (due to QUEUE_FULL or similar problem)
- bugfix: $LocalHostName was not honored under all circumstances
  closes: http://bugzilla.adiscon.com/show_bug.cgi?id=258
- bugfix(minor): improper template function call in syslogd.c
---------------------------------------------------------------------------
Version 5.8.0  [V5-stable] (rgerhards), 2011-04-12

This is the new v5-stable branch, importing all feature from the 5.7.x
versions. To see what has changed in regard to the previous v5-stable,
check the Changelog for 5.7.x below.

- bugfix: race condition in deferred name resolution
  closes: http://bugzilla.adiscon.com/show_bug.cgi?id=238
  Special thanks to Marcin for his persistence in helping to solve this
  bug.
- bugfix: DA queue was never shutdown once it was started
  closes: http://bugzilla.adiscon.com/show_bug.cgi?id=241
---------------------------------------------------------------------------
Version 5.7.10  [V5-BETA] (rgerhards), 2011-03-29
- bugfix: ompgsql did not work properly with ANSI SQL strings
  closes: http://bugzilla.adiscon.com/show_bug.cgi?id=229
- bugfix: rsyslog did not build with --disable-regexp configure option
  closes: http://bugzilla.adiscon.com/show_bug.cgi?id=243
- bugfix: PRI was invalid on Solaris for message from local log socket
- enhance: added $BOM system property to ease writing byte order masks
- bugfix: RFC5424 parser confused by empty structured data
  closes: http://bugzilla.adiscon.com/show_bug.cgi?id=237
- bugfix: error return from strgen caused abort, now causes action to be
  ignored (just like a failed filter)
- new sample plugin for a strgen to generate sql statement consumable
  by a database plugin
- bugfix: strgen could not be used together with database outputs
  because the sql/stdsql option could not be specified. This has been
  solved by permitting the strgen to include the opton inside its name.
  closes: http://bugzilla.adiscon.com/show_bug.cgi?id=195
---------------------------------------------------------------------------
Version 5.7.9  [V5-BETA] (rgerhards), 2011-03-16
- improved testbench
  among others, life tests for ommysql (against a test database) have
  been added, valgrind-based testing enhanced, ...
- enhance: fallback *at runtime* to epoll_create if epoll_create1 is not
  available. Thanks to Michael Biebl for analysis and patch!
- bugfix: failover did not work correctly if repeated msg reduction was on
  closes: http://bugzilla.adiscon.com/show_bug.cgi?id=236
  affected directive was: $ActionExecOnlyWhenPreviousIsSuspended on
- bugfix: minor memory leak in omlibdbi (< 1k per instance and run)
- bugfix: (regression) omhdfs did no longer compile
- bugfix: omlibdbi did not use password from rsyslog.conf
  closes: http://bugzilla.adiscon.com/show_bug.cgi?id=203
---------------------------------------------------------------------------
Version 5.7.8  [V5-BETA] (rgerhards), 2011-03-09
- systemd support somewhat improved (can now take over existing log sockt)
- bugfix: discard action did not work under some circumstances
  fixes: http://bugzilla.adiscon.com/show_bug.cgi?id=217
- bugfix: file descriptor leak in gnutls netstream driver
  fixes: http://bugzilla.adiscon.com/show_bug.cgi?id=222
---------------------------------------------------------------------------
Version 5.7.7  [V5-BETA] (rgerhards), 2011-03-02
- bugfix: potential abort condition when $RepeatedMsgReduction set to on
  as well as potentially in a number of other places where MsgDup() was
  used. This only happened when the imudp input module was used and it
  depended on name resolution not yet had taken place. In other words,
  this was a strange problem that could lead to hard to diagnose 
  instability. So if you experience instability, chances are good that
  this fix will help.
---------------------------------------------------------------------------
Version 5.7.6  [V5-BETA] (rgerhards), 2011-02-25
- bugfix: fixed a memory leak and potential abort condition
  this could happen if multiple rulesets were used and some output batches
  contained messages belonging to more than one ruleset.
  fixes: http://bugzilla.adiscon.com/show_bug.cgi?id=226
  fixes: http://bugzilla.adiscon.com/show_bug.cgi?id=218
- bugfix: memory leak when $RepeatedMsgReduction on was used
  bug tracker: http://bugzilla.adiscon.com/show_bug.cgi?id=225
---------------------------------------------------------------------------
Version 5.7.5  [V5-BETA] (rgerhards), 2011-02-23
- enhance: imfile did not yet support multiple rulesets, now added
  we do this directly in the beta because a) it does not affect existing
  functionality and b) one may argue that this missing functionality is
  close to a bug.
- improved testbench, added tests for imuxsock
- bugfix: imuxsock did no longer sanitize received messages
  This was a regression from the imuxsock partial rewrite. Happened
  because the message is no longer run through the standard parsers. 
  bug tracker: http://bugzilla.adiscon.com/show_bug.cgi?id=224
- bugfix: minor race condition in action.c - considered cosmetic
  This is considered cosmetic as multiple threads tried to write exactly
  the same value into the same memory location without sync. The method
  has been changed so this can no longer happen.
---------------------------------------------------------------------------
Version 5.7.4  [V5-BETA] (rgerhards), 2011-02-17
- added pmsnare parser module (written by David Lang)
- enhanced imfile to support non-cancel input termination
- improved systemd socket activation thanks to Marius Tomaschweski
- improved error reporting for $WorkDirectory
  non-existance and other detectable problems are now reported,
  and the work directory is NOT set in this case
- bugfix: pmsnare causded abort under some conditions
- bugfix: abort if imfile reads file line of more than 64KiB
  Thanks to Peter Eisentraut for reporting and analysing this problem.
  bug tracker: http://bugzilla.adiscon.com/show_bug.cgi?id=221
- bugfix: queue engine did not properly slow down inputs in FULL_DELAY mode
  when in disk-assisted mode. This especially affected imfile, which
  created unnecessarily queue files if a large set of input file data was
  to process.
- bugfix: very long running actions could prevent shutdown under some
  circumstances. This has now been solved, at least for common
  situations.
- bugfix: fixed compile problem due to empty structs
  this occured only on some platforms/compilers. thanks to Dražen Kačar 
  for the fix
---------------------------------------------------------------------------
Version 5.7.3  [V5-BETA] (rgerhards), 2011-02-07
- added support for processing multi-line messages in imfile
- added $IMUDPSchedulingPolicy and $IMUDPSchedulingPriority config settings
- added $LocalHostName config directive
- bugfix: fixed build problems on some platforms
  namely those that have 32bit atomic operations but not 64 bit ones
- bugfix: local hostname was pulled too-early, so that some config 
  directives (namely FQDN settings) did not have any effect
- bugfix: imfile did duplicate messages under some circumstances
- added $OMMySQLConfigFile config directive
- added $OMMySQLConfigSection config directive
---------------------------------------------------------------------------
Version 5.7.2  [V5-DEVEL] (rgerhards), 2010-11-26
- bugfix(important): problem in TLS handling could cause rsyslog to loop
  in a tight loop, effectively disabling functionality and bearing the
  risk of unresponsiveness of the whole system.
  Bug tracker: http://bugzilla.adiscon.com/show_bug.cgi?id=194
- bugfix: imfile state file was not written when relative file name
  for it was specified
- bugfix: compile failed on systems without epoll_create1()
  Thanks to David Hill for providing a fix.
- bugfix: atomic increment for msg object may not work correct on all
  platforms. Thanks to Chris Metcalf for the patch
- bugfix: replacements for atomic operations for non-int sized types had
  problems. At least one instance of that problem could potentially lead
  to abort (inside omfile).
---------------------------------------------------------------------------
Version 5.7.1  [V5-DEVEL] (rgerhards), 2010-10-05
- support for Hadoop's HDFS added (via omhdfs)
- imuxsock now optionally use SCM_CREDENTIALS to pull the pid from the log
  socket itself
  (thanks to Lennart Poettering for the suggesting this feature)
- imuxsock now optionally uses per-process input rate limiting, guarding the
  user against processes spamming the system log
  (thanks to Lennart Poettering for suggesting this feature)
- added new config statements
  * $InputUnixListenSocketUsePIDFromSystem 
  * $SystemLogUsePIDFromSystem 
  * $SystemLogRateLimitInterval
  * $SystemLogRateLimitBurst
  * $SystemLogRateLimitSeverity
  * $IMUxSockRateLimitInterval
  * $IMUxSockRateLimitBurst
  * $IMUxSockRateLimitSeverity
- imuxsock now supports up to 50 different sockets for input
- some code cleanup in imuxsock (consider this a release a major
  modification, especially if problems show up)
- bugfix: /dev/log was unlinked even when passed in from systemd
  in which case it should be preserved as systemd owns it
---------------------------------------------------------------------------
Version 5.7.0  [V5-DEVEL] (rgerhards), 2010-09-16
- added module impstat to emit periodic statistics on rsyslog counters
- support for systemd officially added
  * acquire /dev/log socket optionally from systemd
    thanks to Lennart Poettering for this patch
  * sd-systemd API added as part of rsyslog runtime library
---------------------------------------------------------------------------
Version 5.6.5  [V5-STABLE] (rgerhards), 2011-03-22
- bugfix: failover did not work correctly if repeated msg reduction was on
  affected directive was: $ActionExecOnlyWhenPreviousIsSuspended on
<<<<<<< HEAD
  closes: http://bugzilla.adiscon.com/show_bug.cgi?id=236
=======
>>>>>>> 28af4067
- bugfix: omlibdbi did not use password from rsyslog.con
  closes: http://bugzilla.adiscon.com/show_bug.cgi?id=203
- bugfix(kind of): tell users that config graph can currently not be
  generated
  closes: http://bugzilla.adiscon.com/show_bug.cgi?id=232
- bugfix: discard action did not work under some circumstances
  fixes: http://bugzilla.adiscon.com/show_bug.cgi?id=217
  (backport from 5.7.8)
---------------------------------------------------------------------------
Version 5.6.4  [V5-STABLE] (rgerhards), 2011-03-03
- bugfix: potential abort condition when $RepeatedMsgReduction set to on
  as well as potentially in a number of other places where MsgDup() was
  used. This only happened when the imudp input module was used and it
  depended on name resolution not yet had taken place. In other words,
  this was a strange problem that could lead to hard to diagnose 
  instability. So if you experience instability, chances are good that
  this fix will help.
- bugfix: fixed a memory leak and potential abort condition
  this could happen if multiple rulesets were used and some output batches
  contained messages belonging to more than one ruleset.
  fixes: http://bugzilla.adiscon.com/show_bug.cgi?id=226
  fixes: http://bugzilla.adiscon.com/show_bug.cgi?id=218
- bugfix: memory leak when $RepeatedMsgReduction on was used
  bug tracker: http://bugzilla.adiscon.com/show_bug.cgi?id=225
---------------------------------------------------------------------------
Version 5.6.3  [V5-STABLE] (rgerhards), 2011-01-26
- bugfix: action processor released memory too early, resulting in
  potential issue in retry cases (but very unlikely due to another
  bug, which I also fixed -- only after the fix this problem here
  became actually visible).
- bugfix: batch processing flagged invalid message as "bad" under some
  circumstances
- bugfix: unitialized variable could cause issues under extreme conditions
  plus some minor nits. This was found after a clang static code analyzer
  analysis (great tool, and special thanks to Marcin for telling me about
  it!)
- bugfix: batches which had actions in error were not properly retried in
  all cases
- bugfix: imfile did duplicate messages under some circumstances
- bugfix: testbench was not activated if no Java was present on system
  ... what actually was a left-over. Java is no longer required.
---------------------------------------------------------------------------
Version 5.6.2  [V5-STABLE] (rgerhards), 2010-11-30
- bugfix: compile failed on systems without epoll_create1()
  Thanks to David Hill for providing a fix.
- bugfix: atomic increment for msg object may not work correct on all
  platforms. Thanks to Chris Metcalf for the patch
- bugfix: replacements for atomic operations for non-int sized types had
  problems. At least one instance of that problem could potentially lead
  to abort (inside omfile).
- added the $InputFilePersistStateInterval config directive to imfile
- changed imfile so that the state file is never deleted (makes imfile
  more robust in regard to fatal failures)
<<<<<<< HEAD
- bugfix: a slightly more informative error message when a TCP
  connections is aborted
=======
>>>>>>> 28af4067
---------------------------------------------------------------------------
Version 5.6.1  [V5-STABLE] (rgerhards), 2010-11-24
- bugfix(important): problem in TLS handling could cause rsyslog to loop
  in a tight loop, effectively disabling functionality and bearing the
  risk of unresponsiveness of the whole system.
  Bug tracker: http://bugzilla.adiscon.com/show_bug.cgi?id=194
- permitted imptcp to work on systems which support epoll(), but not
  epoll_create().
  Bug: http://bugzilla.adiscon.com/show_bug.cgi?id=204
  Thanks to Nicholas Brink for reporting this problem.
- bugfix: testbench failed if imptcp was not enabled
- bugfix: segfault when an *empty* template was used
  Bug: http://bugzilla.adiscon.com/show_bug.cgi?id=206
  Thanks to David Hill for alerting us.
- bugfix: compile failed with --enable-unlimited-select
  thanks varmojfekoj for the patch
---------------------------------------------------------------------------
Version 5.6.0  [V5-STABLE] (rgerhards), 2010-10-19

This release brings all changes and enhancements of the 5.5.x series
to the v5-stable branch.

- bugfix: a couple of problems that imfile had on some platforms, namely
  Ubuntu (not their fault, but occured there)
- bugfix: imfile utilizes 32 bit to track offset. Most importantly,
  this problem can not experienced on Fedora 64 bit OS (which has
  64 bit long's!)
---------------------------------------------------------------------------
Version 5.5.7  [V5-BETA] (rgerhards), 2010-08-09
- changed omudpspoof default spoof address to simplify typical use case
  thanks to David Lang for suggesting this
- doc bugfix: pmlastmsg doc samples had errors
- bugfix[minor]: pmrfc3164sd had invalid name (resided in rsyslog name 
  space, what should not be the case for a contributed module)
- added omuxsock, which permits to write message to local Unix sockets
  this is the counterpart to imuxsock, enabling fast local forwarding
---------------------------------------------------------------------------
Version 5.5.6  [DEVEL] (rgerhards), 2010-07-21
- added parser modules
  * pmlastmsg, which supports the notoriously malformed "last message
    repeated n times" messages from some syslogd's (namely sysklogd)
  * pmrfc3164sd (contributed), supports RFC5424 structured data in 
    RFC3164 messages [untested]
- added new module type "string generator", used to speed up output
  processing. Expected speedup for (typical) rsyslog processing is
  roughly 5 to 6 percent compared to using string-based templates.
  They may also be used to do more complex formatting with custom
  C code, what provided greater flexibility and probably far higher
  speed, for example if using multiple regular expressions within a 
  template.
- added 4 string generators for
  * RSYSLOG_FileFormat
  * RSYSLOG_TraditionalFileFormat
  * RSYSLOG_ForwardFormat
  * RSYSLOG_TraditionalForwardFormat
- bugfix: mutexes used to simulate atomic instructions were not destructed
- bugfix: regression caused more locking action in msg.c than necessary
- bugfix: "$ActionExecOnlyWhenPreviousIsSuspended on" was broken
- bugfix: segfault on HUP when "HUPIsRestart" was set to "on"
  thanks varmojfekoj for the patch
- bugfix: default for $OMFileFlushOnTXEnd was wrong ("off").
  This, in default mode, caused buffered writing to be used, what
  means that it looked like no output were written or partial
  lines. Thanks to Michael Biebl for pointing out this bug.
- bugfix: programname filter in ! configuration can not be reset
  Thanks to Kiss Gabor for the patch.
---------------------------------------------------------------------------
Version 5.5.5  [DEVEL] (rgerhards), 2010-05-20
- added new cancel-reduced action thread termination method
  We now manage to cancel threads that block inside a retry loop to
  terminate without the need to cancel the thread. Avoiding cancellation
  helps keep the system complexity minimal and thus provides for better
  stability. This also solves some issues with improper shutdown when
  inside an action retry loop.
---------------------------------------------------------------------------
Version 5.5.4  [DEVEL] (rgerhards), 2010-05-03
- This version offers full support for Solaris on Intel and Sparc
- bugfix: problems with atomic operations emulation
  replaced atomic operation emulation with new code. The previous code
  seemed to have some issue and also limited concurrency severely. The
  whole atomic operation emulation has been rewritten.
- bugfix: netstream ptcp support class was not correctly build on systems
  without epoll() support
- bugfix: segfault on Solaris/Sparc
---------------------------------------------------------------------------
Version 5.5.3  [DEVEL] (rgerhards), 2010-04-09
- added basic but functional support for Solaris
- imported many bugfixes from 3.6.2/4.6.1 (see ChangeLog below!)
- added new property replacer option "date-rfc3164-buggyday" primarily
  to ease migration from syslog-ng. See property replacer doc for
  details.
- added capability to turn off standard LF delimiter in TCP server
  via new directive "$InputTCPServerDisableLFDelimiter on"
- bugfix: failed to compile on systems without epoll support
- bugfix: comment char ('#') in literal terminated script parsing
  and thus could not be used.
  but tracker: http://bugzilla.adiscon.com/show_bug.cgi?id=119
  [merged in from v3.22.2]
- imported patches from 4.6.0:
  * improved testbench to contain samples for totally malformed messages
    which miss parts of the message content
  * bugfix: some malformed messages could lead to a missing LF inside files
    or some other missing parts of the template content.
  * bugfix: if a message ended immediately with a hostname, the hostname
    was mistakenly interpreted as TAG, and localhost be used as hostname
---------------------------------------------------------------------------
Version 5.5.2  [DEVEL] (rgerhards), 2010-02-05
- applied patches that make rsyslog compile under Apple OS X.
  Thanks to trey for providing these.
- replaced data type "bool" by "sbool" because this created some
  portability issues.
- added $Escape8BitCharactersOnReceive directive
  Thanks to David Lang for suggesting it.
- worked around an issue where omfile failed to compile on 32 bit platforms
  under some circumstances (this smells like a gcc problem, but a simple
  solution was available). Thanks to Kenneth Marshall for some advice.
- extended testbench
---------------------------------------------------------------------------
Version 5.5.1  [DEVEL] (rgerhards), 2009-11-27
- introduced the ablity for netstream drivers to utilize an epoll interface
  This offers increased performance and removes the select() FDSET size
  limit from imtcp. Note that we fall back to select() if there is no
  epoll netstream drivers. So far, an epoll driver has only been
  implemented for plain tcp syslog, the rest will follow once the code
  proves well in practice AND there is demand.
- re-implemented $EscapeControlCharacterTab config directive
  Based on Jonathan Bond-Caron's patch for v4. This now also includes some
  automatted tests.
- bugfix: enabling GSSServer crashes rsyslog startup
  Thanks to Tomas Kubina for the patch [imgssapi]
- bugfix (kind of): check if TCP connection is still alive if using TLS
  Thanks to Jonathan Bond-Caron for the patch.
---------------------------------------------------------------------------
Version 5.5.0  [DEVEL] (rgerhards), 2009-11-18
- moved DNS resolution code out of imudp and into the backend processing
  Most importantly, DNS resolution now never happens if the resolved name
  is not required. Note that this applies to imudp - for the other inputs,
  DNS resolution almost comes for free, so we do not do it there. However,
  the new method has been implemented in a generic way and as such may 
  also be used by other modules in the future.
- added option to use unlimited-size select() calls
  Thanks to varmjofekoj for the patch
  This is not done in imudp, as it natively supports epoll().
- doc: improved description of what loadable modules can do
---------------------------------------------------------------------------
Version 5.4.2  [v5-stable] (rgerhards), 2010-03-??
- bugfix(kind of): output plugin retry behaviour could cause engine to loop
  The rsyslog engine did not guard itself against output modules that do
  not properly convey back the tryResume() behaviour. This then leads to
  what looks like an endless loop. I consider this to be a bug of the 
  engine not only because it should be hardened against plugin misbehaviour,
  but also because plugins may not be totally able to avoid this situation
  (depending on the type of and processing done by the plugin).
- bugfix: testbench failed when not executed in UTC+1 timezone
  accidently, the time zone information was kept inside some
  to-be-checked-for responses
- temporary bugfix replaced by permanent one for
  message-induced off-by-one error (potential segfault) (see 4.6.2)
  The analysis has been completed and a better fix been crafted and 
  integrated.
- bugfix(minor): status variable was uninitialized
  However, this would have caused harm only if NO parser modules at
  all were loaded, which would lead to a defunctional configuration
  at all. And, even more important, this is impossible as two parser
  modules are built-in and thus can not be "not loaded", so we always
  have a minimum of two.
---------------------------------------------------------------------------
Version 5.4.1  [v5-stable] (rgerhards), 2010-03-??
- added new property replacer option "date-rfc3164-buggyday" primarily
  to ease migration from syslog-ng. See property replacer doc for
  details. [backport from 5.5.3 because urgently needed by some]
- imported all bugfixes vom 4.6.2 (see below)
---------------------------------------------------------------------------
Version 5.4.0  [v5-stable] (rgerhards), 2010-03-08
***************************************************************************
* This is a new stable v5 version. It contains all fixes and enhancements *
* made during the 5.3.x phase as well as those listed below.              *
* Note that the 5.2.x series was quite buggy and as such all users are    *
* strongly advised to upgrade to 5.4.0.                                   *
***************************************************************************
- bugfix: omruleset failed to work in many cases
  bug tracker: http://bugzilla.adiscon.com/show_bug.cgi?id=179
  Thanks to Ryan B. Lynch for reporting this issue.
- bugfix: comment char ('#') in literal terminated script parsing
  and thus could not be used.
  but tracker: http://bugzilla.adiscon.com/show_bug.cgi?id=119
  [merged in from v3.22.2]
---------------------------------------------------------------------------
Version 5.3.7  [BETA] (rgerhards), 2010-01-27
- bugfix: queues in direct mode could case a segfault, especially if an
  action failed for action queues. The issue was an invalid increment of
  a stack-based pointer which lead to destruction of the stack frame and
  thus a segfault on function return.
  Thanks to Michael Biebl for alerting us on this problem.
- bugfix: hostname accidently set to IP address for some message sources,
  for example imudp. Thanks to Anton for reporting this bug. [imported v4]
- bugfix: ompgsql had problems with transaction support, what actually 
  rendered it unsuable. Thanks to forum user "horhe" for alerting me
  on this bug and helping to debug/fix it! [imported from 5.3.6]
- bugfix: $CreateDirs variable not properly initialized, default thus
  was random (but most often "on") [imported from v3]
- bugfix: potential segfaults during queue shutdown
  (bugs require certain non-standard settings to appear)
  Thanks to varmojfekoj for the patch [imported from 4.5.8]
  [backport from 5.5.2]
- bugfix: wrong memory assignment for a config variable (probably
  without causing any harm) [backport from 5.2.2]
- bugfix: rsyslog hangs when writing to a named pipe which nobody was
  reading. Thanks to Michael Biebl for reporting this bug.
  Bugzilla entry: http://bugzilla.adiscon.com/show_bug.cgi?id=169
  [imported from 4.5.8]
---------------------------------------------------------------------------
Version 5.3.6  [BETA] (rgerhards), 2010-01-13
- bugfix: ompgsql did not properly check the server connection in
  tryResume(), which could lead to rsyslog running in a thight loop
- bugfix: suspension during beginTransaction() was not properly handled
  by rsyslog core
- bugfix: omfile output was only written when buffer was full, not at
  end of transaction
- bugfix: commit transaction was not properly conveyed to message layer,
  potentially resulting in non-message destruction and thus hangs
- bugfix: enabling GSSServer crashes rsyslog startup
  Thanks to Tomas Kubina for the patch [imgssapi]
- bugfix (kind of): check if TCP connection is still alive if using TLS
  Thanks to Jonathan Bond-Caron for the patch.
- bugfix: $CreateDirs variable not properly initialized, default thus
  was random (but most often "on") [imported from v3]
- bugfix: ompgsql had problems with transaction support, what actually 
  rendered it unsuable. Thanks to forum user "horhe" for alerting me
  on this bug and helping to debug/fix it!
- bugfix: memory leak when sending messages in zip-compressed format
  Thanks to Naoya Nakazawa for analyzing this issue and providing a patch.
- worked around an issue where omfile failed to compile on 32 bit platforms
  under some circumstances (this smells like a gcc problem, but a simple
  solution was available). Thanks to Kenneth Marshall for some advice.
  [backported from 5.5.x branch]
---------------------------------------------------------------------------
Version 5.3.5  [BETA] (rgerhards), 2009-11-13
- some light performance enhancement by replacing time() call with much
  faster (at least under linux) gettimeofday() calls.
- some improvement of omfile performance with dynafiles
  saved costly time() calls by employing a logical clock, which is 
  sufficient for the use case
- bugfix: omudpspoof miscalculated source and destination ports
  while this was probably not noticed for source ports, it resulted in
  almost all destination ports being wrong, except for the default port
  of 514, which by virtue of its binary representation was calculated 
  correct (and probably thus the bug not earlier detected).
- bugfixes imported from earlier releases
  * bugfix: named pipes did no longer work (they always got an open error)
    this was a regression from the omfile rewrite in 4.5.0
  * bugfix(testbench): sequence check was not always performed correctly,
    that could result in tests reporting success when they actually failed
- improved testbench: added tests for UDP forwarding and omudpspoof
- doc bugfix: omudpspoof had wrong config command names ("om" missing)
- bugfix [imported from 4.4.3]: $ActionExecOnlyOnceEveryInterval did
  not work.
- [inport v4] improved testbench, contains now tcp and gzip test cases
- [import v4] added a so-called "On Demand Debug" mode, in which debug
  output can be generated only after the process has started, but not right
  from the beginning. This is assumed to be useful for hard-to-find bugs.
  Also improved the doc on the debug system.
- bugfix: segfault on startup when -q or -Q option was given
  [imported from v3-stable]
---------------------------------------------------------------------------
Version 5.3.4  [DEVEL] (rgerhards), 2009-11-04
- added the ability to create custom message parsers
- added $RulesetParser config directive that permits to bind specific
  parsers to specific rulesets
- added omruleset output module, which provides great flexibility in 
  action processing. THIS IS A VERY IMPORTANT ADDITION, see its doc
  for why.
- added the capability to have ruleset-specific main message queues
  This offers considerable additional flexibility AND superior performance
  (in cases where multiple inputs now can avoid lock contention)
- bugfix: correct default for escape ('#') character restored
  This was accidently changed to '\\', thanks to David Lang for reporting
- bugfix(testbench): testcase did not properly wait for rsyslogd shutdown
  thus some unpredictable behavior and a false negative test result
  could occur.
---------------------------------------------------------------------------
Version 5.3.3  [DEVEL] (rgerhards), 2009-10-27
- simplified and thus speeded up the queue engine, also fixed some
  potential race conditions (in very unusual shutdown conditions)
  along the way. The threading model has seriously changes, so there may
  be some regressions.
- enhanced test environment (inlcuding testbench): support for enhancing
  probability of memory addressing failure by using non-NULL default
  value for malloced memory (optional, only if requested by configure
  option). This helps to track down some otherwise undetected issues
  within the testbench.
- bugfix: potential abort if inputname property was not set 
  primarily a problem of imdiag
- bugfix: message processing states were not set correctly in all cases
  however, this had no negative effect, as the message processing state
  was not evaluated when a batch was deleted, and that was the only case
  where the state could be wrong.
---------------------------------------------------------------------------
Version 5.3.2  [DEVEL] (rgerhards), 2009-10-21
- enhanced omfile to support transactional interface. This will increase
  performance in many cases.
- added multi-ruleset support to imudp
- re-enabled input thread termination handling that does avoid thread
  cancellation where possible. This provides a more reliable mode of
  rsyslogd termination (canceling threads my result in not properly
  freed resouces and potential later hangs, even though we perform
  proper cancel handling in our code). This is part of an effort to
  reduce thread cancellation as much as possible in rsyslog.
  NOTE: the code previously written code for this functionality had a
  subtle race condition. The new code solves that.
- enhanced immark to support non-cancel input module termination
- improved imudp so that epoll can be used in more environments,
  fixed potential compile time problem if EPOLL_CLOEXEC is not available.
- some cleanup/slight improvement:
  * changed imuxsock to no longer use deprecated submitAndParseMsg() IF
  * changed submitAndParseMsg() interface to be a wrapper around the new
    way of message creation/submission. This enables older plugins to be
    used together with the new interface. The removal also enables us to
    drop a lot of duplicate code, reducing complexity and increasing
    maintainability.
- bugfix: segfault when starting up with an invalid .qi file for a disk queue
  Failed for both pure disk as well as DA queues. Now, we emit an error
  message and disable disk queueing facility.
- bugfix: potential segfault on messages with empty MSG part. This was a
  recently introduced regression.
- bugfix: debug string larger than 1K were improperly displayed. Max size
  is now 32K, and if a string is even longer it is meaningfully truncated.
---------------------------------------------------------------------------
Version 5.3.1  [DEVEL] (rgerhards), 2009-10-05
- added $AbortOnUncleanConfig directive - permits to prevent startup when
  there are problems with the configuration file. See it's doc for
  details.
- included some important fixes from v4-stable:
  * bugfix: invalid handling of zero-sized messages
  * bugfix: zero-sized UDP messages are no longer processed
  * bugfix: random data could be appended to message
  * bugfix: reverse lookup reduction logic in imudp do DNS queries too often
- bugfixes imported from 4.5.4:
  * bugfix: potential segfault in stream writer on destruction
  * bugfix: potential race in object loader (obj.c) during use/release
  * bugfixes: potential problems in out file zip writer
---------------------------------------------------------------------------
Version 5.3.0  [DEVEL] (rgerhards), 2009-09-14
- begun to add simple GUI programs to gain insight into running rsyslogd
  instances and help setup and troubleshooting (active via the
  --enable-gui ./configure switch)
- changed imudp to utilize epoll(), where available. This shall provide
  slightly better performance (just slightly because we called select()
  rather infrequently on a busy system)
---------------------------------------------------------------------------
Version 5.2.2  [v5-stable] (rgerhards), 2009-11-??
- bugfix: enabling GSSServer crashes rsyslog startup
  Thanks to Tomas Kubina for the patch [imgssapi]
---------------------------------------------------------------------------
Version 5.2.1  [v5-stable] (rgerhards), 2009-11-02
- bugfix [imported from 4.4.3]: $ActionExecOnlyOnceEveryInterval did
  not work.
- bugfix: segfault on startup when -q or -Q option was given
  [imported from v3-stable]
---------------------------------------------------------------------------
Version 5.2.0  [v5-stable] (rgerhards), 2009-11-02
This is a re-release of version 5.1.6 as stable after we did not get any bug 
reports during the whole beta phase. Still, this first v5-stable may not be 
as stable as one hopes for, I am not sure if we did not get bug reports
just because nobody tried it. Anyhow, we need to go forward and so we
have the initial v5-stable.
---------------------------------------------------------------------------
Version 5.1.6  [v5-beta] (rgerhards), 2009-10-15
- feature imports from v4.5.6
- bugfix: potential race condition when queue worker threads were
  terminated
- bugfix: solved potential (temporary) stall of messages when the queue was
  almost empty and few new data added (caused testbench to sometimes hang!)
- fixed some race condition in testbench
- added more elaborate diagnostics to parts of the testbench
- bugfixes imported from 4.5.4:
  * bugfix: potential segfault in stream writer on destruction
  * bugfix: potential race in object loader (obj.c) during use/release
  * bugfixes: potential problems in out file zip writer
- included some important fixes from 4.4.2:
  * bugfix: invalid handling of zero-sized messages
  * bugfix: zero-sized UDP messages are no longer processed
  * bugfix: random data could be appended to message
  * bugfix: reverse lookup reduction logic in imudp do DNS queries too often
---------------------------------------------------------------------------
Version 5.1.5  [v5-beta] (rgerhards), 2009-09-11
- added new config option $ActionWriteAllMarkMessages
  this option permites to process mark messages under all circumstances,
  even if an action was recently called. This can be useful to use mark
  messages as a kind of heartbeat.
- added new config option $InputUnixListenSocketCreatePath
  to permit the auto-creation of pathes to additional log sockets. This
  turns out to be useful if they reside on temporary file systems and
  rsyslogd starts up before the daemons that create these sockets
  (rsyslogd always creates the socket itself if it does not exist).
- added $LogRSyslogStatusMessages configuration directive
  permitting to turn off rsyslog start/stop/HUP messages. See Debian
  ticket http://bugs.debian.org/cgi-bin/bugreport.cgi?bug=463793
- bugfix: hostnames with dashes in them were incorrectly treated as
  malformed, thus causing them to be treated as TAG (this was a regression
  introduced from the "rfc3164 strict" change in 4.5.0). Testbench has been
  updated to include a smaple message with a hostname containing a dash.
- bugfix: strings improperly reused, resulting in some message properties
  be populated with strings from previous messages. This was caused by
  an improper predicate check.
- added new config directive $omfileForceChown [import from 4.7.0]
---------------------------------------------------------------------------
Version 5.1.4  [DEVEL] (rgerhards), 2009-08-20
- legacy syslog parser changed so that it now accepts date stamps in
  wrong case. Some devices seem to create them and I do not see any harm
  in supporting that.
- added $InputTCPMaxListeners directive - permits to specify how many 
  TCP servers shall be possible (default is 20).
- bugfix: memory leak with some input modules. Those inputs that
  use parseAndSubmitMsg() leak two small memory blocks with every message.
  Typically, those process only relatively few messages, so the issue 
  does most probably not have any effect in practice.
- bugfix: if tcp listen port could not be created, no error message was
  emitted
- bugfix: discard action did not work (did not discard messages)
- bugfix: discard action caused segfault
- bugfix: potential segfault in output file writer (omfile)
  In async write mode, we use modular arithmetic to index the output
  buffer array. However, the counter variables accidently were signed,
  thus resulting in negative indizes after integer overflow. That in turn
  could lead to segfaults, but was depending on the memory layout of 
  the instance in question (which in turn depended on a number of
  variables, like compile settings but also configuration). The counters
  are now unsigned (as they always should have been) and so the dangling
  mis-indexing does no longer happen. This bug potentially affected all
  installations, even if only some may actually have seen a segfault.
---------------------------------------------------------------------------
Version 5.1.3  [DEVEL] (rgerhards), 2009-07-28
- architecture change: queue now always has at least one worker thread
  if not running in direct mode. Previous versions could run without 
  any active workers. This simplifies the code at a very small expense.
  See v5 compatibility note document for more in-depth discussion.
- enhance: UDP spoofing supported via new output module omudpspoof
  See the omudpspoof documentation for details and samples
- bugfix: message could be truncated after TAG, often when forwarding
  This was a result of an internal processing error if maximum field
  sizes had been specified in the property replacer.
- bugfix: minor static memory leak while reading configuration
  did NOT leak based on message volume
- internal: added ability to terminate input modules not via pthread_cancel
  but an alternate approach via pthread_kill. This is somewhat safer as we
  do not need to think about the cancel-safeness of all libraries we use.
  However, not all inputs can easily supported, so this now is a feature
  that can be requested by the input module (the most important ones
  request it).
---------------------------------------------------------------------------
Version 5.1.2  [DEVEL] (rgerhards), 2009-07-08
- bugfix: properties inputname, fromhost, fromhost-ip, msg were lost when
  working with disk queues
- some performance enhancements
- bugfix: abort condition when RecvFrom was not set and message reduction
  was on. Happend e.g. with imuxsock.
- added $klogConsoleLogLevel directive which permits to set a new
  console log level while rsyslog is active
- some internal code cleanup
---------------------------------------------------------------------------
Version 5.1.1  [DEVEL] (rgerhards), 2009-07-03
- bugfix: huge memory leak in queue engine (made rsyslogd unusable in
  production). Occured if at least one queue was in direct mode 
  (the default for action queues)
- imported many performance optimizations from v4-devel (4.5.0)
- bugfix: subtle (and usually irrelevant) issue in timout processing
  timeout could be one second too early if nanoseconds wrapped
- set a more sensible timeout for shutdow, now 1.5 seconds to complete
  processing (this also removes those cases where the shutdown message
  was not written because the termination happened before it)
---------------------------------------------------------------------------
Version 5.1.0  [DEVEL] (rgerhards), 2009-05-29

*********************************** NOTE **********************************
The v5 versions of rsyslog feature a greatly redesigned queue engine. The
major theme for the v5 release is twofold:

a) greatly improved performance
b) enable audit-grade processing

Here, audit-grade processing means that rsyslog, if used together with
audit-grade transports and configured correctly, will never lose messages
that already have been acknowledged, not even in fatal failure cases like
sudden loss of power.

Note that large parts of rsyslog's important core components have been
restructured to support these design goals. As such, early versions of
the engine will probably be less stable than the v3/v4 engine.

Also note that the initial versions do not cover all and everything. As
usual, the code will evolve toward the final goal as version numbers
increase.
*********************************** NOTE **********************************

- redesigned queue engine so that it supports ultra-reliable operations
  This resulted in a rewrite of large parts. The new capability can be
  used to build audit-grade systems on the basis of rsyslog.
- added $MainMsgQueueDequeueBatchSize and $ActionQueueDequeueBatchSize 
  configuration directives
- implemented a new transactional output module interface which provides
  superior performance (for databases potentially far superior performance)
- increased ompgsql performance by adapting to new transactional
  output module interface
---------------------------------------------------------------------------
Version 4.7.3  [v4-devel] (rgerhards), 2010-11-25
- added omuxsock, which permits to write message to local Unix sockets
  this is the counterpart to imuxsock, enabling fast local forwarding
- added imptcp, a simplified, Linux-specific and potentielly fast
  syslog plain tcp input plugin (NOT supporting TLS!)
- bugfix: a couple of problems that imfile had on some platforms, namely
  Ubuntu (not their fault, but occured there)
- bugfix: imfile utilizes 32 bit to track offset. Most importantly,
  this problem can not experienced on Fedora 64 bit OS (which has
  64 bit long's!)
- added the $InputFilePersistStateInterval config directive to imfile
- changed imfile so that the state file is never deleted (makes imfile
  more robust in regard to fatal failures)
---------------------------------------------------------------------------
Version 4.7.2  [v4-devel] (rgerhards), 2010-05-03
- bugfix: problems with atomic operations emulaton
  replaced atomic operation emulation with new code. The previous code
  seemed to have some issue and also limited concurrency severely. The
  whole atomic operation emulation has been rewritten.
- added new $Sleep directive to hold processing for a couple of seconds
  during startup
- bugfix: programname filter in ! configuration can not be reset
  Thanks to Kiss Gabor for the patch.
---------------------------------------------------------------------------
Version 4.7.1  [v4-devel] (rgerhards), 2010-04-22
- Solaris support much improved -- was not truely usable in 4.7.0
  Solaris is no longer supported in imklog, but rather there is a new
  plugin imsolaris, which is used to pull local log sources on a Solaris
  machine.
- testbench improvement: Java is no longer needed for testing tool creation
---------------------------------------------------------------------------
Version 4.7.0  [v4-devel] (rgerhards), 2010-04-14
- new: support for Solaris added (but not yet the Solaris door API)
- added function getenv() to RainerScript
- added new config option $InputUnixListenSocketCreatePath
  to permit the auto-creation of pathes to additional log sockets. This
  turns out to be useful if they reside on temporary file systems and
  rsyslogd starts up before the daemons that create these sockets
  (rsyslogd always creates the socket itself if it does not exist).
- added $LogRSyslogStatusMessages configuration directive
  permitting to turn off rsyslog start/stop/HUP messages. See Debian
  ticket http://bugs.debian.org/cgi-bin/bugreport.cgi?bug=463793
- added new config directive $omfileForceChown to (try to) fix some broken
  system configs.
  See ticket for details: http://bugzilla.adiscon.com/show_bug.cgi?id=150
- added $EscapeControlCharacterTab config directive
  Thanks to Jonathan Bond-Caron for the patch.
- added option to use unlimited-size select() calls
  Thanks to varmjofekoj for the patch
- debugondemand mode caused backgrounding to fail - close to a bug, but I'd
  consider the ability to background in this mode a new feature...
- bugfix (kind of): check if TCP connection is still alive if using TLS
  Thanks to Jonathan Bond-Caron for the patch.
- imported changes from 4.5.7 and below
- bugfix: potential segfault when -p command line option was used
  Thanks for varmojfekoj for pointing me at this bug.
- imported changes from 4.5.6 and below
---------------------------------------------------------------------------
Version 4.6.6  [v4-stable] (rgerhards), 2010-11-??
- bugfix: memory leak in imtcp & subsystems under some circumstances
  This leak is tied to error conditions which lead to incorrect cleanup
  of some data structures. [backport from v6, limited testing under v4]
- bugfix: invalid processing in QUEUE_FULL condition
  If the the multi-submit interface was used and a QUEUE_FULL condition
  occured, the failed message was properly destructed. However, the
  rest of the input batch, if it existed, was not processed. So this
  lead to potential loss of messages and a memory leak. The potential
  loss of messages was IMHO minor, because they would have been dropped
  in most cases due to the queue remaining full, but very few lucky ones
  from the batch may have made it. Anyhow, this has now been changed so
  that the rest of the batch is properly tried to be enqueued and, if
  not possible, destructed.
- bugfix: invalid storage type for config variables
- bugfix: stream driver mode was not correctly set on tcp ouput on big
  endian systems.
  thanks varmojfekoj for the patch
- bugfix: IPv6-address could not be specified in omrelp
  this was due to improper parsing of ":"
  closes: http://bugzilla.adiscon.com/show_bug.cgi?id=250
- bugfix: memory and file descriptor leak in stream processing
  Leaks could occur under some circumstances if the file stream handler
  errored out during the open call. Among others, this could cause very
  big memory leaks if there were a problem with unreadable disk queue
  files. In regard to the memory leak, this
  closes: http://bugzilla.adiscon.com/show_bug.cgi?id=256
- bugfix: imfile potentially duplicates lines
  This can happen when 0 bytes are read from the input file, and some
  writer appends data to the file BEFORE we check if a rollover happens.
  The check for rollover uses the inode and size as a criterion. So far,
  we checked for equality of sizes, which is not given in this scenario,
  but that does not indicate a rollover. From the source code comments:
     Note that when we check the size, we MUST NOT check for equality.
     The reason is that the file may have been written right after we
     did try to read (so the file size has increased). That is NOT in
     indicator of a rollover (this is an actual bug scenario we 
     experienced). So we need to check if the new size is smaller than
     what we already have seen!
  Also, under some circumstances an invalid truncation was detected. This
  code has now been removed, a file change (and thus resent) is only
  detected if the inode number changes.
- bugfix: a couple of problems that imfile had on some platforms, namely
  Ubuntu (not their fault, but occured there)
- bugfix: imfile utilizes 32 bit to track offset. Most importantly,
  this problem can not experienced on Fedora 64 bit OS (which has
  64 bit long's!)
- bugfix: abort if imfile reads file line of more than 64KiB
  Thanks to Peter Eisentraut for reporting and analysing this problem.
  bug tracker: http://bugzilla.adiscon.com/show_bug.cgi?id=221
- bugfix: omlibdbi did not use password from rsyslog.con
  closes: http://bugzilla.adiscon.com/show_bug.cgi?id=203
- bugfix: TCP connection invalidly aborted when messages needed to be
  discarded (due to QUEUE_FULL or similar problem)
- bugfix: a slightly more informative error message when a TCP
  connections is aborted
- some improvements thanks to clang's static code analyzer
  o overall cleanup (mostly unnecessary writes and otherwise unused stuff)
  o bugfix: fixed a very remote problem in msg.c which could occur when
    running under extremely low memory conditions
---------------------------------------------------------------------------
Version 4.6.5  [v4-stable] (rgerhards), 2010-11-24
- bugfix(important): problem in TLS handling could cause rsyslog to loop
  in a tight loop, effectively disabling functionality and bearing the
  risk of unresponsiveness of the whole system.
  Bug tracker: http://bugzilla.adiscon.com/show_bug.cgi?id=194
---------------------------------------------------------------------------
Version 4.6.4  [v4-stable] (rgerhards), 2010-08-05
- bugfix: zero-sized (empty) messages were processed by imtcp
  they are now dropped as they always should have been
- bugfix: programname filter in ! configuration can not be reset
  Thanks to Kiss Gabor for the patch.
---------------------------------------------------------------------------
Version 4.6.3  [v4-stable] (rgerhards), 2010-07-07
- improvded testbench
  - added test with truly random data received via syslog to test
    robustness
  - added new configure option that permits to disable and enable an
    extended testbench
- bugfix: segfault on HUP when "HUPIsRestart" was set to "on"
  thanks varmojfekoj for the patch
- bugfix: default for $OMFileFlushOnTXEnd was wrong ("off").
  This, in default mode, caused buffered writing to be used, what
  means that it looked like no output were written or partial
  lines. Thanks to Michael Biebl for pointing out this bug.
- bugfix: testbench failed when not executed in UTC+1 timezone
  accidently, the time zone information was kept inside some
  to-be-checked-for responses
- temporary bugfix replaced by permanent one for
  message-induced off-by-one error (potential segfault) (see 4.6.2)
  The analysis has been completed and a better fix been crafted and 
  integrated.
- bugfix: the T/P/E config size specifiers did not work properly under
  all 32-bit platforms
- bugfix: local unix system log socket was deleted even when it was
  not configured
- some doc fixes; incorrect config samples could cause confusion
  thanks to Anthony Edwards for pointing the problems out
---------------------------------------------------------------------------
Version 4.6.2  [v4-stable] (rgerhards), 2010-03-26
- new feature: "." action type added to support writing files to relative
  pathes (this is primarily meant as a debug aid)
- added replacements for atomic instructions on systems that do not
  support them. [backport of Stefen Sledz' patch for v5)
- new feature: $OMFileAsyncWriting directive added
  it permits to specifiy if asynchronous writing should be done or not
- bugfix(temporary): message-induced off-by-one error (potential segfault)
  Some types of malformed messages could trigger an off-by-one error
  (for example, \0 or \n as the last character, and generally control
  character escaption is questionable). This is due to not strictly
  following a the \0 or string counted string paradigm (during the last
  optimization on the cstring class). As a temporary fix, we have 
  introduced a proper recalculation of the size. However, a final
  patch is expected in the future. See bug tracker for further details
  and when the final patch will be available:
  http://bugzilla.adiscon.com/show_bug.cgi?id=184
  Note that the current patch is considered sufficient to solve the
  situation, but it requires a bit more runtime than desirable.
- bugfix: potential segfault in dynafile cache
  This bug was triggered by an open failure. The the cache was full and
  a new entry needed to be placed inside it, a victim for eviction was
  selected. That victim was freed, then the open of the new file tried. If
  the open failed, the victim entry was still freed, and the function
  exited. However, on next invocation and cache search, the victim entry
  was used as if it were populated, most probably resulting in a segfault.
- bugfix: race condition during directory creation
  If multiple files try to create a directory at (almost) the same time,
  some of them may fail. This is a data race and also exists with other
  processes that may create the same directory. We do now check for this
  condition and gracefully handle it.
- bugfix: potential re-use of free()ed file stream object in omfile
  when dynaCache is enabled, the cache is full, a new entry needs to
  be allocated, thus the LRU discarded, then a new entry is opend and that
  fails. In that case, it looks like the discarded stream may be reused
  improperly (based on code analysis, test case and confirmation pending)
- added new property replacer option "date-rfc3164-buggyday" primarily
  to ease migration from syslog-ng. See property replacer doc for
  details. [backport from 5.5.3 because urgently needed by some]
- improved testbench
- bugfix: invalid buffer write in (file) stream class
  currently being accessed buffer could be overwritten with new data.
  While this probably did not cause access violations, it could case loss
  and/or duplication of some data (definitely a race with no deterministic
  outcome)
- bugfix: potential hang condition during filestream close
  predicate was not properly checked when waiting for the background file
  writer
- bugfix: improper synchronization when "$OMFileFlushOnTXEnd on" was used
  Internal data structures were not properly protected due to missing
  mutex calls.
- bugfix: potential data loss during file stream shutdown
- bugfix: potential problems during file stream shutdown
  The shutdown/close sequence was not clean, what potentially (but
  unlikely) could lead to some issues. We have not been able to describe
  any fatal cases, but there was some bug potential. Sequence has now
  been straighted out.
- bugfix: potential problem (loop, abort) when file write error occured
  When a write error occured in stream.c, variable iWritten had the error
  code but this was handled as if it were the actual number of bytes
  written. That was used in pointer arithmetic later on, and thus could
  lead to all sorts of problems. However, this could only happen if the
  error was EINTR or the file in question was a tty. All other cases were
  handled properly. Now, iWritten is reset to zero in such cases, resulting
  in proper retries.
- bugfix: $omfileFlushOnTXEnd was turned on when set to off and vice
  versa due to an invalid check
- bugfix: recent patch to fix small memory leak could cause invalid free.
  This could only happen during config file parsing.
- bugfix(minor): handling of extremely large strings in dbgprintf() fixed
  Previously, it could lead to garbagge output and, in extreme cases, also
  to segfaults. Note: this was a problem only when debug output was 
  actually enabled, so it caused no problem in production use.
- bugfix(minor): BSD_SO_COMPAT query function had some global vars not
  properly initialized. However, in practice the loader initializes them 
  with zero, the desired value, so there were no actual issue in almost 
  all cases.
---------------------------------------------------------------------------
Version 4.6.1  [v4-stable] (rgerhards), 2010-03-04
- re-enabled old pipe output (using new module ompipe, built-in) after
  some problems with pipes (and especially in regard to xconsole) were
  discovered. Thanks to Michael Biebl for reporting the issues.
- bugfix: potential problems with large file support could cause segfault
  ... and other weird problems. This seemed to affect 32bit-platforms
  only, but I can not totally outrule there were issues on other
  platforms as well. The previous code could cause system data types
  to be defined inconsistently, and that could lead to various 
  troubles. Special thanks go to the Mandriva team for identifying
  an initial problem, help discussing it and ultimately a fix they
  contributed.
- bugfix: fixed problem that caused compilation on FreeBSD 9.0 to fail.
  bugtracker: http://bugzilla.adiscon.com/show_bug.cgi?id=181
  Thanks to Christiano for reporting.
- bugfix: potential segfault in omfile when a dynafile open failed
  In that case, a partial cache entry was written, and some internal
  pointers (iCurrElt) not correctly updated. In the next iteration, that
  could lead to a segfault, especially if iCurrElt then points to the
  then-partial record. Not very likely, but could happen in practice.
- bugfix (theoretical): potential segfault in omfile under low memory
  condition. This is only a theoretical bug, because it would only 
  happen when strdup() fails to allocate memory - which is highly 
  unlikely and will probably lead to all other sorts of errors.
- bugfix: comment char ('#') in literal terminated script parsing
  and thus could not be used.
  but tracker: http://bugzilla.adiscon.com/show_bug.cgi?id=119
  [merged in from v3.22.2]
---------------------------------------------------------------------------
Version 4.6.0  [v4-stable] (rgerhards), 2010-02-24
***************************************************************************
* This is a new stable v4 version. It contains all fixes and enhancements *
* made during the 4.5.x phase as well as those listed below.              *
* Note: this version is scheduled to conclude the v4 development process. *
*       Do not expect any more new developments in v4. The focus is now   *
*       on v5 (what also means we have a single devel branch again).      *
*       ("development" means new feature development, bug fixes are of    *
*       course provided for v4-stable)                                    *
***************************************************************************
- improved testbench to contain samples for totally malformed messages
  which miss parts of the message content
- bugfix: some malformed messages could lead to a missing LF inside files
  or some other missing parts of the template content.
- bugfix: if a message ended immediately with a hostname, the hostname
  was mistakenly interpreted as TAG, and localhost be used as hostname
- bugfix: message without MSG part could case a segfault
  [backported from v5 commit 98d1ed504ec001728955a5bcd7916f64cd85f39f]
  This actually was a "recent" regression, but I did not realize that it
  was introduced by the performance optimization in v4-devel. Shame on
  me for having two devel versions at the same time...
---------------------------------------------------------------------------
Version 4.5.8  [v4-beta] (rgerhards), 2010-02-10
- enhanced doc for using PostgreSQL
  Thanks to Marc Schiffbauer for the new/updated doc
- bugfix: property replacer returned invalid parameters under some (unusual)
  conditions. In extreme cases, this could lead to garbled logs and/or
  a system failure.
- bugfix: invalid length returned (often) when using regular expressions
  inside the property replacer
- bugfix: submatch regex in property replacer did not honor "return 0 on
  no match" config case
- bugfix: imuxsock incorrectly stated inputname "imudp"
  Thanks to Ryan Lynch for reporting this.
- (slightly) enhanced support for FreeBSD by setting _PATH_MODDIR to
  the correct value on FreeBSD.
  Thanks to Cristiano for the patch.
- bugfix: -d did not enable display of debug messages
  regression from introduction of "debug on demand" mode
  Thanks to Michael Biebl for reporting this bug
- bugfix: blanks inside file names did not terminate file name parsing.
  This could reslult in the whole rest of a line (including comments)
  to be treated as file name in "write to file" actions.
  Thanks to Jack for reporting this issue.
- bugfix: rsyslog hang when writing to a named pipe which nobody was
  reading. Thanks to Michael Biebl for reporting this bug.
  Bugzilla entry: http://bugzilla.adiscon.com/show_bug.cgi?id=169
- bugfix: potential segfaults during queue shutdown
  (bugs require certain non-standard settings to appear)
  Thanks to varmojfekoj for the patch
---------------------------------------------------------------------------
Version 4.5.7  [v4-beta] (rgerhards), 2009-11-18
- added a so-called "On Demand Debug" mode, in which debug output can
  be generated only after the process has started, but not right from
  the beginning. This is assumed to be useful for hard-to-find bugs.
  Also improved the doc on the debug system.
- bugfix (kind of): check if TCP connection is still alive if using TLS
  Thanks to Jonathan Bond-Caron for the patch.
- bugfix: hostname accidently set to IP address for some message sources,
  for example imudp. Thanks to Anton for reporting this bug.
- bugfix [imported from 4.4.3]: $ActionExecOnlyOnceEveryInterval did
  not work.
---------------------------------------------------------------------------
Version 4.5.6  [v4-beta] (rgerhards), 2009-11-05
- bugfix: named pipes did no longer work (they always got an open error)
  this was a regression from the omfile rewrite in 4.5.0
- bugfix(minor): diag function returned wrong queue memeber count
  for the main queue if an active DA queue existed. This had no relevance
  to real deployments (assuming they are not running the debug/diagnostic
  module...), but sometimes caused grief and false alerts in the 
  testbench.
- included some important fixes from v4-stable:
  * bugfix: invalid handling of zero-sized messages
  * bugfix: zero-sized UDP messages are no longer processed
  * bugfix: random data could be appended to message
  * bugfix: reverse lookup reduction logic in imudp do DNS queries too often
- bugfix(testbench): testcase did not properly wait for rsyslod shutdown
  thus some unpredictable behavior and a false negative test result
  could occur. [BACKPORTED from v5]
- bugfix(testbench): sequence check was not always performed correctly,
  that could result in tests reporting success when they actually failed
---------------------------------------------------------------------------
Version 4.5.5  [v4-beta] (rgerhards), 2009-10-21
- added $InputTCPServerNotifyOnConnectionClose config directive
  see doc for details
- bugfix: debug string larger than 1K were improperly displayed. Max size
  is now 32K
- bugfix: invalid storage class selected for some size config parameters.
  This resulted in wrong values. The most prominent victim was the
  directory creation mode, which was set to zero in some cases. For 
  details, see related blog post:
  http://blog.gerhards.net/2009/10/another-note-on-hard-to-find-bugs.html
---------------------------------------------------------------------------
Version 4.5.4  [v4-beta] (rgerhards), 2009-09-29
- bugfix: potential segfault in stream writer on destruction
  Most severely affected omfile. The problem was that some buffers were
  freed before the asynchronous writer thread was shut down. So the
  writer thread accessed invalid data, which may even already be
  overwritten. Symptoms (with omfile) were segfaults, grabled data
  and files with random names placed around the file system (most
  prominently into the root directory). Special thanks to Aaron for
  helping to track this down.
- bugfix: potential race in object loader (obj.c) during use/release
  of object interface
- bugfixes: potential problems in out file zip writer. Problems could
  lead to abort and/or memory leak. The module is now hardened in a very
  conservative way, which is sub-optimal from a performance point of view.
  This should be improved if it has proven reliable in practice.
---------------------------------------------------------------------------
Version 4.5.3  [v4-beta] (rgerhards), 2009-09-17
- bugfix: repeated messages were incorrectly processed
  this could lead to loss of the repeated message content. As a side-
  effect, it could probably also be possible that some segfault occurs
  (quite unlikely). The root cause was that some counters introduced
  during the malloc optimizations were not properly duplicated in
  MsgDup(). Note that repeated message processing is not enabled
  by default.
- bugfix: message sanitation had some issues:
  - control character DEL was not properly escaped
  - NUL and LF characters were not properly stripped if no control
    character replacement was to be done
  - NUL characters in the message body were silently dropped (this was
    a regeression introduced by some of the recent optimizations)
- bugfix: strings improperly reused, resulting in some message properties
  be populated with strings from previous messages. This was caused by
  an improper predicate check. [backported from v5]
- fixed some minor portability issues
- bugfix: reverse lookup reduction logic in imudp do DNS queries too often
  [imported from 4.4.2]
---------------------------------------------------------------------------
Version 4.5.2  [v4-beta] (rgerhards), 2009-08-21
- legacy syslog parser changed so that it now accepts date stamps in
  wrong case. Some devices seem to create them and I do not see any harm
  in supporting that.
- added $InputTCPMaxListeners directive - permits to specify how many 
  TCP servers shall be possible (default is 20).
- bugfix: memory leak with some input modules. Those inputs that
  use parseAndSubmitMsg() leak two small memory blocks with every message.
  Typically, those process only relatively few messages, so the issue 
  does most probably not have any effect in practice.
- bugfix: if tcp listen port could not be created, no error message was
  emitted
- bugfix: potential segfault in output file writer (omfile)
  In async write mode, we use modular arithmetic to index the output
  buffer array. However, the counter variables accidently were signed,
  thus resulting in negative indizes after integer overflow. That in turn
  could lead to segfaults, but was depending on the memory layout of 
  the instance in question (which in turn depended on a number of
  variables, like compile settings but also configuration). The counters
  are now unsigned (as they always should have been) and so the dangling
  mis-indexing does no longer happen. This bug potentially affected all
  installations, even if only some may actually have seen a segfault.
- bugfix: hostnames with dashes in them were incorrectly treated as
  malformed, thus causing them to be treated as TAG (this was a regression
  introduced from the "rfc3164 strict" change in 4.5.0).
---------------------------------------------------------------------------
Version 4.5.1  [DEVEL] (rgerhards), 2009-07-15
- CONFIG CHANGE: $HUPisRestart default is now "off". We are doing this
  to support removal of restart-type HUP in v5.
- bugfix: fromhost-ip was sometimes truncated
- bugfix: potential segfault when zip-compressed syslog records were
  received (double free)
- bugfix: properties inputname, fromhost, fromhost-ip, msg were lost when
  working with disk queues
- performance enhancement: much faster, up to twice as fast (depending
  on configuration)
- bugfix: abort condition when RecvFrom was not set and message reduction
  was on. Happend e.g. with imuxsock.
- added $klogConsoleLogLevel directive which permits to set a new
  console log level while rsyslog is active
- bugfix: message could be truncated after TAG, often when forwarding
  This was a result of an internal processing error if maximum field
  sizes had been specified in the property replacer.
- added ability for the TCP output action to "rebind" its send socket after
  sending n messages (actually, it re-opens the connection, the name is 
  used because this is a concept very similiar to $ActionUDPRebindInterval).
  New config directive $ActionSendTCPRebindInterval added for the purpose.
  By default, rebinding is disabled. This is considered useful for load
  balancers.
- testbench improvements
---------------------------------------------------------------------------
Version 4.5.0  [DEVEL] (rgerhards), 2009-07-02
- activation order of inputs changed, they are now activated only after
  privileges are dropped. Thanks to Michael Terry for the patch.
- greatly improved performance
- greatly reduced memory requirements of msg object
  to around half of the previous demand. This means that more messages can
  be stored in core! Due to fewer cache misses, this also means some
  performance improvement.
- improved config error messages: now contain a copy of the config line
  that (most likely) caused the error
- reduced max value for $DynaFileCacheSize to 1,000 (the former maximum
  of 10,000 really made no sense, even 1,000 is very high, but we like
  to keep the user in control ;)).
- added capability to fsync() queue disk files for enhanced reliability
  (also add's speed, because you do no longer need to run the whole file
  system in sync mode)
- more strict parsing of the hostname in rfc3164 mode, hopefully
  removes false positives (but may cause some trouble with hostname
  parsing). For details, see this bug tracker:
  http://bugzilla.adiscon.com/show_bug.cgi?id=126
- omfile rewrite to natively support zip files (includes large extension
  of the stream class)
- added configuration commands (see doc for explanations)
  * $OMFileZipLevel
  * $OMFileIOBufferSize
  * $OMFileFlushOnTXEnd
  * $MainMsgQueueSyncQueueFiles
  * $ActionQueueSyncQueueFiles
- done some memory accesses explicitely atomic
- bugfix: subtle (and usually irrelevant) issue in timout processing
  timeout could be one second too early if nanoseconds wrapped
- set a more sensible timeout for shutdow, now 1.5 seconds to complete
  processing (this also removes those cases where the shutdown message
  was not written because the termination happened before it)
- internal bugfix: object pointer was only reset to NULL when an object
  was actually destructed. This most likely had no effect to existing code,
  but it may also have caused trouble in remote cases. Similarly, the fix
  may also cause trouble...
- bugfix: missing initialization during timestamp creation
  This could lead to timestamps written in the wrong format, but not to
  an abort
---------------------------------------------------------------------------
Version 4.4.3  [v4-stable] (rgerhards), 2009-10-??
- bugfix: several smaller bugs resolved after flexelint review
  Thanks to varmojfekoj for the patch.
- bugfix: $ActionExecOnlyOnceEveryInterval did not work.
  This was a regression from the time() optimizations done in v4.
  Bug tracker: http://bugzilla.adiscon.com/show_bug.cgi?id=143
  Thanks to Klaus Tachtler for reporting this bug.
- bugfix: potential segfault on queue shutdown
  Thanks to varmojfekoj for the patch.
- bugfix: potential hang condition on queue shutdown
  [imported from v3-stable]
- bugfix: segfault on startup when -q or -Q option was given
  [imported from v3-stable]
---------------------------------------------------------------------------
Version 4.4.2  [v4-stable] (rgerhards), 2009-10-09
- bugfix: invalid handling of zero-sized messages, could lead to mis-
  addressing and potential memory corruption/segfault
- bugfix: zero-sized UDP messages are no longer processed
  until now, they were forwarded to processing, but this makes no sense
  Also, it looks like the system seems to provide a zero return code
  on a UDP recvfrom() from time to time for some internal reasons. These
  "receives" are now silently ignored.
- bugfix: random data could be appended to message, possibly causing
  segfaults
- bugfix: reverse lookup reduction logic in imudp do DNS queries too often
  A comparison was done between the current and the former source address.
  However, this was done on the full sockaddr_storage structure and not
  on the host address only. This has now been changed for IPv4 and IPv6.
  The end result of this bug could be a higher UDP message loss rate than
  necessary (note that UDP message loss can not totally be avoided due
  to the UDP spec)
---------------------------------------------------------------------------
Version 4.4.1  [v4-stable] (rgerhards), 2009-09-02
- features requiring Java are automatically disabled if Java is not
  present (thanks to Michael Biebl for his help!)
- bugfix: invalid double-quoted PRI, among others in outgoing messages
  This causes grief with all receivers.
  Bug tracker: http://bugzilla.adiscon.com/show_bug.cgi?id=147
- bugfix: Java testing tools were required, even if testbench was disabled
  This resulted in build errors if no Java was present on the build system,
  even though none of the selected option actually required Java.
  (I forgot to backport a similar fix to newer releases).
- bugfix (backport): omfwd segfault
  Note that the orginal (higher version) patch states this happens only
  when debugging mode is turned on. That statement is wrong: if debug
  mode is turned off, the message is not being emitted, but the division
  by zero in the actual parameters still happens.
---------------------------------------------------------------------------
Version 4.4.0  [v4-stable] (rgerhards), 2009-08-21
- bugfix: stderr/stdout were not closed to be able to emit error messages,
  but this caused ssh sessions to hang. Now we close them after the 
  initial initialization. See forum thread:
  http://kb.monitorware.com/controlling-terminal-issues-t9875.html
- bugfix: sending syslog messages with zip compression did not work
---------------------------------------------------------------------------
Version 4.3.2  [v4-beta] (rgerhards), 2009-06-24
- removed long-obsoleted property UxTradMsg
- added a generic network stream server (in addition to rather specific
  syslog tcp server)
- added ability for the UDP output action to rebind its send socket after
  sending n messages. New config directive $ActionSendUDPRebindInterval
  added for the purpose. By default, rebinding is disabled. This is 
  considered useful for load balancers.
- bugfix: imdiag/imtcp had a race condition
- improved testbench (now much better code design and reuse)
- added config switch --enable-testbench=no to turn off testbench
---------------------------------------------------------------------------
Version 4.3.1  [DEVEL] (rgerhards), 2009-05-25
- added capability to run multiple tcp listeners (on different ports)
- performance enhancement: imtcp calls parser no longer on input thread
  but rather inside on of the potentially many main msg queue worker
  threads (an enhancement scheduled for all input plugins where this is
  possible)
- added $GenerateConfigGraph configuration command which can be used
  to generate nice-looking (and very informative) rsyslog configuration
  graphs.
- added $ActionName configuration directive (currently only used for
  graph generation, but may find other uses)
- improved doc
  * added (hopefully) easier to grasp queue explanation
- improved testbench
  * added tests for queue disk-only mode (checks disk queue logic)
- bugfix: light and full delay watermarks had invalid values, badly
  affecting performance for delayable inputs
- build system improvements - thanks to Michael Biebl
- added new testing module imdiag, which enables to talk to the 
  rsyslog core at runtime. The current implementation is only a 
  beginning, but can be expanded over time
---------------------------------------------------------------------------
Version 4.3.0  [DEVEL] (rgerhards), 2009-04-17
- new feature: new output plugin omprog, which permits to start program
  and feed it (via its stdin) with syslog messages. If the program
  terminates, it is restarted.
- improved internal handling of RainerScript functions, building the
  necessary plumbing to support more functions with decent runtime
  performance. This is also necessary towards the long-term goal
  of loadable library modules.
- added new RainerScript function "tolower"
- improved testbench
  * added tests for tcp-based reception
  * added tcp-load test (1000 connections, 20,000 messages)
- added $MaxOpenFiles configuration directive
- bugfix: solved potential memory leak in msg processing, could manifest
  itself in imtcp
- bugfix: ompgsql did not detect problems in sql command execution
  this could cause loss of messages. The handling was correct if the
  connection broke, but not if there was a problem with statement
  execution. The most probable case for such a case would be invalid
  sql inside the template, and this is now much easier to diagnose.
---------------------------------------------------------------------------
Version 4.2.0  [v4-stable] (rgerhards), 2009-06-23
- bugfix: light and full delay watermarks had invalid values, badly
  affecting performance for delayable inputs
- imported all patches from 3.22.1 as of today (see below)
- bugfix: compile problems in im3195
---------------------------------------------------------------------------
Version 4.1.7  [BETA] (rgerhards), 2009-04-22
- bugfix: $InputTCPMaxSessions config directive was accepted, but not
  honored. This resulted in a fixed upper limit of 200 connections.
- bugfix: the default for $DirCreateMode was 0644, and as such wrong.
  It has now been changed to 0700. For some background, please see
  http://lists.adiscon.net/pipermail/rsyslog/2009-April/001986.html
- bugfix: ompgsql did not detect problems in sql command execution
  this could cause loss of messages. The handling was correct if the
  connection broke, but not if there was a problem with statement
  execution. The most probable case for such a case would be invalid
  sql inside the template, and this is now much easier to diagnose.
---------------------------------------------------------------------------
Version 4.1.6  [DEVEL] (rgerhards), 2009-04-07
- added new "csv" property replacer options to enable simple creation
  of CSV-formatted outputs (format from RFC4180 is used)
- implemented function support in RainerScript. That means the engine
  parses and compile functions, as well as executes a few build-in
  ones. Dynamic loading and registration of functions is not yet
  supported - but we now have a good foundation to do that later on.
- implemented the strlen() RainerScript function
- added a template output module
- added -T rsyslogd command line option, enables to specify a directory
  where to chroot() into on startup. This is NOT a security feature but
  introduced to support testing. Thus, -T does not make sure chroot()
  is used in a secure way. (may be removed later)
- added omstdout module for testing purposes. Spits out all messages to
  stdout - no config option, no other features
- added a parser testing suite (still needs to be extended, but a good
  start)
- modified $ModLoad statement so that for modules whom's name starts with
  a dot, no path is prepended (this enables relative-pathes and should
  not break any valid current config)
- fixed a bug that caused action retries not to work correctly
  situation was only cleared by a restart
- bugfix: closed dynafile was potentially never written until another
  dynafile name was generated - potential loss of messages
- improved omfile so that it properly suspends itself if there is an
  i/o or file name generation error. This enables it to be used with
  the full high availability features of rsyslog's engine
- bugfix: fixed some segaults on Solaris, where vsprintf() does not
  check for NULL pointers
- improved performance of regexp-based filters
  Thanks to Arnaud Cornet for providing the idea and initial patch.
- added a new way how output plugins may be passed parameters. This is
  more effcient for some outputs. They new can receive fields not only
  as a single string but rather in an array where each string is seperated.
- added (some) developer documentation for output plugin interface
- bugfix: potential abort with DA queue after high watermark is reached
  There exists a race condition that can lead to a segfault. Thanks
  go to vbernetr, who performed the analysis and provided patch, which
  I only tweaked a very little bit.
- bugfix: imtcp did incorrectly parse hostname/tag
  Thanks to Luis Fernando Muñoz Mejías for the patch.
---------------------------------------------------------------------------
Version 4.1.5  [DEVEL] (rgerhards), 2009-03-11
- bugfix: parser did not correctly parse fields in UDP-received messages
- added ERE support in filter conditions
  new comparison operation "ereregex"
- added new config directive $RepeatedMsgContainsOriginalMsg so that the
  "last message repeated n times" messages, if generated, may
  have an alternate format that contains the message that is being repeated
---------------------------------------------------------------------------
Version 4.1.4  [DEVEL] (rgerhards), 2009-01-29
- bugfix: inconsistent use of mutex/atomic operations could cause segfault
  details are too many, for full analysis see blog post at:
  http://blog.gerhards.net/2009/01/rsyslog-data-race-analysis.html
- bugfix: unitialized mutex was used in msg.c:getPRI
  This was subtle, because getPRI is called as part of the debugging code
  (always executed) in syslogd.c:logmsg.
- bufgix: $PreserveFQDN was not properly handled for locally emitted
  messages
---------------------------------------------------------------------------
Version 4.1.3  [DEVEL] (rgerhards), 2008-12-17
- added $InputTCPServerAddtlFrameDelimiter config directive, which
  enables to specify an additional, non-standard message delimiter
  for processing plain tcp syslog. This is primarily a fix for the invalid
  framing used in Juniper's NetScreen products. Credit to forum user
  Arv for suggesting this solution.
- added $InputTCPServerInputName property, which enables a name to be
  specified that will be available during message processing in the
  inputname property. This is considered useful for logic that treats
  messages differently depending on which input received them.
- added $PreserveFQDN config file directive
  Enables to use FQDNs in sender names where the legacy default
  would have stripped the domain part.
  Thanks to BlinkMind, Inc. http://www.blinkmind.com for sponsoring this
  development.
- bugfix: imudp went into an endless loop under some circumstances
  (but could also leave it under some other circumstances...)
  Thanks to David Lang and speedfox for reporting this issue.
---------------------------------------------------------------------------
Version 4.1.2  [DEVEL] (rgerhards), 2008-12-04
- bugfix: code did not compile without zlib
- security bugfix: $AllowedSender was not honored, all senders were
  permitted instead (see http://www.rsyslog.com/Article322.phtml)
- security fix: imudp emitted a message when a non-permitted sender
  tried to send a message to it. This behaviour is operator-configurable.
  If enabled, a message was emitted each time. That way an attacker could
  effectively fill the disk via this facility. The message is now
  emitted only once in a minute (this currently is a hard-coded limit,
  if someone comes up with a good reason to make it configurable, we
  will probably do that).
- doc bugfix: typo in v3 compatibility document directive syntax
  thanks to Andrej for reporting
- imported other changes from 3.21.8 and 3.20.1 (see there)
---------------------------------------------------------------------------
Version 4.1.1  [DEVEL] (rgerhards), 2008-11-26
- added $PrivDropToGroup, $PrivDropToUser, $PrivDropToGroupID,
  $PrivDropToUserID config directives to enable dropping privileges.
  This is an effort to provide a security enhancement. For the limits of this
  approach, see http://wiki.rsyslog.com/index.php/Security
- re-enabled imklog to compile on FreeBSD (brought in from beta)
---------------------------------------------------------------------------
Version 4.1.0  [DEVEL] (rgerhards), 2008-11-18

********************************* WARNING *********************************
This version has a slightly different on-disk format for message entries.
As a consequence, old queue files being read by this version may have
an invalid output timestamp, which could result to some malfunction inside
the output driver. It is recommended to drain queues with the previous
version before switching to this one.
********************************* WARNING *********************************

- greatly enhanced performance when compared to v3.
- added configuration directive "HUPisRestart" which enables to configure
  HUP to be either a full restart or "just" a leightweight way to
  close open files.
- enhanced legacy syslog parser to detect year if part of the timestamp
  the format is based on what Cisco devices seem to emit.
- added a setting "$OptimizeForUniprocessor" to enable users to turn off
  pthread_yield calls which are counter-productive on multiprocessor 
  machines (but have been shown to be useful on uniprocessors)
- reordered imudp processing. Message parsing is now done as part of main
  message queue worker processing (was part of the input thread)
  This should also improve performance, as potentially more work is
  done in parallel.
- bugfix: compressed syslog messages could be slightly mis-uncompressed
  if the last byte of the compressed record was a NUL
- added $UDPServerTimeRequery option which enables to work with
  less acurate timestamps in favor of performance. This enables querying
  of the time only every n-th time if imudp is running in the tight
  receive loop (aka receiving messsages at a high rate)
- doc bugfix: queue doc had wrong parameter name for setting controlling
  worker thread shutdown period
- restructured rsyslog.conf documentation
- bugfix: memory leak in ompgsql
  Thanks to Ken for providing the patch
---------------------------------------------------------------------------
Version 3.22.4 [v3-stable] (rgerhards), 2010-??-??
- improved some code based on clang static analyzer results
---------------------------------------------------------------------------
Version 3.22.3 [v3-stable] (rgerhards), 2010-11-24
- bugfix(important): problem in TLS handling could cause rsyslog to loop
  in a tight loop, effectively disabling functionality and bearing the
  risk of unresponsiveness of the whole system.
  Bug tracker: http://bugzilla.adiscon.com/show_bug.cgi?id=194
---------------------------------------------------------------------------
Version 3.22.2 [v3-stable] (rgerhards), 2010-08-05
- bugfix: comment char ('#') in literal terminated script parsing
  and thus could not be used.
  but tracker: http://bugzilla.adiscon.com/show_bug.cgi?id=119
- enhance: imrelp now also provides remote peer's IP address 
  [if librelp != 1.0.0 is used]
- bugfix: sending syslog messages with zip compression did not work
- bugfix: potential hang condition on queue shutdown
- bugfix: segfault on startup when -q or -Q option was given
  bug tracker: http://bugzilla.adiscon.com/show_bug.cgi?id=157
  Thanks to Jonas Nogueira for reporting this bug.
- clarified use of $ActionsSendStreamDriver[AuthMode/PermittedPeers]
  in doc set (require TLS drivers)
- bugfix: $CreateDirs variable not properly initialized, default thus
  was random (but most often "on")
- bugfix: potential segfault when -p command line option was used
  thanks to varmojfekoj for pointing me at this bug
- bugfix: programname filter in ! configuration can not be reset
  Thanks to Kiss Gabor for the patch.
---------------------------------------------------------------------------
Version 3.22.1 [v3-stable] (rgerhards), 2009-07-02
- bugfix: invalid error message issued if $inlcudeConfig was on an empty
  set of files (e.g. *.conf, where none such files existed)
  thanks to Michael Biebl for reporting this bug
- bugfix: when run in foreground (but not in debug mode), a 
  debug message ("DoDie called") was emitted at shutdown. Removed.
  thanks to Michael Biebl for reporting this bug
- bugfix: some garbagge was emitted to stderr on shutdown. This
  garbage consisted of file names, which were written during 
  startup (key point: not a pointer error)
  thanks to Michael Biebl for reporting this bug
- bugfix: startup and shutdown message were emitted to stdout
  thanks to Michael Biebl for reporting this bug
- bugfix: error messages were not emitted to stderr in forked mode
  (stderr and stdo are now kept open across forks)
- bugfix: internal messages were emitted to whatever file had fd2 when
  rsyslogd ran in forked mode (as usual!)
  Thanks to varmojfekoj for the patch
- small enhancement: config validation run now exits with code 1 if an
  error is detected. This change is considered important but small enough
  to apply it directly to the stable version. [But it is a border case,
  the change requires more code than I had hoped. Thus I have NOT tried
  to actually catch all cases, this is left for the current devel
  releases, if necessary]
- bugfix: light and full delay watermarks had invalid values, badly
  affecting performance for delayable inputs
- bugfix: potential segfault issue when multiple $UDPServerRun directives
  are specified. Thanks to Michael Biebl for helping to debug this one.
- relaxed GnuTLS version requirement to 1.4.0 after confirmation from the
  field that this version is sufficient
- bugfix: parser did not properly handle empty structured data
- bugfix: invalid mutex release in msg.c (detected under thread debugger,
  seems not to have any impact on actual deployments)
---------------------------------------------------------------------------
Version 3.22.0 [v3-stable] (rgerhards), 2009-04-21
This is the first stable release that includes the full functionality
of the 3.21.x version tree.
- bugfix: $InputTCPMaxSessions config directive was accepted, but not
  honored. This resulted in a fixed upper limit of 200 connections.
- bugfix: the default for $DirCreateMode was 0644, and as such wrong.
  It has now been changed to 0700. For some background, please see
  http://lists.adiscon.net/pipermail/rsyslog/2009-April/001986.html
- bugfix: ompgsql did not detect problems in sql command execution
  this could cause loss of messages. The handling was correct if the
  connection broke, but not if there was a problem with statement
  execution. The most probable case for such a case would be invalid
  sql inside the template, and this is now much easier to diagnose.
---------------------------------------------------------------------------
Version 3.21.11 [BETA] (rgerhards), 2009-04-03
- build system improvements contributed by Michael Biebl - thx!
- all patches from 3.20.5 incorporated (see it's ChangeLog entry)
---------------------------------------------------------------------------
Version 3.21.10 [BETA] (rgerhards), 2009-02-02
- bugfix: inconsistent use of mutex/atomic operations could cause segfault
  details are too many, for full analysis see blog post at:
  http://blog.gerhards.net/2009/01/rsyslog-data-race-analysis.html
- the string "Do Die" was accidently emited upon exit in non-debug mode
  This has now been corrected. Thanks to varmojfekoj for the patch.
- some legacy options were not correctly processed.
  Thanks to varmojfekoj for the patch.
- doc bugfix: v3-compatiblity document had typo in config directive
  thanks to Andrej for reporting this
---------------------------------------------------------------------------
Version 3.21.9 [BETA] (rgerhards), 2008-12-04
- re-release of 3.21.8 with an additional fix, that could also lead
  to DoS; 3.21.8 has been removed from the official download archives
- security fix: imudp emitted a message when a non-permitted sender
  tried to send a message to it. This behaviour is operator-configurable.
  If enabled, a message was emitted each time. That way an attacker could
  effectively fill the disk via this facility. The message is now
  emitted only once in a minute (this currently is a hard-coded limit,
  if someone comes up with a good reason to make it configurable, we
  will probably do that).
---------------------------------------------------------------------------
Version 3.21.8  [BETA] (rgerhards), 2008-12-04
- bugfix: imklog did not compile on FreeBSD
- security bugfix: $AllowedSender was not honored, all senders were
  permitted instead (see http://www.rsyslog.com/Article322.phtml)
- merged in all other changes from 3.20.1 (see there)
---------------------------------------------------------------------------
Version 3.21.7  [BETA] (rgerhards), 2008-11-11
- this is the new beta branch, based on the former 3.21.6 devel
- new functionality: ZERO property replacer nomatch option (from v3-stable)
---------------------------------------------------------------------------
Version 3.21.6  [DEVEL] (rgerhards), 2008-10-22
- consolidated time calls during msg object creation, improves performance
  and consistency
- bugfix: solved a segfault condition
- bugfix: subsecond time properties generated by imfile, imklog and
  internal messages could be slightly inconsistent
- bugfix: (potentially big) memory leak on HUP if queues could not be
  drained before timeout - thanks to David Lang for pointing this out
- added capability to support multiple module search pathes. Thank
  to Marius Tomaschewski for providing the patch.
- bugfix: im3195 did no longer compile
- improved "make distcheck" by ensuring everything relevant is recompiled
---------------------------------------------------------------------------
Version 3.21.5  [DEVEL] (rgerhards), 2008-09-30
- performance optimization: unnecessary time() calls during message
  parsing removed - thanks to David Lang for his excellent performance
  analysis
- added new capability to property replacer: multiple immediately
  successive field delimiters are treated as a single one.
  Thanks to Zhuang Yuyao for the patch.
- added message property "inputname", which contains the name of the
  input (module) that generated it. Presence is depending on suport in
  each input module (else it is blank).
- added system property "$myhostname", which contains the name of the
  local host as it knows itself.
- imported a number of fixes and enhancements from the stable and
  devel branches, including a fix to a potential segfault on HUP
  when using UDP listners
- re-enabled gcc builtin atomic operations and added a proper
  ./configure check
- bugfix: potential race condition when adding messages to queue
  There was a wrong order of mutex lock operations. It is hard to
  believe that really caused problems, but in theory it could and with
  threading we often see that theory becomes practice if something is only
  used long enough on a fast enough machine with enough CPUs ;)
- cleaned up internal debug system code and made it behave better
  in regard to multi-threading
---------------------------------------------------------------------------
Version 3.21.4  [DEVEL] (rgerhards), 2008-09-04
- removed compile time fixed message size limit (was 2K), limit can now
  be set via $MaxMessageSize global config directive (finally gotten rid
  of MAXLINE ;))
- enhanced doc for $ActionExecOnlyEveryNthTimeTimeout
- integrated a number of patches from 3.18.4, namely
  - bugfix: order-of magnitude issue with base-10 size definitions
    in config file parser. Could lead to invalid sizes, constraints
    etc for e.g. queue files and any other object whose size was specified
    in base-10 entities. Did not apply to binary entities. Thanks to
    RB for finding this bug and providing a patch.
  - bugfix: action was not called when system time was set backwards
    (until the previous time was reached again). There are still some
    side-effects when time is rolled back (A time rollback is really a bad
    thing to do, ideally the OS should issue pseudo time (like NetWare did)
    when the user tries to roll back time). Thanks to varmojfekoj for this
    patch.
  - doc bugfix: rsyslog.conf man page improved and minor nit fixed
    thanks to Lukas Kuklinek for the patch.
---------------------------------------------------------------------------
Version 3.21.3  [DEVEL] (rgerhards), 2008-08-13
- added ability to specify flow control mode for imuxsock
- added ability to execute actions only after the n-th call of the action
  This also lead to the addition of two new config directives:
  $ActionExecOnlyEveryNthTime and $ActionExecOnlyEveryNthTimeTimeout
  This feature is useful, for example, for alerting: it permits you to
  send an alert only after at least n occurences of a specific message
  have been seen by rsyslogd. This protectes against false positives
  due to waiting for additional confirmation.
- bugfix: IPv6 addresses could not be specified in forwarding actions
  New syntax @[addr]:port introduced to enable that. Root problem was IPv6
  addresses contain colons.
- somewhat enhanced debugging messages
- imported from 3.18.3:
  - enhanced ommysql to support custom port to connect to server
    Port can be set via new $ActionOmmysqlServerPort config directive
    Note: this was a very minor change and thus deemed appropriate to be
    done in the stable release.
  - bugfix: misspelled config directive, previously was
    $MainMsgQueueWorkeTimeoutrThreadShutdown, is now
    $MainMsgQueueWorkerTimeoutThreadShutdown. Note that the misspelled
    directive is not preserved - if the misspelled directive was used
    (which I consider highly unlikely), the config file must be changed.
    Thanks to lperr for reporting the bug.
---------------------------------------------------------------------------
Version 3.21.2  [DEVEL] (rgerhards), 2008-08-04
- added $InputUnixListenSocketHostName config directive, which permits to
  override the hostname being used on a local unix socket. This is useful
  for differentiating "hosts" running in several jails. Feature was
  suggested by David Darville, thanks for the suggestion.
- enhanced ommail to support multiple email recipients. This is done by
  specifying $ActionMailTo multiple times. Note that this introduces a
  small incompatibility to previous config file syntax: the recipient
  list is now reset for each action (we honestly believe that will
  not cause any problem - apologies if it does).
- enhanced troubleshooting documentation
---------------------------------------------------------------------------
Version 3.21.1  [DEVEL] (rgerhards), 2008-07-30
- bugfix: no error was reported if the target of a $IncludeConfig
  could not be accessed.
- added testbed for common config errors
- added doc for -u option to rsyslogd man page
- enhanced config file checking - no active actions are detected
- added -N rsyslogd command line option for a config validation run
  (which does not execute actual syslogd code and does not interfere
  with a running instance)
- somewhat improved emergency configuration. It is now also selected
  if the config contains no active actions
- rsyslogd error messages are now reported to stderr by default. can be
  turned off by the new "$ErrorMessagesToStderr off" directive
 Thanks to HKS for suggesting the new features.
---------------------------------------------------------------------------
Version 3.21.0  [DEVEL] (rgerhards), 2008-07-18
- starts a new devel branch
- added a generic test driver for RainerScript plus some test cases
  to the testbench
- added a small diagnostic tool to obtain result of gethostname() API
- imported all changes from 3.18.1 until today (some quite important,
  see below)
---------------------------------------------------------------------------
Version 3.20.6 [v3-stable] (rgerhards), 2009-04-16
- this is the last v3-stable for the 3.20.x series
- bugfix: $InputTCPMaxSessions config directive was accepted, but not
  honored. This resulted in a fixed upper limit of 200 connections.
- bugfix: the default for $DirCreateMode was 0644, and as such wrong.
  It has now been changed to 0700. For some background, please see
  http://lists.adiscon.net/pipermail/rsyslog/2009-April/001986.html
---------------------------------------------------------------------------
Version 3.20.5 [v3-stable] (rgerhards), 2009-04-02
- bugfix: potential abort with DA queue after high watermark is reached
  There exists a race condition that can lead to a segfault. Thanks
  go to vbernetr, who performed the analysis and provided patch, which
  I only tweaked a very little bit.
- fixed bugs in RainerScript:
  o when converting a number and a string to a common type, both were 
    actually converted to the other variable's type.
  o the value of rsCStrConvertToNumber() was miscalculated.
  Thanks to varmojfekoj for the patch
- fixed a bug in configure.ac which resulted in problems with
  environment detection - thanks to Michael Biebl for the patch
- fixed a potential segfault problem in gssapi code
  thanks to varmojfekoj for the patch
- doc enhance: provide standard template for MySQL module and instructions
  on how to modify schema
---------------------------------------------------------------------------
Version 3.20.4 [v3-stable] (rgerhards), 2009-02-09
- bugfix: inconsistent use of mutex/atomic operations could cause segfault
  details are too many, for full analysis see blog post at:
  http://blog.gerhards.net/2009/01/rsyslog-data-race-analysis.html
- bugfix: invalid ./configure settings for RFC3195
  thanks to Michael Biebl for the patch
- bugfix: invalid mutex access in msg.c
- doc bugfix: dist tarball missed 2 files, had one extra file that no
  longer belongs into it. Thanks to Michael Biebl for pointing this out.
---------------------------------------------------------------------------
Version 3.20.3 [v3-stable] (rgerhards), 2009-01-19
- doc bugfix: v3-compatiblity document had typo in config directive
  thanks to Andrej for reporting this
- fixed a potential segfault condition with $AllowedSender directive
  On HUP, the root pointers were not properly cleaned up. Thanks to
  Michael Biebel, olgoat, and Juha Koho for reporting and analyzing
  the bug.
---------------------------------------------------------------------------
Version 3.20.2 [v3-stable] (rgerhards), 2008-12-04
- re-release of 3.20.1 with an additional fix, that could also lead
  to DoS; 3.20.1 has been removed from the official download archives
- security fix: imudp emitted a message when a non-permitted sender
  tried to send a message to it. This behaviour is operator-configurable.
  If enabled, a message was emitted each time. That way an attacker could
  effectively fill the disk via this facility. The message is now
  emitted only once in a minute (this currently is a hard-coded limit,
  if someone comes up with a good reason to make it configurable, we
  will probably do that).
---------------------------------------------------------------------------
Version 3.20.1 [v3-stable] (rgerhards), 2008-12-04
- security bugfix: $AllowedSender was not honored, all senders were
  permitted instead
- enhance: regex nomatch option "ZERO" has been added
  This allows to return the string 0 if a regular expression is
  not found. This is probably useful for storing numerical values into
  database columns.
- bugfix: memory leak in gtls netstream driver fixed
  memory was lost each time a TLS session was torn down. This could 
  result in a considerable memory leak if it happened quite frequently
  (potential system crash condition)
- doc update: documented how to specify multiple property replacer
  options + link to new online regex generator tool added
- minor bufgfix: very small memory leak in gtls netstream driver
  around a handful of bytes (< 20) for each HUP
- improved debug output for regular expressions inside property replacer
  RE's seem to be a big trouble spot and I would like to have more
  information inside the debug log. So I decided to add some additional
  debug strings permanently.
---------------------------------------------------------------------------
Version 3.20.0 [v3-stable] (rgerhards), 2008-11-05
- this is the inital release of the 3.19.x branch as a stable release
- bugfix: double-free in pctp netstream driver. Thank to varmojfeko
  for the patch
---------------------------------------------------------------------------
Version 3.19.12 [BETA] (rgerhards), 2008-10-16
- bugfix: subseconds where not correctly extracted from a timestamp
  if that timestamp did not contain any subsecond information (the
  resulting string was garbagge but should have been "0", what it
  now is).
- increased maximum size of a configuration statement to 4K (was 1K)
- imported all fixes from the stable branch (quite a lot)
- bugfix: (potentially big) memory leak on HUP if queues could not be
  drained before timeout - thanks to David Lang for pointing this out
---------------------------------------------------------------------------
Version 3.19.11 [BETA] (rgerhards), 2008-08-25
This is a refresh of the beta. No beta-specific fixes have been added.
- included fixes from v3-stable (most importantly 3.18.3)
---------------------------------------------------------------------------
Version 3.19.10 [BETA] (rgerhards), 2008-07-15
- start of a new beta branch based on former 3.19 devel branch
- bugfix: bad memory leak in disk-based queue modes
- bugfix: UDP syslog forwarding did not work on all platforms
  the ai_socktype was incorrectly set to 1. On some platforms, this
  lead to failing name resolution (e.g. FreeBSD 7). Thanks to HKS for
  reporting the bug.
- bugfix: priority was incorrectly calculated on FreeBSD 7,
  because the LOG_MAKEPRI() C macro has a different meaning there (it
  is just a simple addition of faciltity and severity). I have changed
  this to use own, consistent, code for PRI calculation. Thank to HKS
  for reporting this bug.
- bugfix (cosmetical): authorization was not checked when gtls handshake
  completed immediately. While this sounds scary, the situation can not
  happen in practice. We use non-blocking IO only for server-based gtls
  session setup. As TLS requires the exchange of multiple frames before
  the handshake completes, it simply is impossible to do this in one
  step. However, it is useful to have the code path correct even for 
  this case - otherwise, we may run into problems if the code is changed
  some time later (e.g. to use blocking sockets). Thanks to varmojfekoj
  for providing the patch.
- important queue bugfix from 3.18.1 imported (see below)
- cleanup of some debug messages
---------------------------------------------------------------------------
Version 3.19.9 (rgerhards), 2008-07-07
- added tutorial for creating a TLS-secured syslog infrastructure
- rewritten omusrmsg to no longer fork() a new process for sending messages
  this caused some problems with the threading model, e.g. zombies. Also,
  it was far less optimal than it is now.
- bugfix: machine certificate was required for client even in TLS anon mode
  Reference: http://bugzilla.adiscon.com/show_bug.cgi?id=85
  The fix also slightly improves performance by not storing certificates in
  client sessions when there is no need to do so.
- bugfix: RainerScript syntax error was not always detected
---------------------------------------------------------------------------
Version 3.19.8 (rgerhards), 2008-07-01
- bugfix: gtls module did not correctly handle EGAIN (and similar) recv()
  states. This has been fixed by introducing a new abstraction layer inside
  gtls.
- added (internal) error codes to error messages; added redirector to
  web description of error codes
  closes bug http://bugzilla.adiscon.com/show_bug.cgi?id=20
- disabled compile warnings caused by third-party libraries
- reduced number of compile warnings in gcc's -pedantic mode
- some minor documentation improvements
- included all fixes from beta 3.17.5
---------------------------------------------------------------------------
Version 3.19.7 (rgerhards), 2008-06-11
- added new property replacer option "date-subseconds" that enables
  to query just the subsecond part of a high-precision timestamp
- somewhat improved plain tcp syslog reliability by doing a connection
  check before sending. Credits to Martin Schuette for providing the
  idea. Details are available at
  http://blog.gerhards.net/2008/06/reliable-plain-tcp-syslog-once-again.html
- made rsyslog tickless in the (usual and default) case that repeated
  message reduction is turned off. More info:
  http://blog.gerhards.net/2008/06/coding-to-save-environment.html
- some build system cleanup, thanks to Michael Biebl
- bugfix: compile under (Free)BSD failed due to some invalid library
  definitions - this is fixed now. Thanks to Michael Biebl for the patch.
---------------------------------------------------------------------------
Version 3.19.6 (rgerhards), 2008-06-06
- enhanced property replacer to support multiple regex matches
- bugfix: part of permittedPeer structure was not correctly initialized
  thanks to varmojfekoj for spotting this
- bugfix: off-by-one bug during certificate check
- bugfix: removed some memory leaks in TLS code
---------------------------------------------------------------------------
Version 3.19.5 (rgerhards), 2008-05-30
- enabled Posix ERE expressions inside the property replacer
  (previously BRE was permitted only)
- provided ability to specify that a regular expression submatch shall
  be used inside the property replacer
- implemented in property replacer: if a regular expression does not match,
  it can now either return "**NO MATCH** (default, as before), a blank
  property or the full original property text
- enhanced property replacer to support multiple regex matches
---------------------------------------------------------------------------
Version 3.19.4 (rgerhards), 2008-05-27
- implemented x509/certvalid gtls auth mode
- implemented x509/name gtls auth mode (including wildcards)
- changed fingerprint gtls auth mode to new format fingerprint
- protected gtls error string function by a mutex. Without it, we
  could have a race condition in extreme cases. This was very remote,
  but now can no longer happen.
- changed config directive name to reflect different use
  $ActionSendStreamDriverCertFingerprint is now
  $ActionSendStreamDriverPermittedPeer and can be used both for
  fingerprint and name authentication (similar to the input side)
- bugfix: sender information (fromhost et al) was missing in imudp
  thanks to sandiso for reporting this bug
- this release fully inplements IETF's syslog-transport-tls-12 plus
  the latest text changes Joe Salowey provided via email. Not included
  is ipAddress subjectAltName authentication, which I think will be
  dropped from the draft. I don't think there is any real need for it.
This release also includes all bug fix up to today from the beta
and stable branches. Most importantly, this means the bugfix for
100% CPU utilization by imklog.
---------------------------------------------------------------------------
Version 3.19.3 (rgerhards), 2008-05-21
- added ability to authenticate the server against its certificate
  fingerprint
- added ability for client to provide its fingerprint
- added ability for server to obtain client cert's fingerprint
- bugfix: small mem leak in omfwd on exit (strmdriver name was not freed)
- bugfix: $ActionSendStreamDriver had no effect
- bugfix: default syslog port was no longer used if none was
  configured. Thanks to varmojfekoj for the patch
- bugfix: missing linker options caused build to fail on some
  systems. Thanks to Tiziano Mueller for the patch.
---------------------------------------------------------------------------
Version 3.19.2 (rgerhards), 2008-05-16
- bugfix: TCP input modules did incorrectly set fromhost property
  (always blank)
- bugfix: imklog did not set fromhost property
- added "fromhost-ip" property
  Note that adding this property changes the on-disk format for messages.
  However, that should not have any bad effect on existing spool files.
  But you will run into trouble if you create a spool file with this
  version and then try to process it with an older one (after a downgrade).
  Don't do that ;)
- added "RSYSLOG_DebugFormat" canned template
- bugfix: hostname and fromhost were swapped when a persisted message
  (in queued mode) was read in
- bugfix: lmtcpclt, lmtcpsrv and lmgssutil did all link to the static
  runtime library, resulting in a large size increase (and potential
  "interesting" effects). Thanks to Michael Biebel for reporting the size
  issue.
- bugfix: TLS server went into an endless loop in some situations.
  Thanks to Michael Biebl for reporting the problem.
- fixed potential segfault due to invalid call to cfsysline
  thanks to varmojfekoj for the patch
---------------------------------------------------------------------------
Version 3.19.1 (rgerhards), 2008-05-07
- configure help for --enable-gnutls wrong - said default is "yes" but
  default actually is "no" - thanks to darix for pointing this out
- file dirty.h was missing - thanks to darix for pointing this out
- bugfix: man files were not properly distributed - thanks to
  darix for reporting and to Michael Biebl for help with the fix
- some minor cleanup
---------------------------------------------------------------------------
Version 3.19.0 (rgerhards), 2008-05-06
- begins new devel branch version
- implemented TLS for plain tcp syslog (this is also the world's first
  implementation of IETF's upcoming syslog-transport-tls draft)
- partly rewritten and improved omfwd among others, now loads TCP
  code only if this is actually necessary
- split of a "runtime library" for rsyslog - this is not yet a clean
  model, because some modularization is still outstanding. In theory,
  this shall enable other utilities but rsyslogd to use the same
  runtime
- implemented im3195, the RFC3195 input as a plugin
- changed directory structure, files are now better organized
- a lot of cleanup in regard to modularization
- -c option no longer must be the first option - thanks to varmjofekoj
  for the patch
---------------------------------------------------------------------------
Version 3.18.7 (rgerhards), 2008-12-??
- bugfix: the default for $DirCreateMode was 0644, and as such wrong.
  It has now been changed to 0700. For some background, please see
  http://lists.adiscon.net/pipermail/rsyslog/2009-April/001986.html
- fixed a potential segfault condition with $AllowedSender directive
  On HUP, the root pointers were not properly cleaned up. Thanks to
  Michael Biebel, olgoat, and Juha Koho for reporting and analyzing
  the bug.
- some legacy options were not correctly processed.
  Thanks to varmojfekoj for the patch.
- doc bugfix: some spelling errors in man pages corrected. Thanks to
  Geoff Simmons for the patch.
---------------------------------------------------------------------------
Version 3.18.6 (rgerhards), 2008-12-08
- security bugfix: $AllowedSender was not honored, all senders were
  permitted instead (see http://www.rsyslog.com/Article322.phtml)
  (backport from v3-stable, v3.20.9)
- minor bugfix: dual close() call on tcp session closure
---------------------------------------------------------------------------
Version 3.18.5 (rgerhards), 2008-10-09
- bugfix: imudp input module could cause segfault on HUP
  It did not properly de-init a variable acting as a linked list head.
  That resulted in trying to access freed memory blocks after the HUP.
- bugfix:  rsyslogd could hang on HUP
  because getnameinfo() is not cancel-safe, but was not guarded against
  being cancelled. pthread_cancel() is routinely being called during
  HUP processing.
- bugfix[minor]: if queue size reached light_delay mark, enqueuing
  could potentially be blocked for a longer period of time, which
  was not the behaviour desired.
- doc bugfix: $ActionExecOnlyWhenPreviousIsSuspended was still misspelled
  as $...OnlyIfPrev... in some parts of the documentation. Thanks to 
  Lorenzo M. Catucci for reporting this bug.
- added doc on malformed messages, cause and how to work-around, to the
  doc set
- added doc on how to build from source repository
---------------------------------------------------------------------------
Version 3.18.4 (rgerhards), 2008-09-18
- bugfix: order-of magnitude issue with base-10 size definitions
  in config file parser. Could lead to invalid sizes, constraints
  etc for e.g. queue files and any other object whose size was specified
  in base-10 entities. Did not apply to binary entities. Thanks to
  RB for finding this bug and providing a patch.
- bugfix: action was not called when system time was set backwards
  (until the previous time was reached again). There are still some
  side-effects when time is rolled back (A time rollback is really a bad
  thing to do, ideally the OS should issue pseudo time (like NetWare did)
  when the user tries to roll back time). Thanks to varmojfekoj for this
  patch.
- doc bugfix: rsyslog.conf man page improved and minor nit fixed
  thanks to Lukas Kuklinek for the patch.
- bugfix: error code -2025 was used for two different errors. queue full
  is now -2074 and -2025 is unique again. (did cause no real problem
  except for troubleshooting)
- bugfix: default discard severity was incorrectly set to 4, which lead
  to discard-on-queue-full to be enabled by default. That could cause
  message loss where non was expected.  The default has now been changed
  to the correct value of 8, which disables the functionality. This
  problem applied both to the main message queue and the action queues.
  Thanks to Raoul Bhatia for pointing out this problem.
- bugfix: option value for legacy -a option could not be specified,
  resulting in strange operations. Thanks to Marius Tomaschewski
  for the patch.
- bugfix: colon after date should be ignored, but was not. This has
  now been corrected. Required change to the internal ParseTIMESTAMP3164()
  interface.
---------------------------------------------------------------------------
Version 3.18.3 (rgerhards), 2008-08-18
- bugfix: imfile could cause a segfault upon rsyslogd HUP and termination
  Thanks to lperr for an excellent bug report that helped detect this
  problem.
- enhanced ommysql to support custom port to connect to server
  Port can be set via new $ActionOmmysqlServerPort config directive
  Note: this was a very minor change and thus deemed appropriate to be
  done in the stable release.
- bugfix: misspelled config directive, previously was
  $MainMsgQueueWorkeTimeoutrThreadShutdown, is now
  $MainMsgQueueWorkerTimeoutThreadShutdown. Note that the misspelled
  directive is not preserved - if the misspelled directive was used
  (which I consider highly unlikely), the config file must be changed.
  Thanks to lperr for reporting the bug.
- disabled flow control for imuxsock, as it could cause system hangs
  under some circumstances. The devel (3.21.3 and above) will
  re-enable it and provide enhanced configurability to overcome the
  problems if they occur.
---------------------------------------------------------------------------
Version 3.18.2 (rgerhards), 2008-08-08
- merged in IPv6 forwarding address bugfix from v2-stable
---------------------------------------------------------------------------
Version 3.18.1 (rgerhards), 2008-07-21
- bugfix: potential segfault in creating message mutex in non-direct queue
  mode. rsyslogd segfaults on freeeBSD 7.0 (an potentially other platforms)
  if an action queue is running in any other mode than non-direct. The
  same problem can potentially be triggered by some main message queue
  settings. In any case, it will manifest during rsylog's startup. It is
  unlikely to happen after a successful startup (the only window of
  exposure may be a relatively seldom executed action running in queued
  mode). This has been corrected. Thank to HKS for point out the problem.
- bugfix: priority was incorrectly calculated on FreeBSD 7,
  because the LOG_MAKEPRI() C macro has a different meaning there (it
  is just a simple addition of faciltity and severity). I have changed
  this to use own, consistent, code for PRI calculation. [Backport from
  3.19.10]
- bugfix: remove PRI part from kernel message if it is present
  Thanks to Michael Biebl for reporting this bug
- bugfix: mark messages were not correctly written to text log files
  the markmessageinterval was not correctly propagated to all places
  where it was needed. This resulted in rsyslog using the default
  (20 minutes) in some code pathes, what looked to the user like mark
  messages were never written.
- added a new property replacer option "sp-if-no-1st-sp" to cover
  a problem with RFC 3164 based interpreation of tag separation. While
  it is a generic approach, it fixes a format problem introduced in
  3.18.0, where kernel messages no longer had a space after the tag.
  This is done by a modifcation of the default templates.
  Please note that this may affect some messages where there intentionally
  is no space between the tag and the first character of the message
  content. If so, this needs to be worked around via a specific
  template. However, we consider this scenario to be quite remote and,
  even if it exists, it is not expected that it will actually cause
  problems with log parsers (instead, we assume the new default template
  behaviour may fix previous problems with log parsers due to the 
  missing space).
- bugfix: imklog module was not correctly compiled for GNU/kFreeBSD.
  Thanks to Petr Salinger for the patch
- doc bugfix: property replacer options secpath-replace and
  secpath-drop were not documented
- doc bugfix: fixed some typos in rsyslog.conf man page
- fixed typo in source comment  - thanks to Rio Fujita
- some general cleanup (thanks to Michael Biebl)
---------------------------------------------------------------------------
Version 3.18.0 (rgerhards), 2008-07-11
- begun a new v3-stable based on former 3.17.4 beta plus patches to
  previous v3-stable
- bugfix in RainerScript: syntax error was not always detected
---------------------------------------------------------------------------
Version 3.17.5 (rgerhards), 2008-06-27
- added doc: howto set up a reliable connection to remote server via
  queued mode (and plain tcp protocol)
- bugfix: comments after actions were not properly treated. For some
  actions (e.g. forwarding), this could also lead to invalid configuration
---------------------------------------------------------------------------
Version 3.17.4 (rgerhards), 2008-06-16
- changed default for $KlogSymbolLookup to "off". The directive is
  also scheduled for removal in a later version. This was necessary
  because on kernels >= 2.6, the kernel does the symbol lookup itself. The
  imklog lookup logic then breaks the log message and makes it unusable.
---------------------------------------------------------------------------
Version 3.17.3 (rgerhards), 2008-05-28
- bugfix: imklog went into an endless loop if a PRI value was inside
  a kernel log message (unusual case under Linux, frequent under BSD)
---------------------------------------------------------------------------
Version 3.17.2 (rgerhards), 2008-05-04
- this version is the new beta, based on 3.17.1 devel feature set
- merged in imklog bug fix from v3-stable (3.16.1)
---------------------------------------------------------------------------
Version 3.17.1 (rgerhards), 2008-04-15
- removed dependency on MAXHOSTNAMELEN as much as it made sense.
  GNU/Hurd does not define it (because it has no limit), and we have taken
  care for cases where it is undefined now. However, some very few places
  remain where IMHO it currently is not worth fixing the code. If it is
  not defined, we have used a generous value of 1K, which is above IETF
  RFC's on hostname length at all. The memory consumption is no issue, as
  there are only a handful of this buffers allocated *per run* -- that's
  also the main reason why we consider it not worth to be fixed any further.
- enhanced legacy syslog parser to handle slightly malformed messages
  (with a space in front of the timestamp) - at least HP procurve is
  known to do that and I won't outrule that others also do it. The 
  change looks quite unintrusive and so we added it to the parser.
- implemented klogd functionality for BSD
- implemented high precision timestamps for the kernel log. Thanks to
  Michael Biebl for pointing out that the kernel log did not have them.
- provided ability to discard non-kernel messages if they are present
  in the kernel log (seems to happen on BSD)
- implemented $KLogInternalMsgFacility config directive
- implemented $KLogPermitNonKernelFacility config directive
Plus a number of bugfixes that were applied to v3-stable and beta
branches (not mentioned here in detail).
---------------------------------------------------------------------------
Version 3.17.0 (rgerhards), 2008-04-08
- added native ability to send mail messages
- removed no longer needed file relptuil.c/.h
- added $ActionExecOnlyOnceEveryInterval config directive
- bugfix: memory leaks in script engine
- bugfix: zero-length strings were not supported in object
  deserializer
- properties are now case-insensitive everywhere (script, filters,
  templates)
- added the capability to specify a processing (actually dequeue)
  timeframe with queues - so things can be configured to be done
  at off-peak hours
- We have removed the 32 character size limit (from RFC3164) on the
  tag. This had bad effects on existing envrionments, as sysklogd didn't
  obey it either (probably another bug in RFC3164...). We now receive
  the full size, but will modify the outputs so that only 32 characters
  max are used by default. If you need large tags in the output, you need
  to provide custom templates.
- changed command line processing. -v, -M, -c options are now parsed
  and processed before all other options. Inter-option dependencies
  have been relieved. Among others, permits to specify intial module
  load path via -M only (not the environment) which makes it much
  easier to work with non-standard module library locations. Thanks
  to varmojfekoj for suggesting this change. Matches bugzilla bug 55.
- bugfix: some messages were emited without hostname
Plus a number of bugfixes that were applied to v3-stable and beta
branches (not mentioned here in detail).
---------------------------------------------------------------------------
Version 3.16.3 (rgerhards), 2008-07-11
- updated information on rsyslog packages
- bugfix: memory leak in disk-based queue modes
---------------------------------------------------------------------------
Version 3.16.2 (rgerhards), 2008-06-25
- fixed potential segfault due to invalid call to cfsysline
  thanks to varmojfekoj for the patch
- bugfix: some whitespaces where incorrectly not ignored when parsing
  the config file. This is now corrected. Thanks to Michael Biebl for
  pointing out the problem.
---------------------------------------------------------------------------
Version 3.16.1 (rgerhards), 2008-05-02
- fixed a bug in imklog which lead to startup problems (including
  segfault) on some platforms under some circumsances. Thanks to
  Vieri for reporting this bug and helping to troubleshoot it.
---------------------------------------------------------------------------
Version 3.16.0 (rgerhards), 2008-04-24
- new v3-stable (3.16.x) based on beta 3.15.x (RELP support)
- bugfix: omsnmp had a too-small sized buffer for hostname+port. This
  could not lead to a segfault, as snprintf() was used, but could cause
  some trouble with extensively long hostnames.
- applied patch from Tiziano Müller to remove some compiler warnings
- added gssapi overview/howto thanks to Peter Vrabec
- changed some files to grant LGPLv3 extended persmissions on top of GPLv3
  this also is the first sign of something that will evolve into a
  well-defined "rsyslog runtime library"
---------------------------------------------------------------------------
Version 3.15.1 (rgerhards), 2008-04-11
- bugfix: some messages were emited without hostname
- disabled atomic operations for the time being because they introduce some
  cross-platform trouble - need to see how to fix this in the best 
  possible way
- bugfix: zero-length strings were not supported in object
  deserializer
- added librelp check via PKG_CHECK thanks to Michael Biebl's patch
- file relputil.c deleted, is not actually needed
- added more meaningful error messages to rsyslogd (when some errors
  happens during startup)
- bugfix: memory leaks in script engine
- bugfix: $hostname and $fromhost in RainerScript did not work
This release also includes all changes applied to the stable versions
up to today.
---------------------------------------------------------------------------
Version 3.15.0 (rgerhards), 2008-04-01
- major new feature: imrelp/omrelp support reliable delivery of syslog
  messages via the RELP protocol and librelp (http://www.librelp.com).
  Plain tcp syslog, so far the best reliability solution, can lose
  messages when something goes wrong or a peer goes down. With RELP,
  this can no longer happen. See imrelp.html for more details.
- bugfix: rsyslogd was no longer build by default; man pages are 
  only installed if corresponding option is selected. Thanks to
  Michael Biebl for pointing these problems out.
---------------------------------------------------------------------------
Version 3.14.2 (rgerhards), 2008-04-09
- bugfix: segfault with expression-based filters
- bugfix: omsnmp did not deref errmsg object on exit (no bad effects caused)
- some cleanup
- bugfix: imklog did not work well with kernel 2.6+. Thanks to Peter
  Vrabec for patching it based on the development in sysklogd - and thanks
  to the sysklogd project for upgrading klogd to support the new
  functionality
- some cleanup in imklog
- bugfix: potential segfault in imklog when kernel is compiled without
  /proc/kallsyms and the file System.map is missing. Thanks to
  Andrea Morandi for pointing it out and suggesting a fix.
- bugfixes, credits to varmojfekoj:
  * reset errno before printing a warning message
  * misspelled directive name in code processing legacy options
- bugfix: some legacy options not correctly interpreted - thanks to
  varmojfekoj for the patch
- improved detection of modules being loaded more than once
  thanks to varmojfekoj for the patch
---------------------------------------------------------------------------
Version 3.14.1 (rgerhards), 2008-04-04
- bugfix: some messages were emited without hostname
- bugfix: rsyslogd was no longer build by default; man pages are 
  only installed if corresponding option is selected. Thanks to
  Michael Biebl for pointing these problems out.
- bugfix: zero-length strings were not supported in object
  deserializer
- disabled atomic operations for this stable build as it caused
  platform problems
- bugfix: memory leaks in script engine
- bugfix: $hostname and $fromhost in RainerScript did not work
- bugfix: some memory leak when queue is runing in disk mode
- man pages improved thanks to varmofekoj and Peter Vrabec
- We have removed the 32 character size limit (from RFC3164) on the
  tag. This had bad effects on existing envrionments, as sysklogd didn't
  obey it either (probably another bug in RFC3164...). We now receive
  the full size, but will modify the outputs so that only 32 characters
  max are used by default. If you need large tags in the output, you need
  to provide custom templates.
- bugfix: some memory leak when queue is runing in disk mode
---------------------------------------------------------------------------
Version 3.14.0 (rgerhards), 2008-04-02
An interim version was accidently released to the web. It was named 3.14.0.
To avoid confusion, we have not assigned this version number to any
official release. If you happen to use 3.14.0, please update to 3.14.1.
---------------------------------------------------------------------------
Version 3.13.0-dev0 (rgerhards), 2008-03-31
- bugfix: accidently set debug option in 3.12.5 reset to production
  This option prevented dlclose() to be called. It had no real bad effects,
  as the modules were otherwise correctly deinitialized and dlopen()
  supports multiple opens of the same module without any memory footprint.
- removed --enable-mudflap, added --enable-valgrind ./configure setting
- bugfix: tcp receiver could segfault due to uninitialized variable
- docfix: queue doc had a wrong directive name that prevented max worker
  threads to be correctly set
- worked a bit on atomic memory operations to support problem-free
  threading (only at non-intrusive places)
- added a --enable/disable-rsyslogd configure option so that
  source-based packaging systems can build plugins without the need
  to compile rsyslogd
- some cleanup
- test of potential new version number scheme
---------------------------------------------------------------------------
Version 3.12.5 (rgerhards), 2008-03-28
- changed default for "last message repeated n times", which is now
  off by default
- implemented backward compatibility commandline option parsing
- automatically generated compatibility config lines are now also
  logged so that a user can diagnose problems with them
- added compatibility mode for -a, -o and -p options
- compatibility mode processing finished
- changed default file output format to include high-precision timestamps
- added a buid-in template for previous syslogd file format
- added new $ActionFileDefaultTemplate directive
- added support for high-precision timestamps when receiving legacy
  syslog messages
- added new $ActionForwardDefaultTemplate directive
- added new $ActionGSSForwardDefaultTemplate directive
- added build-in templates for easier configuration
- bugfix: fixed small memory leak in tcpclt.c
- bugfix: fixed small memory leak in template regular expressions
- bugfix: regular expressions inside property replacer did not work
  properly
- bugfix: QHOUR and HHOUR properties were wrongly calculated
- bugfix: fixed memory leaks in stream class and imfile
- bugfix: $ModDir did invalid bounds checking, potential overlow in
  dbgprintf() - thanks to varmojfekoj for the patch
- bugfix: -t and -g legacy options max number of sessions had a wrong
  and much too high value
---------------------------------------------------------------------------
Version 3.12.4 (rgerhards), 2008-03-25
- Greatly enhanced rsyslogd's file write performance by disabling
  file syncing capability of output modules by default. This
  feature is usually not required, not useful and an extreme performance
  hit (both to rsyslogd as well as the system at large). Unfortunately,
  most users enable it by default, because it was most intuitive to enable
  it in plain old sysklogd syslog.conf format. There is now the
  $ActionFileEnableSync config setting which must be enabled in order to
  support syncing. By default it is off. So even if the old-format config
  lines request syncing, it is not done unless explicitely enabled. I am
  sure this is a very useful change and not a risk at all. I need to think
  if I undo it under compatibility mode, but currently this does not
  happen (I fear a lot of lazy users will run rsyslogd in compatibility
  mode, again bringing up this performance problem...).
- added flow control options to other input sources
- added $HHOUR and $QHOUR system properties - can be used for half- and
  quarter-hour logfile rotation
- changed queue's discard severities default value to 8 (do not discard)
  to prevent unintentional message loss
- removed a no-longer needed callback from the output module 
  interface. Results in reduced code complexity.
- bugfix/doc: removed no longer supported -h option from man page
- bugfix: imklog leaked several hundered KB on each HUP. Thanks to
  varmojfekoj for the patch
- bugfix: potential segfault on module unload. Thanks to varmojfekoj for
  the patch
- bugfix: fixed some minor memory leaks
- bugfix: fixed some slightly invalid memory accesses
- bugfix: internally generated messages had "FROMHOST" property not set
---------------------------------------------------------------------------
Version 3.12.3 (rgerhards), 2008-03-18
- added advanced flow control for congestion cases (mode depending on message
  source and its capablity to be delayed without bad side effects)
- bugfix: $ModDir should not be reset on $ResetConfig - this can cause a lot
  of confusion and there is no real good reason to do so. Also conflicts with
  the new -M option and environment setting.
- bugfix: TCP and GSSAPI framing mode variable was uninitialized, leading to
  wrong framing (caused, among others, interop problems)
- bugfix: TCP (and GSSAPI) octet-counted frame did not work correctly in all
  situations. If the header was split across two packet reads, it was invalidly
  processed, causing loss or modification of messages.
- bugfix: memory leak in imfile
- bugfix: duplicate public symbol in omfwd and omgssapi could lead to
  segfault. thanks to varmojfekoj for the patch.
- bugfix: rsyslogd aborted on sigup - thanks to varmojfekoj for the patch
- some more internal cleanup ;)
- begun relp modules, but these are not functional yet
- Greatly enhanced rsyslogd's file write performance by disabling
  file syncing capability of output modules by default. This
  feature is usually not required, not useful and an extreme performance
  hit (both to rsyslogd as well as the system at large). Unfortunately,
  most users enable it by default, because it was most intuitive to enable
  it in plain old sysklogd syslog.conf format. There is now a new config
  setting which must be enabled in order to support syncing. By default it
  is off. So even if the old-format config lines request syncing, it is
  not done unless explicitely enabled. I am sure this is a very useful
  change and not a risk at all. I need to think if I undo it under
  compatibility mode, but currently this does not happen (I fear a lot of
  lazy users will run rsyslogd in compatibility mode, again bringing up
  this performance problem...).
---------------------------------------------------------------------------
Version 3.12.2 (rgerhards), 2008-03-13
- added RSYSLOGD_MODDIR environment variable
- added -M rsyslogd option (allows to specify module directory location)
- converted net.c into a loadable library plugin
- bugfix: debug module now survives unload of loadable module when
  printing out function call data
- bugfix: not properly initialized data could cause several segfaults if
  there were errors in the config file - thanks to varmojfekoj for the patch
- bugfix: rsyslogd segfaulted when imfile read an empty line - thanks
  to Johnny Tan for an excellent bug report
- implemented dynamic module unload capability (not visible to end user)
- some more internal cleanup
- bugfix: imgssapi segfaulted under some conditions; this fix is actually
  not just a fix but a change in the object model. Thanks to varmojfekoj
  for providing the bug report, an initial fix and lots of good discussion
  that lead to where we finally ended up.
- improved session recovery when outbound tcp connection breaks, reduces
  probability of message loss at the price of a highly unlikely potential
  (single) message duplication
---------------------------------------------------------------------------
Version 3.12.1 (rgerhards), 2008-03-06
- added library plugins, which can be automatically loaded
- bugfix: actions were not correctly retried; caused message loss
- changed module loader to automatically add ".so" suffix if not
  specified (over time, this shall also ease portability of config
  files)
- improved debugging support; debug runtime options can now be set via
  an environment variable
- bugfix: removed debugging code that I forgot to remove before releasing
  3.12.0 (does not cause harm and happened only during startup)
- added support for the MonitorWare syslog MIB to omsnmp
- internal code improvements (more code converted into classes)
- internal code reworking of the imtcp/imgssapi module
- added capability to ignore client-provided timestamp on unix sockets and
  made this mode the default; this was needed, as some programs (e.g. sshd)
  log with inconsistent timezone information, what messes up the local
  logs (which by default don't even contain time zone information). This
  seems to be consistent with what sysklogd did for the past four years.
  Alternate behaviour may be desirable if gateway-like processes send
  messages via the local log slot - in this case, it can be enabled
  via the $InputUnixListenSocketIgnoreMsgTimestamp and
  $SystemLogSocketIgnoreMsgTimestamp config directives
- added ability to compile on HP UX; verified that imudp worked on HP UX;
  however, we are still in need of people trying out rsyslogd on HP UX,
  so it can not yet be assumed it runs there
- improved session recovery when outbound tcp connection breaks, reduces
  probability of message loss at the price of a highly unlikely potential
  (single) message duplication
---------------------------------------------------------------------------
Version 3.12.0 (rgerhards), 2008-02-28
- added full expression support for filters; filters can now contain
  arbitrary complex boolean, string and arithmetic expressions
---------------------------------------------------------------------------
Version 3.11.6 (rgerhards), 2008-02-27
- bugfix: gssapi libraries were still linked to rsyslog core, what should
  no longer be necessary. Applied fix by Michael Biebl to solve this.
- enabled imgssapi to be loaded side-by-side with imtcp
- added InputGSSServerPermitPlainTCP config directive
- split imgssapi source code somewhat from imtcp
- bugfix: queue cancel cleanup handler could be called with
  invalid pointer if dequeue failed
- bugfix: rsyslogd segfaulted on second SIGHUP
  tracker: http://bugzilla.adiscon.com/show_bug.cgi?id=38
- improved stability of queue engine
- bugfix: queue disk file were not properly persisted when 
  immediately after closing an output file rsyslog was stopped
  or huped (the new output file open must NOT have happend at
  that point) - this lead to a sparse and invalid queue file
  which could cause several problems to the engine (unpredictable
  results). This situation should have happened only in very
  rare cases. tracker: http://bugzilla.adiscon.com/show_bug.cgi?id=40
- bugfix: during queue shutdown, an assert invalidly triggered when
  the primary queue's DA worker was terminated while the DA queue's
  regular worker was still executing. This could result in a segfault
  during shutdown.
  tracker: http://bugzilla.adiscon.com/show_bug.cgi?id=41
- bugfix: queue properties sizeOnDisk, bytesRead were persisted to 
  disk with wrong data type (long instead of int64) - could cause
  problems on 32 bit machines
- bugfix: queue aborted when it was shut down, DA-enabled, DA mode
  was just initiated but not fully initialized (a race condition)
- bugfix: imfile could abort under extreme stress conditions
  (when it was terminated before it could open all of its
  to be monitored files)
- applied patch from varmojfekoj to fix an issue with compatibility 
  mode and default module directories (many thanks!):
  I've also noticed a bug in the compatibility code; the problem is that 
  options are parsed before configuration file so options which need a 
  module to be loaded will currently ignore any $moddir directive. This 
  can be fixed by moving legacyOptsHook() after config file parsing. 
  (see the attached patch) This goes against the logical order of 
  processing, but the legacy options are only few and it doesn't seem to 
  be a problem.
- bugfix: object property deserializer did not handle negative numbers
---------------------------------------------------------------------------
Version 3.11.5 (rgerhards), 2008-02-25
- new imgssapi module, changed imtcp module - this enables to load/package
  GSSAPI support separately - thanks to varmojfekoj for the patch
- compatibility mode (the -c option series) is now at least partly
  completed - thanks to varmojfekoj for the patch
- documentation for imgssapi and imtcp added
- duplicate $ModLoad's for the same module are now detected and
  rejected -- thanks to varmojfekoj for the patch
---------------------------------------------------------------------------
Version 3.11.4 (rgerhards), 2008-02-21
- bugfix: debug.html was missing from release tarball - thanks to Michael
  Biebl for bringing this to my attention
- some internal cleanup on the stringbuf object calling interface
- general code cleanup and further modularization
- $MainMessageQueueDiscardSeverity can now also handle textual severities
  (previously only integers)
- bugfix: message object was not properly synchronized when the 
  main queue had a single thread and non-direct action queues were used
- some documentation improvements
---------------------------------------------------------------------------
Version 3.11.3 (rgerhards), 2008-02-18
- fixed a bug in imklog which lead to duplicate message content in
  kernel logs
- added support for better plugin handling in libdbi (we contributed
  a patch to do that, we just now need to wait for the next libdbi
  version)
- bugfix: fixed abort when invalid template was provided to an action
  bug http://bugzilla.adiscon.com/show_bug.cgi?id=4
- re-instantiated SIGUSR1 function; added SIGUSR2 to generate debug
  status output
- added some documentation on runtime-debug settings
- slightly improved man pages for novice users
---------------------------------------------------------------------------
Version 3.11.2 (rgerhards), 2008-02-15
- added the capability to monitor text files and process their content
  as syslog messages (including forwarding)
- added support for libdbi, a database abstraction layer. rsyslog now
  also supports the following databases via dbi drivers:
  * Firebird/Interbase
  * FreeTDS (access to MS SQL Server and Sybase)
  * SQLite/SQLite3
  * Ingres (experimental)
  * mSQL (experimental)
  * Oracle (experimental)
  Additional drivers may be provided by the libdbi-drivers project, which
  can be used by rsyslog as soon as they become available.
- removed some left-over unnecessary dbgprintf's (cluttered screen,
  cosmetic)
- doc bugfix: html documentation for omsnmp was missing
---------------------------------------------------------------------------
Version 3.11.1 (rgerhards), 2008-02-12
- SNMP trap sender added thanks to Andre Lorbach (omsnmp)
- added input-plugin interface specification in form of a (copy) template
  input module
- applied documentation fix by Michael Biebl -- many thanks!
- bugfix: immark did not have MARK flags set...
- added x-info field to rsyslogd startup/shutdown message. Hopefully
  points users to right location for further info (many don't even know
  they run rsyslog ;))
- bugfix: trailing ":" of tag was lost while parsing legacy syslog messages
  without timestamp - thanks to Anders Blomdell for providing a patch!
- fixed a bug in stringbuf.c related to STRINGBUF_TRIM_ALLOCSIZE, which
  wasn't supposed to be used with rsyslog. Put a warning message up that
  tells this feature is not tested and probably not worth the effort.
  Thanks to Anders Blomdell fro bringing this to our attention
- somewhat improved performance of string buffers
- fixed bug that caused invalid treatment of tabs (HT) in rsyslog.conf
- bugfix: setting for $EscapeCopntrolCharactersOnReceive was not 
  properly initialized
- clarified usage of space-cc property replacer option
- improved abort diagnostic handler
- some initial effort for malloc/free runtime debugging support
- bugfix: using dynafile actions caused rsyslogd abort
- fixed minor man errors thanks to Michael Biebl
---------------------------------------------------------------------------
Version 3.11.0 (rgerhards), 2008-01-31
- implemented queued actions
- implemented simple rate limiting for actions
- implemented deliberate discarding of lower priority messages over higher
  priority ones when a queue runs out of space
- implemented disk quotas for disk queues
- implemented the $ActionResumeRetryCount config directive
- added $ActionQueueFilename config directive
- added $ActionQueueSize config directive
- added $ActionQueueHighWaterMark config directive
- added $ActionQueueLowWaterMark config directive
- added $ActionQueueDiscardMark config directive
- added $ActionQueueDiscardSeverity config directive
- added $ActionQueueCheckpointInterval config directive
- added $ActionQueueType config directive
- added $ActionQueueWorkerThreads config directive
- added $ActionQueueTimeoutshutdown config directive
- added $ActionQueueTimeoutActionCompletion config directive
- added $ActionQueueTimeoutenQueue config directive
- added $ActionQueueTimeoutworkerThreadShutdown config directive
- added $ActionQueueWorkerThreadMinimumMessages config directive
- added $ActionQueueMaxFileSize config directive
- added $ActionQueueSaveonShutdown config directive
- addded $ActionQueueDequeueSlowdown config directive
- addded $MainMsgQueueDequeueSlowdown config directive
- bugfix: added forgotten docs to package
- improved debugging support
- fixed a bug that caused $MainMsgQueueCheckpointInterval to work incorrectly
- when a long-running action needs to be cancelled on shutdown, the message
  that was processed by it is now preserved. This finishes support for
  guaranteed delivery of messages (if the output supports it, of course)
- fixed bug in output module interface, see
  http://sourceforge.net/tracker/index.php?func=detail&aid=1881008&group_id=123448&atid=696552
- changed the ommysql output plugin so that the (lengthy) connection
  initialization now takes place in message processing. This works much
  better with the new queued action mode (fast startup)
- fixed a bug that caused a potential hang in file and fwd output module
  varmojfekoj provided the patch - many thanks!
- bugfixed stream class offset handling on 32bit platforms
---------------------------------------------------------------------------
Version 3.10.3 (rgerhards), 2008-01-28
- fixed a bug with standard template definitions (not a big deal) - thanks
  to varmojfekoj for spotting it
- run-time instrumentation added
- implemented disk-assisted queue mode, which enables on-demand disk
  spooling if the queue's in-memory queue is exhausted
- implemented a dynamic worker thread pool for processing incoming
  messages; workers are started and shut down as need arises
- implemented a run-time instrumentation debug package
- implemented the $MainMsgQueueSaveOnShutdown config directive
- implemented the $MainMsgQueueWorkerThreadMinimumMessages config directive
- implemented the $MainMsgQueueTimeoutWorkerThreadShutdown config directive
---------------------------------------------------------------------------
Version 3.10.2 (rgerhards), 2008-01-14
- added the ability to keep stop rsyslogd without the need to drain
  the main message queue. In disk queue mode, rsyslog continues to
  run from the point where it stopped. In case of a system failure, it
  continues to process messages from the last checkpoint.
- fixed a bug that caused a segfault on startup when no $WorkDir directive
  was specified in rsyslog.conf
- provided more fine-grain control over shutdown timeouts and added a
  way to specify the enqueue timeout when the main message queue is full
- implemented $MainMsgQueueCheckpointInterval config directive
- implemented $MainMsgQueueTimeoutActionCompletion config directive
- implemented $MainMsgQueueTimeoutEnqueue config directive
- implemented $MainMsgQueueTimeoutShutdown config directive
---------------------------------------------------------------------------
Version 3.10.1 (rgerhards), 2008-01-10
- implemented the "disk" queue mode. However, it currently is of very
  limited use, because it does not support persistence over rsyslogd
  runs. So when rsyslogd is stopped, the queue is drained just as with
  the in-memory queue modes. Persistent queues will be a feature of
  the next release.
- performance-optimized string class, should bring an overall improvement
- fixed a memory leak in imudp -- thanks to varmojfekoj for the patch
- fixed a race condition that could lead to a rsyslogd hang when during
  HUP or termination
- done some doc updates
- added $WorkDirectory config directive
- added $MainMsgQueueFileName config directive
- added $MainMsgQueueMaxFileSize config directive
---------------------------------------------------------------------------
Version 3.10.0 (rgerhards), 2008-01-07
- implemented input module interface and initial input modules
- enhanced threading for input modules (each on its own thread now)
- ability to bind UDP listeners to specific local interfaces/ports and
  ability to run multiple of them concurrently
- added ability to specify listen IP address for UDP syslog server
- license changed to GPLv3
- mark messages are now provided by loadble module immark
- rklogd is no longer provided. Its functionality has now been taken over
  by imklog, a loadable input module. This offers a much better integration
  into rsyslogd and makes sure that the kernel logger process is brought
  up and down at the appropriate times
- enhanced $IncludeConfig directive to support wildcard characters
  (thanks to Michael Biebl)
- all inputs are now implemented as loadable plugins
- enhanced threading model: each input module now runs on its own thread
- enhanced message queue which now supports different queueing methods
  (among others, this can be used for performance fine-tuning)
- added a large number of new configuration directives for the new
  input modules
- enhanced multi-threading utilizing a worker thread pool for the
  main message queue
- compilation without pthreads is no longer supported
- much cleaner code due to new objects and removal of single-threading
  mode
---------------------------------------------------------------------------
Version 2.0.8 V2-STABLE (rgerhards), 2008-??-??
- bugfix: ompgsql did not detect problems in sql command execution
  this could cause loss of messages. The handling was correct if the
  connection broke, but not if there was a problem with statement
  execution. The most probable case for such a case would be invalid
  sql inside the template, and this is now much easier to diagnose.
- doc bugfix: default for $DirCreateMode incorrectly stated
---------------------------------------------------------------------------
Version 2.0.7 V2-STABLE (rgerhards), 2008-04-14
- bugfix: the default for $DirCreateMode was 0644, and as such wrong.
  It has now been changed to 0700. For some background, please see
  http://lists.adiscon.net/pipermail/rsyslog/2009-April/001986.html
- bugfix: "$CreateDirs off" also disabled file creation
  Thanks to William Tisater for analyzing this bug and providing a patch.
  The actual code change is heavily based on William's patch.
- bugfix: memory leak in ompgsql
  Thanks to Ken for providing the patch
- bugfix: potential memory leak in msg.c
  This one did not surface yet and the issue was actually found due to
  a problem in v4 - but better fix it here, too
---------------------------------------------------------------------------
Version 2.0.6 V2-STABLE (rgerhards), 2008-08-07
- bugfix: memory leaks in rsyslogd, primarily in singlethread mode
  Thanks to Frederico Nunez for providing the fix
- bugfix: copy&paste error lead to dangling if - this caused a very minor
  issue with re-formatting a RFC3164 date when the message was invalidly
  formatted and had a colon immediately after the date. This was in the
  code for some years (even v1 had it) and I think it never had any
  effect at all in practice. Though, it should be fixed - but definitely
  nothing to worry about.
---------------------------------------------------------------------------
Version 2.0.6 V2-STABLE (rgerhards), 2008-08-07
- bugfix: IPv6 addresses could not be specified in forwarding actions
  New syntax @[addr]:port introduced to enable that. Root problem was IPv6
  addresses contain colons. (backport from 3.21.3)
---------------------------------------------------------------------------
Version 2.0.5 STABLE (rgerhards), 2008-05-15
- bugfix: regular expressions inside property replacer did not work
  properly
- adapted to liblogging 0.7.1+
---------------------------------------------------------------------------
Version 2.0.4 STABLE (rgerhards), 2008-03-27
- bugfix: internally generated messages had "FROMHOST" property not set
- bugfix: continue parsing if tag is oversize (discard oversize part) - thanks
  to mclaughlin77@gmail.com for the patch
- added $HHOUR and $QHOUR system properties - can be used for half- and
  quarter-hour logfile rotation
---------------------------------------------------------------------------
Version 2.0.3 STABLE (rgerhards), 2008-03-12
- bugfix: setting for $EscapeCopntrolCharactersOnReceive was not 
  properly initialized
- bugfix: resolved potential segfault condition on HUP (extremely
  unlikely to happen in practice), for details see tracker:
  http://bugzilla.adiscon.com/show_bug.cgi?id=38
- improved the man pages a bit - thanks to Michael Biebl for the patch
- bugfix: not properly initialized data could cause several segfaults if
  there were errors in the config file - thanks to varmojfekoj for the patch
---------------------------------------------------------------------------
Version 2.0.2 STABLE (rgerhards), 2008-02-12
- fixed a bug that could cause invalid string handling via strerror_r
  varmojfekoj provided the patch - many thanks!
- added x-info field to rsyslogd startup/shutdown message. Hopefully
  points users to right location for further info (many don't even know
  they run rsyslog ;))
- bugfix: suspended actions were not always properly resumed
  varmojfekoj provided the patch - many thanks!
- bugfix: errno could be changed during mark processing, leading to
  invalid error messages when processing inputs. Thank to varmojfekoj for
  pointing out this problem.
- bugfix: trailing ":" of tag was lost while parsing legacy syslog messages
  without timestamp - thanks to Anders Blomdell for providing a patch!
- bugfix (doc): misspelled config directive, invalid signal info
- applied some doc fixes from Michel Biebl and cleaned up some no longer
  needed files suggested by him
- cleaned up stringbuf.c to fix an annoyance reported by Anders Blomdell
- fixed bug that caused invalid treatment of tabs (HT) in rsyslog.conf
---------------------------------------------------------------------------
Version 2.0.1 STABLE (rgerhards), 2008-01-24
- fixed a bug in integer conversion - but this function was never called,
  so it is not really a useful bug fix ;)
- fixed a bug with standard template definitions (not a big deal) - thanks
  to varmojfekoj for spotting it
- fixed a bug that caused a potential hang in file and fwd output module
  varmojfekoj provided the patch - many thanks!
---------------------------------------------------------------------------
Version 2.0.0 STABLE (rgerhards), 2008-01-02
- re-release of 1.21.2 as STABLE with no modifications except some
  doc updates
---------------------------------------------------------------------------
Version 1.21.2 (rgerhards), 2007-12-28
- created a gss-api output module. This keeps GSS-API code and
  TCP/UDP code separated. It is also important for forward-
  compatibility with v3. Please note that this change breaks compatibility
  with config files created for 1.21.0 and 1.21.1 - this was considered
  acceptable.
- fixed an error in forwarding retry code (could lead to message corruption
  but surfaced very seldom)
- increased portability for older platforms (AI_NUMERICSERV moved)
- removed socket leak in omfwd.c
- cross-platform patch for GSS-API compile problem on some platforms
  thanks to darix for the patch!
---------------------------------------------------------------------------
Version 1.21.1 (rgerhards), 2007-12-23
- small doc fix for $IncludeConfig
- fixed a bug in llDestroy()
- bugfix: fixing memory leak when message queue is full and during
  parsing. Thanks to varmojfekoj for the patch.
- bugfix: when compiled without network support, unix sockets were
  not properply closed
- bugfix: memory leak in cfsysline.c/doGetWord() fixed
---------------------------------------------------------------------------
Version 1.21.0 (rgerhards), 2007-12-19
- GSS-API support for syslog/TCP connections was added. Thanks to
  varmojfekoj for providing the patch with this functionality
- code cleanup
- enhanced $IncludeConfig directive to support wildcard filenames
- changed some multithreading synchronization
---------------------------------------------------------------------------
Version 1.20.1 (rgerhards), 2007-12-12
- corrected a debug setting that survived release. Caused TCP connections
  to be retried unnecessarily often.
- When a hostname ACL was provided and DNS resolution for that name failed,
  ACL processing was stopped at that point. Thanks to mildew for the patch.
  Fedora Bugzilla: http://bugzilla.redhat.com/show_bug.cgi?id=395911
- fixed a potential race condition, see link for details:
  http://rgerhards.blogspot.com/2007/12/rsyslog-race-condition.html
  Note that the probability of problems from this bug was very remote
- fixed a memory leak that happend when PostgreSQL date formats were
  used
---------------------------------------------------------------------------
Version 1.20.0 (rgerhards), 2007-12-07
- an output module for postgres databases has been added. Thanks to
  sur5r for contributing this code
- unloading dynamic modules has been cleaned up, we now have a
  real implementation and not just a dummy "good enough for the time
  being".
- enhanced platform independence - thanks to Bartosz Kuzma and Michael
  Biebl for their very useful contributions
- some general code cleanup (including warnings on 64 platforms, only)
---------------------------------------------------------------------------
Version 1.19.12 (rgerhards), 2007-12-03
- cleaned up the build system (thanks to Michael Biebl for the patch)
- fixed a bug where ommysql was still not compiled with -pthread option
---------------------------------------------------------------------------
Version 1.19.11 (rgerhards), 2007-11-29
- applied -pthread option to build when building for multi-threading mode
  hopefully solves an issue with segfaulting
---------------------------------------------------------------------------
Version 1.19.10 (rgerhards), 2007-10-19
- introdcued the new ":modulename:" syntax for calling module actions
  in selector lines; modified ommysql to support it. This is primarily
  an aid for further modules and a prequisite to actually allow third
  party modules to be created.
- minor fix in slackware startup script, "-r 0" is now "-r0"
- updated rsyslogd doc set man page; now in html format
- undid creation of a separate thread for the main loop -- this did not
  turn out to be needed or useful, so reduce complexity once again.
- added doc fixes provided by Michael Biebl - thanks
---------------------------------------------------------------------------
Version 1.19.9 (rgerhards), 2007-10-12
- now packaging system which again contains all components in a single
  tarball
- modularized main() a bit more, resulting in less complex code
- experimentally added an additional thread - will see if that affects
  the segfault bug we experience on some platforms. Note that this change
  is scheduled to be removed again later.
---------------------------------------------------------------------------
Version 1.19.8 (rgerhards), 2007-09-27
- improved repeated message processing
- applied patch provided by varmojfekoj to support building ommysql
  in its own way (now also resides in a plugin subdirectory);
  ommysql is now a separate package
- fixed a bug in cvthname() that lead to message loss if part
  of the source hostname would have been dropped
- created some support for distributing ommysql together with the
  main rsyslog package. I need to re-think it in the future, but
  for the time being the current mode is best. I now simply include
  one additional tarball for ommysql inside the main distribution.
  I look forward to user feedback on how this should be done best. In the
  long term, a separate project should be spawend for ommysql, but I'd
  like to do that only after the plugin interface is fully stable (what
  it is not yet).
---------------------------------------------------------------------------
Version 1.19.7 (rgerhards), 2007-09-25
- added code to handle situations where senders send us messages ending with
  a NUL character. It is now simply removed. This also caused trailing LF
  reduction to fail, when it was followed by such a NUL. This is now also
  handled.
- replaced some non-thread-safe function calls by their thread-safe
  counterparts
- fixed a minor memory leak that occured when the %APPNAME% property was
  used (I think nobody used that in practice)
- fixed a bug that caused signal handlers in cvthname() not to be restored when
  a malicious pointer record was detected and processing of the message been
  stopped for that reason (this should be really rare and can not be related
  to the segfault bug we are hunting).
- fixed a bug in cvthname that lead to passing a wrong parameter - in
  practice, this had no impact.
- general code cleanup (e.g. compiler warnings, comments)
---------------------------------------------------------------------------
Version 1.19.6 (rgerhards), 2007-09-11
- applied patch by varmojfekoj to change signal handling to the new
  sigaction API set (replacing the depreciated signal() calls and its
  friends.
- fixed a bug that in --enable-debug mode caused an assertion when the
  discard action was used
- cleaned up compiler warnings
- applied patch by varmojfekoj to FIX a bug that could cause 
  segfaults if empty properties were processed using modifying
  options (e.g. space-cc, drop-cc)
- fixed man bug: rsyslogd supports -l option
---------------------------------------------------------------------------
Version 1.19.5 (rgerhards), 2007-09-07
- changed part of the CStr interface so that better error tracking
  is provided and the calling sequence is more intuitive (there were
  invalid calls based on a too-weired interface)
- (hopefully) fixed some remaining bugs rooted in wrong use of 
  the CStr class. These could lead to program abort.
- applied patch by varmojfekoj two fix two potential segfault situations
- added $ModDir config directive
- modified $ModLoad so that an absolute path may be specified as
  module name (e.g. /rsyslog/ommysql.so)
---------------------------------------------------------------------------
Version 1.19.4 (rgerhards/varmojfekoj), 2007-09-04
- fixed a number of small memory leaks - thanks varmojfekoj for patching
- fixed an issue with CString class that could lead to rsyslog abort
  in tplToString() - thanks varmojfekoj for patching
- added a man-version of the config file documenation - thanks to Michel
  Samia for providing the man file
- fixed bug: a template like this causes an infinite loop:
  $template opts,"%programname:::a,b%"
  thanks varmojfekoj for the patch
- fixed bug: case changing options crash freeing the string pointer
  because they modify it: $template opts2,"%programname::1:lowercase%"
  thanks varmojfekoj for the patch
---------------------------------------------------------------------------
Version 1.19.3 (mmeckelein/varmojfekoj), 2007-08-31
- small mem leak fixed (after calling parseSelectorAct) - Thx varmojkekoj
- documentation section "Regular File" und "Blocks" updated
- solved an issue with dynamic file generation - Once again many thanks
  to varmojfekoj
- the negative selector for program name filter (Blocks) does not work as
  expected - Thanks varmojfekoj for patching
- added forwarding information to sysklogd (requires special template)
  to config doc
---------------------------------------------------------------------------
Version 1.19.2 (mmeckelein/varmojfekoj), 2007-08-28
- a specifically formed message caused a segfault - Many thanks varmojfekoj
  for providing a patch
- a typo and a weird condition are fixed in msg.c - Thanks again
  varmojfekoj 
- on file creation the file was always owned by root:root. This is fixed
  now - Thanks ypsa for solving this issue
---------------------------------------------------------------------------
Version 1.19.1 (mmeckelein), 2007-08-22
- a bug that caused a high load when a TCP/UDP connection was closed is 
  fixed now - Thanks mildew for solving this issue
- fixed a bug which caused a segfault on reinit - Thx varmojfekoj for the
  patch
- changed the hardcoded module path "/lib/rsyslog" to $(pkglibdir) in order
  to avoid trouble e.g. on 64 bit platforms (/lib64) - many thanks Peter
  Vrabec and darix, both provided a patch for solving this issue
- enhanced the unloading of modules - thanks again varmojfekoj
- applied a patch from varmojfekoj which fixes various little things in
  MySQL output module
---------------------------------------------------------------------------
Version 1.19.0 (varmojfekoj/rgerhards), 2007-08-16
- integrated patch from varmojfekoj to make the mysql module a loadable one
  many thanks for the patch, MUCH appreciated
---------------------------------------------------------------------------
Version 1.18.2 (rgerhards), 2007-08-13
- fixed a bug in outchannel code that caused templates to be incorrectly
  parsed
- fixed a bug in ommysql that caused a wrong ";template" missing message
- added some code for unloading modules; not yet fully complete (and we do
  not yet have loadable modules, so this is no problem)
- removed debian subdirectory by request of a debian packager (this is a special
  subdir for debian and there is also no point in maintaining it when there
  is a debian package available - so I gladly did this) in some cases
- improved overall doc quality (some pages were quite old) and linked to
  more of the online resources.
- improved /contrib/delete_mysql script by adding a host option and some
  other minor modifications
---------------------------------------------------------------------------
Version 1.18.1 (rgerhards), 2007-08-08
- applied a patch from varmojfekoj which solved a potential segfault
  of rsyslogd on HUP
- applied patch from Michel Samia to fix compilation when the pthreads
  feature is disabled
- some code cleanup (moved action object to its own file set)
- add config directive $MainMsgQueueSize, which now allows to configure the
  queue size dynamically
- all compile-time settings are now shown in rsyslogd -v, not just the
  active ones
- enhanced performance a little bit more
- added config file directive $ActionResumeInterval
- fixed a bug that prevented compilation under debian sid
- added a contrib directory for user-contributed useful things
---------------------------------------------------------------------------
Version 1.18.0 (rgerhards), 2007-08-03
- rsyslog now supports fallback actions when an action did not work. This
  is a great feature e.g. for backup database servers or backup syslog
  servers
- modified rklogd to only change the console log level if -c is specified
- added feature to use multiple actions inside a single selector
- implemented $ActionExecOnlyWhenPreviousIsSuspended config directive
- error messages during startup are now spit out to the configured log
  destinations
---------------------------------------------------------------------------
Version 1.17.6 (rgerhards), 2007-08-01
- continued to work on output module modularization - basic stage of
  this work is now FINISHED
- fixed bug in OMSRcreate() - always returned SR_RET_OK
- fixed a bug that caused ommysql to always complain about missing
  templates
- fixed a mem leak in OMSRdestruct - freeing the object itself was
  forgotten - thanks to varmojfekoj for the patch
- fixed a memory leak in syslogd/init() that happend when the config
  file could not be read - thanks to varmojfekoj for the patch
- fixed insufficient memory allocation in addAction() and its helpers.
  The initial fix and idea was developed by mildew, I fine-tuned
  it a bit. Thanks a lot for the fix, I'd probably had pulled out my
  hair to find the bug...
- added output of config file line number when a parsing error occured
- fixed bug in objomsr.c that caused program to abort in debug mode with
  an invalid assertion (in some cases)
- fixed a typo that caused the default template for MySQL to be wrong.
  thanks to mildew for catching this.
- added configuration file command $DebugPrintModuleList and
  $DebugPrintCfSysLineHandlerList
- fixed an invalid value for the MARK timer - unfortunately, there was
  a testing aid left in place. This resulted in quite frequent MARK messages
- added $IncludeConfig config directive
- applied a patch from mildew to prevent rsyslogd from freezing under heavy
  load. This could happen when the queue was full. Now, we drop messages
  but rsyslogd remains active.
---------------------------------------------------------------------------
Version 1.17.5 (rgerhards), 2007-07-30
- continued to work on output module modularization
- fixed a missing file bug - thanks to Andrea Montanari for reporting
  this problem
- fixed a problem with shutting down the worker thread and freeing the
  selector_t list - this caused messages to be lost, because the
  message queue was not properly drained before the selectors got
  destroyed.
---------------------------------------------------------------------------
Version 1.17.4 (rgerhards), 2007-07-27
- continued to work on output module modularization
- fixed a situation where rsyslogd could create zombie processes
  thanks to mildew for the patch
- applied patch from Michel Samia to fix compilation when NOT
  compiled for pthreads
---------------------------------------------------------------------------
Version 1.17.3 (rgerhards), 2007-07-25
- continued working on output module modularization
- fixed a bug that caused rsyslogd to segfault on exit (and
  probably also on HUP), when there was an unsent message in a selector
  that required forwarding and the dns lookup failed for that selector
  (yes, it was pretty unlikely to happen;))
  thanks to varmojfekoj <varmojfekoj@gmail.com> for the patch
- fixed a memory leak in config file parsing and die()
  thanks to varmojfekoj <varmojfekoj@gmail.com> for the patch
- rsyslogd now checks on startup if it is capable to performa any work
  at all. If it cant, it complains and terminates
  thanks to Michel Samia for providing the patch!
- fixed a small memory leak when HUPing syslogd. The allowed sender
  list now gets freed. thanks to mildew for the patch.
- changed the way error messages in early startup are logged. They
  now do no longer use the syslogd code directly but are rather
  send to stderr.
---------------------------------------------------------------------------
Version 1.17.2 (rgerhards), 2007-07-23
- made the port part of the -r option optional. Needed for backward
  compatibility with sysklogd
- replaced system() calls with something more reasonable. Please note that
  this might break compatibility with some existing configuration files.
  We accept this in favour of the gained security.
- removed a memory leak that could occur if timegenerated was used in
  RFC 3164 format in templates
- did some preparation in msg.c for advanced multithreading - placed the
  hooks, but not yet any active code
- worked further on modularization
- added $ModLoad MySQL (dummy) config directive
- added DropTrailingLFOnReception config directive
---------------------------------------------------------------------------
Version 1.17.1 (rgerhards), 2007-07-20
- fixed a bug that caused make install to install rsyslogd and rklogd under
  the wrong names
- fixed bug that caused $AllowedSenders to handle IPv6 scopes incorrectly;
  also fixed but that could grabble $AllowedSender wildcards. Thanks to
  mildew@gmail.com for the patch
- minor code cleanup - thanks to Peter Vrabec for the patch
- fixed minimal memory leak on HUP (caused by templates)
  thanks to varmojfekoj <varmojfekoj@gmail.com> for the patch
- fixed another memory leak on HUPing and on exiting rsyslogd
  again thanks to varmojfekoj <varmojfekoj@gmail.com> for the patch
- code cleanup (removed compiler warnings)
- fixed portability bug in configure.ac - thanks to Bartosz Kuźma for patch
- moved msg object into its own file set
- added the capability to continue trying to write log files when the
  file system is full. Functionality based on patch by Martin Schulze
  to sysklogd package.
---------------------------------------------------------------------------
Version 1.17.0 (RGer), 2007-07-17
- added $RepeatedLineReduction config parameter
- added $EscapeControlCharactersOnReceive config parameter
- added $ControlCharacterEscapePrefix config parameter
- added $DirCreateMode config parameter
- added $CreateDirs config parameter
- added $DebugPrintTemplateList config parameter
- added $ResetConfigVariables config parameter
- added $FileOwner config parameter
- added $FileGroup config parameter
- added $DirOwner config parameter
- added $DirGroup config parameter
- added $FailOnChownFailure config parameter
- added regular expression support to the filter engine
  thanks to Michel Samia for providing the patch!
- enhanced $AllowedSender functionality. Credits to mildew@gmail.com for
  the patch doing that
  - added IPv6 support
  - allowed DNS hostnames
  - allowed DNS wildcard names
- added new option $DropMsgsWithMaliciousDnsPTRRecords
- added autoconf so that rfc3195d, rsyslogd and klogd are stored to /sbin
- added capability to auto-create directories with dynaFiles
---------------------------------------------------------------------------
Version 1.16.0 (RGer/Peter Vrabec), 2007-07-13 - The Friday, 13th Release ;)
- build system switched to autotools
- removed SYSV preprocessor macro use, replaced with autotools equivalents
- fixed a bug that caused rsyslogd to segfault when TCP listening was
  disabled and it terminated
- added new properties "syslogfacility-text" and "syslogseverity-text"
  thanks to varmojfekoj <varmojfekoj@gmail.com> for the patch
- added the -x option to disable hostname dns reslution
  thanks to varmojfekoj <varmojfekoj@gmail.com> for the patch
- begun to better modularize syslogd.c - this is an ongoing project; moved
  type definitions to a separate file
- removed some now-unused fields from struct filed
- move file size limit fields in struct field to the "right spot" (the file
  writing part of the union - f_un.f_file)
- subdirectories linux and solaris are no longer part of the distribution
  package. This is not because we cease support for them, but there are no
  longer any files in them after the move to autotools
---------------------------------------------------------------------------
Version 1.15.1 (RGer), 2007-07-10
- fixed a bug that caused a dynaFile selector to stall when there was
  an open error with one file 
- improved template processing for dynaFiles; templates are now only
  looked up during initialization - speeds up processing
- optimized memory layout in struct filed when compiled with MySQL
  support
- fixed a bug that caused compilation without SYSLOG_INET to fail
- re-enabled the "last message repeated n times" feature. This
  feature was not taken care of while rsyslogd evolved from sysklogd
  and it was more or less defunct. Now it is fully functional again.
- added system properties: $NOW, $YEAR, $MONTH, $DAY, $HOUR, $MINUTE
- fixed a bug in iovAsString() that caused a memory leak under stress
  conditions (most probably memory shortage). This was unlikely to
  ever happen, but it doesn't hurt doing it right
- cosmetic: defined type "uchar", change all unsigned chars to uchar
---------------------------------------------------------------------------
Version 1.15.0 (RGer), 2007-07-05
- added ability to dynamically generate file names based on templates
  and thus properties. This was a much-requested feature. It makes
  life easy when it e.g. comes to splitting files based on the sender
  address.
- added $umask and $FileCreateMode config file directives
- applied a patch from Bartosz Kuzma to compile cleanly under NetBSD
- checks for extra (unexpected) characters in system config file lines
  have been added
- added IPv6 documentation - was accidently missing from CVS
- begun to change char to unsigned char
---------------------------------------------------------------------------
Version 1.14.2 (RGer), 2007-07-03
** this release fixes all known nits with IPv6 **
- restored capability to do /etc/service lookup for "syslog"
  service when -r 0 was given
- documented IPv6 handling of syslog messages
- integrate patch from Bartosz Kuźma to make rsyslog compile under
  Solaris again (the patch replaced a strndup() call, which is not
  available under Solaris
- improved debug logging when waiting on select
- updated rsyslogd man page with new options (-46A)
---------------------------------------------------------------------------
Version 1.14.1 (RGer/Peter Vrabec), 2007-06-29
- added Peter Vrabec's patch for IPv6 TCP
- prefixed all messages send to stderr in rsyslogd with "rsyslogd: "
---------------------------------------------------------------------------
Version 1.14.0 (RGer/Peter Vrabec), 2007-06-28
- Peter Vrabec provided IPv6 for rsyslog, so we are now IPv6 enabled
  IPv6 Support is currently for UDP only, TCP is to come soon.
  AllowedSender configuration does not yet work for IPv6.
- fixed code in iovCreate() that broke C's strict aliasing rules 
- fixed some char/unsigned char differences that forced the compiler
  to spit out warning messages
- updated the Red Hat init script to fix a known issue (thanks to
  Peter Vrabec)
---------------------------------------------------------------------------
Version 1.13.5 (RGer), 2007-06-22
- made the TCP session limit configurable via command line switch
  now -t <port>,<max sessions>
- added man page for rklogd(8) (basically a copy from klogd, but now
  there is one...)
- fixed a bug that caused internal messages (e.g. rsyslogd startup) to
  appear without a tag.
- removed a minor memory leak that occurred when TAG processing requalified
  a HOSTNAME to be a TAG (and a TAG already was set).
- removed potential small memory leaks in MsgSet***() functions. There
  would be a leak if a property was re-set, something that happened
  extremely seldom.
---------------------------------------------------------------------------
Version 1.13.4 (RGer), 2007-06-18
- added a new property "PRI-text", which holds the PRI field in
  textual form (e.g. "syslog.info")
- added alias "syslogseverity" for "syslogpriority", which is a
  misleading property name that needs to stay for historical
  reasons (and backward-compatility)
- added doc on how to record PRI value in log file
- enhanced signal handling in klogd, including removal of an unsafe
  call to the logging system during signal handling
---------------------------------------------------------------------------
Version 1.13.3 (RGer), 2007-06-15
- create a version of syslog.c from scratch. This is now
  - highly optimized for rsyslog
  - removes an incompatible license problem as the original
    version had a BSD license with advertising clause
  - fixed in the regard that rklogd will continue to work when
    rsysogd has been restarted (the original version, as well
    as sysklogd, will remain silent then)
  - solved an issue with an extra NUL char at message end that the
    original version had
- applied some changes to klogd to care for the new interface
- fixed a bug in syslogd.c which prevented compiling under debian
---------------------------------------------------------------------------
Version 1.13.2 (RGer), 2007-06-13
- lib order in makefile patched to facilitate static linking - thanks
  to Bennett Todd for providing the patch
- Integrated a patch from Peter Vrabec (pvrabec@redheat.com):
  - added klogd under the name of rklogd (remove dependency on
    original sysklogd package
  - createDB.sql now in UTF
  - added additional config files for use on Red Hat
---------------------------------------------------------------------------
Version 1.13.1 (RGer), 2007-02-05
- changed the listen backlog limit to a more reasonable value based on
  the maximum number of TCP connections configurd (10% + 5) - thanks to Guy
  Standen for the hint (actually, the limit was 5 and that was a 
  left-over from early testing).
- fixed a bug in makefile which caused DB-support to be disabled when
  NETZIP support was enabled
- added the -e option to allow transmission of every message to remote
  hosts (effectively turns off duplicate message suppression)
- (somewhat) improved memory consumption when compiled with MySQL support
- looks like we fixed an incompatibility with MySQL 5.x and above software
  At least in one case, the remote server name was destroyed, leading to 
  a connection failure. The new, improved code does not have this issue and
  so we see this as solved (the new code is generally somewhat better, so
  there is a good chance we fixed this incompatibility).
---------------------------------------------------------------------------
Version 1.13.0 (RGer), 2006-12-19
- added '$' as ToPos proptery replacer specifier - means "up to the
  end of the string"
- property replacer option "escape-cc", "drop-cc" and "space-cc"  added
- changed the handling of \0 characters inside syslog messages. We now
  consistently escape them to "#000". This is somewhat recommended in
  the draft-ietf-syslog-protocol-19 draft. While the real recomendation
  is to not escape any characters at all, we can not do this without
  considerable modification of the code. So we escape it to "#000", which
  is consistent with a sample found in the Internet-draft.
- removed message glue logic (see printchopped() comment for details)
  Also caused removal of parts table and thus some improvements in
  memory usage.
- changed the default MAXLINE to 2048 to take care of recent syslog
  standardization efforts (can easily be changed in syslogd.c)
- added support for byte-counted TCP syslog messages (much like
  syslog-transport-tls-05 Internet Draft). This was necessary to
  support compression over TCP.
- added support for receiving compressed syslog messages
- added support for sending compressed syslog messages
- fixed a bug where the last message in a syslog/tcp stream was
  lost if it was not properly terminated by a LF character
---------------------------------------------------------------------------
Version 1.12.3 (RGer), 2006-10-04
- implemented some changes to support Solaris (but support is not
  yet complete)
- commented out (via #if 0) some methods that are currently not being use
  but should be kept for further us
- added (interim) -u 1 option to turn off hostname and tag parsing
- done some modifications to better support Fedora
- made the field delimiter inside property replace configurable via
  template
- fixed a bug in property replacer: if fields were used, the delimitor
  became part of the field. Up until now, this was barely noticable as 
  the delimiter as TAB only and thus invisible to a human. With other
  delimiters available now, it quickly showed up. This bug fix might cause
  some grief to existing installations if they used the extra TAB for
  whatever reasons - sorry folks... Anyhow, a solution is easy: just add
  a TAB character contstant into your template. Thus, there has no attempt
  been made to do this in a backwards-compatible way.
---------------------------------------------------------------------------
Version 1.12.2 (RGer), 2006-02-15
- fixed a bug in the RFC 3339 date formatter. An extra space was added
  after the actual timestamp
- added support for providing high-precision RFC3339 timestamps for
  (rsyslogd-)internally-generated messages
- very (!) experimental support for syslog-protocol internet draft
  added (the draft is experimental, the code is solid ;))
- added support for field-extracting in the property replacer
- enhanced the legacy-syslog parser so that it can interpret messages
  that do not contain a TIMESTAMP
- fixed a bug that caused the default socket (usually /dev/log) to be
  opened even when -o command line option was given
- fixed a bug in the Debian sample startup script - it caused rsyslogd
  to listen to remote requests, which it shouldn't by default
---------------------------------------------------------------------------
Version 1.12.1 (RGer), 2005-11-23
- made multithreading work with BSD. Some signal-handling needed to be
  restructured. Also, there might be a slight delay of up to 10 seconds
  when huping and terminating rsyslogd under BSD
- fixed a bug where a NULL-pointer was passed to printf() in logmsg().
- fixed a bug during "make install" where rc3195d was not installed
  Thanks to Bennett Todd for spotting this.
- fixed a bug where rsyslogd dumped core when no TAG was found in the
  received message
- enhanced message parser so that it can deal with missing hostnames
  in many cases (may not be totally fail-safe)
- fixed a bug where internally-generated messages did not have the correct
  TAG
---------------------------------------------------------------------------
Version 1.12.0 (RGer), 2005-10-26
- moved to a multi-threaded design. single-threading is still optionally
  available. Multi-threading is experimental!
- fixed a potential race condition. In the original code, marking was done
  by an alarm handler, which could lead to all sorts of bad things. This
  has been changed now. See comments in syslogd.c/domark() for details.
- improved debug output for property-based filters
- not a code change, but: I have checked all exit()s to make sure that
  none occurs once rsyslogd has started up. Even in unusual conditions
  (like low-memory conditions) rsyslogd somehow remains active. Of course,
  it might loose a message or two, but at least it does not abort and it
  can also recover when the condition no longer persists.
- fixed a bug that could cause loss of the last message received
  immediately before rsyslogd was terminated.
- added comments on thread-safety of global variables in syslogd.c
- fixed a small bug: spurios printf() when TCP syslog was used
- fixed a bug that causes rsyslogd to dump core on termination when one
  of the selector lines did not receive a message during the run (very
  unlikely)
- fixed an one-too-low memory allocation in the TCP sender. Could result
  in rsyslogd dumping core.
- fixed a bug with regular expression support (thanks to Andres Riancho)
- a little bit of code restructuring (especially main(), which was
  horribly large)
---------------------------------------------------------------------------
Version 1.11.1 (RGer), 2005-10-19
- support for BSD-style program name and host blocks
- added a new property "programname" that can be used in templates
- added ability to specify listen port for rfc3195d
- fixed a bug that rendered the "startswith" comparison operation
  unusable.
- changed more functions to "static" storage class to help compiler
  optimize (should have been static in the first place...)
- fixed a potential memory leak in the string buffer class destructor.
  As the destructur was previously never called, the leak did not actually
  appear.
- some internal restructuring in anticipation/preparation of minimal
  multi-threading support
- rsyslogd still shares some code with the sysklogd project. Some patches
  for this shared code have been brought over from the sysklogd CVS.
---------------------------------------------------------------------------
Version 1.11.0 (RGer), 2005-10-12
- support for receiving messages via RFC 3195; added rfc3195d for that
  purpose
- added an additional guard to prevent rsyslogd from aborting when the
  2gb file size limit is hit. While a user can configure rsyslogd to
  handle such situations, it would abort if that was not done AND large
  file support was not enabled (ok, this is hopefully an unlikely scenario)
- fixed a bug that caused additional Unix domain sockets to be incorrectly
  processed - could lead to message loss in extreme cases
---------------------------------------------------------------------------
Version 1.10.2 (RGer), 2005-09-27
- added comparison operations in property-based filters:
  * isequal
  * startswith
- added ability to negate all property-based filter comparison operations
  by adding a !-sign right in front of the operation name
- added the ability to specify remote senders for UDP and TCP
  received messages. Allows to block all but well-known hosts
- changed the $-config line directives to be case-INsensitive
- new command line option -w added: "do not display warnings if messages
  from disallowed senders are received"
- fixed a bug that caused rsyslogd to dump core when the compare value
  was not quoted in property-based filters
- fixed a bug in the new CStr compare function which lead to invalid
  results (fortunately, this function was not yet used widely)
- added better support for "debugging" rsyslog.conf property filters
  (only if -d switch is given)
- changed some function definitions to static, which eventually enables
  some compiler optimizations
- fixed a bug in MySQL code; when a SQL error occured, rsyslogd could
  run in a tight loop. This was due to invalid sequence of error reporting
  and is now fixed.
---------------------------------------------------------------------------
Version 1.10.1 (RGer), 2005-09-23
- added the ability to execute a shell script as an action.
  Thanks to Bjoern Kalkbrenner for providing the code!
- fixed a bug in the MySQL code; due to the bug the automatic one-time
  retry after an error did not happen - this lead to error message in
  cases where none should be seen (e.g. after a MySQL restart)
- fixed a security issue with SQL-escaping in conjunction with
  non-(SQL-)standard MySQL features.
---------------------------------------------------------------------------
Version 1.10.0 (RGer), 2005-09-20
  REMINDER: 1.10 is the first unstable version if the 1.x series!
- added the capability to filter on any property in selector lines
  (not just facility and priority)
- changed stringbuf into a new counted string class
- added support for a "discard" action. If a selector line with
  discard (~ character) is found, no selector lines *after* that
  line will be processed.
- thanks to Andres Riancho, regular expression support has been
  added to the template engine
- added the FROMHOST property in the template processor, which could
  previously not be obtained. Thanks to Cristian Testa for pointing
  this out and even providing a fix.
- added display of compile-time options to -v output
- performance improvement for production build - made some checks
  to happen only during debug mode
- fixed a problem with compiling on SUSE and - while doing so - removed
  the socket call to set SO_BSDCOMPAT in cases where it is obsolete.
---------------------------------------------------------------------------
Version 1.0.4 (RGer), 2006-02-01
- a small but important fix: the tcp receiver had two forgotten printf's
  in it that caused a lot of unnecessary output to stdout. This was
  important enough to justify a new release
---------------------------------------------------------------------------
Version 1.0.3 (RGer), 2005-11-14
- added an additional guard to prevent rsyslogd from aborting when the
  2gb file size limit is hit. While a user can configure rsyslogd to
  handle such situations, it would abort if that was not done AND large
  file support was not enabled (ok, this is hopefully an unlikely scenario)
- fixed a bug that caused additional Unix domain sockets to be incorrectly
  processed - could lead to message loss in extreme cases
- applied some patches available from the sysklogd project to code
  shared from there
- fixed a bug that causes rsyslogd to dump core on termination when one
  of the selector lines did not receive a message during the run (very
  unlikely)
- fixed an one-too-low memory allocation in the TCP sender. Could result
  in rsyslogd dumping core.
- fixed a bug in the TCP sender that caused the retry logic to fail
  after an error or receiver overrun
- fixed a bug in init() that could lead to dumping core
- fixed a bug that could lead to dumping core when no HOSTNAME or no TAG
  was present in the syslog message
---------------------------------------------------------------------------
Version 1.0.2 (RGer), 2005-10-05
- fixed an issue with MySQL error reporting. When an error occured,
  the MySQL driver went into an endless loop (at least in most cases).
---------------------------------------------------------------------------
Version 1.0.1 (RGer), 2005-09-23
- fixed a security issue with SQL-escaping in conjunction with
  non-(SQL-)standard MySQL features.
---------------------------------------------------------------------------
Version 1.0.0 (RGer), 2005-09-12
- changed install doc to cover daily cron scripts - a trouble source
- added rc script for slackware (provided by Chris Elvidge - thanks!) 
- fixed a really minor bug in usage() - the -r option was still
  reported as without the port parameter
---------------------------------------------------------------------------
Version 0.9.8 (RGer), 2005-09-05
- made startup and shutdown message more consistent and included the
  pid, so that they can be easier correlated. Used syslog-protocol
  structured data format for this purpose.
- improved config info in startup message, now tells not only
  if it is listening remote on udp, but also for tcp. Also includes
  the port numbers. The previous startup message was misleading, because
  it did not say "remote reception" if rsyslogd was only listening via
  tcp (but not via udp).
- added a "how can you help" document to the doc set
---------------------------------------------------------------------------
Version 0.9.7 (RGer), 2005-08-15
- some of the previous doc files (like INSTALL) did not properly
  reflect the changes to the build process and the new doc. Fixed
  that.
- changed syslogd.c so that when compiled without database support,
  an error message is displayed when a database action is detected
  in the config file (previously this was used as an user rule ;))
- fixed a bug in the os-specific Makefiles which caused MySQL
  support to not be compiled, even if selected
---------------------------------------------------------------------------
Version 0.9.6 (RGer), 2005-08-09
- greatly enhanced documentation. Now available in html format in
  the "doc" folder and FreeBSD. Finally includes an install howto.
- improved MySQL error messages a little - they now show up as log
  messages, too (formerly only in debug mode)
- added the ability to specify the listen port for udp syslog.
  WARNING: This introduces an incompatibility. Formerly, udp
  syslog was enabled by the -r command line option. Now, it is
  "-r [port]", which is consistent with the tcp listener. However,
  just -r will now return an error message.
- added sample startup scripts for Debian and FreeBSD
- added support for easy feature selection in the makefile. Un-
  fortunately, this also means I needed to spilt the make file
  for different OS and distros. There are some really bad syntax
  differences between FreeBSD and Linux make.
---------------------------------------------------------------------------
Version 0.9.5 (RGer), 2005-08-01
- the "semicolon bug" was actually not (fully) solved in 0.9.4. One
  part of the bug was solved, but another still existed. This one
  is fixed now, too.
- the "semicolon bug" actually turned out to be a more generic bug.
  It appeared whenever an invalid template name was given. With some
  selector actions, rsyslogd dumped core, with other it "just" had
  a small ressource leak with others all worked well. These anomalies
  are now fixed. Note that they only appeared during system initaliziation
  once the system was running, nothing bad happened.
- improved error reporting for template errors on startup. They are now
  shown on the console and the start-up tty. Formerly, they were only
  visible in debug mode.
- support for multiple instances of rsyslogd on a single machine added
- added new option "-o" --> omit local unix domain socket. This option
  enables rsyslogd NOT to listen to the local socket. This is most
  helpful when multiple instances of rsyslogd (or rsyslogd and another
  syslogd) shall run on a single system.
- added new option "-i <pidfile>" which allows to specify the pidfile.
  This is needed when multiple instances of rsyslogd are to be run.
- the new project home page is now online at www.rsyslog.com
---------------------------------------------------------------------------
Version 0.9.4 (RGer), 2005-07-25
- finally added the TCP sender. It now supports non-blocking mode, no
  longer disabling message reception during connect. As it is now, it
  is usable in production. The code could be more sophisticated, but
  I've kept it short in anticipation of the move to liblogging, which
  will lead to the removal of the code just written ;)
- the "exiting on signal..." message still had the "syslogd" name in 
  it. Changed this to "rsyslogd", as we do not have a large user base
  yet, this should pose no problem.
- fixed "the semiconlon" bug. rsyslogd dumped core if a write-db action
  was specified but no semicolon was given after the password (an empty
  template was ok, but the semicolon needed to be present).
- changed a default for traditional output format. During testing, it
  was seen that the timestamp written to file in default format was
  the time of message reception, not the time specified in the TIMESTAMP
  field of the message itself. Traditionally, the message TIMESTAMP is
  used and this has been changed now.
---------------------------------------------------------------------------
Version 0.9.3 (RGer), 2005-07-19
- fixed a bug in the message parser. In June, the RFC 3164 timestamp
  was not correctly parsed (yes, only in June and some other months,
  see the code comment to learn why...)
- added the ability to specify the destination port when forwarding
  syslog messages (both for TCP and UDP)
- added an very experimental TCP sender (activated by
  @@machine:port in config). This is not yet for production use. If
  the receiver is not alive, rsyslogd will wait quite some time until
  the connection request times out, which most probably leads to
  loss of incoming messages.

---------------------------------------------------------------------------
Version 0.9.2 (RGer), around 2005-07-06
- I intended to change the maxsupported message size to 32k to
  support IHE - but given the memory inefficiency in the usual use
  cases, I have not done this. I have, however, included very
  specific instructions on how to do this in the source code. I have
  also done some testing with 32k messages, so you can change the
  max size without taking too much risk.
- added a syslog/tcp receiver; we now can receive messages via
  plain tcp, but we can still send only via UDP. The syslog/tcp
  receiver is the primary enhancement of this release.
- slightly changed some error messages that contained a spurios \n at
  the end of the line (which gives empty lines in your log...)

---------------------------------------------------------------------------
Version 0.9.1 (RGer)
- fixed code so that it compiles without errors under FreeBSD
- removed now unused function "allocate_log()" from syslogd.c
- changed the make file so that it contains more defines for
  different environments (in the long term, we need a better
  system for disabling/enabling features...)
- changed some printf's printing off_t types to %lld and
  explicit (long long) casts. I tried to figure out the exact type,
  but did not succeed in this. In the worst case, ultra-large peta-
  byte files will now display funny informational messages on rollover,
  something I think we can live with for the neersion 3.11.2 (rgerhards), 2008-02-??
---------------------------------------------------------------------------
Version 3.11.1 (rgerhards), 2008-02-12
- SNMP trap sender added thanks to Andre Lorbach (omsnmp)
- added input-plugin interface specification in form of a (copy) template
  input module
- applied documentation fix by Michael Biebl -- many thanks!
- bugfix: immark did not have MARK flags set...
- added x-info field to rsyslogd startup/shutdown message. Hopefully
  points users to right location for further info (many don't even know
  they run rsyslog ;))
- bugfix: trailing ":" of tag was lost while parsing legacy syslog messages
  without timestamp - thanks to Anders Blomdell for providing a patch!
- fixed a bug in stringbuf.c related to STRINGBUF_TRIM_ALLOCSIZE, which
  wasn't supposed to be used with rsyslog. Put a warning message up that
  tells this feature is not tested and probably not worth the effort.
  Thanks to Anders Blomdell fro bringing this to our attention
- somewhat improved performance of string buffers
- fixed bug that caused invalid treatment of tabs (HT) in rsyslog.conf
- bugfix: setting for $EscapeCopntrolCharactersOnReceive was not 
  properly initialized
- clarified usage of space-cc property replacer option
- improved abort diagnostic handler
- some initial effort for malloc/free runtime debugging support
- bugfix: using dynafile actions caused rsyslogd abort
- fixed minor man errors thanks to Michael Biebl
---------------------------------------------------------------------------
Version 3.11.0 (rgerhards), 2008-01-31
- implemented queued actions
- implemented simple rate limiting for actions
- implemented deliberate discarding of lower priority messages over higher
  priority ones when a queue runs out of space
- implemented disk quotas for disk queues
- implemented the $ActionResumeRetryCount config directive
- added $ActionQueueFilename config directive
- added $ActionQueueSize config directive
- added $ActionQueueHighWaterMark config directive
- added $ActionQueueLowWaterMark config directive
- added $ActionQueueDiscardMark config directive
- added $ActionQueueDiscardSeverity config directive
- added $ActionQueueCheckpointInterval config directive
- added $ActionQueueType config directive
- added $ActionQueueWorkerThreads config directive
- added $ActionQueueTimeoutshutdown config directive
- added $ActionQueueTimeoutActionCompletion config directive
- added $ActionQueueTimeoutenQueue config directive
- added $ActionQueueTimeoutworkerThreadShutdown config directive
- added $ActionQueueWorkerThreadMinimumMessages config directive
- added $ActionQueueMaxFileSize config directive
- added $ActionQueueSaveonShutdown config directive
- addded $ActionQueueDequeueSlowdown config directive
- addded $MainMsgQueueDequeueSlowdown config directive
- bugfix: added forgotten docs to package
- improved debugging support
- fixed a bug that caused $MainMsgQueueCheckpointInterval to work incorrectly
- when a long-running action needs to be cancelled on shutdown, the message
  that was processed by it is now preserved. This finishes support for
  guaranteed delivery of messages (if the output supports it, of course)
- fixed bug in output module interface, see
  http://sourceforge.net/tracker/index.php?func=detail&aid=1881008&group_id=123448&atid=696552
- changed the ommysql output plugin so that the (lengthy) connection
  initialization now takes place in message processing. This works much
  better with the new queued action mode (fast startup)
- fixed a bug that caused a potential hang in file and fwd output module
  varmojfekoj provided the patch - many thanks!
- bugfixed stream class offset handling on 32bit platforms
---------------------------------------------------------------------------
Version 3.10.3 (rgerhards), 2008-01-28
- fixed a bug with standard template definitions (not a big deal) - thanks
  to varmojfekoj for spotting it
- run-time instrumentation added
- implemented disk-assisted queue mode, which enables on-demand disk
  spooling if the queue's in-memory queue is exhausted
- implemented a dynamic worker thread pool for processing incoming
  messages; workers are started and shut down as need arises
- implemented a run-time instrumentation debug package
- implemented the $MainMsgQueueSaveOnShutdown config directive
- implemented the $MainMsgQueueWorkerThreadMinimumMessages config directive
- implemented the $MainMsgQueueTimeoutWorkerThreadShutdown config directive
---------------------------------------------------------------------------
Version 3.10.2 (rgerhards), 2008-01-14
- added the ability to keep stop rsyslogd without the need to drain
  the main message queue. In disk queue mode, rsyslog continues to
  run from the point where it stopped. In case of a system failure, it
  continues to process messages from the last checkpoint.
- fixed a bug that caused a segfault on startup when no $WorkDir directive
  was specified in rsyslog.conf
- provided more fine-grain control over shutdown timeouts and added a
  way to specify the enqueue timeout when the main message queue is full
- implemented $MainMsgQueueCheckpointInterval config directive
- implemented $MainMsgQueueTimeoutActionCompletion config directive
- implemented $MainMsgQueueTimeoutEnqueue config directive
- implemented $MainMsgQueueTimeoutShutdown config directive
---------------------------------------------------------------------------
Version 3.10.1 (rgerhards), 2008-01-10
- implemented the "disk" queue mode. However, it currently is of very
  limited use, because it does not support persistence over rsyslogd
  runs. So when rsyslogd is stopped, the queue is drained just as with
  the in-memory queue modes. Persistent queues will be a feature of
  the next release.
- performance-optimized string class, should bring an overall improvement
- fixed a memory leak in imudp -- thanks to varmojfekoj for the patch
- fixed a race condition that could lead to a rsyslogd hang when during
  HUP or termination
- done some doc updates
- added $WorkDirectory config directive
- added $MainMsgQueueFileName config directive
- added $MainMsgQueueMaxFileSize config directive
---------------------------------------------------------------------------
Version 3.10.0 (rgerhards), 2008-01-07
- implemented input module interface and initial input modules
- enhanced threading for input modules (each on its own thread now)
- ability to bind UDP listeners to specific local interfaces/ports and
  ability to run multiple of them concurrently
- added ability to specify listen IP address for UDP syslog server
- license changed to GPLv3
- mark messages are now provided by loadble module immark
- rklogd is no longer provided. Its functionality has now been taken over
  by imklog, a loadable input module. This offers a much better integration
  into rsyslogd and makes sure that the kernel logger process is brought
  up and down at the appropriate times
- enhanced $IncludeConfig directive to support wildcard characters
  (thanks to Michael Biebl)
- all inputs are now implemented as loadable plugins
- enhanced threading model: each input module now runs on its own thread
- enhanced message queue which now supports different queueing methods
  (among others, this can be used for performance fine-tuning)
- added a large number of new configuration directives for the new
  input modules
- enhanced multi-threading utilizing a worker thread pool for the
  main message queue
- compilation without pthreads is no longer supported
- much cleaner code due to new objects and removal of single-threading
  mode
---------------------------------------------------------------------------
Version 2.0.1 STABLE (rgerhards), 2008-01-24
- fixed a bug in integer conversion - but this function was never called,
  so it is not really a useful bug fix ;)
- fixed a bug with standard template definitions (not a big deal) - thanks
  to varmojfekoj for spotting it
- fixed a bug that caused a potential hang in file and fwd output module
  varmojfekoj provided the patch - many thanks!
---------------------------------------------------------------------------
Version 2.0.0 STABLE (rgerhards), 2008-01-02
- re-release of 1.21.2 as STABLE with no modifications except some
  doc updates
---------------------------------------------------------------------------
Version 1.21.2 (rgerhards), 2007-12-28
- created a gss-api output module. This keeps GSS-API code and
  TCP/UDP code separated. It is also important for forward-
  compatibility with v3. Please note that this change breaks compatibility
  with config files created for 1.21.0 and 1.21.1 - this was considered
  acceptable.
- fixed an error in forwarding retry code (could lead to message corruption
  but surfaced very seldom)
- increased portability for older platforms (AI_NUMERICSERV moved)
- removed socket leak in omfwd.c
- cross-platform patch for GSS-API compile problem on some platforms
  thanks to darix for the patch!
---------------------------------------------------------------------------
Version 1.21.1 (rgerhards), 2007-12-23
- small doc fix for $IncludeConfig
- fixed a bug in llDestroy()
- bugfix: fixing memory leak when message queue is full and during
  parsing. Thanks to varmojfekoj for the patch.
- bugfix: when compiled without network support, unix sockets were
  not properply closed
- bugfix: memory leak in cfsysline.c/doGetWord() fixed
---------------------------------------------------------------------------
Version 1.21.0 (rgerhards), 2007-12-19
- GSS-API support for syslog/TCP connections was added. Thanks to
  varmojfekoj for providing the patch with this functionality
- code cleanup
- enhanced $IncludeConfig directive to support wildcard filenames
- changed some multithreading synchronization
---------------------------------------------------------------------------
Version 1.20.1 (rgerhards), 2007-12-12
- corrected a debug setting that survived release. Caused TCP connections
  to be retried unnecessarily often.
- When a hostname ACL was provided and DNS resolution for that name failed,
  ACL processing was stopped at that point. Thanks to mildew for the patch.
  Fedora Bugzilla: http://bugzilla.redhat.com/show_bug.cgi?id=395911
- fixed a potential race condition, see link for details:
  http://rgerhards.blogspot.com/2007/12/rsyslog-race-condition.html
  Note that the probability of problems from this bug was very remote
- fixed a memory leak that happend when PostgreSQL date formats were
  used
---------------------------------------------------------------------------
Version 1.20.0 (rgerhards), 2007-12-07
- an output module for postgres databases has been added. Thanks to
  sur5r for contributing this code
- unloading dynamic modules has been cleaned up, we now have a
  real implementation and not just a dummy "good enough for the time
  being".
- enhanced platform independence - thanks to Bartosz Kuzma and Michael
  Biebl for their very useful contributions
- some general code cleanup (including warnings on 64 platforms, only)
---------------------------------------------------------------------------
Version 1.19.12 (rgerhards), 2007-12-03
- cleaned up the build system (thanks to Michael Biebl for the patch)
- fixed a bug where ommysql was still not compiled with -pthread option
---------------------------------------------------------------------------
Version 1.19.11 (rgerhards), 2007-11-29
- applied -pthread option to build when building for multi-threading mode
  hopefully solves an issue with segfaulting
---------------------------------------------------------------------------
Version 1.19.10 (rgerhards), 2007-10-19
- introdcued the new ":modulename:" syntax for calling module actions
  in selector lines; modified ommysql to support it. This is primarily
  an aid for further modules and a prequisite to actually allow third
  party modules to be created.
- minor fix in slackware startup script, "-r 0" is now "-r0"
- updated rsyslogd doc set man page; now in html format
- undid creation of a separate thread for the main loop -- this did not
  turn out to be needed or useful, so reduce complexity once again.
- added doc fixes provided by Michael Biebl - thanks
---------------------------------------------------------------------------
Version 1.19.9 (rgerhards), 2007-10-12
- now packaging system which again contains all components in a single
  tarball
- modularized main() a bit more, resulting in less complex code
- experimentally added an additional thread - will see if that affects
  the segfault bug we experience on some platforms. Note that this change
  is scheduled to be removed again later.
---------------------------------------------------------------------------
Version 1.19.8 (rgerhards), 2007-09-27
- improved repeated message processing
- applied patch provided by varmojfekoj to support building ommysql
  in its own way (now also resides in a plugin subdirectory);
  ommysql is now a separate package
- fixed a bug in cvthname() that lead to message loss if part
  of the source hostname would have been dropped
- created some support for distributing ommysql together with the
  main rsyslog package. I need to re-think it in the future, but
  for the time being the current mode is best. I now simply include
  one additional tarball for ommysql inside the main distribution.
  I look forward to user feedback on how this should be done best. In the
  long term, a separate project should be spawend for ommysql, but I'd
  like to do that only after the plugin interface is fully stable (what
  it is not yet).
---------------------------------------------------------------------------
Version 1.19.7 (rgerhards), 2007-09-25
- added code to handle situations where senders send us messages ending with
  a NUL character. It is now simply removed. This also caused trailing LF
  reduction to fail, when it was followed by such a NUL. This is now also
  handled.
- replaced some non-thread-safe function calls by their thread-safe
  counterparts
- fixed a minor memory leak that occured when the %APPNAME% property was
  used (I think nobody used that in practice)
- fixed a bug that caused signal handlers in cvthname() not to be restored when
  a malicious pointer record was detected and processing of the message been
  stopped for that reason (this should be really rare and can not be related
  to the segfault bug we are hunting).
- fixed a bug in cvthname that lead to passing a wrong parameter - in
  practice, this had no impact.
- general code cleanup (e.g. compiler warnings, comments)
---------------------------------------------------------------------------
Version 1.19.6 (rgerhards), 2007-09-11
- applied patch by varmojfekoj to change signal handling to the new
  sigaction API set (replacing the depreciated signal() calls and its
  friends.
- fixed a bug that in --enable-debug mode caused an assertion when the
  discard action was used
- cleaned up compiler warnings
- applied patch by varmojfekoj to FIX a bug that could cause 
  segfaults if empty properties were processed using modifying
  options (e.g. space-cc, drop-cc)
- fixed man bug: rsyslogd supports -l option
---------------------------------------------------------------------------
Version 1.19.5 (rgerhards), 2007-09-07
- changed part of the CStr interface so that better error tracking
  is provided and the calling sequence is more intuitive (there were
  invalid calls based on a too-weired interface)
- (hopefully) fixed some remaining bugs rooted in wrong use of 
  the CStr class. These could lead to program abort.
- applied patch by varmojfekoj two fix two potential segfault situations
- added $ModDir config directive
- modified $ModLoad so that an absolute path may be specified as
  module name (e.g. /rsyslog/ommysql.so)
---------------------------------------------------------------------------
Version 1.19.4 (rgerhards/varmojfekoj), 2007-09-04
- fixed a number of small memory leaks - thanks varmojfekoj for patching
- fixed an issue with CString class that could lead to rsyslog abort
  in tplToString() - thanks varmojfekoj for patching
- added a man-version of the config file documenation - thanks to Michel
  Samia for providing the man file
- fixed bug: a template like this causes an infinite loop:
  $template opts,"%programname:::a,b%"
  thanks varmojfekoj for the patch
- fixed bug: case changing options crash freeing the string pointer
  because they modify it: $template opts2,"%programname::1:lowercase%"
  thanks varmojfekoj for the patch
---------------------------------------------------------------------------
Version 1.19.3 (mmeckelein/varmojfekoj), 2007-08-31
- small mem leak fixed (after calling parseSelectorAct) - Thx varmojkekoj
- documentation section "Regular File" und "Blocks" updated
- solved an issue with dynamic file generation - Once again many thanks
  to varmojfekoj
- the negative selector for program name filter (Blocks) does not work as
  expected - Thanks varmojfekoj for patching
- added forwarding information to sysklogd (requires special template)
  to config doc
---------------------------------------------------------------------------
Version 1.19.2 (mmeckelein/varmojfekoj), 2007-08-28
- a specifically formed message caused a segfault - Many thanks varmojfekoj
  for providing a patch
- a typo and a weird condition are fixed in msg.c - Thanks again
  varmojfekoj 
- on file creation the file was always owned by root:root. This is fixed
  now - Thanks ypsa for solving this issue
---------------------------------------------------------------------------
Version 1.19.1 (mmeckelein), 2007-08-22
- a bug that caused a high load when a TCP/UDP connection was closed is 
  fixed now - Thanks mildew for solving this issue
- fixed a bug which caused a segfault on reinit - Thx varmojfekoj for the
  patch
- changed the hardcoded module path "/lib/rsyslog" to $(pkglibdir) in order
  to avoid trouble e.g. on 64 bit platforms (/lib64) - many thanks Peter
  Vrabec and darix, both provided a patch for solving this issue
- enhanced the unloading of modules - thanks again varmojfekoj
- applied a patch from varmojfekoj which fixes various little things in
  MySQL output module
---------------------------------------------------------------------------
Version 1.19.0 (varmojfekoj/rgerhards), 2007-08-16
- integrated patch from varmojfekoj to make the mysql module a loadable one
  many thanks for the patch, MUCH appreciated
---------------------------------------------------------------------------
Version 1.18.2 (rgerhards), 2007-08-13
- fixed a bug in outchannel code that caused templates to be incorrectly
  parsed
- fixed a bug in ommysql that caused a wrong ";template" missing message
- added some code for unloading modules; not yet fully complete (and we do
  not yet have loadable modules, so this is no problem)
- removed debian subdirectory by request of a debian packager (this is a special
  subdir for debian and there is also no point in maintaining it when there
  is a debian package available - so I gladly did this) in some cases
- improved overall doc quality (some pages were quite old) and linked to
  more of the online resources.
- improved /contrib/delete_mysql script by adding a host option and some
  other minor modifications
---------------------------------------------------------------------------
Version 1.18.1 (rgerhards), 2007-08-08
- applied a patch from varmojfekoj which solved a potential segfault
  of rsyslogd on HUP
- applied patch from Michel Samia to fix compilation when the pthreads
  feature is disabled
- some code cleanup (moved action object to its own file set)
- add config directive $MainMsgQueueSize, which now allows to configure the
  queue size dynamically
- all compile-time settings are now shown in rsyslogd -v, not just the
  active ones
- enhanced performance a little bit more
- added config file directive $ActionResumeInterval
- fixed a bug that prevented compilation under debian sid
- added a contrib directory for user-contributed useful things
---------------------------------------------------------------------------
Version 1.18.0 (rgerhards), 2007-08-03
- rsyslog now supports fallback actions when an action did not work. This
  is a great feature e.g. for backup database servers or backup syslog
  servers
- modified rklogd to only change the console log level if -c is specified
- added feature to use multiple actions inside a single selector
- implemented $ActionExecOnlyWhenPreviousIsSuspended config directive
- error messages during startup are now spit out to the configured log
  destinations
---------------------------------------------------------------------------
Version 1.17.6 (rgerhards), 2007-08-01
- continued to work on output module modularization - basic stage of
  this work is now FINISHED
- fixed bug in OMSRcreate() - always returned SR_RET_OK
- fixed a bug that caused ommysql to always complain about missing
  templates
- fixed a mem leak in OMSRdestruct - freeing the object itself was
  forgotten - thanks to varmojfekoj for the patch
- fixed a memory leak in syslogd/init() that happend when the config
  file could not be read - thanks to varmojfekoj for the patch
- fixed insufficient memory allocation in addAction() and its helpers.
  The initial fix and idea was developed by mildew, I fine-tuned
  it a bit. Thanks a lot for the fix, I'd probably had pulled out my
  hair to find the bug...
- added output of config file line number when a parsing error occured
- fixed bug in objomsr.c that caused program to abort in debug mode with
  an invalid assertion (in some cases)
- fixed a typo that caused the default template for MySQL to be wrong.
  thanks to mildew for catching this.
- added configuration file command $DebugPrintModuleList and
  $DebugPrintCfSysLineHandlerList
- fixed an invalid value for the MARK timer - unfortunately, there was
  a testing aid left in place. This resulted in quite frequent MARK messages
- added $IncludeConfig config directive
- applied a patch from mildew to prevent rsyslogd from freezing under heavy
  load. This could happen when the queue was full. Now, we drop messages
  but rsyslogd remains active.
---------------------------------------------------------------------------
Version 1.17.5 (rgerhards), 2007-07-30
- continued to work on output module modularization
- fixed a missing file bug - thanks to Andrea Montanari for reporting
  this problem
- fixed a problem with shutting down the worker thread and freeing the
  selector_t list - this caused messages to be lost, because the
  message queue was not properly drained before the selectors got
  destroyed.
---------------------------------------------------------------------------
Version 1.17.4 (rgerhards), 2007-07-27
- continued to work on output module modularization
- fixed a situation where rsyslogd could create zombie processes
  thanks to mildew for the patch
- applied patch from Michel Samia to fix compilation when NOT
  compiled for pthreads
---------------------------------------------------------------------------
Version 1.17.3 (rgerhards), 2007-07-25
- continued working on output module modularization
- fixed a bug that caused rsyslogd to segfault on exit (and
  probably also on HUP), when there was an unsent message in a selector
  that required forwarding and the dns lookup failed for that selector
  (yes, it was pretty unlikely to happen;))
  thanks to varmojfekoj <varmojfekoj@gmail.com> for the patch
- fixed a memory leak in config file parsing and die()
  thanks to varmojfekoj <varmojfekoj@gmail.com> for the patch
- rsyslogd now checks on startup if it is capable to performa any work
  at all. If it cant, it complains and terminates
  thanks to Michel Samia for providing the patch!
- fixed a small memory leak when HUPing syslogd. The allowed sender
  list now gets freed. thanks to mildew for the patch.
- changed the way error messages in early startup are logged. They
  now do no longer use the syslogd code directly but are rather
  send to stderr.
---------------------------------------------------------------------------
Version 1.17.2 (rgerhards), 2007-07-23
- made the port part of the -r option optional. Needed for backward
  compatibility with sysklogd
- replaced system() calls with something more reasonable. Please note that
  this might break compatibility with some existing configuration files.
  We accept this in favour of the gained security.
- removed a memory leak that could occur if timegenerated was used in
  RFC 3164 format in templates
- did some preparation in msg.c for advanced multithreading - placed the
  hooks, but not yet any active code
- worked further on modularization
- added $ModLoad MySQL (dummy) config directive
- added DropTrailingLFOnReception config directive
---------------------------------------------------------------------------
Version 1.17.1 (rgerhards), 2007-07-20
- fixed a bug that caused make install to install rsyslogd and rklogd under
  the wrong names
- fixed bug that caused $AllowedSenders to handle IPv6 scopes incorrectly;
  also fixed but that could grabble $AllowedSender wildcards. Thanks to
  mildew@gmail.com for the patch
- minor code cleanup - thanks to Peter Vrabec for the patch
- fixed minimal memory leak on HUP (caused by templates)
  thanks to varmojfekoj <varmojfekoj@gmail.com> for the patch
- fixed another memory leak on HUPing and on exiting rsyslogd
  again thanks to varmojfekoj <varmojfekoj@gmail.com> for the patch
- code cleanup (removed compiler warnings)
- fixed portability bug in configure.ac - thanks to Bartosz Kuźma for patch
- moved msg object into its own file set
- added the capability to continue trying to write log files when the
  file system is full. Functionality based on patch by Martin Schulze
  to sysklogd package.
---------------------------------------------------------------------------
Version 1.17.0 (RGer), 2007-07-17
- added $RepeatedLineReduction config parameter
- added $EscapeControlCharactersOnReceive config parameter
- added $ControlCharacterEscapePrefix config parameter
- added $DirCreateMode config parameter
- added $CreateDirs config parameter
- added $DebugPrintTemplateList config parameter
- added $ResetConfigVariables config parameter
- added $FileOwner config parameter
- added $FileGroup config parameter
- added $DirOwner config parameter
- added $DirGroup config parameter
- added $FailOnChownFailure config parameter
- added regular expression support to the filter engine
  thanks to Michel Samia for providing the patch!
- enhanced $AllowedSender functionality. Credits to mildew@gmail.com for
  the patch doing that
  - added IPv6 support
  - allowed DNS hostnames
  - allowed DNS wildcard names
- added new option $DropMsgsWithMaliciousDnsPTRRecords
- added autoconf so that rfc3195d, rsyslogd and klogd are stored to /sbin
- added capability to auto-create directories with dynaFiles
---------------------------------------------------------------------------
Version 1.16.0 (RGer/Peter Vrabec), 2007-07-13 - The Friday, 13th Release ;)
- build system switched to autotools
- removed SYSV preprocessor macro use, replaced with autotools equivalents
- fixed a bug that caused rsyslogd to segfault when TCP listening was
  disabled and it terminated
- added new properties "syslogfacility-text" and "syslogseverity-text"
  thanks to varmojfekoj <varmojfekoj@gmail.com> for the patch
- added the -x option to disable hostname dns reslution
  thanks to varmojfekoj <varmojfekoj@gmail.com> for the patch
- begun to better modularize syslogd.c - this is an ongoing project; moved
  type definitions to a separate file
- removed some now-unused fields from struct filed
- move file size limit fields in struct field to the "right spot" (the file
  writing part of the union - f_un.f_file)
- subdirectories linux and solaris are no longer part of the distribution
  package. This is not because we cease support for them, but there are no
  longer any files in them after the move to autotools
---------------------------------------------------------------------------
Version 1.15.1 (RGer), 2007-07-10
- fixed a bug that caused a dynaFile selector to stall when there was
  an open error with one file 
- improved template processing for dynaFiles; templates are now only
  looked up during initialization - speeds up processing
- optimized memory layout in struct filed when compiled with MySQL
  support
- fixed a bug that caused compilation without SYSLOG_INET to fail
- re-enabled the "last message repeated n times" feature. This
  feature was not taken care of while rsyslogd evolved from sysklogd
  and it was more or less defunct. Now it is fully functional again.
- added system properties: $NOW, $YEAR, $MONTH, $DAY, $HOUR, $MINUTE
- fixed a bug in iovAsString() that caused a memory leak under stress
  conditions (most probably memory shortage). This was unlikely to
  ever happen, but it doesn't hurt doing it right
- cosmetic: defined type "uchar", change all unsigned chars to uchar
---------------------------------------------------------------------------
Version 1.15.0 (RGer), 2007-07-05
- added ability to dynamically generate file names based on templates
  and thus properties. This was a much-requested feature. It makes
  life easy when it e.g. comes to splitting files based on the sender
  address.
- added $umask and $FileCreateMode config file directives
- applied a patch from Bartosz Kuzma to compile cleanly under NetBSD
- checks for extra (unexpected) characters in system config file lines
  have been added
- added IPv6 documentation - was accidently missing from CVS
- begun to change char to unsigned char
---------------------------------------------------------------------------
Version 1.14.2 (RGer), 2007-07-03
** this release fixes all known nits with IPv6 **
- restored capability to do /etc/service lookup for "syslog"
  service when -r 0 was given
- documented IPv6 handling of syslog messages
- integrate patch from Bartosz Kuźma to make rsyslog compile under
  Solaris again (the patch replaced a strndup() call, which is not
  available under Solaris
- improved debug logging when waiting on select
- updated rsyslogd man page with new options (-46A)
---------------------------------------------------------------------------
Version 1.14.1 (RGer/Peter Vrabec), 2007-06-29
- added Peter Vrabec's patch for IPv6 TCP
- prefixed all messages send to stderr in rsyslogd with "rsyslogd: "
---------------------------------------------------------------------------
Version 1.14.0 (RGer/Peter Vrabec), 2007-06-28
- Peter Vrabec provided IPv6 for rsyslog, so we are now IPv6 enabled
  IPv6 Support is currently for UDP only, TCP is to come soon.
  AllowedSender configuration does not yet work for IPv6.
- fixed code in iovCreate() that broke C's strict aliasing rules 
- fixed some char/unsigned char differences that forced the compiler
  to spit out warning messages
- updated the Red Hat init script to fix a known issue (thanks to
  Peter Vrabec)
---------------------------------------------------------------------------
Version 1.13.5 (RGer), 2007-06-22
- made the TCP session limit configurable via command line switch
  now -t <port>,<max sessions>
- added man page for rklogd(8) (basically a copy from klogd, but now
  there is one...)
- fixed a bug that caused internal messages (e.g. rsyslogd startup) to
  appear without a tag.
- removed a minor memory leak that occurred when TAG processing requalified
  a HOSTNAME to be a TAG (and a TAG already was set).
- removed potential small memory leaks in MsgSet***() functions. There
  would be a leak if a property was re-set, something that happened
  extremely seldom.
---------------------------------------------------------------------------
Version 1.13.4 (RGer), 2007-06-18
- added a new property "PRI-text", which holds the PRI field in
  textual form (e.g. "syslog.info")
- added alias "syslogseverity" for "syslogpriority", which is a
  misleading property name that needs to stay for historical
  reasons (and backward-compatility)
- added doc on how to record PRI value in log file
- enhanced signal handling in klogd, including removal of an unsafe
  call to the logging system during signal handling
---------------------------------------------------------------------------
Version 1.13.3 (RGer), 2007-06-15
- create a version of syslog.c from scratch. This is now
  - highly optimized for rsyslog
  - removes an incompatible license problem as the original
    version had a BSD license with advertising clause
  - fixed in the regard that rklogd will continue to work when
    rsysogd has been restarted (the original version, as well
    as sysklogd, will remain silent then)
  - solved an issue with an extra NUL char at message end that the
    original version had
- applied some changes to klogd to care for the new interface
- fixed a bug in syslogd.c which prevented compiling under debian
---------------------------------------------------------------------------
Version 1.13.2 (RGer), 2007-06-13
- lib order in makefile patched to facilitate static linking - thanks
  to Bennett Todd for providing the patch
- Integrated a patch from Peter Vrabec (pvrabec@redheat.com):
  - added klogd under the name of rklogd (remove dependency on
    original sysklogd package
  - createDB.sql now in UTF
  - added additional config files for use on Red Hat
---------------------------------------------------------------------------
Version 1.13.1 (RGer), 2007-02-05
- changed the listen backlog limit to a more reasonable value based on
  the maximum number of TCP connections configurd (10% + 5) - thanks to Guy
  Standen for the hint (actually, the limit was 5 and that was a 
  left-over from early testing).
- fixed a bug in makefile which caused DB-support to be disabled when
  NETZIP support was enabled
- added the -e option to allow transmission of every message to remote
  hosts (effectively turns off duplicate message suppression)
- (somewhat) improved memory consumption when compiled with MySQL support
- looks like we fixed an incompatibility with MySQL 5.x and above software
  At least in one case, the remote server name was destroyed, leading to 
  a connection failure. The new, improved code does not have this issue and
  so we see this as solved (the new code is generally somewhat better, so
  there is a good chance we fixed this incompatibility).
---------------------------------------------------------------------------
Version 1.13.0 (RGer), 2006-12-19
- added '$' as ToPos proptery replacer specifier - means "up to the
  end of the string"
- property replacer option "escape-cc", "drop-cc" and "space-cc"  added
- changed the handling of \0 characters inside syslog messages. We now
  consistently escape them to "#000". This is somewhat recommended in
  the draft-ietf-syslog-protocol-19 draft. While the real recomendation
  is to not escape any characters at all, we can not do this without
  considerable modification of the code. So we escape it to "#000", which
  is consistent with a sample found in the Internet-draft.
- removed message glue logic (see printchopped() comment for details)
  Also caused removal of parts table and thus some improvements in
  memory usage.
- changed the default MAXLINE to 2048 to take care of recent syslog
  standardization efforts (can easily be changed in syslogd.c)
- added support for byte-counted TCP syslog messages (much like
  syslog-transport-tls-05 Internet Draft). This was necessary to
  support compression over TCP.
- added support for receiving compressed syslog messages
- added support for sending compressed syslog messages
- fixed a bug where the last message in a syslog/tcp stream was
  lost if it was not properly terminated by a LF character
---------------------------------------------------------------------------
Version 1.12.3 (RGer), 2006-10-04
- implemented some changes to support Solaris (but support is not
  yet complete)
- commented out (via #if 0) some methods that are currently not being use
  but should be kept for further us
- added (interim) -u 1 option to turn off hostname and tag parsing
- done some modifications to better support Fedora
- made the field delimiter inside property replace configurable via
  template
- fixed a bug in property replacer: if fields were used, the delimitor
  became part of the field. Up until now, this was barely noticable as 
  the delimiter as TAB only and thus invisible to a human. With other
  delimiters available now, it quickly showed up. This bug fix might cause
  some grief to existing installations if they used the extra TAB for
  whatever reasons - sorry folks... Anyhow, a solution is easy: just add
  a TAB character contstant into your template. Thus, there has no attempt
  been made to do this in a backwards-compatible way.
---------------------------------------------------------------------------
Version 1.12.2 (RGer), 2006-02-15
- fixed a bug in the RFC 3339 date formatter. An extra space was added
  after the actual timestamp
- added support for providing high-precision RFC3339 timestamps for
  (rsyslogd-)internally-generated messages
- very (!) experimental support for syslog-protocol internet draft
  added (the draft is experimental, the code is solid ;))
- added support for field-extracting in the property replacer
- enhanced the legacy-syslog parser so that it can interpret messages
  that do not contain a TIMESTAMP
- fixed a bug that caused the default socket (usually /dev/log) to be
  opened even when -o command line option was given
- fixed a bug in the Debian sample startup script - it caused rsyslogd
  to listen to remote requests, which it shouldn't by default
---------------------------------------------------------------------------
Version 1.12.1 (RGer), 2005-11-23
- made multithreading work with BSD. Some signal-handling needed to be
  restructured. Also, there might be a slight delay of up to 10 seconds
  when huping and terminating rsyslogd under BSD
- fixed a bug where a NULL-pointer was passed to printf() in logmsg().
- fixed a bug during "make install" where rc3195d was not installed
  Thanks to Bennett Todd for spotting this.
- fixed a bug where rsyslogd dumped core when no TAG was found in the
  received message
- enhanced message parser so that it can deal with missing hostnames
  in many cases (may not be totally fail-safe)
- fixed a bug where internally-generated messages did not have the correct
  TAG
---------------------------------------------------------------------------
Version 1.12.0 (RGer), 2005-10-26
- moved to a multi-threaded design. single-threading is still optionally
  available. Multi-threading is experimental!
- fixed a potential race condition. In the original code, marking was done
  by an alarm handler, which could lead to all sorts of bad things. This
  has been changed now. See comments in syslogd.c/domark() for details.
- improved debug output for property-based filters
- not a code change, but: I have checked all exit()s to make sure that
  none occurs once rsyslogd has started up. Even in unusual conditions
  (like low-memory conditions) rsyslogd somehow remains active. Of course,
  it might loose a message or two, but at least it does not abort and it
  can also recover when the condition no longer persists.
- fixed a bug that could cause loss of the last message received
  immediately before rsyslogd was terminated.
- added comments on thread-safety of global variables in syslogd.c
- fixed a small bug: spurios printf() when TCP syslog was used
- fixed a bug that causes rsyslogd to dump core on termination when one
  of the selector lines did not receive a message during the run (very
  unlikely)
- fixed an one-too-low memory allocation in the TCP sender. Could result
  in rsyslogd dumping core.
- fixed a bug with regular expression support (thanks to Andres Riancho)
- a little bit of code restructuring (especially main(), which was
  horribly large)
---------------------------------------------------------------------------
Version 1.11.1 (RGer), 2005-10-19
- support for BSD-style program name and host blocks
- added a new property "programname" that can be used in templates
- added ability to specify listen port for rfc3195d
- fixed a bug that rendered the "startswith" comparison operation
  unusable.
- changed more functions to "static" storage class to help compiler
  optimize (should have been static in the first place...)
- fixed a potential memory leak in the string buffer class destructor.
  As the destructur was previously never called, the leak did not actually
  appear.
- some internal restructuring in anticipation/preparation of minimal
  multi-threading support
- rsyslogd still shares some code with the sysklogd project. Some patches
  for this shared code have been brought over from the sysklogd CVS.
---------------------------------------------------------------------------
Version 1.11.0 (RGer), 2005-10-12
- support for receiving messages via RFC 3195; added rfc3195d for that
  purpose
- added an additional guard to prevent rsyslogd from aborting when the
  2gb file size limit is hit. While a user can configure rsyslogd to
  handle such situations, it would abort if that was not done AND large
  file support was not enabled (ok, this is hopefully an unlikely scenario)
- fixed a bug that caused additional Unix domain sockets to be incorrectly
  processed - could lead to message loss in extreme cases
---------------------------------------------------------------------------
Version 1.10.2 (RGer), 2005-09-27
- added comparison operations in property-based filters:
  * isequal
  * startswith
- added ability to negate all property-based filter comparison operations
  by adding a !-sign right in front of the operation name
- added the ability to specify remote senders for UDP and TCP
  received messages. Allows to block all but well-known hosts
- changed the $-config line directives to be case-INsensitive
- new command line option -w added: "do not display warnings if messages
  from disallowed senders are received"
- fixed a bug that caused rsyslogd to dump core when the compare value
  was not quoted in property-based filters
- fixed a bug in the new CStr compare function which lead to invalid
  results (fortunately, this function was not yet used widely)
- added better support for "debugging" rsyslog.conf property filters
  (only if -d switch is given)
- changed some function definitions to static, which eventually enables
  some compiler optimizations
- fixed a bug in MySQL code; when a SQL error occured, rsyslogd could
  run in a tight loop. This was due to invalid sequence of error reporting
  and is now fixed.
---------------------------------------------------------------------------
Version 1.10.1 (RGer), 2005-09-23
- added the ability to execute a shell script as an action.
  Thanks to Bjoern Kalkbrenner for providing the code!
- fixed a bug in the MySQL code; due to the bug the automatic one-time
  retry after an error did not happen - this lead to error message in
  cases where none should be seen (e.g. after a MySQL restart)
- fixed a security issue with SQL-escaping in conjunction with
  non-(SQL-)standard MySQL features.
---------------------------------------------------------------------------
Version 1.10.0 (RGer), 2005-09-20
  REMINDER: 1.10 is the first unstable version if the 1.x series!
- added the capability to filter on any property in selector lines
  (not just facility and priority)
- changed stringbuf into a new counted string class
- added support for a "discard" action. If a selector line with
  discard (~ character) is found, no selector lines *after* that
  line will be processed.
- thanks to Andres Riancho, regular expression support has been
  added to the template engine
- added the FROMHOST property in the template processor, which could
  previously not be obtained. Thanks to Cristian Testa for pointing
  this out and even providing a fix.
- added display of compile-time options to -v output
- performance improvement for production build - made some checks
  to happen only during debug mode
- fixed a problem with compiling on SUSE and - while doing so - removed
  the socket call to set SO_BSDCOMPAT in cases where it is obsolete.
---------------------------------------------------------------------------
Version 1.0.4 (RGer), 2006-02-01
- a small but important fix: the tcp receiver had two forgotten printf's
  in it that caused a lot of unnecessary output to stdout. This was
  important enough to justify a new release
---------------------------------------------------------------------------
Version 1.0.3 (RGer), 2005-11-14
- added an additional guard to prevent rsyslogd from aborting when the
  2gb file size limit is hit. While a user can configure rsyslogd to
  handle such situations, it would abort if that was not done AND large
  file support was not enabled (ok, this is hopefully an unlikely scenario)
- fixed a bug that caused additional Unix domain sockets to be incorrectly
  processed - could lead to message loss in extreme cases
- applied some patches available from the sysklogd project to code
  shared from there
- fixed a bug that causes rsyslogd to dump core on termination when one
  of the selector lines did not receive a message during the run (very
  unlikely)
- fixed an one-too-low memory allocation in the TCP sender. Could result
  in rsyslogd dumping core.
- fixed a bug in the TCP sender that caused the retry logic to fail
  after an error or receiver overrun
- fixed a bug in init() that could lead to dumping core
- fixed a bug that could lead to dumping core when no HOSTNAME or no TAG
  was present in the syslog message
---------------------------------------------------------------------------
Version 1.0.2 (RGer), 2005-10-05
- fixed an issue with MySQL error reporting. When an error occured,
  the MySQL driver went into an endless loop (at least in most cases).
---------------------------------------------------------------------------
Version 1.0.1 (RGer), 2005-09-23
- fixed a security issue with SQL-escaping in conjunction with
  non-(SQL-)standard MySQL features.
---------------------------------------------------------------------------
Version 1.0.0 (RGer), 2005-09-12
- changed install doc to cover daily cron scripts - a trouble source
- added rc script for slackware (provided by Chris Elvidge - thanks!) 
- fixed a really minor bug in usage() - the -r option was still
  reported as without the port parameter
---------------------------------------------------------------------------
Version 0.9.8 (RGer), 2005-09-05
- made startup and shutdown message more consistent and included the
  pid, so that they can be easier correlated. Used syslog-protocol
  structured data format for this purpose.
- improved config info in startup message, now tells not only
  if it is listening remote on udp, but also for tcp. Also includes
  the port numbers. The previous startup message was misleading, because
  it did not say "remote reception" if rsyslogd was only listening via
  tcp (but not via udp).
- added a "how can you help" document to the doc set
---------------------------------------------------------------------------
Version 0.9.7 (RGer), 2005-08-15
- some of the previous doc files (like INSTALL) did not properly
  reflect the changes to the build process and the new doc. Fixed
  that.
- changed syslogd.c so that when compiled without database support,
  an error message is displayed when a database action is detected
  in the config file (previously this was used as an user rule ;))
- fixed a bug in the os-specific Makefiles which caused MySQL
  support to not be compiled, even if selected
---------------------------------------------------------------------------
Version 0.9.6 (RGer), 2005-08-09
- greatly enhanced documentation. Now available in html format in
  the "doc" folder and FreeBSD. Finally includes an install howto.
- improved MySQL error messages a little - they now show up as log
  messages, too (formerly only in debug mode)
- added the ability to specify the listen port for udp syslog.
  WARNING: This introduces an incompatibility. Formerly, udp
  syslog was enabled by the -r command line option. Now, it is
  "-r [port]", which is consistent with the tcp listener. However,
  just -r will now return an error message.
- added sample startup scripts for Debian and FreeBSD
- added support for easy feature selection in the makefile. Un-
  fortunately, this also means I needed to spilt the make file
  for different OS and distros. There are some really bad syntax
  differences between FreeBSD and Linux make.
---------------------------------------------------------------------------
Version 0.9.5 (RGer), 2005-08-01
- the "semicolon bug" was actually not (fully) solved in 0.9.4. One
  part of the bug was solved, but another still existed. This one
  is fixed now, too.
- the "semicolon bug" actually turned out to be a more generic bug.
  It appeared whenever an invalid template name was given. With some
  selector actions, rsyslogd dumped core, with other it "just" had
  a small ressource leak with others all worked well. These anomalies
  are now fixed. Note that they only appeared during system initaliziation
  once the system was running, nothing bad happened.
- improved error reporting for template errors on startup. They are now
  shown on the console and the start-up tty. Formerly, they were only
  visible in debug mode.
- support for multiple instances of rsyslogd on a single machine added
- added new option "-o" --> omit local unix domain socket. This option
  enables rsyslogd NOT to listen to the local socket. This is most
  helpful when multiple instances of rsyslogd (or rsyslogd and another
  syslogd) shall run on a single system.
- added new option "-i <pidfile>" which allows to specify the pidfile.
  This is needed when multiple instances of rsyslogd are to be run.
- the new project home page is now online at www.rsyslog.com
---------------------------------------------------------------------------
Version 0.9.4 (RGer), 2005-07-25
- finally added the TCP sender. It now supports non-blocking mode, no
  longer disabling message reception during connect. As it is now, it
  is usable in production. The code could be more sophisticated, but
  I've kept it short in anticipation of the move to liblogging, which
  will lead to the removal of the code just written ;)
- the "exiting on signal..." message still had the "syslogd" name in 
  it. Changed this to "rsyslogd", as we do not have a large user base
  yet, this should pose no problem.
- fixed "the semiconlon" bug. rsyslogd dumped core if a write-db action
  was specified but no semicolon was given after the password (an empty
  template was ok, but the semicolon needed to be present).
- changed a default for traditional output format. During testing, it
  was seen that the timestamp written to file in default format was
  the time of message reception, not the time specified in the TIMESTAMP
  field of the message itself. Traditionally, the message TIMESTAMP is
  used and this has been changed now.
---------------------------------------------------------------------------
Version 0.9.3 (RGer), 2005-07-19
- fixed a bug in the message parser. In June, the RFC 3164 timestamp
  was not correctly parsed (yes, only in June and some other months,
  see the code comment to learn why...)
- added the ability to specify the destination port when forwarding
  syslog messages (both for TCP and UDP)
- added an very experimental TCP sender (activated by
  @@machine:port in config). This is not yet for production use. If
  the receiver is not alive, rsyslogd will wait quite some time until
  the connection request times out, which most probably leads to
  loss of incoming messages.

---------------------------------------------------------------------------
Version 0.9.2 (RGer), around 2005-07-06
- I intended to change the maxsupported message size to 32k to
  support IHE - but given the memory inefficiency in the usual use
  cases, I have not done this. I have, however, included very
  specific instructions on how to do this in the source code. I have
  also done some testing with 32k messages, so you can change the
  max size without taking too much risk.
- added a syslog/tcp receiver; we now can receive messages via
  plain tcp, but we can still send only via UDP. The syslog/tcp
  receiver is the primary enhancement of this release.
- slightly changed some error messages that contained a spurios \n at
  the end of the line (which gives empty lines in your log...)

---------------------------------------------------------------------------
Version 0.9.1 (RGer)
- fixed code so that it compiles without errors under FreeBSD
- removed now unused function "allocate_log()" from syslogd.c
- changed the make file so that it contains more defines for
  different environments (in the long term, we need a better
  system for disabling/enabling features...)
- changed some printf's printing off_t types to %lld and
  explicit (long long) casts. I tried to figure out the exact type,
  but did not succeed in this. In the worst case, ultra-large peta-
  byte files will now display funny informational messages on rollover,
  something I think we can live with for the neersion 3.11.2 (rgerhards), 2008-02-??
---------------------------------------------------------------------------
Version 3.11.1 (rgerhards), 2008-02-12
- SNMP trap sender added thanks to Andre Lorbach (omsnmp)
- added input-plugin interface specification in form of a (copy) template
  input module
- applied documentation fix by Michael Biebl -- many thanks!
- bugfix: immark did not have MARK flags set...
- added x-info field to rsyslogd startup/shutdown message. Hopefully
  points users to right location for further info (many don't even know
  they run rsyslog ;))
- bugfix: trailing ":" of tag was lost while parsing legacy syslog messages
  without timestamp - thanks to Anders Blomdell for providing a patch!
- fixed a bug in stringbuf.c related to STRINGBUF_TRIM_ALLOCSIZE, which
  wasn't supposed to be used with rsyslog. Put a warning message up that
  tells this feature is not tested and probably not worth the effort.
  Thanks to Anders Blomdell fro bringing this to our attention
- somewhat improved performance of string buffers
- fixed bug that caused invalid treatment of tabs (HT) in rsyslog.conf
- bugfix: setting for $EscapeCopntrolCharactersOnReceive was not 
  properly initialized
- clarified usage of space-cc property replacer option
- improved abort diagnostic handler
- some initial effort for malloc/free runtime debugging support
- bugfix: using dynafile actions caused rsyslogd abort
- fixed minor man errors thanks to Michael Biebl
---------------------------------------------------------------------------
Version 3.11.0 (rgerhards), 2008-01-31
- implemented queued actions
- implemented simple rate limiting for actions
- implemented deliberate discarding of lower priority messages over higher
  priority ones when a queue runs out of space
- implemented disk quotas for disk queues
- implemented the $ActionResumeRetryCount config directive
- added $ActionQueueFilename config directive
- added $ActionQueueSize config directive
- added $ActionQueueHighWaterMark config directive
- added $ActionQueueLowWaterMark config directive
- added $ActionQueueDiscardMark config directive
- added $ActionQueueDiscardSeverity config directive
- added $ActionQueueCheckpointInterval config directive
- added $ActionQueueType config directive
- added $ActionQueueWorkerThreads config directive
- added $ActionQueueTimeoutshutdown config directive
- added $ActionQueueTimeoutActionCompletion config directive
- added $ActionQueueTimeoutenQueue config directive
- added $ActionQueueTimeoutworkerThreadShutdown config directive
- added $ActionQueueWorkerThreadMinimumMessages config directive
- added $ActionQueueMaxFileSize config directive
- added $ActionQueueSaveonShutdown config directive
- addded $ActionQueueDequeueSlowdown config directive
- addded $MainMsgQueueDequeueSlowdown config directive
- bugfix: added forgotten docs to package
- improved debugging support
- fixed a bug that caused $MainMsgQueueCheckpointInterval to work incorrectly
- when a long-running action needs to be cancelled on shutdown, the message
  that was processed by it is now preserved. This finishes support for
  guaranteed delivery of messages (if the output supports it, of course)
- fixed bug in output module interface, see
  http://sourceforge.net/tracker/index.php?func=detail&aid=1881008&group_id=123448&atid=696552
- changed the ommysql output plugin so that the (lengthy) connection
  initialization now takes place in message processing. This works much
  better with the new queued action mode (fast startup)
- fixed a bug that caused a potential hang in file and fwd output module
  varmojfekoj provided the patch - many thanks!
- bugfixed stream class offset handling on 32bit platforms
---------------------------------------------------------------------------
Version 3.10.3 (rgerhards), 2008-01-28
- fixed a bug with standard template definitions (not a big deal) - thanks
  to varmojfekoj for spotting it
- run-time instrumentation added
- implemented disk-assisted queue mode, which enables on-demand disk
  spooling if the queue's in-memory queue is exhausted
- implemented a dynamic worker thread pool for processing incoming
  messages; workers are started and shut down as need arises
- implemented a run-time instrumentation debug package
- implemented the $MainMsgQueueSaveOnShutdown config directive
- implemented the $MainMsgQueueWorkerThreadMinimumMessages config directive
- implemented the $MainMsgQueueTimeoutWorkerThreadShutdown config directive
---------------------------------------------------------------------------
Version 3.10.2 (rgerhards), 2008-01-14
- added the ability to keep stop rsyslogd without the need to drain
  the main message queue. In disk queue mode, rsyslog continues to
  run from the point where it stopped. In case of a system failure, it
  continues to process messages from the last checkpoint.
- fixed a bug that caused a segfault on startup when no $WorkDir directive
  was specified in rsyslog.conf
- provided more fine-grain control over shutdown timeouts and added a
  way to specify the enqueue timeout when the main message queue is full
- implemented $MainMsgQueueCheckpointInterval config directive
- implemented $MainMsgQueueTimeoutActionCompletion config directive
- implemented $MainMsgQueueTimeoutEnqueue config directive
- implemented $MainMsgQueueTimeoutShutdown config directive
---------------------------------------------------------------------------
Version 3.10.1 (rgerhards), 2008-01-10
- implemented the "disk" queue mode. However, it currently is of very
  limited use, because it does not support persistence over rsyslogd
  runs. So when rsyslogd is stopped, the queue is drained just as with
  the in-memory queue modes. Persistent queues will be a feature of
  the next release.
- performance-optimized string class, should bring an overall improvement
- fixed a memory leak in imudp -- thanks to varmojfekoj for the patch
- fixed a race condition that could lead to a rsyslogd hang when during
  HUP or termination
- done some doc updates
- added $WorkDirectory config directive
- added $MainMsgQueueFileName config directive
- added $MainMsgQueueMaxFileSize config directive
---------------------------------------------------------------------------
Version 3.10.0 (rgerhards), 2008-01-07
- implemented input module interface and initial input modules
- enhanced threading for input modules (each on its own thread now)
- ability to bind UDP listeners to specific local interfaces/ports and
  ability to run multiple of them concurrently
- added ability to specify listen IP address for UDP syslog server
- license changed to GPLv3
- mark messages are now provided by loadble module immark
- rklogd is no longer provided. Its functionality has now been taken over
  by imklog, a loadable input module. This offers a much better integration
  into rsyslogd and makes sure that the kernel logger process is brought
  up and down at the appropriate times
- enhanced $IncludeConfig directive to support wildcard characters
  (thanks to Michael Biebl)
- all inputs are now implemented as loadable plugins
- enhanced threading model: each input module now runs on its own thread
- enhanced message queue which now supports different queueing methods
  (among others, this can be used for performance fine-tuning)
- added a large number of new configuration directives for the new
  input modules
- enhanced multi-threading utilizing a worker thread pool for the
  main message queue
- compilation without pthreads is no longer supported
- much cleaner code due to new objects and removal of single-threading
  mode
---------------------------------------------------------------------------
Version 2.0.1 STABLE (rgerhards), 2008-01-24
- fixed a bug in integer conversion - but this function was never called,
  so it is not really a useful bug fix ;)
- fixed a bug with standard template definitions (not a big deal) - thanks
  to varmojfekoj for spotting it
- fixed a bug that caused a potential hang in file and fwd output module
  varmojfekoj provided the patch - many thanks!
---------------------------------------------------------------------------
Version 2.0.0 STABLE (rgerhards), 2008-01-02
- re-release of 1.21.2 as STABLE with no modifications except some
  doc updates
---------------------------------------------------------------------------
Version 1.21.2 (rgerhards), 2007-12-28
- created a gss-api output module. This keeps GSS-API code and
  TCP/UDP code separated. It is also important for forward-
  compatibility with v3. Please note that this change breaks compatibility
  with config files created for 1.21.0 and 1.21.1 - this was considered
  acceptable.
- fixed an error in forwarding retry code (could lead to message corruption
  but surfaced very seldom)
- increased portability for older platforms (AI_NUMERICSERV moved)
- removed socket leak in omfwd.c
- cross-platform patch for GSS-API compile problem on some platforms
  thanks to darix for the patch!
---------------------------------------------------------------------------
Version 1.21.1 (rgerhards), 2007-12-23
- small doc fix for $IncludeConfig
- fixed a bug in llDestroy()
- bugfix: fixing memory leak when message queue is full and during
  parsing. Thanks to varmojfekoj for the patch.
- bugfix: when compiled without network support, unix sockets were
  not properply closed
- bugfix: memory leak in cfsysline.c/doGetWord() fixed
---------------------------------------------------------------------------
Version 1.21.0 (rgerhards), 2007-12-19
- GSS-API support for syslog/TCP connections was added. Thanks to
  varmojfekoj for providing the patch with this functionality
- code cleanup
- enhanced $IncludeConfig directive to support wildcard filenames
- changed some multithreading synchronization
---------------------------------------------------------------------------
Version 1.20.1 (rgerhards), 2007-12-12
- corrected a debug setting that survived release. Caused TCP connections
  to be retried unnecessarily often.
- When a hostname ACL was provided and DNS resolution for that name failed,
  ACL processing was stopped at that point. Thanks to mildew for the patch.
  Fedora Bugzilla: http://bugzilla.redhat.com/show_bug.cgi?id=395911
- fixed a potential race condition, see link for details:
  http://rgerhards.blogspot.com/2007/12/rsyslog-race-condition.html
  Note that the probability of problems from this bug was very remote
- fixed a memory leak that happend when PostgreSQL date formats were
  used
---------------------------------------------------------------------------
Version 1.20.0 (rgerhards), 2007-12-07
- an output module for postgres databases has been added. Thanks to
  sur5r for contributing this code
- unloading dynamic modules has been cleaned up, we now have a
  real implementation and not just a dummy "good enough for the time
  being".
- enhanced platform independence - thanks to Bartosz Kuzma and Michael
  Biebl for their very useful contributions
- some general code cleanup (including warnings on 64 platforms, only)
---------------------------------------------------------------------------
Version 1.19.12 (rgerhards), 2007-12-03
- cleaned up the build system (thanks to Michael Biebl for the patch)
- fixed a bug where ommysql was still not compiled with -pthread option
---------------------------------------------------------------------------
Version 1.19.11 (rgerhards), 2007-11-29
- applied -pthread option to build when building for multi-threading mode
  hopefully solves an issue with segfaulting
---------------------------------------------------------------------------
Version 1.19.10 (rgerhards), 2007-10-19
- introdcued the new ":modulename:" syntax for calling module actions
  in selector lines; modified ommysql to support it. This is primarily
  an aid for further modules and a prequisite to actually allow third
  party modules to be created.
- minor fix in slackware startup script, "-r 0" is now "-r0"
- updated rsyslogd doc set man page; now in html format
- undid creation of a separate thread for the main loop -- this did not
  turn out to be needed or useful, so reduce complexity once again.
- added doc fixes provided by Michael Biebl - thanks
---------------------------------------------------------------------------
Version 1.19.9 (rgerhards), 2007-10-12
- now packaging system which again contains all components in a single
  tarball
- modularized main() a bit more, resulting in less complex code
- experimentally added an additional thread - will see if that affects
  the segfault bug we experience on some platforms. Note that this change
  is scheduled to be removed again later.
---------------------------------------------------------------------------
Version 1.19.8 (rgerhards), 2007-09-27
- improved repeated message processing
- applied patch provided by varmojfekoj to support building ommysql
  in its own way (now also resides in a plugin subdirectory);
  ommysql is now a separate package
- fixed a bug in cvthname() that lead to message loss if part
  of the source hostname would have been dropped
- created some support for distributing ommysql together with the
  main rsyslog package. I need to re-think it in the future, but
  for the time being the current mode is best. I now simply include
  one additional tarball for ommysql inside the main distribution.
  I look forward to user feedback on how this should be done best. In the
  long term, a separate project should be spawend for ommysql, but I'd
  like to do that only after the plugin interface is fully stable (what
  it is not yet).
---------------------------------------------------------------------------
Version 1.19.7 (rgerhards), 2007-09-25
- added code to handle situations where senders send us messages ending with
  a NUL character. It is now simply removed. This also caused trailing LF
  reduction to fail, when it was followed by such a NUL. This is now also
  handled.
- replaced some non-thread-safe function calls by their thread-safe
  counterparts
- fixed a minor memory leak that occured when the %APPNAME% property was
  used (I think nobody used that in practice)
- fixed a bug that caused signal handlers in cvthname() not to be restored when
  a malicious pointer record was detected and processing of the message been
  stopped for that reason (this should be really rare and can not be related
  to the segfault bug we are hunting).
- fixed a bug in cvthname that lead to passing a wrong parameter - in
  practice, this had no impact.
- general code cleanup (e.g. compiler warnings, comments)
---------------------------------------------------------------------------
Version 1.19.6 (rgerhards), 2007-09-11
- applied patch by varmojfekoj to change signal handling to the new
  sigaction API set (replacing the depreciated signal() calls and its
  friends.
- fixed a bug that in --enable-debug mode caused an assertion when the
  discard action was used
- cleaned up compiler warnings
- applied patch by varmojfekoj to FIX a bug that could cause 
  segfaults if empty properties were processed using modifying
  options (e.g. space-cc, drop-cc)
- fixed man bug: rsyslogd supports -l option
---------------------------------------------------------------------------
Version 1.19.5 (rgerhards), 2007-09-07
- changed part of the CStr interface so that better error tracking
  is provided and the calling sequence is more intuitive (there were
  invalid calls based on a too-weired interface)
- (hopefully) fixed some remaining bugs rooted in wrong use of 
  the CStr class. These could lead to program abort.
- applied patch by varmojfekoj two fix two potential segfault situations
- added $ModDir config directive
- modified $ModLoad so that an absolute path may be specified as
  module name (e.g. /rsyslog/ommysql.so)
---------------------------------------------------------------------------
Version 1.19.4 (rgerhards/varmojfekoj), 2007-09-04
- fixed a number of small memory leaks - thanks varmojfekoj for patching
- fixed an issue with CString class that could lead to rsyslog abort
  in tplToString() - thanks varmojfekoj for patching
- added a man-version of the config file documenation - thanks to Michel
  Samia for providing the man file
- fixed bug: a template like this causes an infinite loop:
  $template opts,"%programname:::a,b%"
  thanks varmojfekoj for the patch
- fixed bug: case changing options crash freeing the string pointer
  because they modify it: $template opts2,"%programname::1:lowercase%"
  thanks varmojfekoj for the patch
---------------------------------------------------------------------------
Version 1.19.3 (mmeckelein/varmojfekoj), 2007-08-31
- small mem leak fixed (after calling parseSelectorAct) - Thx varmojkekoj
- documentation section "Regular File" und "Blocks" updated
- solved an issue with dynamic file generation - Once again many thanks
  to varmojfekoj
- the negative selector for program name filter (Blocks) does not work as
  expected - Thanks varmojfekoj for patching
- added forwarding information to sysklogd (requires special template)
  to config doc
---------------------------------------------------------------------------
Version 1.19.2 (mmeckelein/varmojfekoj), 2007-08-28
- a specifically formed message caused a segfault - Many thanks varmojfekoj
  for providing a patch
- a typo and a weird condition are fixed in msg.c - Thanks again
  varmojfekoj 
- on file creation the file was always owned by root:root. This is fixed
  now - Thanks ypsa for solving this issue
---------------------------------------------------------------------------
Version 1.19.1 (mmeckelein), 2007-08-22
- a bug that caused a high load when a TCP/UDP connection was closed is 
  fixed now - Thanks mildew for solving this issue
- fixed a bug which caused a segfault on reinit - Thx varmojfekoj for the
  patch
- changed the hardcoded module path "/lib/rsyslog" to $(pkglibdir) in order
  to avoid trouble e.g. on 64 bit platforms (/lib64) - many thanks Peter
  Vrabec and darix, both provided a patch for solving this issue
- enhanced the unloading of modules - thanks again varmojfekoj
- applied a patch from varmojfekoj which fixes various little things in
  MySQL output module
---------------------------------------------------------------------------
Version 1.19.0 (varmojfekoj/rgerhards), 2007-08-16
- integrated patch from varmojfekoj to make the mysql module a loadable one
  many thanks for the patch, MUCH appreciated
---------------------------------------------------------------------------
Version 1.18.2 (rgerhards), 2007-08-13
- fixed a bug in outchannel code that caused templates to be incorrectly
  parsed
- fixed a bug in ommysql that caused a wrong ";template" missing message
- added some code for unloading modules; not yet fully complete (and we do
  not yet have loadable modules, so this is no problem)
- removed debian subdirectory by request of a debian packager (this is a special
  subdir for debian and there is also no point in maintaining it when there
  is a debian package available - so I gladly did this) in some cases
- improved overall doc quality (some pages were quite old) and linked to
  more of the online resources.
- improved /contrib/delete_mysql script by adding a host option and some
  other minor modifications
---------------------------------------------------------------------------
Version 1.18.1 (rgerhards), 2007-08-08
- applied a patch from varmojfekoj which solved a potential segfault
  of rsyslogd on HUP
- applied patch from Michel Samia to fix compilation when the pthreads
  feature is disabled
- some code cleanup (moved action object to its own file set)
- add config directive $MainMsgQueueSize, which now allows to configure the
  queue size dynamically
- all compile-time settings are now shown in rsyslogd -v, not just the
  active ones
- enhanced performance a little bit more
- added config file directive $ActionResumeInterval
- fixed a bug that prevented compilation under debian sid
- added a contrib directory for user-contributed useful things
---------------------------------------------------------------------------
Version 1.18.0 (rgerhards), 2007-08-03
- rsyslog now supports fallback actions when an action did not work. This
  is a great feature e.g. for backup database servers or backup syslog
  servers
- modified rklogd to only change the console log level if -c is specified
- added feature to use multiple actions inside a single selector
- implemented $ActionExecOnlyWhenPreviousIsSuspended config directive
- error messages during startup are now spit out to the configured log
  destinations
---------------------------------------------------------------------------
Version 1.17.6 (rgerhards), 2007-08-01
- continued to work on output module modularization - basic stage of
  this work is now FINISHED
- fixed bug in OMSRcreate() - always returned SR_RET_OK
- fixed a bug that caused ommysql to always complain about missing
  templates
- fixed a mem leak in OMSRdestruct - freeing the object itself was
  forgotten - thanks to varmojfekoj for the patch
- fixed a memory leak in syslogd/init() that happend when the config
  file could not be read - thanks to varmojfekoj for the patch
- fixed insufficient memory allocation in addAction() and its helpers.
  The initial fix and idea was developed by mildew, I fine-tuned
  it a bit. Thanks a lot for the fix, I'd probably had pulled out my
  hair to find the bug...
- added output of config file line number when a parsing error occured
- fixed bug in objomsr.c that caused program to abort in debug mode with
  an invalid assertion (in some cases)
- fixed a typo that caused the default template for MySQL to be wrong.
  thanks to mildew for catching this.
- added configuration file command $DebugPrintModuleList and
  $DebugPrintCfSysLineHandlerList
- fixed an invalid value for the MARK timer - unfortunately, there was
  a testing aid left in place. This resulted in quite frequent MARK messages
- added $IncludeConfig config directive
- applied a patch from mildew to prevent rsyslogd from freezing under heavy
  load. This could happen when the queue was full. Now, we drop messages
  but rsyslogd remains active.
---------------------------------------------------------------------------
Version 1.17.5 (rgerhards), 2007-07-30
- continued to work on output module modularization
- fixed a missing file bug - thanks to Andrea Montanari for reporting
  this problem
- fixed a problem with shutting down the worker thread and freeing the
  selector_t list - this caused messages to be lost, because the
  message queue was not properly drained before the selectors got
  destroyed.
---------------------------------------------------------------------------
Version 1.17.4 (rgerhards), 2007-07-27
- continued to work on output module modularization
- fixed a situation where rsyslogd could create zombie processes
  thanks to mildew for the patch
- applied patch from Michel Samia to fix compilation when NOT
  compiled for pthreads
---------------------------------------------------------------------------
Version 1.17.3 (rgerhards), 2007-07-25
- continued working on output module modularization
- fixed a bug that caused rsyslogd to segfault on exit (and
  probably also on HUP), when there was an unsent message in a selector
  that required forwarding and the dns lookup failed for that selector
  (yes, it was pretty unlikely to happen;))
  thanks to varmojfekoj <varmojfekoj@gmail.com> for the patch
- fixed a memory leak in config file parsing and die()
  thanks to varmojfekoj <varmojfekoj@gmail.com> for the patch
- rsyslogd now checks on startup if it is capable to performa any work
  at all. If it cant, it complains and terminates
  thanks to Michel Samia for providing the patch!
- fixed a small memory leak when HUPing syslogd. The allowed sender
  list now gets freed. thanks to mildew for the patch.
- changed the way error messages in early startup are logged. They
  now do no longer use the syslogd code directly but are rather
  send to stderr.
---------------------------------------------------------------------------
Version 1.17.2 (rgerhards), 2007-07-23
- made the port part of the -r option optional. Needed for backward
  compatibility with sysklogd
- replaced system() calls with something more reasonable. Please note that
  this might break compatibility with some existing configuration files.
  We accept this in favour of the gained security.
- removed a memory leak that could occur if timegenerated was used in
  RFC 3164 format in templates
- did some preparation in msg.c for advanced multithreading - placed the
  hooks, but not yet any active code
- worked further on modularization
- added $ModLoad MySQL (dummy) config directive
- added DropTrailingLFOnReception config directive
---------------------------------------------------------------------------
Version 1.17.1 (rgerhards), 2007-07-20
- fixed a bug that caused make install to install rsyslogd and rklogd under
  the wrong names
- fixed bug that caused $AllowedSenders to handle IPv6 scopes incorrectly;
  also fixed but that could grabble $AllowedSender wildcards. Thanks to
  mildew@gmail.com for the patch
- minor code cleanup - thanks to Peter Vrabec for the patch
- fixed minimal memory leak on HUP (caused by templates)
  thanks to varmojfekoj <varmojfekoj@gmail.com> for the patch
- fixed another memory leak on HUPing and on exiting rsyslogd
  again thanks to varmojfekoj <varmojfekoj@gmail.com> for the patch
- code cleanup (removed compiler warnings)
- fixed portability bug in configure.ac - thanks to Bartosz Kuźma for patch
- moved msg object into its own file set
- added the capability to continue trying to write log files when the
  file system is full. Functionality based on patch by Martin Schulze
  to sysklogd package.
---------------------------------------------------------------------------
Version 1.17.0 (RGer), 2007-07-17
- added $RepeatedLineReduction config parameter
- added $EscapeControlCharactersOnReceive config parameter
- added $ControlCharacterEscapePrefix config parameter
- added $DirCreateMode config parameter
- added $CreateDirs config parameter
- added $DebugPrintTemplateList config parameter
- added $ResetConfigVariables config parameter
- added $FileOwner config parameter
- added $FileGroup config parameter
- added $DirOwner config parameter
- added $DirGroup config parameter
- added $FailOnChownFailure config parameter
- added regular expression support to the filter engine
  thanks to Michel Samia for providing the patch!
- enhanced $AllowedSender functionality. Credits to mildew@gmail.com for
  the patch doing that
  - added IPv6 support
  - allowed DNS hostnames
  - allowed DNS wildcard names
- added new option $DropMsgsWithMaliciousDnsPTRRecords
- added autoconf so that rfc3195d, rsyslogd and klogd are stored to /sbin
- added capability to auto-create directories with dynaFiles
---------------------------------------------------------------------------
Version 1.16.0 (RGer/Peter Vrabec), 2007-07-13 - The Friday, 13th Release ;)
- build system switched to autotools
- removed SYSV preprocessor macro use, replaced with autotools equivalents
- fixed a bug that caused rsyslogd to segfault when TCP listening was
  disabled and it terminated
- added new properties "syslogfacility-text" and "syslogseverity-text"
  thanks to varmojfekoj <varmojfekoj@gmail.com> for the patch
- added the -x option to disable hostname dns reslution
  thanks to varmojfekoj <varmojfekoj@gmail.com> for the patch
- begun to better modularize syslogd.c - this is an ongoing project; moved
  type definitions to a separate file
- removed some now-unused fields from struct filed
- move file size limit fields in struct field to the "right spot" (the file
  writing part of the union - f_un.f_file)
- subdirectories linux and solaris are no longer part of the distribution
  package. This is not because we cease support for them, but there are no
  longer any files in them after the move to autotools
---------------------------------------------------------------------------
Version 1.15.1 (RGer), 2007-07-10
- fixed a bug that caused a dynaFile selector to stall when there was
  an open error with one file 
- improved template processing for dynaFiles; templates are now only
  looked up during initialization - speeds up processing
- optimized memory layout in struct filed when compiled with MySQL
  support
- fixed a bug that caused compilation without SYSLOG_INET to fail
- re-enabled the "last message repeated n times" feature. This
  feature was not taken care of while rsyslogd evolved from sysklogd
  and it was more or less defunct. Now it is fully functional again.
- added system properties: $NOW, $YEAR, $MONTH, $DAY, $HOUR, $MINUTE
- fixed a bug in iovAsString() that caused a memory leak under stress
  conditions (most probably memory shortage). This was unlikely to
  ever happen, but it doesn't hurt doing it right
- cosmetic: defined type "uchar", change all unsigned chars to uchar
---------------------------------------------------------------------------
Version 1.15.0 (RGer), 2007-07-05
- added ability to dynamically generate file names based on templates
  and thus properties. This was a much-requested feature. It makes
  life easy when it e.g. comes to splitting files based on the sender
  address.
- added $umask and $FileCreateMode config file directives
- applied a patch from Bartosz Kuzma to compile cleanly under NetBSD
- checks for extra (unexpected) characters in system config file lines
  have been added
- added IPv6 documentation - was accidently missing from CVS
- begun to change char to unsigned char
---------------------------------------------------------------------------
Version 1.14.2 (RGer), 2007-07-03
** this release fixes all known nits with IPv6 **
- restored capability to do /etc/service lookup for "syslog"
  service when -r 0 was given
- documented IPv6 handling of syslog messages
- integrate patch from Bartosz Kuźma to make rsyslog compile under
  Solaris again (the patch replaced a strndup() call, which is not
  available under Solaris
- improved debug logging when waiting on select
- updated rsyslogd man page with new options (-46A)
---------------------------------------------------------------------------
Version 1.14.1 (RGer/Peter Vrabec), 2007-06-29
- added Peter Vrabec's patch for IPv6 TCP
- prefixed all messages send to stderr in rsyslogd with "rsyslogd: "
---------------------------------------------------------------------------
Version 1.14.0 (RGer/Peter Vrabec), 2007-06-28
- Peter Vrabec provided IPv6 for rsyslog, so we are now IPv6 enabled
  IPv6 Support is currently for UDP only, TCP is to come soon.
  AllowedSender configuration does not yet work for IPv6.
- fixed code in iovCreate() that broke C's strict aliasing rules 
- fixed some char/unsigned char differences that forced the compiler
  to spit out warning messages
- updated the Red Hat init script to fix a known issue (thanks to
  Peter Vrabec)
---------------------------------------------------------------------------
Version 1.13.5 (RGer), 2007-06-22
- made the TCP session limit configurable via command line switch
  now -t <port>,<max sessions>
- added man page for rklogd(8) (basically a copy from klogd, but now
  there is one...)
- fixed a bug that caused internal messages (e.g. rsyslogd startup) to
  appear without a tag.
- removed a minor memory leak that occurred when TAG processing requalified
  a HOSTNAME to be a TAG (and a TAG already was set).
- removed potential small memory leaks in MsgSet***() functions. There
  would be a leak if a property was re-set, something that happened
  extremely seldom.
---------------------------------------------------------------------------
Version 1.13.4 (RGer), 2007-06-18
- added a new property "PRI-text", which holds the PRI field in
  textual form (e.g. "syslog.info")
- added alias "syslogseverity" for "syslogpriority", which is a
  misleading property name that needs to stay for historical
  reasons (and backward-compatility)
- added doc on how to record PRI value in log file
- enhanced signal handling in klogd, including removal of an unsafe
  call to the logging system during signal handling
---------------------------------------------------------------------------
Version 1.13.3 (RGer), 2007-06-15
- create a version of syslog.c from scratch. This is now
  - highly optimized for rsyslog
  - removes an incompatible license problem as the original
    version had a BSD license with advertising clause
  - fixed in the regard that rklogd will continue to work when
    rsysogd has been restarted (the original version, as well
    as sysklogd, will remain silent then)
  - solved an issue with an extra NUL char at message end that the
    original version had
- applied some changes to klogd to care for the new interface
- fixed a bug in syslogd.c which prevented compiling under debian
---------------------------------------------------------------------------
Version 1.13.2 (RGer), 2007-06-13
- lib order in makefile patched to facilitate static linking - thanks
  to Bennett Todd for providing the patch
- Integrated a patch from Peter Vrabec (pvrabec@redheat.com):
  - added klogd under the name of rklogd (remove dependency on
    original sysklogd package
  - createDB.sql now in UTF
  - added additional config files for use on Red Hat
---------------------------------------------------------------------------
Version 1.13.1 (RGer), 2007-02-05
- changed the listen backlog limit to a more reasonable value based on
  the maximum number of TCP connections configurd (10% + 5) - thanks to Guy
  Standen for the hint (actually, the limit was 5 and that was a 
  left-over from early testing).
- fixed a bug in makefile which caused DB-support to be disabled when
  NETZIP support was enabled
- added the -e option to allow transmission of every message to remote
  hosts (effectively turns off duplicate message suppression)
- (somewhat) improved memory consumption when compiled with MySQL support
- looks like we fixed an incompatibility with MySQL 5.x and above software
  At least in one case, the remote server name was destroyed, leading to 
  a connection failure. The new, improved code does not have this issue and
  so we see this as solved (the new code is generally somewhat better, so
  there is a good chance we fixed this incompatibility).
---------------------------------------------------------------------------
Version 1.13.0 (RGer), 2006-12-19
- added '$' as ToPos proptery replacer specifier - means "up to the
  end of the string"
- property replacer option "escape-cc", "drop-cc" and "space-cc"  added
- changed the handling of \0 characters inside syslog messages. We now
  consistently escape them to "#000". This is somewhat recommended in
  the draft-ietf-syslog-protocol-19 draft. While the real recomendation
  is to not escape any characters at all, we can not do this without
  considerable modification of the code. So we escape it to "#000", which
  is consistent with a sample found in the Internet-draft.
- removed message glue logic (see printchopped() comment for details)
  Also caused removal of parts table and thus some improvements in
  memory usage.
- changed the default MAXLINE to 2048 to take care of recent syslog
  standardization efforts (can easily be changed in syslogd.c)
- added support for byte-counted TCP syslog messages (much like
  syslog-transport-tls-05 Internet Draft). This was necessary to
  support compression over TCP.
- added support for receiving compressed syslog messages
- added support for sending compressed syslog messages
- fixed a bug where the last message in a syslog/tcp stream was
  lost if it was not properly terminated by a LF character
---------------------------------------------------------------------------
Version 1.12.3 (RGer), 2006-10-04
- implemented some changes to support Solaris (but support is not
  yet complete)
- commented out (via #if 0) some methods that are currently not being use
  but should be kept for further us
- added (interim) -u 1 option to turn off hostname and tag parsing
- done some modifications to better support Fedora
- made the field delimiter inside property replace configurable via
  template
- fixed a bug in property replacer: if fields were used, the delimitor
  became part of the field. Up until now, this was barely noticable as 
  the delimiter as TAB only and thus invisible to a human. With other
  delimiters available now, it quickly showed up. This bug fix might cause
  some grief to existing installations if they used the extra TAB for
  whatever reasons - sorry folks... Anyhow, a solution is easy: just add
  a TAB character contstant into your template. Thus, there has no attempt
  been made to do this in a backwards-compatible way.
---------------------------------------------------------------------------
Version 1.12.2 (RGer), 2006-02-15
- fixed a bug in the RFC 3339 date formatter. An extra space was added
  after the actual timestamp
- added support for providing high-precision RFC3339 timestamps for
  (rsyslogd-)internally-generated messages
- very (!) experimental support for syslog-protocol internet draft
  added (the draft is experimental, the code is solid ;))
- added support for field-extracting in the property replacer
- enhanced the legacy-syslog parser so that it can interpret messages
  that do not contain a TIMESTAMP
- fixed a bug that caused the default socket (usually /dev/log) to be
  opened even when -o command line option was given
- fixed a bug in the Debian sample startup script - it caused rsyslogd
  to listen to remote requests, which it shouldn't by default
---------------------------------------------------------------------------
Version 1.12.1 (RGer), 2005-11-23
- made multithreading work with BSD. Some signal-handling needed to be
  restructured. Also, there might be a slight delay of up to 10 seconds
  when huping and terminating rsyslogd under BSD
- fixed a bug where a NULL-pointer was passed to printf() in logmsg().
- fixed a bug during "make install" where rc3195d was not installed
  Thanks to Bennett Todd for spotting this.
- fixed a bug where rsyslogd dumped core when no TAG was found in the
  received message
- enhanced message parser so that it can deal with missing hostnames
  in many cases (may not be totally fail-safe)
- fixed a bug where internally-generated messages did not have the correct
  TAG
---------------------------------------------------------------------------
Version 1.12.0 (RGer), 2005-10-26
- moved to a multi-threaded design. single-threading is still optionally
  available. Multi-threading is experimental!
- fixed a potential race condition. In the original code, marking was done
  by an alarm handler, which could lead to all sorts of bad things. This
  has been changed now. See comments in syslogd.c/domark() for details.
- improved debug output for property-based filters
- not a code change, but: I have checked all exit()s to make sure that
  none occurs once rsyslogd has started up. Even in unusual conditions
  (like low-memory conditions) rsyslogd somehow remains active. Of course,
  it might loose a message or two, but at least it does not abort and it
  can also recover when the condition no longer persists.
- fixed a bug that could cause loss of the last message received
  immediately before rsyslogd was terminated.
- added comments on thread-safety of global variables in syslogd.c
- fixed a small bug: spurios printf() when TCP syslog was used
- fixed a bug that causes rsyslogd to dump core on termination when one
  of the selector lines did not receive a message during the run (very
  unlikely)
- fixed an one-too-low memory allocation in the TCP sender. Could result
  in rsyslogd dumping core.
- fixed a bug with regular expression support (thanks to Andres Riancho)
- a little bit of code restructuring (especially main(), which was
  horribly large)
---------------------------------------------------------------------------
Version 1.11.1 (RGer), 2005-10-19
- support for BSD-style program name and host blocks
- added a new property "programname" that can be used in templates
- added ability to specify listen port for rfc3195d
- fixed a bug that rendered the "startswith" comparison operation
  unusable.
- changed more functions to "static" storage class to help compiler
  optimize (should have been static in the first place...)
- fixed a potential memory leak in the string buffer class destructor.
  As the destructur was previously never called, the leak did not actually
  appear.
- some internal restructuring in anticipation/preparation of minimal
  multi-threading support
- rsyslogd still shares some code with the sysklogd project. Some patches
  for this shared code have been brought over from the sysklogd CVS.
---------------------------------------------------------------------------
Version 1.11.0 (RGer), 2005-10-12
- support for receiving messages via RFC 3195; added rfc3195d for that
  purpose
- added an additional guard to prevent rsyslogd from aborting when the
  2gb file size limit is hit. While a user can configure rsyslogd to
  handle such situations, it would abort if that was not done AND large
  file support was not enabled (ok, this is hopefully an unlikely scenario)
- fixed a bug that caused additional Unix domain sockets to be incorrectly
  processed - could lead to message loss in extreme cases
---------------------------------------------------------------------------
Version 1.10.2 (RGer), 2005-09-27
- added comparison operations in property-based filters:
  * isequal
  * startswith
- added ability to negate all property-based filter comparison operations
  by adding a !-sign right in front of the operation name
- added the ability to specify remote senders for UDP and TCP
  received messages. Allows to block all but well-known hosts
- changed the $-config line directives to be case-INsensitive
- new command line option -w added: "do not display warnings if messages
  from disallowed senders are received"
- fixed a bug that caused rsyslogd to dump core when the compare value
  was not quoted in property-based filters
- fixed a bug in the new CStr compare function which lead to invalid
  results (fortunately, this function was not yet used widely)
- added better support for "debugging" rsyslog.conf property filters
  (only if -d switch is given)
- changed some function definitions to static, which eventually enables
  some compiler optimizations
- fixed a bug in MySQL code; when a SQL error occured, rsyslogd could
  run in a tight loop. This was due to invalid sequence of error reporting
  and is now fixed.
---------------------------------------------------------------------------
Version 1.10.1 (RGer), 2005-09-23
- added the ability to execute a shell script as an action.
  Thanks to Bjoern Kalkbrenner for providing the code!
- fixed a bug in the MySQL code; due to the bug the automatic one-time
  retry after an error did not happen - this lead to error message in
  cases where none should be seen (e.g. after a MySQL restart)
- fixed a security issue with SQL-escaping in conjunction with
  non-(SQL-)standard MySQL features.
---------------------------------------------------------------------------
Version 1.10.0 (RGer), 2005-09-20
  REMINDER: 1.10 is the first unstable version if the 1.x series!
- added the capability to filter on any property in selector lines
  (not just facility and priority)
- changed stringbuf into a new counted string class
- added support for a "discard" action. If a selector line with
  discard (~ character) is found, no selector lines *after* that
  line will be processed.
- thanks to Andres Riancho, regular expression support has been
  added to the template engine
- added the FROMHOST property in the template processor, which could
  previously not be obtained. Thanks to Cristian Testa for pointing
  this out and even providing a fix.
- added display of compile-time options to -v output
- performance improvement for production build - made some checks
  to happen only during debug mode
- fixed a problem with compiling on SUSE and - while doing so - removed
  the socket call to set SO_BSDCOMPAT in cases where it is obsolete.
---------------------------------------------------------------------------
Version 1.0.4 (RGer), 2006-02-01
- a small but important fix: the tcp receiver had two forgotten printf's
  in it that caused a lot of unnecessary output to stdout. This was
  important enough to justify a new release
---------------------------------------------------------------------------
Version 1.0.3 (RGer), 2005-11-14
- added an additional guard to prevent rsyslogd from aborting when the
  2gb file size limit is hit. While a user can configure rsyslogd to
  handle such situations, it would abort if that was not done AND large
  file support was not enabled (ok, this is hopefully an unlikely scenario)
- fixed a bug that caused additional Unix domain sockets to be incorrectly
  processed - could lead to message loss in extreme cases
- applied some patches available from the sysklogd project to code
  shared from there
- fixed a bug that causes rsyslogd to dump core on termination when one
  of the selector lines did not receive a message during the run (very
  unlikely)
- fixed an one-too-low memory allocation in the TCP sender. Could result
  in rsyslogd dumping core.
- fixed a bug in the TCP sender that caused the retry logic to fail
  after an error or receiver overrun
- fixed a bug in init() that could lead to dumping core
- fixed a bug that could lead to dumping core when no HOSTNAME or no TAG
  was present in the syslog message
---------------------------------------------------------------------------
Version 1.0.2 (RGer), 2005-10-05
- fixed an issue with MySQL error reporting. When an error occured,
  the MySQL driver went into an endless loop (at least in most cases).
---------------------------------------------------------------------------
Version 1.0.1 (RGer), 2005-09-23
- fixed a security issue with SQL-escaping in conjunction with
  non-(SQL-)standard MySQL features.
---------------------------------------------------------------------------
Version 1.0.0 (RGer), 2005-09-12
- changed install doc to cover daily cron scripts - a trouble source
- added rc script for slackware (provided by Chris Elvidge - thanks!) 
- fixed a really minor bug in usage() - the -r option was still
  reported as without the port parameter
---------------------------------------------------------------------------
Version 0.9.8 (RGer), 2005-09-05
- made startup and shutdown message more consistent and included the
  pid, so that they can be easier correlated. Used syslog-protocol
  structured data format for this purpose.
- improved config info in startup message, now tells not only
  if it is listening remote on udp, but also for tcp. Also includes
  the port numbers. The previous startup message was misleading, because
  it did not say "remote reception" if rsyslogd was only listening via
  tcp (but not via udp).
- added a "how can you help" document to the doc set
---------------------------------------------------------------------------
Version 0.9.7 (RGer), 2005-08-15
- some of the previous doc files (like INSTALL) did not properly
  reflect the changes to the build process and the new doc. Fixed
  that.
- changed syslogd.c so that when compiled without database support,
  an error message is displayed when a database action is detected
  in the config file (previously this was used as an user rule ;))
- fixed a bug in the os-specific Makefiles which caused MySQL
  support to not be compiled, even if selected
---------------------------------------------------------------------------
Version 0.9.6 (RGer), 2005-08-09
- greatly enhanced documentation. Now available in html format in
  the "doc" folder and FreeBSD. Finally includes an install howto.
- improved MySQL error messages a little - they now show up as log
  messages, too (formerly only in debug mode)
- added the ability to specify the listen port for udp syslog.
  WARNING: This introduces an incompatibility. Formerly, udp
  syslog was enabled by the -r command line option. Now, it is
  "-r [port]", which is consistent with the tcp listener. However,
  just -r will now return an error message.
- added sample startup scripts for Debian and FreeBSD
- added support for easy feature selection in the makefile. Un-
  fortunately, this also means I needed to spilt the make file
  for different OS and distros. There are some really bad syntax
  differences between FreeBSD and Linux make.
---------------------------------------------------------------------------
Version 0.9.5 (RGer), 2005-08-01
- the "semicolon bug" was actually not (fully) solved in 0.9.4. One
  part of the bug was solved, but another still existed. This one
  is fixed now, too.
- the "semicolon bug" actually turned out to be a more generic bug.
  It appeared whenever an invalid template name was given. With some
  selector actions, rsyslogd dumped core, with other it "just" had
  a small ressource leak with others all worked well. These anomalies
  are now fixed. Note that they only appeared during system initaliziation
  once the system was running, nothing bad happened.
- improved error reporting for template errors on startup. They are now
  shown on the console and the start-up tty. Formerly, they were only
  visible in debug mode.
- support for multiple instances of rsyslogd on a single machine added
- added new option "-o" --> omit local unix domain socket. This option
  enables rsyslogd NOT to listen to the local socket. This is most
  helpful when multiple instances of rsyslogd (or rsyslogd and another
  syslogd) shall run on a single system.
- added new option "-i <pidfile>" which allows to specify the pidfile.
  This is needed when multiple instances of rsyslogd are to be run.
- the new project home page is now online at www.rsyslog.com
---------------------------------------------------------------------------
Version 0.9.4 (RGer), 2005-07-25
- finally added the TCP sender. It now supports non-blocking mode, no
  longer disabling message reception during connect. As it is now, it
  is usable in production. The code could be more sophisticated, but
  I've kept it short in anticipation of the move to liblogging, which
  will lead to the removal of the code just written ;)
- the "exiting on signal..." message still had the "syslogd" name in 
  it. Changed this to "rsyslogd", as we do not have a large user base
  yet, this should pose no problem.
- fixed "the semiconlon" bug. rsyslogd dumped core if a write-db action
  was specified but no semicolon was given after the password (an empty
  template was ok, but the semicolon needed to be present).
- changed a default for traditional output format. During testing, it
  was seen that the timestamp written to file in default format was
  the time of message reception, not the time specified in the TIMESTAMP
  field of the message itself. Traditionally, the message TIMESTAMP is
  used and this has been changed now.
---------------------------------------------------------------------------
Version 0.9.3 (RGer), 2005-07-19
- fixed a bug in the message parser. In June, the RFC 3164 timestamp
  was not correctly parsed (yes, only in June and some other months,
  see the code comment to learn why...)
- added the ability to specify the destination port when forwarding
  syslog messages (both for TCP and UDP)
- added an very experimental TCP sender (activated by
  @@machine:port in config). This is not yet for production use. If
  the receiver is not alive, rsyslogd will wait quite some time until
  the connection request times out, which most probably leads to
  loss of incoming messages.

---------------------------------------------------------------------------
Version 0.9.2 (RGer), around 2005-07-06
- I intended to change the maxsupported message size to 32k to
  support IHE - but given the memory inefficiency in the usual use
  cases, I have not done this. I have, however, included very
  specific instructions on how to do this in the source code. I have
  also done some testing with 32k messages, so you can change the
  max size without taking too much risk.
- added a syslog/tcp receiver; we now can receive messages via
  plain tcp, but we can still send only via UDP. The syslog/tcp
  receiver is the primary enhancement of this release.
- slightly changed some error messages that contained a spurios \n at
  the end of the line (which gives empty lines in your log...)

---------------------------------------------------------------------------
Version 0.9.1 (RGer)
- fixed code so that it compiles without errors under FreeBSD
- removed now unused function "allocate_log()" from syslogd.c
- changed the make file so that it contains more defines for
  different environments (in the long term, we need a better
  system for disabling/enabling features...)
- changed some printf's printing off_t types to %lld and
  explicit (long long) casts. I tried to figure out the exact type,
  but did not succeed in this. In the worst case, ultra-large peta-
  byte files will now display funny informational messages on rollover,
  something I think we can live with for the next 10 years or so...

---------------------------------------------------------------------------
Version 0.9.0 (RGer)
- changed the filed structure to be a linked list. Previously, it
  was a table - well, for non-SYSV it was defined as linked list,
  but from what I see that code did no longer work after my
  modifications. I am now using a linked list in general because
  that is needed for other upcoming modifications.
- fixed a bug that caused rsyslogd not to listen to anything if
  the configuration file could not be read
- pervious versions disabled network logging (send/receive) if
  syslog/udp port was not in /etc/services. Now defaulting to
  port 514 in this case.
- internal error messages are now supported up to 256 bytes
- error message seen during config file read are now also displayed
  to the attached tty and not only the console
- changed some error messages during init to be sent to the console
  and/or emergency log. Previously, they were only seen if the
  -d (debug) option was present on the command line.
- fixed the "2gb file issue on 32bit systems". If a file grew to
  more than 2gb, the syslogd was aborted with "file size exceeded". 
  Now, defines have been added according to
  http://www.daimi.au.dk/~kasperd/comp.os.linux.development.faq.html#LARGEFILE
  Testing revealed that they work ;)
  HOWEVER, if your file system, glibc, kernel, whatever does not
  support files larger 2gb, you need to set a file size limit with
  the new output channel mechanism.
- updated man pages to reflect the changes

---------------------------------------------------------------------------
Version 0.8.4

- improved -d debug output (removed developer-only content)
- now compiles under FreeBSD and NetBSD (only quick testing done on NetBSD)
---------------------------------------------------------------------------
Version 0.8.3

- security model in "make install" changed
- minor doc updates
---------------------------------------------------------------------------
Version 0.8.2

- added man page for rsyslog.conf and rsyslogd
- gave up on the concept of rsyslog being a "drop in" replacement
  for syslogd. Now, the user installs rsyslogd and also needs to
  adjust his system settings to this specifically. This also lead
  to these changes:
  * changed Makefile so that install now installs rsyslogd instead
    of dealing with syslogd
  * changed the default config file name to rsyslog.conf
---------------------------------------------------------------------------
Version 0.8.1

- fixed a nasty memory leak (probably not the last one with this release)
- some enhancements to Makefile as suggested by Bennett Todd
- syslogd-internal messages (like restart) were missing the hostname
  this has been corrected
---------------------------------------------------------------------------
Version 0.8.0

Initial testing release. Based on the sysklogd package. Thanks to the
sysklogd maintainers for all their good work!
---------------------------------------------------------------------------

----------------------------------------------------------------------
The following comments were left in the syslogd source. While they provide
not too much detail, the help to date when Rainer started work on the
project (which was 2003, now even surprising for Rainer himself ;)).
 * \author Rainer Gerhards <rgerhards@adiscon.com>
 * \date 2003-10-17
 *       Some initial modifications on the sysklogd package to support
 *       liblogging. These have actually not yet been merged to the
 *       source you see currently (but they hopefully will)
 *
 * \date 2004-10-28
 *       Restarted the modifications of sysklogd. This time, we
 *       focus on a simpler approach first. The initial goal is to
 *       provide MySQL database support (so that syslogd can log
 *       to the database).
----------------------------------------------------------------------
The following comments are from the stock syslogd.c source. They provide
some insight into what happened to the source before we forked
rsyslogd. However, much of the code already has been replaced and more
is to be replaced. So over time, these comments become less valuable.
I have moved them out of the syslogd.c file to shrink it, especially
as a lot of them do no longer apply. For historical reasons and
understanding of how the daemon evolved, they are probably still
helpful.
 * Author: Eric Allman
 * extensive changes by Ralph Campbell
 * more extensive changes by Eric Allman (again)
 *
 * Steve Lord:	Fix UNIX domain socket code, added linux kernel logging
 *		change defines to
 *		SYSLOG_INET	- listen on a UDP socket
 *		SYSLOG_UNIXAF	- listen on unix domain socket
 *		SYSLOG_KERNEL	- listen to linux kernel
 *
 * Mon Feb 22 09:55:42 CST 1993:  Dr. Wettstein
 * 	Additional modifications to the source.  Changed priority scheme
 *	to increase the level of configurability.  In its stock configuration
 *	syslogd no longer logs all messages of a certain priority and above
 *	to a log file.  The * wildcard is supported to specify all priorities.
 *	Note that this is a departure from the BSD standard.
 *
 *	Syslogd will now listen to both the inetd and the unixd socket.  The
 *	strategy is to allow all local programs to direct their output to
 *	syslogd through the unixd socket while the program listens to the
 *	inetd socket to get messages forwarded from other hosts.
 *
 * Fri Mar 12 16:55:33 CST 1993:  Dr. Wettstein
 *	Thanks to Stephen Tweedie (dcs.ed.ac.uk!sct) for helpful bug-fixes
 *	and an enlightened commentary on the prioritization problem.
 *
 *	Changed the priority scheme so that the default behavior mimics the
 *	standard BSD.  In this scenario all messages of a specified priority
 *	and above are logged.
 *
 *	Add the ability to specify a wildcard (=) as the first character
 *	of the priority name.  Doing this specifies that ONLY messages with
 *	this level of priority are to be logged.  For example:
 *
 *		*.=debug			/usr/adm/debug
 *
 *	Would log only messages with a priority of debug to the /usr/adm/debug
 *	file.
 *
 *	Providing an * as the priority specifies that all messages are to be
 *	logged.  Note that this case is degenerate with specifying a priority
 *	level of debug.  The wildcard * was retained because I believe that
 *	this is more intuitive.
 *
 * Thu Jun 24 11:34:13 CDT 1993:  Dr. Wettstein
 *	Modified sources to incorporate changes in libc4.4.  Messages from
 *	syslog are now null-terminated, syslogd code now parses messages
 *	based on this termination scheme.  Linux as of libc4.4 supports the
 *	fsync system call.  Modified code to fsync after all writes to
 *	log files.
 *
 * Sat Dec 11 11:59:43 CST 1993:  Dr. Wettstein
 *	Extensive changes to the source code to allow compilation with no
 *	complaints with -Wall.
 *
 *	Reorganized the facility and priority name arrays so that they
 *	compatible with the syslog.h source found in /usr/include/syslog.h.
 *	NOTE that this should really be changed.  The reason I do not
 *	allow the use of the values defined in syslog.h is on account of
 *	the extensions made to allow the wildcard character in the
 *	priority field.  To fix this properly one should malloc an array,
 *	copy the contents of the array defined by syslog.h and then
 *	make whatever modifications that are desired.  Next round.
 *
 * Thu Jan  6 12:07:36 CST 1994:  Dr. Wettstein
 *	Added support for proper decomposition and re-assembly of
 *	fragment messages on UNIX domain sockets.  Lack of this capability
 *	was causing 'partial' messages to be output.  Since facility and
 *	priority information is encoded as a leader on the messages this
 *	was causing lines to be placed in erroneous files.
 *
 *	Also added a patch from Shane Alderton (shane@ion.apana.org.au) to
 *	correct a problem with syslogd dumping core when an attempt was made
 *	to write log messages to a logged-on user.  Thank you.
 *
 *	Many thanks to Juha Virtanen (jiivee@hut.fi) for a series of
 *	interchanges which lead to the fixing of problems with messages set
 *	to priorities of none and emerg.  Also thanks to Juha for a patch
 *	to exclude users with a class of LOGIN from receiving messages.
 *
 *	Shane Alderton provided an additional patch to fix zombies which
 *	were conceived when messages were written to multiple users.
 *
 * Mon Feb  6 09:57:10 CST 1995:  Dr. Wettstein
 *	Patch to properly reset the single priority message flag.  Thanks
 *	to Christopher Gori for spotting this bug and forwarding a patch.
 *
 * Wed Feb 22 15:38:31 CST 1995:  Dr. Wettstein
 *	Added version information to startup messages.
 *
 *	Added defines so that paths to important files are taken from
 *	the definitions in paths.h.  Hopefully this will insure that
 *	everything follows the FSSTND standards.  Thanks to Chris Metcalf
 *	for a set of patches to provide this functionality.  Also thanks
 *	Elias Levy for prompting me to get these into the sources.
 *
 * Wed Jul 26 18:57:23 MET DST 1995:  Martin Schulze
 *	Linux' gethostname only returns the hostname and not the fqdn as
 *	expected in the code. But if you call hostname with an fqdn then
 *	gethostname will return an fqdn, so we have to mention that. This
 *	has been changed.
 *
 *	The 'LocalDomain' and the hostname of a remote machine is
 *	converted to lower case, because the original caused some
 *	inconsistency, because the (at least my) nameserver did respond an
 *	fqdn containing of upper- _and_ lowercase letters while
 *	'LocalDomain' consisted only of lowercase letters and that didn't
 *	match.
 *
 * Sat Aug  5 18:59:15 MET DST 1995:  Martin Schulze
 *	Now no messages that were received from any remote host are sent
 *	out to another. At my domain this missing feature caused ugly
 *	syslog-loops, sometimes.
 *
 *	Remember that no message is sent out. I can't figure out any
 *	scenario where it might be useful to change this behavior and to
 *	send out messages to other hosts than the one from which we
 *	received the message, but I might be shortsighted. :-/
 *
 * Thu Aug 10 19:01:08 MET DST 1995:  Martin Schulze
 *	Added my pidfile.[ch] to it to perform a better handling with
 *	pidfiles. Now both, syslogd and klogd, can only be started
 *	once. They check the pidfile.
 *
 * Sun Aug 13 19:01:41 MET DST 1995:  Martin Schulze
 *	Add an addition to syslog.conf's interpretation. If a priority
 *	begins with an exclamation mark ('!') the normal interpretation
 *	of the priority is inverted: ".!*" is the same as ".none", ".!=info"
 *	don't logs the info priority, ".!crit" won't log any message with
 *	the priority crit or higher. For example:
 *
 *		mail.*;mail.!=info		/usr/adm/mail
 *
 *	Would log all messages of the facility mail except those with
 *	the priority info to /usr/adm/mail. This makes the syslogd
 *	much more flexible.
 *
 *	Defined TABLE_ALLPRI=255 and changed some occurrences.
 *
 * Sat Aug 19 21:40:13 MET DST 1995:  Martin Schulze
 *	Making the table of facilities and priorities while in debug
 *	mode more readable.
 *
 *	If debugging is turned on, printing the whole table of
 *	facilities and priorities every hexadecimal or 'X' entry is
 *	now 2 characters wide.
 *
 *	The number of the entry is prepended to each line of
 *	facilities and priorities, and F_UNUSED lines are not shown
 *	anymore.
 *
 *	Corrected some #ifdef SYSV's.
 *
 * Mon Aug 21 22:10:35 MET DST 1995:  Martin Schulze
 *	Corrected a strange behavior during parsing of configuration
 *	file. The original BSD syslogd doesn't understand spaces as
 *	separators between specifier and action. This syslogd now
 *	understands them. The old behavior caused some confusion over
 *	the Linux community.
 *
 * Thu Oct 19 00:02:07 MET 1995:  Martin Schulze
 *	The default behavior has changed for security reasons. The
 *	syslogd will not receive any remote message unless you turn
 *	reception on with the "-r" option.
 *
 *	Not defining SYSLOG_INET will result in not doing any network
 *	activity, i.e. not sending or receiving messages.  I changed
 *	this because the old idea is implemented with the "-r" option
 *	and the old thing didn't work anyway.
 *
 * Thu Oct 26 13:14:06 MET 1995:  Martin Schulze
 *	Added another logfile type F_FORW_UNKN.  The problem I ran into
 *	was a name server that runs on my machine and a forwarder of
 *	kern.crit to another host.  The hosts address can only be
 *	fetched using the nameserver.  But named is started after
 *	syslogd, so syslogd complained.
 *
 *	This logfile type will retry to get the address of the
 *	hostname ten times and then complain.  This should be enough to
 *	get the named up and running during boot sequence.
 *
 * Fri Oct 27 14:08:15 1995:  Dr. Wettstein
 *	Changed static array of logfiles to a dynamic array. This
 *	can grow during process.
 *
 * Fri Nov 10 23:08:18 1995:  Martin Schulze
 *	Inserted a new tabular sys_h_errlist that contains plain text
 *	for error codes that are returned from the net subsystem and
 *	stored in h_errno. I have also changed some wrong lookups to
 *	sys_errlist.
 *
 * Wed Nov 22 22:32:55 1995:  Martin Schulze
 *	Added the fabulous strip-domain feature that allows us to
 *	strip off (several) domain names from the fqdn and only log
 *	the simple hostname. This is useful if you're in a LAN that
 *	has a central log server and also different domains.
 *
 *	I have also also added the -l switch do define hosts as
 *	local. These will get logged with their simple hostname, too.
 *
 * Thu Nov 23 19:02:56 MET DST 1995:  Martin Schulze
 *	Added the possibility to omit fsyncing of logfiles after every
 *	write. This will give some performance back if you have
 *	programs that log in a very verbose manner (like innd or
 *	smartlist). Thanks to Stephen R. van den Berg <srb@cuci.nl>
 *	for the idea.
 *
 * Thu Jan 18 11:14:36 CST 1996:  Dr. Wettstein
 *	Added patche from beta-testers to stop compile error.  Also
 *	added removal of pid file as part of termination cleanup.
 *
 * Wed Feb 14 12:42:09 CST 1996:  Dr. Wettstein
 *	Allowed forwarding of messages received from remote hosts to
 *	be controlled by a command-line switch.  Specifying -h allows
 *	forwarding.  The default behavior is to disable forwarding of
 *	messages which were received from a remote host.
 *
 *	Parent process of syslogd does not exit until child process has
 *	finished initialization process.  This allows rc.* startup to
 *	pause until syslogd facility is up and operating.
 *
 *	Re-arranged the select code to move UNIX domain socket accepts
 *	to be processed later.  This was a contributed change which
 *	has been proposed to correct the delays sometimes encountered
 *	when syslogd starts up.
 *
 *	Minor code cleanups.
 *
 * Thu May  2 15:15:33 CDT 1996:  Dr. Wettstein
 *	Fixed bug in init function which resulted in file descripters
 *	being orphaned when syslogd process was re-initialized with SIGHUP
 *	signal.  Thanks to Edvard Tuinder
 *	(Edvard.Tuinder@praseodymium.cistron.nl) for putting me on the
 *	trail of this bug.  I am amazed that we didn't catch this one
 *	before now.
 *
 * Tue May 14 00:03:35 MET DST 1996:  Martin Schulze
 *	Corrected a mistake that causes the syslogd to stop logging at
 *	some virtual consoles under Linux. This was caused by checking
 *	the wrong error code. Thanks to Michael Nonweiler
 *	<mrn20@hermes.cam.ac.uk> for sending me a patch.
 *
 * Mon May 20 13:29:32 MET DST 1996:  Miquel van Smoorenburg <miquels@cistron.nl>
 *	Added continuation line supported and fixed a bug in
 *	the init() code.
 *
 * Tue May 28 00:58:45 MET DST 1996:  Martin Schulze
 *	Corrected behaviour of blocking pipes - i.e. the whole system
 *	hung.  Michael Nonweiler <mrn20@hermes.cam.ac.uk> has sent us
 *	a patch to correct this.  A new logfile type F_PIPE has been
 *	introduced.
 *
 * Mon Feb 3 10:12:15 MET DST 1997:  Martin Schulze
 *	Corrected behaviour of logfiles if the file can't be opened.
 *	There was a bug that causes syslogd to try to log into non
 *	existing files which ate cpu power.
 *
 * Sun Feb 9 03:22:12 MET DST 1997:  Martin Schulze
 *	Modified syslogd.c to not kill itself which confuses bash 2.0.
 *
 * Mon Feb 10 00:09:11 MET DST 1997:  Martin Schulze
 *	Improved debug code to decode the numeric facility/priority
 *	pair into textual information.
 *
 * Tue Jun 10 12:35:10 MET DST 1997:  Martin Schulze
 *	Corrected freeing of logfiles.  Thanks to Jos Vos <jos@xos.nl>
 *	for reporting the bug and sending an idea to fix the problem.
 *
 * Tue Jun 10 12:51:41 MET DST 1997:  Martin Schulze
 *	Removed sleep(10) from parent process.  This has caused a slow
 *	startup in former times - and I don't see any reason for this.
 *
 * Sun Jun 15 16:23:29 MET DST 1997: Michael Alan Dorman
 *	Some more glibc patches made by <mdorman@debian.org>.
 *
 * Thu Jan  1 16:04:52 CET 1998: Martin Schulze <joey@infodrom.north.de
 *	Applied patch from Herbert Thielen <Herbert.Thielen@lpr.e-technik.tu-muenchen.de>.
 *	This included some balance parentheses for emacs and a bug in
 *	the exclamation mark handling.
 *
 *	Fixed small bug which caused syslogd to write messages to the
 *	wrong logfile under some very rare conditions.  Thanks to
 *	Herbert Xu <herbert@gondor.apana.org.au> for fiddling this out.
 *
 * Thu Jan  8 22:46:35 CET 1998: Martin Schulze <joey@infodrom.north.de>
 *	Reworked one line of the above patch as it prevented syslogd
 *	from binding the socket with the result that no messages were
 *	forwarded to other hosts.
 *
 * Sat Jan 10 01:33:06 CET 1998: Martin Schulze <joey@infodrom.north.de>
 *	Fixed small bugs in F_FORW_UNKN meachanism.  Thanks to Torsten
 *	Neumann <torsten@londo.rhein-main.de> for pointing me to it.
 *
 * Mon Jan 12 19:50:58 CET 1998: Martin Schulze <joey@infodrom.north.de>
 *	Modified debug output concerning remote receiption.
 *
 * Mon Feb 23 23:32:35 CET 1998: Topi Miettinen <Topi.Miettinen@ml.tele.fi>
 *	Re-worked handling of Unix and UDP sockets to support closing /
 *	opening of them in order to have it open only if it is needed
 *	either for forwarding to a remote host or by receiption from
 *	the network.
 *
 * Wed Feb 25 10:54:09 CET 1998: Martin Schulze <joey@infodrom.north.de>
 *	Fixed little comparison mistake that prevented the MARK
 *	feature to work properly.
 *
 * Wed Feb 25 13:21:44 CET 1998: Martin Schulze <joey@infodrom.north.de>
 *	Corrected Topi's patch as it prevented forwarding during
 *	startup due to an unknown LogPort.
 *
 * Sat Oct 10 20:01:48 CEST 1998: Martin Schulze <joey@infodrom.north.de>
 *	Added support for TESTING define which will turn syslogd into
 *	stdio-mode used for debugging.
 *
 * Sun Oct 11 20:16:59 CEST 1998: Martin Schulze <joey@infodrom.north.de>
 *	Reworked the initialization/fork code.  Now the parent
 *	process activates a signal handler which the daughter process
 *	will raise if it is initialized.  Only after that one the
 *	parent process may exit.  Otherwise klogd might try to flush
 *	its log cache while syslogd can't receive the messages yet.
 *
 * Mon Oct 12 13:30:35 CEST 1998: Martin Schulze <joey@infodrom.north.de>
 *	Redirected some error output with regard to argument parsing to
 *	stderr.
 *
 * Mon Oct 12 14:02:51 CEST 1998: Martin Schulze <joey@infodrom.north.de>
 *	Applied patch provided vom Topi Miettinen with regard to the
 *	people from OpenBSD.  This provides the additional '-a'
 *	argument used for specifying additional UNIX domain sockets to
 *	listen to.  This is been used with chroot()'ed named's for
 *	example.  See for http://www.psionic.com/papers/dns.html
 *
 * Mon Oct 12 18:29:44 CEST 1998: Martin Schulze <joey@infodrom.north.de>
 *	Added `ftp' facility which was introduced in glibc version 2.
 *	It's #ifdef'ed so won't harm with older libraries.
 *
 * Mon Oct 12 19:59:21 MET DST 1998: Martin Schulze <joey@infodrom.north.de>
 *	Code cleanups with regard to bsd -> posix transition and
 *	stronger security (buffer length checking).  Thanks to Topi
 *	Miettinen <tom@medialab.sonera.net>
 *	. index() --> strchr()
 *	. sprintf() --> snprintf()
 *	. bcopy() --> memcpy()
 *	. bzero() --> memset()
 *	. UNAMESZ --> UT_NAMESIZE
 *	. sys_errlist --> strerror()
 *
 * Mon Oct 12 20:22:59 CEST 1998: Martin Schulze <joey@infodrom.north.de>
 *	Added support for setutent()/getutent()/endutend() instead of
 *	binary reading the UTMP file.  This is the the most portable
 *	way.  This allows /var/run/utmp format to change, even to a
 *	real database or utmp daemon. Also if utmp file locking is
 *	implemented in libc, syslog will use it immediately.  Thanks
 *	to Topi Miettinen <tom@medialab.sonera.net>.
 *
 * Mon Oct 12 20:49:18 MET DST 1998: Martin Schulze <joey@infodrom.north.de>
 *	Avoid logging of SIGCHLD when syslogd is in the process of
 *	exiting and closing its files.  Again thanks to Topi.
 *
 * Mon Oct 12 22:18:34 CEST 1998: Martin Schulze <joey@infodrom.north.de>
 *	Modified printline() to support 8bit characters - such as
 *	russion letters.  Thanks to Vladas Lapinskas <lapinskas@mail.iae.lt>.
 *
 * Sat Nov 14 02:29:37 CET 1998: Martin Schulze <joey@infodrom.north.de>
 *	``-m 0'' now turns of MARK logging entirely.
 *
 * Tue Jan 19 01:04:18 MET 1999: Martin Schulze <joey@infodrom.north.de>
 *	Finally fixed an error with `-a' processing, thanks to Topi
 *	Miettinen <tom@medialab.sonera.net>.
 *
 * Sun May 23 10:08:53 CEST 1999: Martin Schulze <joey@infodrom.north.de>
 *	Removed superflous call to utmpname().  The path to the utmp
 *	file is defined in the used libc and should not be hardcoded
 *	into the syslogd binary referring the system it was compiled on.
 *
 * Sun Sep 17 20:45:33 CEST 2000: Martin Schulze <joey@infodrom.ffis.de>
 *	Fixed some bugs in printline() code that did not escape
 *	control characters '\177' through '\237' and contained a
 *	single-byte buffer overflow.  Thanks to Solar Designer
 *	<solar@false.com>.
 *
 * Sun Sep 17 21:26:16 CEST 2000: Martin Schulze <joey@infodrom.ffis.de>
 *	Don't close open sockets upon reload.  Thanks to Bill
 *	Nottingham.
 *
 * Mon Sep 18 09:10:47 CEST 2000: Martin Schulze <joey@infodrom.ffis.de>
 *	Fixed bug in printchopped() that caused syslogd to emit
 *	kern.emerg messages when splitting long lines.  Thanks to
 *	Daniel Jacobowitz <dan@debian.org> for the fix.
 *
 * Mon Sep 18 15:33:26 CEST 2000: Martin Schulze <joey@infodrom.ffis.de>
 *	Removed unixm/unix domain sockets and switch to Datagram Unix
 *	Sockets.  This should remove one possibility to play DoS with
 *	syslogd.  Thanks to Olaf Kirch <okir@caldera.de> for the patch.
 *
 * Sun Mar 11 20:23:44 CET 2001: Martin Schulze <joey@infodrom.ffis.de>
 *	Don't return a closed fd if `-a' is called with a wrong path.
 *	Thanks to Bill Nottingham <notting@redhat.com> for providing
 *	a patch.<|MERGE_RESOLUTION|>--- conflicted
+++ resolved
@@ -1,5 +1,4 @@
 ---------------------------------------------------------------------------
-<<<<<<< HEAD
 Version 5.9.0  [V5-DEVEL] (rgerhards), 2011-06-08
 - imfile: added $InputFileMaxLinesAtOnce directive
 - enhanced imfile to support input batching
@@ -33,12 +32,11 @@
 - bugfix: failover did not work correctly if repeated msg reduction was on
   affected directive was: $ActionExecOnlyWhenPreviousIsSuspended on
   closes: http://bugzilla.adiscon.com/show_bug.cgi?id=236
-=======
+---------------------------------------------------------------------------
 Version 5.8.2  [V5-stable] (rgerhards), 2011-06-??
 - bugfix: memory leak in imtcp & subsystems under some circumstances
   This leak is tied to error conditions which lead to incorrect cleanup
   of some data structures. [backport from v6]
->>>>>>> 28af4067
 ---------------------------------------------------------------------------
 Version 5.8.1  [V5-stable] (rgerhards), 2011-05-19
 - bugfix: invalid processing in QUEUE_FULL condition
@@ -253,10 +251,7 @@
 Version 5.6.5  [V5-STABLE] (rgerhards), 2011-03-22
 - bugfix: failover did not work correctly if repeated msg reduction was on
   affected directive was: $ActionExecOnlyWhenPreviousIsSuspended on
-<<<<<<< HEAD
   closes: http://bugzilla.adiscon.com/show_bug.cgi?id=236
-=======
->>>>>>> 28af4067
 - bugfix: omlibdbi did not use password from rsyslog.con
   closes: http://bugzilla.adiscon.com/show_bug.cgi?id=203
 - bugfix(kind of): tell users that config graph can currently not be
@@ -310,11 +305,8 @@
 - added the $InputFilePersistStateInterval config directive to imfile
 - changed imfile so that the state file is never deleted (makes imfile
   more robust in regard to fatal failures)
-<<<<<<< HEAD
 - bugfix: a slightly more informative error message when a TCP
   connections is aborted
-=======
->>>>>>> 28af4067
 ---------------------------------------------------------------------------
 Version 5.6.1  [V5-STABLE] (rgerhards), 2010-11-24
 - bugfix(important): problem in TLS handling could cause rsyslog to loop
