---------------------------------------------------------------------------
<<<<<<< HEAD
Version 5.5.6  [DEVEL] (rgerhards), 2010-06-??
- added new module type "string generator", used to speed up output
  processing. Expected speedup for (typical) rsyslog processing is
  roughly 5 to 6 percent compared to using string-based templates.
  They may also be used to do more complex formatting with custom
  C code, what provided greater flexibility and probably far higher
  speed, for example if using multiple regular expressions within a 
  template.
- added 4 string generators for
  * RSYSLOG_FileFormat
  * RSYSLOG_TraditionalFileFormat
  * RSYSLOG_ForwardFormat
  * RSYSLOG_TraditionalForwardFormat
- bugfix: mutexes used to similate atomic instructions were not destructed
- bugfix: regression caused more locking action in msg.c than necessary
- bugfix: "$ActionExecOnlyWhenPreviousIsSuspended on" was broken
---------------------------------------------------------------------------
Version 5.5.5  [DEVEL] (rgerhards), 2010-05-20
- added new cancel-reduced action thread termination method
  We now manage to cancel threads that block inside a retry loop to
  terminate without the need to cancel the thread. Avoiding cancellation
  helps keep the system complexity minimal and thus provides for better
  stability. This also solves some issues with improper shutdown when
  inside an action retry loop.
---------------------------------------------------------------------------
Version 5.5.4  [DEVEL] (rgerhards), 2010-05-03
- This version offers full support for Solaris on Intel and Sparc
- bugfix: problems with atomic operations emulation
  replaced atomic operation emulation with new code. The previous code
  seemed to have some issue and also limited concurrency severely. The
  whole atomic operation emulation has been rewritten.
- bugfix: netstream ptcp support class was not correctly build on systems
  without epoll() support
- bugfix: segfault on Solaris/Sparc
---------------------------------------------------------------------------
Version 5.5.3  [DEVEL] (rgerhards), 2010-04-09
- added basic but functional support for Solaris
- imported many bugfixes from 3.6.2/4.6.1 (see ChangeLog below!)
- added new property replacer option "date-rfc3164-buggyday" primarily
  to ease migration from syslog-ng. See property replacer doc for
  details.
- added capability to turn off standard LF delimiter in TCP server
  via new directive "$InputTCPServerDisableLFDelimiter on"
- bugfix: failed to compile on systems without epoll support
- bugfix: comment char ('#') in literal terminated script parsing
  and thus could not be used.
  but tracker: http://bugzilla.adiscon.com/show_bug.cgi?id=119
  [merged in from v3.22.2]
- imported patches from 4.6.0:
  * improved testbench to contain samples for totally malformed messages
    which miss parts of the message content
  * bugfix: some malformed messages could lead to a missing LF inside files
    or some other missing parts of the template content.
  * bugfix: if a message ended immediately with a hostname, the hostname
    was mistakenly interpreted as TAG, and localhost be used as hostname
---------------------------------------------------------------------------
Version 5.5.2  [DEVEL] (rgerhards), 2010-02-05
- applied patches that make rsyslog compile under Apple OS X.
  Thanks to trey for providing these.
- replaced data type "bool" by "sbool" because this created some
  portability issues.
- added $Escape8BitCharactersOnReceive directive
  Thanks to David Lang for suggesting it.
- worked around an issue where omfile failed to compile on 32 bit platforms
  under some circumstances (this smells like a gcc problem, but a simple
  solution was available). Thanks to Kenneth Marshall for some advice.
- extended testbench
---------------------------------------------------------------------------
Version 5.5.1  [DEVEL] (rgerhards), 2009-11-27
- introduced the ablity for netstream drivers to utilize an epoll interface
  This offers increased performance and removes the select() FDSET size
  limit from imtcp. Note that we fall back to select() if there is no
  epoll netstream drivers. So far, an epoll driver has only been
  implemented for plain tcp syslog, the rest will follow once the code
  proves well in practice AND there is demand.
- re-implemented $EscapeControlCharacterTab config directive
  Based on Jonathan Bond-Caron's patch for v4. This now also includes some
  automatted tests.
- bugfix: enabling GSSServer crashes rsyslog startup
  Thanks to Tomas Kubina for the patch [imgssapi]
- bugfix (kind of): check if TCP connection is still alive if using TLS
  Thanks to Jonathan Bond-Caron for the patch.
---------------------------------------------------------------------------
Version 5.5.0  [DEVEL] (rgerhards), 2009-11-18
- moved DNS resolution code out of imudp and into the backend processing
  Most importantly, DNS resolution now never happens if the resolved name
  is not required. Note that this applies to imudp - for the other inputs,
  DNS resolution almost comes for free, so we do not do it there. However,
  the new method has been implemented in a generic way and as such may 
  also be used by other modules in the future.
- added option to use unlimited-size select() calls
  Thanks to varmjofekoj for the patch
  This is not done in imudp, as it natively supports epoll().
- doc: improved description of what loadable modules can do
---------------------------------------------------------------------------
=======
>>>>>>> d9a82205
Version 5.4.2  [v5-stable] (rgerhards), 2010-03-??
- bugfix(kind of): output plugin retry behaviour could cause engine to loop
  The rsyslog engine did not guard itself against output modules that do
  not properly convey back the tryResume() behaviour. This then leads to
  what looks like an endless loop. I consider this to be a bug of the 
  engine not only because it should be hardened against plugin misbehaviour,
  but also because plugins may not be totally able to avoid this situation
  (depending on the type of and processing done by the plugin).
<<<<<<< HEAD
- bugfix: testbench failed when not executed in UTC+1 timezone
  accidently, the time zone information was kept inside some
  to-be-checked-for responses
- temporary bugfix replaced by permanent one for
  message-induced off-by-one error (potential segfault) (see 4.6.2)
  The analysis has been completed and a better fix been crafted and 
  integrated.
- bugfix(minor): status variable was uninitialized
  However, this would have caused harm only if NO parser modules at
  all were loaded, which would lead to a defunctional configuration
  at all. And, even more important, this is impossible as two parser
  modules are built-in and thus can not be "not loaded", so we always
  have a minimum of two.
---------------------------------------------------------------------------
Version 5.4.1  [v5-stable] (rgerhards), 2010-03-??
- added new property replacer option "date-rfc3164-buggyday" primarily
  to ease migration from syslog-ng. See property replacer doc for
  details. [backport from 5.5.3 because urgently needed by some]
- imported all bugfixes vom 4.6.2 (see below)
---------------------------------------------------------------------------
Version 5.4.0  [v5-stable] (rgerhards), 2010-03-08
***************************************************************************
* This is a new stable v5 version. It contains all fixes and enhancements *
* made during the 5.3.x phase as well as those listed below.              *
* Note that the 5.2.x series was quite buggy and as such all users are    *
* strongly advised to upgrade to 5.4.0.                                   *
***************************************************************************
- bugfix: omruleset failed to work in many cases
  bug tracker: http://bugzilla.adiscon.com/show_bug.cgi?id=179
  Thanks to Ryan B. Lynch for reporting this issue.
- bugfix: comment char ('#') in literal terminated script parsing
  and thus could not be used.
  but tracker: http://bugzilla.adiscon.com/show_bug.cgi?id=119
  [merged in from v3.22.2]
---------------------------------------------------------------------------
Version 5.3.7  [BETA] (rgerhards), 2010-01-27
- bugfix: queues in direct mode could case a segfault, especially if an
  action failed for action queues. The issue was an invalid increment of
  a stack-based pointer which lead to destruction of the stack frame and
  thus a segfault on function return.
  Thanks to Michael Biebl for alerting us on this problem.
- bugfix: hostname accidently set to IP address for some message sources,
  for example imudp. Thanks to Anton for reporting this bug. [imported v4]
- bugfix: ompgsql had problems with transaction support, what actually 
  rendered it unsuable. Thanks to forum user "horhe" for alerting me
  on this bug and helping to debug/fix it! [imported from 5.3.6]
- bugfix: $CreateDirs variable not properly initialized, default thus
  was random (but most often "on") [imported from v3]
- bugfix: potential segfaults during queue shutdown
  (bugs require certain non-standard settings to appear)
  Thanks to varmojfekoj for the patch [imported from 4.5.8]
  [backport from 5.5.2]
- bugfix: wrong memory assignment for a config variable (probably
  without causing any harm) [backport from 5.2.2]
- bugfix: rsyslog hangs when writing to a named pipe which nobody was
  reading. Thanks to Michael Biebl for reporting this bug.
  Bugzilla entry: http://bugzilla.adiscon.com/show_bug.cgi?id=169
  [imported from 4.5.8]
---------------------------------------------------------------------------
Version 5.3.6  [BETA] (rgerhards), 2010-01-13
- bugfix: ompgsql did not properly check the server connection in
  tryResume(), which could lead to rsyslog running in a thight loop
- bugfix: suspension during beginTransaction() was not properly handled
  by rsyslog core
- bugfix: omfile output was only written when buffer was full, not at
  end of transaction
- bugfix: commit transaction was not properly conveyed to message layer,
  potentially resulting in non-message destruction and thus hangs
- bugfix: enabling GSSServer crashes rsyslog startup
  Thanks to Tomas Kubina for the patch [imgssapi]
- bugfix (kind of): check if TCP connection is still alive if using TLS
  Thanks to Jonathan Bond-Caron for the patch.
- bugfix: $CreateDirs variable not properly initialized, default thus
  was random (but most often "on") [imported from v3]
- bugfix: ompgsql had problems with transaction support, what actually 
  rendered it unsuable. Thanks to forum user "horhe" for alerting me
  on this bug and helping to debug/fix it!
- bugfix: memory leak when sending messages in zip-compressed format
  Thanks to Naoya Nakazawa for analyzing this issue and providing a patch.
- worked around an issue where omfile failed to compile on 32 bit platforms
  under some circumstances (this smells like a gcc problem, but a simple
  solution was available). Thanks to Kenneth Marshall for some advice.
  [backported from 5.5.x branch]
---------------------------------------------------------------------------
Version 5.3.5  [BETA] (rgerhards), 2009-11-13
- some light performance enhancement by replacing time() call with much
  faster (at least under linux) gettimeofday() calls.
- some improvement of omfile performance with dynafiles
  saved costly time() calls by employing a logical clock, which is 
  sufficient for the use case
- bugfix: omudpspoof miscalculated source and destination ports
  while this was probably not noticed for source ports, it resulted in
  almost all destination ports being wrong, except for the default port
  of 514, which by virtue of its binary representation was calculated 
  correct (and probably thus the bug not earlier detected).
- bugfixes imported from earlier releases
  * bugfix: named pipes did no longer work (they always got an open error)
    this was a regression from the omfile rewrite in 4.5.0
  * bugfix(testbench): sequence check was not always performed correctly,
    that could result in tests reporting success when they actually failed
- improved testbench: added tests for UDP forwarding and omudpspoof
- doc bugfix: omudpspoof had wrong config command names ("om" missing)
- bugfix [imported from 4.4.3]: $ActionExecOnlyOnceEveryInterval did
  not work.
- [inport v4] improved testbench, contains now tcp and gzip test cases
- [import v4] added a so-called "On Demand Debug" mode, in which debug
  output can be generated only after the process has started, but not right
  from the beginning. This is assumed to be useful for hard-to-find bugs.
  Also improved the doc on the debug system.
- bugfix: segfault on startup when -q or -Q option was given
  [imported from v3-stable]
---------------------------------------------------------------------------
Version 5.3.4  [DEVEL] (rgerhards), 2009-11-04
- added the ability to create custom message parsers
- added $RulesetParser config directive that permits to bind specific
  parsers to specific rulesets
- added omruleset output module, which provides great flexibility in 
  action processing. THIS IS A VERY IMPORTANT ADDITION, see its doc
  for why.
- added the capability to have ruleset-specific main message queues
  This offers considerable additional flexibility AND superior performance
  (in cases where multiple inputs now can avoid lock contention)
- bugfix: correct default for escape ('#') character restored
  This was accidently changed to '\\', thanks to David Lang for reporting
- bugfix(testbench): testcase did not properly wait for rsyslogd shutdown
  thus some unpredictable behavior and a false negative test result
  could occur.
---------------------------------------------------------------------------
Version 5.3.3  [DEVEL] (rgerhards), 2009-10-27
- simplified and thus speeded up the queue engine, also fixed some
  potential race conditions (in very unusual shutdown conditions)
  along the way. The threading model has seriously changes, so there may
  be some regressions.
- enhanced test environment (inlcuding testbench): support for enhancing
  probability of memory addressing failure by using non-NULL default
  value for malloced memory (optional, only if requested by configure
  option). This helps to track down some otherwise undetected issues
  within the testbench.
- bugfix: potential abort if inputname property was not set 
  primarily a problem of imdiag
- bugfix: message processing states were not set correctly in all cases
  however, this had no negative effect, as the message processing state
  was not evaluated when a batch was deleted, and that was the only case
  where the state could be wrong.
---------------------------------------------------------------------------
Version 5.3.2  [DEVEL] (rgerhards), 2009-10-21
- enhanced omfile to support transactional interface. This will increase
  performance in many cases.
- added multi-ruleset support to imudp
- re-enabled input thread termination handling that does avoid thread
  cancellation where possible. This provides a more reliable mode of
  rsyslogd termination (canceling threads my result in not properly
  freed resouces and potential later hangs, even though we perform
  proper cancel handling in our code). This is part of an effort to
  reduce thread cancellation as much as possible in rsyslog.
  NOTE: the code previously written code for this functionality had a
  subtle race condition. The new code solves that.
- enhanced immark to support non-cancel input module termination
- improved imudp so that epoll can be used in more environments,
  fixed potential compile time problem if EPOLL_CLOEXEC is not available.
- some cleanup/slight improvement:
  * changed imuxsock to no longer use deprecated submitAndParseMsg() IF
  * changed submitAndParseMsg() interface to be a wrapper around the new
    way of message creation/submission. This enables older plugins to be
    used together with the new interface. The removal also enables us to
    drop a lot of duplicate code, reducing complexity and increasing
    maintainability.
- bugfix: segfault when starting up with an invalid .qi file for a disk queue
  Failed for both pure disk as well as DA queues. Now, we emit an error
  message and disable disk queueing facility.
- bugfix: potential segfault on messages with empty MSG part. This was a
  recently introduced regression.
- bugfix: debug string larger than 1K were improperly displayed. Max size
  is now 32K, and if a string is even longer it is meaningfully truncated.
---------------------------------------------------------------------------
Version 5.3.1  [DEVEL] (rgerhards), 2009-10-05
- added $AbortOnUncleanConfig directive - permits to prevent startup when
  there are problems with the configuration file. See it's doc for
  details.
- included some important fixes from v4-stable:
  * bugfix: invalid handling of zero-sized messages
  * bugfix: zero-sized UDP messages are no longer processed
  * bugfix: random data could be appended to message
  * bugfix: reverse lookup reduction logic in imudp do DNS queries too often
- bugfixes imported from 4.5.4:
  * bugfix: potential segfault in stream writer on destruction
  * bugfix: potential race in object loader (obj.c) during use/release
  * bugfixes: potential problems in out file zip writer
---------------------------------------------------------------------------
Version 5.3.0  [DEVEL] (rgerhards), 2009-09-14
- begun to add simple GUI programs to gain insight into running rsyslogd
  instances and help setup and troubleshooting (active via the
  --enable-gui ./configure switch)
- changed imudp to utilize epoll(), where available. This shall provide
  slightly better performance (just slightly because we called select()
  rather infrequently on a busy system)
---------------------------------------------------------------------------
Version 5.2.2  [v5-stable] (rgerhards), 2009-11-??
- bugfix: enabling GSSServer crashes rsyslog startup
  Thanks to Tomas Kubina for the patch [imgssapi]
---------------------------------------------------------------------------
Version 5.2.1  [v5-stable] (rgerhards), 2009-11-02
- bugfix [imported from 4.4.3]: $ActionExecOnlyOnceEveryInterval did
  not work.
- bugfix: segfault on startup when -q or -Q option was given
  [imported from v3-stable]
---------------------------------------------------------------------------
Version 5.2.0  [v5-stable] (rgerhards), 2009-11-02
This is a re-release of version 5.1.6 as stable after we did not get any bug 
reports during the whole beta phase. Still, this first v5-stable may not be 
as stable as one hopes for, I am not sure if we did not get bug reports
just because nobody tried it. Anyhow, we need to go forward and so we
have the initial v5-stable.
---------------------------------------------------------------------------
Version 5.1.6  [v5-beta] (rgerhards), 2009-10-15
- feature imports from v4.5.6
- bugfix: potential race condition when queue worker threads were
  terminated
- bugfix: solved potential (temporary) stall of messages when the queue was
  almost empty and few new data added (caused testbench to sometimes hang!)
- fixed some race condition in testbench
- added more elaborate diagnostics to parts of the testbench
- bugfixes imported from 4.5.4:
  * bugfix: potential segfault in stream writer on destruction
  * bugfix: potential race in object loader (obj.c) during use/release
  * bugfixes: potential problems in out file zip writer
- included some important fixes from 4.4.2:
  * bugfix: invalid handling of zero-sized messages
  * bugfix: zero-sized UDP messages are no longer processed
  * bugfix: random data could be appended to message
  * bugfix: reverse lookup reduction logic in imudp do DNS queries too often
---------------------------------------------------------------------------
Version 5.1.5  [v5-beta] (rgerhards), 2009-09-11
- added new config option $ActionWriteAllMarkMessages
  this option permites to process mark messages under all circumstances,
  even if an action was recently called. This can be useful to use mark
  messages as a kind of heartbeat.
- added new config option $InputUnixListenSocketCreatePath
  to permit the auto-creation of pathes to additional log sockets. This
  turns out to be useful if they reside on temporary file systems and
  rsyslogd starts up before the daemons that create these sockets
  (rsyslogd always creates the socket itself if it does not exist).
- added $LogRSyslogStatusMessages configuration directive
  permitting to turn off rsyslog start/stop/HUP messages. See Debian
  ticket http://bugs.debian.org/cgi-bin/bugreport.cgi?bug=463793
- bugfix: hostnames with dashes in them were incorrectly treated as
  malformed, thus causing them to be treated as TAG (this was a regression
  introduced from the "rfc3164 strict" change in 4.5.0). Testbench has been
  updated to include a smaple message with a hostname containing a dash.
- bugfix: strings improperly reused, resulting in some message properties
  be populated with strings from previous messages. This was caused by
  an improper predicate check.
- added new config directive $omfileForceChown [import from 4.7.0]
---------------------------------------------------------------------------
Version 5.1.4  [DEVEL] (rgerhards), 2009-08-20
- legacy syslog parser changed so that it now accepts date stamps in
  wrong case. Some devices seem to create them and I do not see any harm
  in supporting that.
- added $InputTCPMaxListeners directive - permits to specify how many 
  TCP servers shall be possible (default is 20).
- bugfix: memory leak with some input modules. Those inputs that
  use parseAndSubmitMsg() leak two small memory blocks with every message.
  Typically, those process only relatively few messages, so the issue 
  does most probably not have any effect in practice.
- bugfix: if tcp listen port could not be created, no error message was
  emitted
- bugfix: discard action did not work (did not discard messages)
- bugfix: discard action caused segfault
- bugfix: potential segfault in output file writer (omfile)
  In async write mode, we use modular arithmetic to index the output
  buffer array. However, the counter variables accidently were signed,
  thus resulting in negative indizes after integer overflow. That in turn
  could lead to segfaults, but was depending on the memory layout of 
  the instance in question (which in turn depended on a number of
  variables, like compile settings but also configuration). The counters
  are now unsigned (as they always should have been) and so the dangling
  mis-indexing does no longer happen. This bug potentially affected all
  installations, even if only some may actually have seen a segfault.
---------------------------------------------------------------------------
Version 5.1.3  [DEVEL] (rgerhards), 2009-07-28
- architecture change: queue now always has at least one worker thread
  if not running in direct mode. Previous versions could run without 
  any active workers. This simplifies the code at a very small expense.
  See v5 compatibility note document for more in-depth discussion.
- enhance: UDP spoofing supported via new output module omudpspoof
  See the omudpspoof documentation for details and samples
- bugfix: message could be truncated after TAG, often when forwarding
  This was a result of an internal processing error if maximum field
  sizes had been specified in the property replacer.
- bugfix: minor static memory leak while reading configuration
  did NOT leak based on message volume
- internal: added ability to terminate input modules not via pthread_cancel
  but an alternate approach via pthread_kill. This is somewhat safer as we
  do not need to think about the cancel-safeness of all libraries we use.
  However, not all inputs can easily supported, so this now is a feature
  that can be requested by the input module (the most important ones
  request it).
---------------------------------------------------------------------------
Version 5.1.2  [DEVEL] (rgerhards), 2009-07-08
- bugfix: properties inputname, fromhost, fromhost-ip, msg were lost when
  working with disk queues
- some performance enhancements
- bugfix: abort condition when RecvFrom was not set and message reduction
  was on. Happend e.g. with imuxsock.
- added $klogConsoleLogLevel directive which permits to set a new
  console log level while rsyslog is active
- some internal code cleanup
---------------------------------------------------------------------------
Version 5.1.1  [DEVEL] (rgerhards), 2009-07-03
- bugfix: huge memory leak in queue engine (made rsyslogd unusable in
  production). Occured if at least one queue was in direct mode 
  (the default for action queues)
- imported many performance optimizations from v4-devel (4.5.0)
- bugfix: subtle (and usually irrelevant) issue in timout processing
  timeout could be one second too early if nanoseconds wrapped
- set a more sensible timeout for shutdow, now 1.5 seconds to complete
  processing (this also removes those cases where the shutdown message
  was not written because the termination happened before it)
---------------------------------------------------------------------------
Version 5.1.0  [DEVEL] (rgerhards), 2009-05-29

*********************************** NOTE **********************************
The v5 versions of rsyslog feature a greatly redesigned queue engine. The
major theme for the v5 release is twofold:

a) greatly improved performance
b) enable audit-grade processing

Here, audit-grade processing means that rsyslog, if used together with
audit-grade transports and configured correctly, will never lose messages
that already have been acknowledged, not even in fatal failure cases like
sudden loss of power.

Note that large parts of rsyslog's important core components have been
restructured to support these design goals. As such, early versions of
the engine will probably be less stable than the v3/v4 engine.

Also note that the initial versions do not cover all and everything. As
usual, the code will evolve toward the final goal as version numbers
increase.
*********************************** NOTE **********************************

- redesigned queue engine so that it supports ultra-reliable operations
  This resulted in a rewrite of large parts. The new capability can be
  used to build audit-grade systems on the basis of rsyslog.
- added $MainMsgQueueDequeueBatchSize and $ActionQueueDequeueBatchSize 
  configuration directives
- implemented a new transactional output module interface which provides
  superior performance (for databases potentially far superior performance)
- increased ompgsql performance by adapting to new transactional
  output module interface
---------------------------------------------------------------------------
Version 4.7.2  [v4-devel] (rgerhards), 2010-05-03
- bugfix: problems with atomic operations emulaton
  replaced atomic operation emulation with new code. The previous code
  seemed to have some issue and also limited concurrency severely. The
  whole atomic operation emulation has been rewritten.
- added new $Sleep directive to hold processing for a couple of seconds
  during startup
---------------------------------------------------------------------------
Version 4.7.1  [v4-devel] (rgerhards), 2010-04-22
- Solaris support much improved -- was not truely usable in 4.7.0
  Solaris is no longer supported in imklog, but rather there is a new
  plugin imsolaris, which is used to pull local log sources on a Solaris
  machine.
- testbench improvement: Java is no longer needed for testing tool creation
---------------------------------------------------------------------------
Version 4.7.0  [v4-devel] (rgerhards), 2010-04-14
- new: support for Solaris added (but not yet the Solaris door API)
- added function getenv() to RainerScript
- added new config option $InputUnixListenSocketCreatePath
  to permit the auto-creation of pathes to additional log sockets. This
  turns out to be useful if they reside on temporary file systems and
  rsyslogd starts up before the daemons that create these sockets
  (rsyslogd always creates the socket itself if it does not exist).
- added $LogRSyslogStatusMessages configuration directive
  permitting to turn off rsyslog start/stop/HUP messages. See Debian
  ticket http://bugs.debian.org/cgi-bin/bugreport.cgi?bug=463793
- added new config directive $omfileForceChown to (try to) fix some broken
  system configs.
  See ticket for details: http://bugzilla.adiscon.com/show_bug.cgi?id=150
- added $EscapeControlCharacterTab config directive
  Thanks to Jonathan Bond-Caron for the patch.
- added option to use unlimited-size select() calls
  Thanks to varmjofekoj for the patch
- debugondemand mode caused backgrounding to fail - close to a bug, but I'd
  consider the ability to background in this mode a new feature...
- bugfix (kind of): check if TCP connection is still alive if using TLS
  Thanks to Jonathan Bond-Caron for the patch.
- imported changes from 4.5.7 and below
- bugfix: potential segfault when -p command line option was used
  Thanks for varmojfekoj for pointing me at this bug.
- imported changes from 4.5.6 and below
---------------------------------------------------------------------------
Version 4.6.3  [v4-stable] (rgerhards), 2010-03-??
- bugfix: potential segfaults during queue shutdown
  (bugs require certain non-standard settings to appear)
  Thanks to varmojfekoj for the patch [imported from 4.5.8]
- improvded testbench
  - added test with truly random data received via syslog to test
    robustness
  - added new configure option that permits to disable and enable an
    extended testbench
=======
>>>>>>> d9a82205
- bugfix: segfault on HUP when "HUPIsRestart" was set to "on"
  thanks varmojfekoj for the patch
- bugfix: default for $OMFileFlushOnTXEnd was wrong ("off").
  This, in default mode, caused buffered writing to be used, what
  means that it looked like no output were written or partial
  lines. Thanks to Michael Biebl for pointing out this bug.
- bugfix: testbench failed when not executed in UTC+1 timezone
  accidently, the time zone information was kept inside some
  to-be-checked-for responses
- temporary bugfix replaced by permanent one for
  message-induced off-by-one error (potential segfault) (see 4.6.2)
  The analysis has been completed and a better fix been crafted and 
  integrated.
<<<<<<< HEAD
- bugfix: the T/P/E config size specifiers did not work properly under
  all 32-bit platforms
- bugfix: local unix system log socket was deleted even when it was
  not configured
=======
- bugfix(minor): status variable was uninitialized
  However, this would have caused harm only if NO parser modules at
  all were loaded, which would lead to a defunctional configuration
  at all. And, even more important, this is impossible as two parser
  modules are built-in and thus can not be "not loaded", so we always
  have a minimum of two.
---------------------------------------------------------------------------
Version 5.4.1  [v5-stable] (rgerhards), 2010-03-??
- added new property replacer option "date-rfc3164-buggyday" primarily
  to ease migration from syslog-ng. See property replacer doc for
  details. [backport from 5.5.3 because urgently needed by some]
- imported all bugfixes vom 4.6.2 (see below)
---------------------------------------------------------------------------
Version 5.4.0  [v5-stable] (rgerhards), 2010-03-08
***************************************************************************
* This is a new stable v5 version. It contains all fixes and enhancements *
* made during the 5.3.x phase as well as those listed below.              *
* Note that the 5.2.x series was quite buggy and as such all users are    *
* strongly advised to upgrade to 5.4.0.                                   *
***************************************************************************
- bugfix: omruleset failed to work in many cases
  bug tracker: http://bugzilla.adiscon.com/show_bug.cgi?id=179
  Thanks to Ryan B. Lynch for reporting this issue.
- bugfix: comment char ('#') in literal terminated script parsing
  and thus could not be used.
  but tracker: http://bugzilla.adiscon.com/show_bug.cgi?id=119
  [merged in from v3.22.2]
---------------------------------------------------------------------------
Version 5.3.7  [BETA] (rgerhards), 2010-01-27
- bugfix: queues in direct mode could case a segfault, especially if an
  action failed for action queues. The issue was an invalid increment of
  a stack-based pointer which lead to destruction of the stack frame and
  thus a segfault on function return.
  Thanks to Michael Biebl for alerting us on this problem.
  [backport from 5.5.2]
- bugfix: wrong memory assignment for a config variable (probably
  without causing any harm) [backport from 5.2.2]
- bugfix: rsyslog hangs when writing to a named pipe which nobody was
  reading. Thanks to Michael Biebl for reporting this bug.
  Bugzilla entry: http://bugzilla.adiscon.com/show_bug.cgi?id=169
  [imported from 4.5.8]
---------------------------------------------------------------------------
Version 5.3.6  [BETA] (rgerhards), 2010-01-13
- bugfix: ompgsql did not properly check the server connection in
  tryResume(), which could lead to rsyslog running in a thight loop
- bugfix: suspension during beginTransaction() was not properly handled
  by rsyslog core
- bugfix: omfile output was only written when buffer was full, not at
  end of transaction
- bugfix: commit transaction was not properly conveyed to message layer,
  potentially resulting in non-message destruction and thus hangs
- bugfix: enabling GSSServer crashes rsyslog startup
  Thanks to Tomas Kubina for the patch [imgssapi]
- bugfix (kind of): check if TCP connection is still alive if using TLS
  Thanks to Jonathan Bond-Caron for the patch.
- bugfix: $CreateDirs variable not properly initialized, default thus
  was random (but most often "on") [imported from v3]
- bugfix: ompgsql had problems with transaction support, what actually 
  rendered it unsuable. Thanks to forum user "horhe" for alerting me
  on this bug and helping to debug/fix it!
- bugfix: memory leak when sending messages in zip-compressed format
  Thanks to Naoya Nakazawa for analyzing this issue and providing a patch.
- worked around an issue where omfile failed to compile on 32 bit platforms
  under some circumstances (this smells like a gcc problem, but a simple
  solution was available). Thanks to Kenneth Marshall for some advice.
  [backported from 5.5.x branch]
---------------------------------------------------------------------------
Version 5.3.5  [BETA] (rgerhards), 2009-11-13
- some light performance enhancement by replacing time() call with much
  faster (at least under linux) gettimeofday() calls.
- some improvement of omfile performance with dynafiles
  saved costly time() calls by employing a logical clock, which is 
  sufficient for the use case
- bugfix: omudpspoof miscalculated source and destination ports
  while this was probably not noticed for source ports, it resulted in
  almost all destination ports being wrong, except for the default port
  of 514, which by virtue of its binary representation was calculated 
  correct (and probably thus the bug not earlier detected).
- bugfixes imported from earlier releases
  * bugfix: named pipes did no longer work (they always got an open error)
    this was a regression from the omfile rewrite in 4.5.0
  * bugfix(testbench): sequence check was not always performed correctly,
    that could result in tests reporting success when they actually failed
- improved testbench: added tests for UDP forwarding and omudpspoof
- doc bugfix: omudpspoof had wrong config command names ("om" missing)
- bugfix [imported from 4.4.3]: $ActionExecOnlyOnceEveryInterval did
  not work.
- [inport v4] improved testbench, contains now tcp and gzip test cases
- [import v4] added a so-called "On Demand Debug" mode, in which debug
  output can be generated only after the process has started, but not right
  from the beginning. This is assumed to be useful for hard-to-find bugs.
  Also improved the doc on the debug system.
- bugfix: segfault on startup when -q or -Q option was given
  [imported from v3-stable]
---------------------------------------------------------------------------
Version 5.3.4  [DEVEL] (rgerhards), 2009-11-04
- added the ability to create custom message parsers
- added $RulesetParser config directive that permits to bind specific
  parsers to specific rulesets
- added omruleset output module, which provides great flexibility in 
  action processing. THIS IS A VERY IMPORTANT ADDITION, see its doc
  for why.
- added the capability to have ruleset-specific main message queues
  This offers considerable additional flexibility AND superior performance
  (in cases where multiple inputs now can avoid lock contention)
- bugfix: correct default for escape ('#') character restored
  This was accidently changed to '\\', thanks to David Lang for reporting
- bugfix(testbench): testcase did not properly wait for rsyslogd shutdown
  thus some unpredictable behavior and a false negative test result
  could occur.
---------------------------------------------------------------------------
Version 5.3.3  [DEVEL] (rgerhards), 2009-10-27
- simplified and thus speeded up the queue engine, also fixed some
  potential race conditions (in very unusual shutdown conditions)
  along the way. The threading model has seriously changes, so there may
  be some regressions.
- enhanced test environment (inlcuding testbench): support for enhancing
  probability of memory addressing failure by using non-NULL default
  value for malloced memory (optional, only if requested by configure
  option). This helps to track down some otherwise undetected issues
  within the testbench.
- bugfix: potential abort if inputname property was not set 
  primarily a problem of imdiag
- bugfix: message processing states were not set correctly in all cases
  however, this had no negative effect, as the message processing state
  was not evaluated when a batch was deleted, and that was the only case
  where the state could be wrong.
---------------------------------------------------------------------------
Version 5.3.2  [DEVEL] (rgerhards), 2009-10-21
- enhanced omfile to support transactional interface. This will increase
  performance in many cases.
- added multi-ruleset support to imudp
- re-enabled input thread termination handling that does avoid thread
  cancellation where possible. This provides a more reliable mode of
  rsyslogd termination (canceling threads my result in not properly
  freed resouces and potential later hangs, even though we perform
  proper cancel handling in our code). This is part of an effort to
  reduce thread cancellation as much as possible in rsyslog.
  NOTE: the code previously written code for this functionality had a
  subtle race condition. The new code solves that.
- enhanced immark to support non-cancel input module termination
- improved imudp so that epoll can be used in more environments,
  fixed potential compile time problem if EPOLL_CLOEXEC is not available.
- some cleanup/slight improvement:
  * changed imuxsock to no longer use deprecated submitAndParseMsg() IF
  * changed submitAndParseMsg() interface to be a wrapper around the new
    way of message creation/submission. This enables older plugins to be
    used together with the new interface. The removal also enables us to
    drop a lot of duplicate code, reducing complexity and increasing
    maintainability.
- bugfix: segfault when starting up with an invalid .qi file for a disk queue
  Failed for both pure disk as well as DA queues. Now, we emit an error
  message and disable disk queueing facility.
- bugfix: potential segfault on messages with empty MSG part. This was a
  recently introduced regression.
- bugfix: debug string larger than 1K were improperly displayed. Max size
  is now 32K, and if a string is even longer it is meaningfully truncated.
---------------------------------------------------------------------------
Version 5.3.1  [DEVEL] (rgerhards), 2009-10-05
- added $AbortOnUncleanConfig directive - permits to prevent startup when
  there are problems with the configuration file. See it's doc for
  details.
- included some important fixes from v4-stable:
  * bugfix: invalid handling of zero-sized messages
  * bugfix: zero-sized UDP messages are no longer processed
  * bugfix: random data could be appended to message
  * bugfix: reverse lookup reduction logic in imudp do DNS queries too often
- bugfixes imported from 4.5.4:
  * bugfix: potential segfault in stream writer on destruction
  * bugfix: potential race in object loader (obj.c) during use/release
  * bugfixes: potential problems in out file zip writer
---------------------------------------------------------------------------
Version 5.3.0  [DEVEL] (rgerhards), 2009-09-14
- begun to add simple GUI programs to gain insight into running rsyslogd
  instances and help setup and troubleshooting (active via the
  --enable-gui ./configure switch)
- changed imudp to utilize epoll(), where available. This shall provide
  slightly better performance (just slightly because we called select()
  rather infrequently on a busy system)
---------------------------------------------------------------------------
Version 5.2.2  [v5-stable] (rgerhards), 2009-11-??
- bugfix: enabling GSSServer crashes rsyslog startup
  Thanks to Tomas Kubina for the patch [imgssapi]
---------------------------------------------------------------------------
Version 5.2.1  [v5-stable] (rgerhards), 2009-11-02
- bugfix [imported from 4.4.3]: $ActionExecOnlyOnceEveryInterval did
  not work.
- bugfix: segfault on startup when -q or -Q option was given
  [imported from v3-stable]
---------------------------------------------------------------------------
Version 5.2.0  [v5-stable] (rgerhards), 2009-11-02
This is a re-release of version 5.1.6 as stable after we did not get any bug 
reports during the whole beta phase. Still, this first v5-stable may not be 
as stable as one hopes for, I am not sure if we did not get bug reports
just because nobody tried it. Anyhow, we need to go forward and so we
have the initial v5-stable.
---------------------------------------------------------------------------
Version 5.1.6  [v5-beta] (rgerhards), 2009-10-15
- feature imports from v4.5.6
- bugfix: potential race condition when queue worker threads were
  terminated
- bugfix: solved potential (temporary) stall of messages when the queue was
  almost empty and few new data added (caused testbench to sometimes hang!)
- fixed some race condition in testbench
- added more elaborate diagnostics to parts of the testbench
- bugfixes imported from 4.5.4:
  * bugfix: potential segfault in stream writer on destruction
  * bugfix: potential race in object loader (obj.c) during use/release
  * bugfixes: potential problems in out file zip writer
- included some important fixes from 4.4.2:
  * bugfix: invalid handling of zero-sized messages
  * bugfix: zero-sized UDP messages are no longer processed
  * bugfix: random data could be appended to message
  * bugfix: reverse lookup reduction logic in imudp do DNS queries too often
---------------------------------------------------------------------------
Version 5.1.5  [v5-beta] (rgerhards), 2009-09-11
- added new config option $ActionWriteAllMarkMessages
  this option permites to process mark messages under all circumstances,
  even if an action was recently called. This can be useful to use mark
  messages as a kind of heartbeat.
- added new config option $InputUnixListenSocketCreatePath
  to permit the auto-creation of pathes to additional log sockets. This
  turns out to be useful if they reside on temporary file systems and
  rsyslogd starts up before the daemons that create these sockets
  (rsyslogd always creates the socket itself if it does not exist).
- added $LogRSyslogStatusMessages configuration directive
  permitting to turn off rsyslog start/stop/HUP messages. See Debian
  ticket http://bugs.debian.org/cgi-bin/bugreport.cgi?bug=463793
- bugfix: hostnames with dashes in them were incorrectly treated as
  malformed, thus causing them to be treated as TAG (this was a regression
  introduced from the "rfc3164 strict" change in 4.5.0). Testbench has been
  updated to include a smaple message with a hostname containing a dash.
- bugfix: strings improperly reused, resulting in some message properties
  be populated with strings from previous messages. This was caused by
  an improper predicate check.
- added new config directive $omfileForceChown [import from 4.7.0]
---------------------------------------------------------------------------
Version 5.1.4  [DEVEL] (rgerhards), 2009-08-20
- legacy syslog parser changed so that it now accepts date stamps in
  wrong case. Some devices seem to create them and I do not see any harm
  in supporting that.
- added $InputTCPMaxListeners directive - permits to specify how many 
  TCP servers shall be possible (default is 20).
- bugfix: memory leak with some input modules. Those inputs that
  use parseAndSubmitMsg() leak two small memory blocks with every message.
  Typically, those process only relatively few messages, so the issue 
  does most probably not have any effect in practice.
- bugfix: if tcp listen port could not be created, no error message was
  emitted
- bugfix: discard action did not work (did not discard messages)
- bugfix: discard action caused segfault
- bugfix: potential segfault in output file writer (omfile)
  In async write mode, we use modular arithmetic to index the output
  buffer array. However, the counter variables accidently were signed,
  thus resulting in negative indizes after integer overflow. That in turn
  could lead to segfaults, but was depending on the memory layout of 
  the instance in question (which in turn depended on a number of
  variables, like compile settings but also configuration). The counters
  are now unsigned (as they always should have been) and so the dangling
  mis-indexing does no longer happen. This bug potentially affected all
  installations, even if only some may actually have seen a segfault.
---------------------------------------------------------------------------
Version 5.1.3  [DEVEL] (rgerhards), 2009-07-28
- architecture change: queue now always has at least one worker thread
  if not running in direct mode. Previous versions could run without 
  any active workers. This simplifies the code at a very small expense.
  See v5 compatibility note document for more in-depth discussion.
- enhance: UDP spoofing supported via new output module omudpspoof
  See the omudpspoof documentation for details and samples
- bugfix: message could be truncated after TAG, often when forwarding
  This was a result of an internal processing error if maximum field
  sizes had been specified in the property replacer.
- bugfix: minor static memory leak while reading configuration
  did NOT leak based on message volume
- internal: added ability to terminate input modules not via pthread_cancel
  but an alternate approach via pthread_kill. This is somewhat safer as we
  do not need to think about the cancel-safeness of all libraries we use.
  However, not all inputs can easily supported, so this now is a feature
  that can be requested by the input module (the most important ones
  request it).
---------------------------------------------------------------------------
Version 5.1.2  [DEVEL] (rgerhards), 2009-07-08
- bugfix: properties inputname, fromhost, fromhost-ip, msg were lost when
  working with disk queues
- some performance enhancements
- bugfix: abort condition when RecvFrom was not set and message reduction
  was on. Happend e.g. with imuxsock.
- added $klogConsoleLogLevel directive which permits to set a new
  console log level while rsyslog is active
- some internal code cleanup
---------------------------------------------------------------------------
Version 5.1.1  [DEVEL] (rgerhards), 2009-07-03
- bugfix: huge memory leak in queue engine (made rsyslogd unusable in
  production). Occured if at least one queue was in direct mode 
  (the default for action queues)
- imported many performance optimizations from v4-devel (4.5.0)
- bugfix: subtle (and usually irrelevant) issue in timout processing
  timeout could be one second too early if nanoseconds wrapped
- set a more sensible timeout for shutdow, now 1.5 seconds to complete
  processing (this also removes those cases where the shutdown message
  was not written because the termination happened before it)
---------------------------------------------------------------------------
Version 5.1.0  [DEVEL] (rgerhards), 2009-05-29

*********************************** NOTE **********************************
The v5 versions of rsyslog feature a greatly redesigned queue engine. The
major theme for the v5 release is twofold:

a) greatly improved performance
b) enable audit-grade processing

Here, audit-grade processing means that rsyslog, if used together with
audit-grade transports and configured correctly, will never lose messages
that already have been acknowledged, not even in fatal failure cases like
sudden loss of power.

Note that large parts of rsyslog's important core components have been
restructured to support these design goals. As such, early versions of
the engine will probably be less stable than the v3/v4 engine.

Also note that the initial versions do not cover all and everything. As
usual, the code will evolve toward the final goal as version numbers
increase.
*********************************** NOTE **********************************

- redesigned queue engine so that it supports ultra-reliable operations
  This resulted in a rewrite of large parts. The new capability can be
  used to build audit-grade systems on the basis of rsyslog.
- added $MainMsgQueueDequeueBatchSize and $ActionQueueDequeueBatchSize 
  configuration directives
- implemented a new transactional output module interface which provides
  superior performance (for databases potentially far superior performance)
- increased ompgsql performance by adapting to new transactional
  output module interface
---------------------------------------------------------------------------
Version 4.7.0  [v4-devel] (rgerhards), 2009-09-??
- added function getenv() to RainerScript
- added new config option $InputUnixListenSocketCreatePath
  to permit the auto-creation of pathes to additional log sockets. This
  turns out to be useful if they reside on temporary file systems and
  rsyslogd starts up before the daemons that create these sockets
  (rsyslogd always creates the socket itself if it does not exist).
- added $LogRSyslogStatusMessages configuration directive
  permitting to turn off rsyslog start/stop/HUP messages. See Debian
  ticket http://bugs.debian.org/cgi-bin/bugreport.cgi?bug=463793
- added new config directive $omfileForceChown to (try to) fix some broken
  system configs.
  See ticket for details: http://bugzilla.adiscon.com/show_bug.cgi?id=150
- imported changes from 4.5.6 and below
---------------------------------------------------------------------------
Version 4.6.3  [v4-stable] (rgerhards), 2010-04-??
- improvded testbench
  - added test with truly random data received via syslog to test
    robustness
  - added new configure option that permits to disable and enable an
    extended testbench
- bugfix: segfault on HUP when "HUPIsRestart" was set to "on"
  thanks varmojfekoj for the patch
- bugfix: default for $OMFileFlushOnTXEnd was wrong ("off").
  This, in default mode, caused buffered writing to be used, what
  means that it looked like no output were written or partial
  lines. Thanks to Michael Biebl for pointing out this bug.
>>>>>>> d9a82205
- some doc fixes; incorrect config samples could cause confusion
  thanks to Anthony Edwards for pointing the problems out
---------------------------------------------------------------------------
Version 4.6.2  [v4-stable] (rgerhards), 2010-03-26
- new feature: "." action type added to support writing files to relative
  pathes (this is primarily meant as a debug aid)
- added replacements for atomic instructions on systems that do not
  support them. [backport of Stefen Sledz' patch for v5)
- new feature: $OMFileAsyncWriting directive added
  it permits to specifiy if asynchronous writing should be done or not
- bugfix(temporary): message-induced off-by-one error (potential segfault)
  Some types of malformed messages could trigger an off-by-one error
  (for example, \0 or \n as the last character, and generally control
  character escaption is questionable). This is due to not strictly
  following a the \0 or string counted string paradigm (during the last
  optimization on the cstring class). As a temporary fix, we have 
  introduced a proper recalculation of the size. However, a final
  patch is expected in the future. See bug tracker for further details
  and when the final patch will be available:
  http://bugzilla.adiscon.com/show_bug.cgi?id=184
  Note that the current patch is considered sufficient to solve the
  situation, but it requires a bit more runtime than desirable.
- bugfix: potential segfault in dynafile cache
  This bug was triggered by an open failure. The the cache was full and
  a new entry needed to be placed inside it, a victim for eviction was
  selected. That victim was freed, then the open of the new file tried. If
  the open failed, the victim entry was still freed, and the function
  exited. However, on next invocation and cache search, the victim entry
  was used as if it were populated, most probably resulting in a segfault.
- bugfix: race condition during directory creation
  If multiple files try to create a directory at (almost) the same time,
  some of them may fail. This is a data race and also exists with other
  processes that may create the same directory. We do now check for this
  condition and gracefully handle it.
- bugfix: potential re-use of free()ed file stream object in omfile
  when dynaCache is enabled, the cache is full, a new entry needs to
  be allocated, thus the LRU discarded, then a new entry is opend and that
  fails. In that case, it looks like the discarded stream may be reused
  improperly (based on code analysis, test case and confirmation pending)
- added new property replacer option "date-rfc3164-buggyday" primarily
  to ease migration from syslog-ng. See property replacer doc for
  details. [backport from 5.5.3 because urgently needed by some]
- improved testbench
- bugfix: invalid buffer write in (file) stream class
  currently being accessed buffer could be overwritten with new data.
  While this probably did not cause access violations, it could case loss
  and/or duplication of some data (definitely a race with no deterministic
  outcome)
- bugfix: potential hang condition during filestream close
  predicate was not properly checked when waiting for the background file
  writer
- bugfix: improper synchronization when "$OMFileFlushOnTXEnd on" was used
  Internal data structures were not properly protected due to missing
  mutex calls.
- bugfix: potential data loss during file stream shutdown
- bugfix: potential problems during file stream shutdown
  The shutdown/close sequence was not clean, what potentially (but
  unlikely) could lead to some issues. We have not been able to describe
  any fatal cases, but there was some bug potential. Sequence has now
  been straighted out.
- bugfix: potential problem (loop, abort) when file write error occured
  When a write error occured in stream.c, variable iWritten had the error
  code but this was handled as if it were the actual number of bytes
  written. That was used in pointer arithmetic later on, and thus could
  lead to all sorts of problems. However, this could only happen if the
  error was EINTR or the file in question was a tty. All other cases were
  handled properly. Now, iWritten is reset to zero in such cases, resulting
  in proper retries.
- bugfix: $omfileFlushOnTXEnd was turned on when set to off and vice
  versa due to an invalid check
- bugfix: recent patch to fix small memory leak could cause invalid free.
  This could only happen during config file parsing.
- bugfix(minor): handling of extremely large strings in dbgprintf() fixed
  Previously, it could lead to garbagge output and, in extreme cases, also
  to segfaults. Note: this was a problem only when debug output was 
  actually enabled, so it caused no problem in production use.
- bugfix(minor): BSD_SO_COMPAT query function had some global vars not
  properly initialized. However, in practice the loader initializes them 
  with zero, the desired value, so there were no actual issue in almost 
  all cases.
---------------------------------------------------------------------------
Version 4.6.1  [v4-stable] (rgerhards), 2010-03-04
- re-enabled old pipe output (using new module ompipe, built-in) after
  some problems with pipes (and especially in regard to xconsole) were
  discovered. Thanks to Michael Biebl for reporting the issues.
- bugfix: potential problems with large file support could cause segfault
  ... and other weird problems. This seemed to affect 32bit-platforms
  only, but I can not totally outrule there were issues on other
  platforms as well. The previous code could cause system data types
  to be defined inconsistently, and that could lead to various 
  troubles. Special thanks go to the Mandriva team for identifying
  an initial problem, help discussing it and ultimately a fix they
  contributed.
- bugfix: fixed problem that caused compilation on FreeBSD 9.0 to fail.
  bugtracker: http://bugzilla.adiscon.com/show_bug.cgi?id=181
  Thanks to Christiano for reporting.
- bugfix: potential segfault in omfile when a dynafile open failed
  In that case, a partial cache entry was written, and some internal
  pointers (iCurrElt) not correctly updated. In the next iteration, that
  could lead to a segfault, especially if iCurrElt then points to the
  then-partial record. Not very likely, but could happen in practice.
- bugfix (theoretical): potential segfault in omfile under low memory
  condition. This is only a theoretical bug, because it would only 
  happen when strdup() fails to allocate memory - which is highly 
  unlikely and will probably lead to all other sorts of errors.
- bugfix: comment char ('#') in literal terminated script parsing
  and thus could not be used.
  but tracker: http://bugzilla.adiscon.com/show_bug.cgi?id=119
  [merged in from v3.22.2]
---------------------------------------------------------------------------
Version 4.6.0  [v4-stable] (rgerhards), 2010-02-24
***************************************************************************
* This is a new stable v4 version. It contains all fixes and enhancements *
* made during the 4.5.x phase as well as those listed below.              *
* Note: this version is scheduled to conclude the v4 development process. *
*       Do not expect any more new developments in v4. The focus is now   *
*       on v5 (what also means we have a single devel branch again).      *
*       ("development" means new feature development, bug fixes are of    *
*       course provided for v4-stable)                                    *
***************************************************************************
- improved testbench to contain samples for totally malformed messages
  which miss parts of the message content
- bugfix: some malformed messages could lead to a missing LF inside files
  or some other missing parts of the template content.
- bugfix: if a message ended immediately with a hostname, the hostname
  was mistakenly interpreted as TAG, and localhost be used as hostname
- bugfix: message without MSG part could case a segfault
  [backported from v5 commit 98d1ed504ec001728955a5bcd7916f64cd85f39f]
  This actually was a "recent" regression, but I did not realize that it
  was introduced by the performance optimization in v4-devel. Shame on
  me for having two devel versions at the same time...
---------------------------------------------------------------------------
Version 4.5.8  [v4-beta] (rgerhards), 2010-02-10
- enhanced doc for using PostgreSQL
  Thanks to Marc Schiffbauer for the new/updated doc
- bugfix: property replacer returned invalid parameters under some (unusual)
  conditions. In extreme cases, this could lead to garbled logs and/or
  a system failure.
- bugfix: invalid length returned (often) when using regular expressions
  inside the property replacer
- bugfix: submatch regex in property replacer did not honor "return 0 on
  no match" config case
- bugfix: imuxsock incorrectly stated inputname "imudp"
  Thanks to Ryan Lynch for reporting this.
- (slightly) enhanced support for FreeBSD by setting _PATH_MODDIR to
  the correct value on FreeBSD.
  Thanks to Cristiano for the patch.
- bugfix: -d did not enable display of debug messages
  regression from introduction of "debug on demand" mode
  Thanks to Michael Biebl for reporting this bug
- bugfix: blanks inside file names did not terminate file name parsing.
  This could reslult in the whole rest of a line (including comments)
  to be treated as file name in "write to file" actions.
  Thanks to Jack for reporting this issue.
- bugfix: rsyslog hang when writing to a named pipe which nobody was
  reading. Thanks to Michael Biebl for reporting this bug.
  Bugzilla entry: http://bugzilla.adiscon.com/show_bug.cgi?id=169
- bugfix: potential segfaults during queue shutdown
  (bugs require certain non-standard settings to appear)
  Thanks to varmojfekoj for the patch
---------------------------------------------------------------------------
Version 4.5.7  [v4-beta] (rgerhards), 2009-11-18
- added a so-called "On Demand Debug" mode, in which debug output can
  be generated only after the process has started, but not right from
  the beginning. This is assumed to be useful for hard-to-find bugs.
  Also improved the doc on the debug system.
- bugfix (kind of): check if TCP connection is still alive if using TLS
  Thanks to Jonathan Bond-Caron for the patch.
- bugfix: hostname accidently set to IP address for some message sources,
  for example imudp. Thanks to Anton for reporting this bug.
- bugfix [imported from 4.4.3]: $ActionExecOnlyOnceEveryInterval did
  not work.
---------------------------------------------------------------------------
Version 4.5.6  [v4-beta] (rgerhards), 2009-11-05
- bugfix: named pipes did no longer work (they always got an open error)
  this was a regression from the omfile rewrite in 4.5.0
- bugfix(minor): diag function returned wrong queue memeber count
  for the main queue if an active DA queue existed. This had no relevance
  to real deployments (assuming they are not running the debug/diagnostic
  module...), but sometimes caused grief and false alerts in the 
  testbench.
- included some important fixes from v4-stable:
  * bugfix: invalid handling of zero-sized messages
  * bugfix: zero-sized UDP messages are no longer processed
  * bugfix: random data could be appended to message
  * bugfix: reverse lookup reduction logic in imudp do DNS queries too often
- bugfix(testbench): testcase did not properly wait for rsyslod shutdown
  thus some unpredictable behavior and a false negative test result
  could occur. [BACKPORTED from v5]
- bugfix(testbench): sequence check was not always performed correctly,
  that could result in tests reporting success when they actually failed
---------------------------------------------------------------------------
Version 4.5.5  [v4-beta] (rgerhards), 2009-10-21
- added $InputTCPServerNotifyOnConnectionClose config directive
  see doc for details
- bugfix: debug string larger than 1K were improperly displayed. Max size
  is now 32K
- bugfix: invalid storage class selected for some size config parameters.
  This resulted in wrong values. The most prominent victim was the
  directory creation mode, which was set to zero in some cases. For 
  details, see related blog post:
  http://blog.gerhards.net/2009/10/another-note-on-hard-to-find-bugs.html
---------------------------------------------------------------------------
Version 4.5.4  [v4-beta] (rgerhards), 2009-09-29
- bugfix: potential segfault in stream writer on destruction
  Most severely affected omfile. The problem was that some buffers were
  freed before the asynchronous writer thread was shut down. So the
  writer thread accessed invalid data, which may even already be
  overwritten. Symptoms (with omfile) were segfaults, grabled data
  and files with random names placed around the file system (most
  prominently into the root directory). Special thanks to Aaron for
  helping to track this down.
- bugfix: potential race in object loader (obj.c) during use/release
  of object interface
- bugfixes: potential problems in out file zip writer. Problems could
  lead to abort and/or memory leak. The module is now hardened in a very
  conservative way, which is sub-optimal from a performance point of view.
  This should be improved if it has proven reliable in practice.
---------------------------------------------------------------------------
Version 4.5.3  [v4-beta] (rgerhards), 2009-09-17
- bugfix: repeated messages were incorrectly processed
  this could lead to loss of the repeated message content. As a side-
  effect, it could probably also be possible that some segfault occurs
  (quite unlikely). The root cause was that some counters introduced
  during the malloc optimizations were not properly duplicated in
  MsgDup(). Note that repeated message processing is not enabled
  by default.
- bugfix: message sanitation had some issues:
  - control character DEL was not properly escaped
  - NUL and LF characters were not properly stripped if no control
    character replacement was to be done
  - NUL characters in the message body were silently dropped (this was
    a regeression introduced by some of the recent optimizations)
- bugfix: strings improperly reused, resulting in some message properties
  be populated with strings from previous messages. This was caused by
  an improper predicate check. [backported from v5]
- fixed some minor portability issues
- bugfix: reverse lookup reduction logic in imudp do DNS queries too often
  [imported from 4.4.2]
---------------------------------------------------------------------------
Version 4.5.2  [v4-beta] (rgerhards), 2009-08-21
- legacy syslog parser changed so that it now accepts date stamps in
  wrong case. Some devices seem to create them and I do not see any harm
  in supporting that.
- added $InputTCPMaxListeners directive - permits to specify how many 
  TCP servers shall be possible (default is 20).
- bugfix: memory leak with some input modules. Those inputs that
  use parseAndSubmitMsg() leak two small memory blocks with every message.
  Typically, those process only relatively few messages, so the issue 
  does most probably not have any effect in practice.
- bugfix: if tcp listen port could not be created, no error message was
  emitted
- bugfix: potential segfault in output file writer (omfile)
  In async write mode, we use modular arithmetic to index the output
  buffer array. However, the counter variables accidently were signed,
  thus resulting in negative indizes after integer overflow. That in turn
  could lead to segfaults, but was depending on the memory layout of 
  the instance in question (which in turn depended on a number of
  variables, like compile settings but also configuration). The counters
  are now unsigned (as they always should have been) and so the dangling
  mis-indexing does no longer happen. This bug potentially affected all
  installations, even if only some may actually have seen a segfault.
- bugfix: hostnames with dashes in them were incorrectly treated as
  malformed, thus causing them to be treated as TAG (this was a regression
  introduced from the "rfc3164 strict" change in 4.5.0).
---------------------------------------------------------------------------
Version 4.5.1  [DEVEL] (rgerhards), 2009-07-15
- CONFIG CHANGE: $HUPisRestart default is now "off". We are doing this
  to support removal of restart-type HUP in v5.
- bugfix: fromhost-ip was sometimes truncated
- bugfix: potential segfault when zip-compressed syslog records were
  received (double free)
- bugfix: properties inputname, fromhost, fromhost-ip, msg were lost when
  working with disk queues
- performance enhancement: much faster, up to twice as fast (depending
  on configuration)
- bugfix: abort condition when RecvFrom was not set and message reduction
  was on. Happend e.g. with imuxsock.
- added $klogConsoleLogLevel directive which permits to set a new
  console log level while rsyslog is active
- bugfix: message could be truncated after TAG, often when forwarding
  This was a result of an internal processing error if maximum field
  sizes had been specified in the property replacer.
- added ability for the TCP output action to "rebind" its send socket after
  sending n messages (actually, it re-opens the connection, the name is 
  used because this is a concept very similiar to $ActionUDPRebindInterval).
  New config directive $ActionSendTCPRebindInterval added for the purpose.
  By default, rebinding is disabled. This is considered useful for load
  balancers.
- testbench improvements
---------------------------------------------------------------------------
Version 4.5.0  [DEVEL] (rgerhards), 2009-07-02
- activation order of inputs changed, they are now activated only after
  privileges are dropped. Thanks to Michael Terry for the patch.
- greatly improved performance
- greatly reduced memory requirements of msg object
  to around half of the previous demand. This means that more messages can
  be stored in core! Due to fewer cache misses, this also means some
  performance improvement.
- improved config error messages: now contain a copy of the config line
  that (most likely) caused the error
- reduced max value for $DynaFileCacheSize to 1,000 (the former maximum
  of 10,000 really made no sense, even 1,000 is very high, but we like
  to keep the user in control ;)).
- added capability to fsync() queue disk files for enhanced reliability
  (also add's speed, because you do no longer need to run the whole file
  system in sync mode)
- more strict parsing of the hostname in rfc3164 mode, hopefully
  removes false positives (but may cause some trouble with hostname
  parsing). For details, see this bug tracker:
  http://bugzilla.adiscon.com/show_bug.cgi?id=126
- omfile rewrite to natively support zip files (includes large extension
  of the stream class)
- added configuration commands (see doc for explanations)
  * $OMFileZipLevel
  * $OMFileIOBufferSize
  * $OMFileFlushOnTXEnd
  * $MainMsgQueueSyncQueueFiles
  * $ActionQueueSyncQueueFiles
- done some memory accesses explicitely atomic
- bugfix: subtle (and usually irrelevant) issue in timout processing
  timeout could be one second too early if nanoseconds wrapped
- set a more sensible timeout for shutdow, now 1.5 seconds to complete
  processing (this also removes those cases where the shutdown message
  was not written because the termination happened before it)
- internal bugfix: object pointer was only reset to NULL when an object
  was actually destructed. This most likely had no effect to existing code,
  but it may also have caused trouble in remote cases. Similarly, the fix
  may also cause trouble...
- bugfix: missing initialization during timestamp creation
  This could lead to timestamps written in the wrong format, but not to
  an abort
---------------------------------------------------------------------------
Version 4.4.3  [v4-stable] (rgerhards), 2009-10-??
- bugfix: several smaller bugs resolved after flexelint review
  Thanks to varmojfekoj for the patch.
- bugfix: $ActionExecOnlyOnceEveryInterval did not work.
  This was a regression from the time() optimizations done in v4.
  Bug tracker: http://bugzilla.adiscon.com/show_bug.cgi?id=143
  Thanks to Klaus Tachtler for reporting this bug.
- bugfix: potential segfault on queue shutdown
  Thanks to varmojfekoj for the patch.
- bugfix: potential hang condition on queue shutdown
  [imported from v3-stable]
- bugfix: segfault on startup when -q or -Q option was given
  [imported from v3-stable]
---------------------------------------------------------------------------
Version 4.4.2  [v4-stable] (rgerhards), 2009-10-09
- bugfix: invalid handling of zero-sized messages, could lead to mis-
  addressing and potential memory corruption/segfault
- bugfix: zero-sized UDP messages are no longer processed
  until now, they were forwarded to processing, but this makes no sense
  Also, it looks like the system seems to provide a zero return code
  on a UDP recvfrom() from time to time for some internal reasons. These
  "receives" are now silently ignored.
- bugfix: random data could be appended to message, possibly causing
  segfaults
- bugfix: reverse lookup reduction logic in imudp do DNS queries too often
  A comparison was done between the current and the former source address.
  However, this was done on the full sockaddr_storage structure and not
  on the host address only. This has now been changed for IPv4 and IPv6.
  The end result of this bug could be a higher UDP message loss rate than
  necessary (note that UDP message loss can not totally be avoided due
  to the UDP spec)
---------------------------------------------------------------------------
Version 4.4.1  [v4-stable] (rgerhards), 2009-09-02
- features requiring Java are automatically disabled if Java is not
  present (thanks to Michael Biebl for his help!)
- bugfix: invalid double-quoted PRI, among others in outgoing messages
  This causes grief with all receivers.
  Bug tracker: http://bugzilla.adiscon.com/show_bug.cgi?id=147
- bugfix: Java testing tools were required, even if testbench was disabled
  This resulted in build errors if no Java was present on the build system,
  even though none of the selected option actually required Java.
  (I forgot to backport a similar fix to newer releases).
- bugfix (backport): omfwd segfault
  Note that the orginal (higher version) patch states this happens only
  when debugging mode is turned on. That statement is wrong: if debug
  mode is turned off, the message is not being emitted, but the division
  by zero in the actual parameters still happens.
---------------------------------------------------------------------------
Version 4.4.0  [v4-stable] (rgerhards), 2009-08-21
- bugfix: stderr/stdout were not closed to be able to emit error messages,
  but this caused ssh sessions to hang. Now we close them after the 
  initial initialization. See forum thread:
  http://kb.monitorware.com/controlling-terminal-issues-t9875.html
- bugfix: sending syslog messages with zip compression did not work
---------------------------------------------------------------------------
Version 4.3.2  [v4-beta] (rgerhards), 2009-06-24
- removed long-obsoleted property UxTradMsg
- added a generic network stream server (in addition to rather specific
  syslog tcp server)
- added ability for the UDP output action to rebind its send socket after
  sending n messages. New config directive $ActionSendUDPRebindInterval
  added for the purpose. By default, rebinding is disabled. This is 
  considered useful for load balancers.
- bugfix: imdiag/imtcp had a race condition
- improved testbench (now much better code design and reuse)
- added config switch --enable-testbench=no to turn off testbench
---------------------------------------------------------------------------
Version 4.3.1  [DEVEL] (rgerhards), 2009-05-25
- added capability to run multiple tcp listeners (on different ports)
- performance enhancement: imtcp calls parser no longer on input thread
  but rather inside on of the potentially many main msg queue worker
  threads (an enhancement scheduled for all input plugins where this is
  possible)
- added $GenerateConfigGraph configuration command which can be used
  to generate nice-looking (and very informative) rsyslog configuration
  graphs.
- added $ActionName configuration directive (currently only used for
  graph generation, but may find other uses)
- improved doc
  * added (hopefully) easier to grasp queue explanation
- improved testbench
  * added tests for queue disk-only mode (checks disk queue logic)
- bugfix: light and full delay watermarks had invalid values, badly
  affecting performance for delayable inputs
- build system improvements - thanks to Michael Biebl
- added new testing module imdiag, which enables to talk to the 
  rsyslog core at runtime. The current implementation is only a 
  beginning, but can be expanded over time
---------------------------------------------------------------------------
Version 4.3.0  [DEVEL] (rgerhards), 2009-04-17
- new feature: new output plugin omprog, which permits to start program
  and feed it (via its stdin) with syslog messages. If the program
  terminates, it is restarted.
- improved internal handling of RainerScript functions, building the
  necessary plumbing to support more functions with decent runtime
  performance. This is also necessary towards the long-term goal
  of loadable library modules.
- added new RainerScript function "tolower"
- improved testbench
  * added tests for tcp-based reception
  * added tcp-load test (1000 connections, 20,000 messages)
- added $MaxOpenFiles configuration directive
- bugfix: solved potential memory leak in msg processing, could manifest
  itself in imtcp
- bugfix: ompgsql did not detect problems in sql command execution
  this could cause loss of messages. The handling was correct if the
  connection broke, but not if there was a problem with statement
  execution. The most probable case for such a case would be invalid
  sql inside the template, and this is now much easier to diagnose.
---------------------------------------------------------------------------
Version 4.2.0  [v4-stable] (rgerhards), 2009-06-23
- bugfix: light and full delay watermarks had invalid values, badly
  affecting performance for delayable inputs
- imported all patches from 3.22.1 as of today (see below)
- bugfix: compile problems in im3195
---------------------------------------------------------------------------
Version 4.1.7  [BETA] (rgerhards), 2009-04-22
- bugfix: $InputTCPMaxSessions config directive was accepted, but not
  honored. This resulted in a fixed upper limit of 200 connections.
- bugfix: the default for $DirCreateMode was 0644, and as such wrong.
  It has now been changed to 0700. For some background, please see
  http://lists.adiscon.net/pipermail/rsyslog/2009-April/001986.html
- bugfix: ompgsql did not detect problems in sql command execution
  this could cause loss of messages. The handling was correct if the
  connection broke, but not if there was a problem with statement
  execution. The most probable case for such a case would be invalid
  sql inside the template, and this is now much easier to diagnose.
---------------------------------------------------------------------------
Version 4.1.6  [DEVEL] (rgerhards), 2009-04-07
- added new "csv" property replacer options to enable simple creation
  of CSV-formatted outputs (format from RFC4180 is used)
- implemented function support in RainerScript. That means the engine
  parses and compile functions, as well as executes a few build-in
  ones. Dynamic loading and registration of functions is not yet
  supported - but we now have a good foundation to do that later on.
- implemented the strlen() RainerScript function
- added a template output module
- added -T rsyslogd command line option, enables to specify a directory
  where to chroot() into on startup. This is NOT a security feature but
  introduced to support testing. Thus, -T does not make sure chroot()
  is used in a secure way. (may be removed later)
- added omstdout module for testing purposes. Spits out all messages to
  stdout - no config option, no other features
- added a parser testing suite (still needs to be extended, but a good
  start)
- modified $ModLoad statement so that for modules whom's name starts with
  a dot, no path is prepended (this enables relative-pathes and should
  not break any valid current config)
- fixed a bug that caused action retries not to work correctly
  situation was only cleared by a restart
- bugfix: closed dynafile was potentially never written until another
  dynafile name was generated - potential loss of messages
- improved omfile so that it properly suspends itself if there is an
  i/o or file name generation error. This enables it to be used with
  the full high availability features of rsyslog's engine
- bugfix: fixed some segaults on Solaris, where vsprintf() does not
  check for NULL pointers
- improved performance of regexp-based filters
  Thanks to Arnaud Cornet for providing the idea and initial patch.
- added a new way how output plugins may be passed parameters. This is
  more effcient for some outputs. They new can receive fields not only
  as a single string but rather in an array where each string is seperated.
- added (some) developer documentation for output plugin interface
- bugfix: potential abort with DA queue after high watermark is reached
  There exists a race condition that can lead to a segfault. Thanks
  go to vbernetr, who performed the analysis and provided patch, which
  I only tweaked a very little bit.
- bugfix: imtcp did incorrectly parse hostname/tag
  Thanks to Luis Fernando Muñoz Mejías for the patch.
---------------------------------------------------------------------------
Version 4.1.5  [DEVEL] (rgerhards), 2009-03-11
- bugfix: parser did not correctly parse fields in UDP-received messages
- added ERE support in filter conditions
  new comparison operation "ereregex"
- added new config directive $RepeatedMsgContainsOriginalMsg so that the
  "last message repeated n times" messages, if generated, may
  have an alternate format that contains the message that is being repeated
---------------------------------------------------------------------------
Version 4.1.4  [DEVEL] (rgerhards), 2009-01-29
- bugfix: inconsistent use of mutex/atomic operations could cause segfault
  details are too many, for full analysis see blog post at:
  http://blog.gerhards.net/2009/01/rsyslog-data-race-analysis.html
- bugfix: unitialized mutex was used in msg.c:getPRI
  This was subtle, because getPRI is called as part of the debugging code
  (always executed) in syslogd.c:logmsg.
- bufgix: $PreserveFQDN was not properly handled for locally emitted
  messages
---------------------------------------------------------------------------
Version 4.1.3  [DEVEL] (rgerhards), 2008-12-17
- added $InputTCPServerAddtlFrameDelimiter config directive, which
  enables to specify an additional, non-standard message delimiter
  for processing plain tcp syslog. This is primarily a fix for the invalid
  framing used in Juniper's NetScreen products. Credit to forum user
  Arv for suggesting this solution.
- added $InputTCPServerInputName property, which enables a name to be
  specified that will be available during message processing in the
  inputname property. This is considered useful for logic that treats
  messages differently depending on which input received them.
- added $PreserveFQDN config file directive
  Enables to use FQDNs in sender names where the legacy default
  would have stripped the domain part.
  Thanks to BlinkMind, Inc. http://www.blinkmind.com for sponsoring this
  development.
- bugfix: imudp went into an endless loop under some circumstances
  (but could also leave it under some other circumstances...)
  Thanks to David Lang and speedfox for reporting this issue.
---------------------------------------------------------------------------
Version 4.1.2  [DEVEL] (rgerhards), 2008-12-04
- bugfix: code did not compile without zlib
- security bugfix: $AllowedSender was not honored, all senders were
  permitted instead (see http://www.rsyslog.com/Article322.phtml)
- security fix: imudp emitted a message when a non-permitted sender
  tried to send a message to it. This behaviour is operator-configurable.
  If enabled, a message was emitted each time. That way an attacker could
  effectively fill the disk via this facility. The message is now
  emitted only once in a minute (this currently is a hard-coded limit,
  if someone comes up with a good reason to make it configurable, we
  will probably do that).
- doc bugfix: typo in v3 compatibility document directive syntax
  thanks to Andrej for reporting
- imported other changes from 3.21.8 and 3.20.1 (see there)
---------------------------------------------------------------------------
Version 4.1.1  [DEVEL] (rgerhards), 2008-11-26
- added $PrivDropToGroup, $PrivDropToUser, $PrivDropToGroupID,
  $PrivDropToUserID config directives to enable dropping privileges.
  This is an effort to provide a security enhancement. For the limits of this
  approach, see http://wiki.rsyslog.com/index.php/Security
- re-enabled imklog to compile on FreeBSD (brought in from beta)
---------------------------------------------------------------------------
Version 4.1.0  [DEVEL] (rgerhards), 2008-11-18

********************************* WARNING *********************************
This version has a slightly different on-disk format for message entries.
As a consequence, old queue files being read by this version may have
an invalid output timestamp, which could result to some malfunction inside
the output driver. It is recommended to drain queues with the previous
version before switching to this one.
********************************* WARNING *********************************

- greatly enhanced performance when compared to v3.
- added configuration directive "HUPisRestart" which enables to configure
  HUP to be either a full restart or "just" a leightweight way to
  close open files.
- enhanced legacy syslog parser to detect year if part of the timestamp
  the format is based on what Cisco devices seem to emit.
- added a setting "$OptimizeForUniprocessor" to enable users to turn off
  pthread_yield calls which are counter-productive on multiprocessor 
  machines (but have been shown to be useful on uniprocessors)
- reordered imudp processing. Message parsing is now done as part of main
  message queue worker processing (was part of the input thread)
  This should also improve performance, as potentially more work is
  done in parallel.
- bugfix: compressed syslog messages could be slightly mis-uncompressed
  if the last byte of the compressed record was a NUL
- added $UDPServerTimeRequery option which enables to work with
  less acurate timestamps in favor of performance. This enables querying
  of the time only every n-th time if imudp is running in the tight
  receive loop (aka receiving messsages at a high rate)
- doc bugfix: queue doc had wrong parameter name for setting controlling
  worker thread shutdown period
- restructured rsyslog.conf documentation
- bugfix: memory leak in ompgsql
  Thanks to Ken for providing the patch
---------------------------------------------------------------------------
Version 3.22.2 [v3-stable] (rgerhards), 2009-07-??
- bugfix: comment char ('#') in literal terminated script parsing
  and thus could not be used.
  but tracker: http://bugzilla.adiscon.com/show_bug.cgi?id=119
- enhance: imrelp now also provides remote peer's IP address 
  [if librelp != 1.0.0 is used]
- bugfix: sending syslog messages with zip compression did not work
- bugfix: potential hang condition on queue shutdown
- bugfix: segfault on startup when -q or -Q option was given
  bug tracker: http://bugzilla.adiscon.com/show_bug.cgi?id=157
  Thanks to Jonas Nogueira for reporting this bug.
- clarified use of $ActionsSendStreamDriver[AuthMode/PermittedPeers]
  in doc set (require TLS drivers)
- bugfix: $CreateDirs variable not properly initialized, default thus
  was random (but most often "on")
- bugfix: potential segfault when -p command line option was used
  thanks to varmojfekoj for pointing me at this bug
---------------------------------------------------------------------------
Version 3.22.1 [v3-stable] (rgerhards), 2009-07-02
- bugfix: invalid error message issued if $inlcudeConfig was on an empty
  set of files (e.g. *.conf, where none such files existed)
  thanks to Michael Biebl for reporting this bug
- bugfix: when run in foreground (but not in debug mode), a 
  debug message ("DoDie called") was emitted at shutdown. Removed.
  thanks to Michael Biebl for reporting this bug
- bugfix: some garbagge was emitted to stderr on shutdown. This
  garbage consisted of file names, which were written during 
  startup (key point: not a pointer error)
  thanks to Michael Biebl for reporting this bug
- bugfix: startup and shutdown message were emitted to stdout
  thanks to Michael Biebl for reporting this bug
- bugfix: error messages were not emitted to stderr in forked mode
  (stderr and stdo are now kept open across forks)
- bugfix: internal messages were emitted to whatever file had fd2 when
  rsyslogd ran in forked mode (as usual!)
  Thanks to varmojfekoj for the patch
- small enhancement: config validation run now exits with code 1 if an
  error is detected. This change is considered important but small enough
  to apply it directly to the stable version. [But it is a border case,
  the change requires more code than I had hoped. Thus I have NOT tried
  to actually catch all cases, this is left for the current devel
  releases, if necessary]
- bugfix: light and full delay watermarks had invalid values, badly
  affecting performance for delayable inputs
- bugfix: potential segfault issue when multiple $UDPServerRun directives
  are specified. Thanks to Michael Biebl for helping to debug this one.
- relaxed GnuTLS version requirement to 1.4.0 after confirmation from the
  field that this version is sufficient
- bugfix: parser did not properly handle empty structured data
- bugfix: invalid mutex release in msg.c (detected under thread debugger,
  seems not to have any impact on actual deployments)
---------------------------------------------------------------------------
Version 3.22.0 [v3-stable] (rgerhards), 2009-04-21
This is the first stable release that includes the full functionality
of the 3.21.x version tree.
- bugfix: $InputTCPMaxSessions config directive was accepted, but not
  honored. This resulted in a fixed upper limit of 200 connections.
- bugfix: the default for $DirCreateMode was 0644, and as such wrong.
  It has now been changed to 0700. For some background, please see
  http://lists.adiscon.net/pipermail/rsyslog/2009-April/001986.html
- bugfix: ompgsql did not detect problems in sql command execution
  this could cause loss of messages. The handling was correct if the
  connection broke, but not if there was a problem with statement
  execution. The most probable case for such a case would be invalid
  sql inside the template, and this is now much easier to diagnose.
---------------------------------------------------------------------------
Version 3.21.11 [BETA] (rgerhards), 2009-04-03
- build system improvements contributed by Michael Biebl - thx!
- all patches from 3.20.5 incorporated (see it's ChangeLog entry)
---------------------------------------------------------------------------
Version 3.21.10 [BETA] (rgerhards), 2009-02-02
- bugfix: inconsistent use of mutex/atomic operations could cause segfault
  details are too many, for full analysis see blog post at:
  http://blog.gerhards.net/2009/01/rsyslog-data-race-analysis.html
- the string "Do Die" was accidently emited upon exit in non-debug mode
  This has now been corrected. Thanks to varmojfekoj for the patch.
- some legacy options were not correctly processed.
  Thanks to varmojfekoj for the patch.
- doc bugfix: v3-compatiblity document had typo in config directive
  thanks to Andrej for reporting this
---------------------------------------------------------------------------
Version 3.21.9 [BETA] (rgerhards), 2008-12-04
- re-release of 3.21.8 with an additional fix, that could also lead
  to DoS; 3.21.8 has been removed from the official download archives
- security fix: imudp emitted a message when a non-permitted sender
  tried to send a message to it. This behaviour is operator-configurable.
  If enabled, a message was emitted each time. That way an attacker could
  effectively fill the disk via this facility. The message is now
  emitted only once in a minute (this currently is a hard-coded limit,
  if someone comes up with a good reason to make it configurable, we
  will probably do that).
---------------------------------------------------------------------------
Version 3.21.8  [BETA] (rgerhards), 2008-12-04
- bugfix: imklog did not compile on FreeBSD
- security bugfix: $AllowedSender was not honored, all senders were
  permitted instead (see http://www.rsyslog.com/Article322.phtml)
- merged in all other changes from 3.20.1 (see there)
---------------------------------------------------------------------------
Version 3.21.7  [BETA] (rgerhards), 2008-11-11
- this is the new beta branch, based on the former 3.21.6 devel
- new functionality: ZERO property replacer nomatch option (from v3-stable)
---------------------------------------------------------------------------
Version 3.21.6  [DEVEL] (rgerhards), 2008-10-22
- consolidated time calls during msg object creation, improves performance
  and consistency
- bugfix: solved a segfault condition
- bugfix: subsecond time properties generated by imfile, imklog and
  internal messages could be slightly inconsistent
- bugfix: (potentially big) memory leak on HUP if queues could not be
  drained before timeout - thanks to David Lang for pointing this out
- added capability to support multiple module search pathes. Thank
  to Marius Tomaschewski for providing the patch.
- bugfix: im3195 did no longer compile
- improved "make distcheck" by ensuring everything relevant is recompiled
---------------------------------------------------------------------------
Version 3.21.5  [DEVEL] (rgerhards), 2008-09-30
- performance optimization: unnecessary time() calls during message
  parsing removed - thanks to David Lang for his excellent performance
  analysis
- added new capability to property replacer: multiple immediately
  successive field delimiters are treated as a single one.
  Thanks to Zhuang Yuyao for the patch.
- added message property "inputname", which contains the name of the
  input (module) that generated it. Presence is depending on suport in
  each input module (else it is blank).
- added system property "$myhostname", which contains the name of the
  local host as it knows itself.
- imported a number of fixes and enhancements from the stable and
  devel branches, including a fix to a potential segfault on HUP
  when using UDP listners
- re-enabled gcc builtin atomic operations and added a proper
  ./configure check
- bugfix: potential race condition when adding messages to queue
  There was a wrong order of mutex lock operations. It is hard to
  believe that really caused problems, but in theory it could and with
  threading we often see that theory becomes practice if something is only
  used long enough on a fast enough machine with enough CPUs ;)
- cleaned up internal debug system code and made it behave better
  in regard to multi-threading
---------------------------------------------------------------------------
Version 3.21.4  [DEVEL] (rgerhards), 2008-09-04
- removed compile time fixed message size limit (was 2K), limit can now
  be set via $MaxMessageSize global config directive (finally gotten rid
  of MAXLINE ;))
- enhanced doc for $ActionExecOnlyEveryNthTimeTimeout
- integrated a number of patches from 3.18.4, namely
  - bugfix: order-of magnitude issue with base-10 size definitions
    in config file parser. Could lead to invalid sizes, constraints
    etc for e.g. queue files and any other object whose size was specified
    in base-10 entities. Did not apply to binary entities. Thanks to
    RB for finding this bug and providing a patch.
  - bugfix: action was not called when system time was set backwards
    (until the previous time was reached again). There are still some
    side-effects when time is rolled back (A time rollback is really a bad
    thing to do, ideally the OS should issue pseudo time (like NetWare did)
    when the user tries to roll back time). Thanks to varmojfekoj for this
    patch.
  - doc bugfix: rsyslog.conf man page improved and minor nit fixed
    thanks to Lukas Kuklinek for the patch.
---------------------------------------------------------------------------
Version 3.21.3  [DEVEL] (rgerhards), 2008-08-13
- added ability to specify flow control mode for imuxsock
- added ability to execute actions only after the n-th call of the action
  This also lead to the addition of two new config directives:
  $ActionExecOnlyEveryNthTime and $ActionExecOnlyEveryNthTimeTimeout
  This feature is useful, for example, for alerting: it permits you to
  send an alert only after at least n occurences of a specific message
  have been seen by rsyslogd. This protectes against false positives
  due to waiting for additional confirmation.
- bugfix: IPv6 addresses could not be specified in forwarding actions
  New syntax @[addr]:port introduced to enable that. Root problem was IPv6
  addresses contain colons.
- somewhat enhanced debugging messages
- imported from 3.18.3:
  - enhanced ommysql to support custom port to connect to server
    Port can be set via new $ActionOmmysqlServerPort config directive
    Note: this was a very minor change and thus deemed appropriate to be
    done in the stable release.
  - bugfix: misspelled config directive, previously was
    $MainMsgQueueWorkeTimeoutrThreadShutdown, is now
    $MainMsgQueueWorkerTimeoutThreadShutdown. Note that the misspelled
    directive is not preserved - if the misspelled directive was used
    (which I consider highly unlikely), the config file must be changed.
    Thanks to lperr for reporting the bug.
---------------------------------------------------------------------------
Version 3.21.2  [DEVEL] (rgerhards), 2008-08-04
- added $InputUnixListenSocketHostName config directive, which permits to
  override the hostname being used on a local unix socket. This is useful
  for differentiating "hosts" running in several jails. Feature was
  suggested by David Darville, thanks for the suggestion.
- enhanced ommail to support multiple email recipients. This is done by
  specifying $ActionMailTo multiple times. Note that this introduces a
  small incompatibility to previous config file syntax: the recipient
  list is now reset for each action (we honestly believe that will
  not cause any problem - apologies if it does).
- enhanced troubleshooting documentation
---------------------------------------------------------------------------
Version 3.21.1  [DEVEL] (rgerhards), 2008-07-30
- bugfix: no error was reported if the target of a $IncludeConfig
  could not be accessed.
- added testbed for common config errors
- added doc for -u option to rsyslogd man page
- enhanced config file checking - no active actions are detected
- added -N rsyslogd command line option for a config validation run
  (which does not execute actual syslogd code and does not interfere
  with a running instance)
- somewhat improved emergency configuration. It is now also selected
  if the config contains no active actions
- rsyslogd error messages are now reported to stderr by default. can be
  turned off by the new "$ErrorMessagesToStderr off" directive
 Thanks to HKS for suggesting the new features.
---------------------------------------------------------------------------
Version 3.21.0  [DEVEL] (rgerhards), 2008-07-18
- starts a new devel branch
- added a generic test driver for RainerScript plus some test cases
  to the testbench
- added a small diagnostic tool to obtain result of gethostname() API
- imported all changes from 3.18.1 until today (some quite important,
  see below)
---------------------------------------------------------------------------
Version 3.20.6 [v3-stable] (rgerhards), 2009-04-16
- this is the last v3-stable for the 3.20.x series
- bugfix: $InputTCPMaxSessions config directive was accepted, but not
  honored. This resulted in a fixed upper limit of 200 connections.
- bugfix: the default for $DirCreateMode was 0644, and as such wrong.
  It has now been changed to 0700. For some background, please see
  http://lists.adiscon.net/pipermail/rsyslog/2009-April/001986.html
---------------------------------------------------------------------------
Version 3.20.5 [v3-stable] (rgerhards), 2009-04-02
- bugfix: potential abort with DA queue after high watermark is reached
  There exists a race condition that can lead to a segfault. Thanks
  go to vbernetr, who performed the analysis and provided patch, which
  I only tweaked a very little bit.
- fixed bugs in RainerScript:
  o when converting a number and a string to a common type, both were 
    actually converted to the other variable's type.
  o the value of rsCStrConvertToNumber() was miscalculated.
  Thanks to varmojfekoj for the patch
- fixed a bug in configure.ac which resulted in problems with
  environment detection - thanks to Michael Biebl for the patch
- fixed a potential segfault problem in gssapi code
  thanks to varmojfekoj for the patch
- doc enhance: provide standard template for MySQL module and instructions
  on how to modify schema
---------------------------------------------------------------------------
Version 3.20.4 [v3-stable] (rgerhards), 2009-02-09
- bugfix: inconsistent use of mutex/atomic operations could cause segfault
  details are too many, for full analysis see blog post at:
  http://blog.gerhards.net/2009/01/rsyslog-data-race-analysis.html
- bugfix: invalid ./configure settings for RFC3195
  thanks to Michael Biebl for the patch
- bugfix: invalid mutex access in msg.c
- doc bugfix: dist tarball missed 2 files, had one extra file that no
  longer belongs into it. Thanks to Michael Biebl for pointing this out.
---------------------------------------------------------------------------
Version 3.20.3 [v3-stable] (rgerhards), 2009-01-19
- doc bugfix: v3-compatiblity document had typo in config directive
  thanks to Andrej for reporting this
- fixed a potential segfault condition with $AllowedSender directive
  On HUP, the root pointers were not properly cleaned up. Thanks to
  Michael Biebel, olgoat, and Juha Koho for reporting and analyzing
  the bug.
---------------------------------------------------------------------------
Version 3.20.2 [v3-stable] (rgerhards), 2008-12-04
- re-release of 3.20.1 with an additional fix, that could also lead
  to DoS; 3.20.1 has been removed from the official download archives
- security fix: imudp emitted a message when a non-permitted sender
  tried to send a message to it. This behaviour is operator-configurable.
  If enabled, a message was emitted each time. That way an attacker could
  effectively fill the disk via this facility. The message is now
  emitted only once in a minute (this currently is a hard-coded limit,
  if someone comes up with a good reason to make it configurable, we
  will probably do that).
---------------------------------------------------------------------------
Version 3.20.1 [v3-stable] (rgerhards), 2008-12-04
- security bugfix: $AllowedSender was not honored, all senders were
  permitted instead
- enhance: regex nomatch option "ZERO" has been added
  This allows to return the string 0 if a regular expression is
  not found. This is probably useful for storing numerical values into
  database columns.
- bugfix: memory leak in gtls netstream driver fixed
  memory was lost each time a TLS session was torn down. This could 
  result in a considerable memory leak if it happened quite frequently
  (potential system crash condition)
- doc update: documented how to specify multiple property replacer
  options + link to new online regex generator tool added
- minor bufgfix: very small memory leak in gtls netstream driver
  around a handful of bytes (< 20) for each HUP
- improved debug output for regular expressions inside property replacer
  RE's seem to be a big trouble spot and I would like to have more
  information inside the debug log. So I decided to add some additional
  debug strings permanently.
---------------------------------------------------------------------------
Version 3.20.0 [v3-stable] (rgerhards), 2008-11-05
- this is the inital release of the 3.19.x branch as a stable release
- bugfix: double-free in pctp netstream driver. Thank to varmojfeko
  for the patch
---------------------------------------------------------------------------
Version 3.19.12 [BETA] (rgerhards), 2008-10-16
- bugfix: subseconds where not correctly extracted from a timestamp
  if that timestamp did not contain any subsecond information (the
  resulting string was garbagge but should have been "0", what it
  now is).
- increased maximum size of a configuration statement to 4K (was 1K)
- imported all fixes from the stable branch (quite a lot)
- bugfix: (potentially big) memory leak on HUP if queues could not be
  drained before timeout - thanks to David Lang for pointing this out
---------------------------------------------------------------------------
Version 3.19.11 [BETA] (rgerhards), 2008-08-25
This is a refresh of the beta. No beta-specific fixes have been added.
- included fixes from v3-stable (most importantly 3.18.3)
---------------------------------------------------------------------------
Version 3.19.10 [BETA] (rgerhards), 2008-07-15
- start of a new beta branch based on former 3.19 devel branch
- bugfix: bad memory leak in disk-based queue modes
- bugfix: UDP syslog forwarding did not work on all platforms
  the ai_socktype was incorrectly set to 1. On some platforms, this
  lead to failing name resolution (e.g. FreeBSD 7). Thanks to HKS for
  reporting the bug.
- bugfix: priority was incorrectly calculated on FreeBSD 7,
  because the LOG_MAKEPRI() C macro has a different meaning there (it
  is just a simple addition of faciltity and severity). I have changed
  this to use own, consistent, code for PRI calculation. Thank to HKS
  for reporting this bug.
- bugfix (cosmetical): authorization was not checked when gtls handshake
  completed immediately. While this sounds scary, the situation can not
  happen in practice. We use non-blocking IO only for server-based gtls
  session setup. As TLS requires the exchange of multiple frames before
  the handshake completes, it simply is impossible to do this in one
  step. However, it is useful to have the code path correct even for 
  this case - otherwise, we may run into problems if the code is changed
  some time later (e.g. to use blocking sockets). Thanks to varmojfekoj
  for providing the patch.
- important queue bugfix from 3.18.1 imported (see below)
- cleanup of some debug messages
---------------------------------------------------------------------------
Version 3.19.9 (rgerhards), 2008-07-07
- added tutorial for creating a TLS-secured syslog infrastructure
- rewritten omusrmsg to no longer fork() a new process for sending messages
  this caused some problems with the threading model, e.g. zombies. Also,
  it was far less optimal than it is now.
- bugfix: machine certificate was required for client even in TLS anon mode
  Reference: http://bugzilla.adiscon.com/show_bug.cgi?id=85
  The fix also slightly improves performance by not storing certificates in
  client sessions when there is no need to do so.
- bugfix: RainerScript syntax error was not always detected
---------------------------------------------------------------------------
Version 3.19.8 (rgerhards), 2008-07-01
- bugfix: gtls module did not correctly handle EGAIN (and similar) recv()
  states. This has been fixed by introducing a new abstraction layer inside
  gtls.
- added (internal) error codes to error messages; added redirector to
  web description of error codes
  closes bug http://bugzilla.adiscon.com/show_bug.cgi?id=20
- disabled compile warnings caused by third-party libraries
- reduced number of compile warnings in gcc's -pedantic mode
- some minor documentation improvements
- included all fixes from beta 3.17.5
---------------------------------------------------------------------------
Version 3.19.7 (rgerhards), 2008-06-11
- added new property replacer option "date-subseconds" that enables
  to query just the subsecond part of a high-precision timestamp
- somewhat improved plain tcp syslog reliability by doing a connection
  check before sending. Credits to Martin Schuette for providing the
  idea. Details are available at
  http://blog.gerhards.net/2008/06/reliable-plain-tcp-syslog-once-again.html
- made rsyslog tickless in the (usual and default) case that repeated
  message reduction is turned off. More info:
  http://blog.gerhards.net/2008/06/coding-to-save-environment.html
- some build system cleanup, thanks to Michael Biebl
- bugfix: compile under (Free)BSD failed due to some invalid library
  definitions - this is fixed now. Thanks to Michael Biebl for the patch.
---------------------------------------------------------------------------
Version 3.19.6 (rgerhards), 2008-06-06
- enhanced property replacer to support multiple regex matches
- bugfix: part of permittedPeer structure was not correctly initialized
  thanks to varmojfekoj for spotting this
- bugfix: off-by-one bug during certificate check
- bugfix: removed some memory leaks in TLS code
---------------------------------------------------------------------------
Version 3.19.5 (rgerhards), 2008-05-30
- enabled Posix ERE expressions inside the property replacer
  (previously BRE was permitted only)
- provided ability to specify that a regular expression submatch shall
  be used inside the property replacer
- implemented in property replacer: if a regular expression does not match,
  it can now either return "**NO MATCH** (default, as before), a blank
  property or the full original property text
- enhanced property replacer to support multiple regex matches
---------------------------------------------------------------------------
Version 3.19.4 (rgerhards), 2008-05-27
- implemented x509/certvalid gtls auth mode
- implemented x509/name gtls auth mode (including wildcards)
- changed fingerprint gtls auth mode to new format fingerprint
- protected gtls error string function by a mutex. Without it, we
  could have a race condition in extreme cases. This was very remote,
  but now can no longer happen.
- changed config directive name to reflect different use
  $ActionSendStreamDriverCertFingerprint is now
  $ActionSendStreamDriverPermittedPeer and can be used both for
  fingerprint and name authentication (similar to the input side)
- bugfix: sender information (fromhost et al) was missing in imudp
  thanks to sandiso for reporting this bug
- this release fully inplements IETF's syslog-transport-tls-12 plus
  the latest text changes Joe Salowey provided via email. Not included
  is ipAddress subjectAltName authentication, which I think will be
  dropped from the draft. I don't think there is any real need for it.
This release also includes all bug fix up to today from the beta
and stable branches. Most importantly, this means the bugfix for
100% CPU utilization by imklog.
---------------------------------------------------------------------------
Version 3.19.3 (rgerhards), 2008-05-21
- added ability to authenticate the server against its certificate
  fingerprint
- added ability for client to provide its fingerprint
- added ability for server to obtain client cert's fingerprint
- bugfix: small mem leak in omfwd on exit (strmdriver name was not freed)
- bugfix: $ActionSendStreamDriver had no effect
- bugfix: default syslog port was no longer used if none was
  configured. Thanks to varmojfekoj for the patch
- bugfix: missing linker options caused build to fail on some
  systems. Thanks to Tiziano Mueller for the patch.
---------------------------------------------------------------------------
Version 3.19.2 (rgerhards), 2008-05-16
- bugfix: TCP input modules did incorrectly set fromhost property
  (always blank)
- bugfix: imklog did not set fromhost property
- added "fromhost-ip" property
  Note that adding this property changes the on-disk format for messages.
  However, that should not have any bad effect on existing spool files.
  But you will run into trouble if you create a spool file with this
  version and then try to process it with an older one (after a downgrade).
  Don't do that ;)
- added "RSYSLOG_DebugFormat" canned template
- bugfix: hostname and fromhost were swapped when a persisted message
  (in queued mode) was read in
- bugfix: lmtcpclt, lmtcpsrv and lmgssutil did all link to the static
  runtime library, resulting in a large size increase (and potential
  "interesting" effects). Thanks to Michael Biebel for reporting the size
  issue.
- bugfix: TLS server went into an endless loop in some situations.
  Thanks to Michael Biebl for reporting the problem.
- fixed potential segfault due to invalid call to cfsysline
  thanks to varmojfekoj for the patch
---------------------------------------------------------------------------
Version 3.19.1 (rgerhards), 2008-05-07
- configure help for --enable-gnutls wrong - said default is "yes" but
  default actually is "no" - thanks to darix for pointing this out
- file dirty.h was missing - thanks to darix for pointing this out
- bugfix: man files were not properly distributed - thanks to
  darix for reporting and to Michael Biebl for help with the fix
- some minor cleanup
---------------------------------------------------------------------------
Version 3.19.0 (rgerhards), 2008-05-06
- begins new devel branch version
- implemented TLS for plain tcp syslog (this is also the world's first
  implementation of IETF's upcoming syslog-transport-tls draft)
- partly rewritten and improved omfwd among others, now loads TCP
  code only if this is actually necessary
- split of a "runtime library" for rsyslog - this is not yet a clean
  model, because some modularization is still outstanding. In theory,
  this shall enable other utilities but rsyslogd to use the same
  runtime
- implemented im3195, the RFC3195 input as a plugin
- changed directory structure, files are now better organized
- a lot of cleanup in regard to modularization
- -c option no longer must be the first option - thanks to varmjofekoj
  for the patch
---------------------------------------------------------------------------
Version 3.18.7 (rgerhards), 2008-12-??
- bugfix: the default for $DirCreateMode was 0644, and as such wrong.
  It has now been changed to 0700. For some background, please see
  http://lists.adiscon.net/pipermail/rsyslog/2009-April/001986.html
- fixed a potential segfault condition with $AllowedSender directive
  On HUP, the root pointers were not properly cleaned up. Thanks to
  Michael Biebel, olgoat, and Juha Koho for reporting and analyzing
  the bug.
- some legacy options were not correctly processed.
  Thanks to varmojfekoj for the patch.
- doc bugfix: some spelling errors in man pages corrected. Thanks to
  Geoff Simmons for the patch.
---------------------------------------------------------------------------
Version 3.18.6 (rgerhards), 2008-12-08
- security bugfix: $AllowedSender was not honored, all senders were
  permitted instead (see http://www.rsyslog.com/Article322.phtml)
  (backport from v3-stable, v3.20.9)
- minor bugfix: dual close() call on tcp session closure
---------------------------------------------------------------------------
Version 3.18.5 (rgerhards), 2008-10-09
- bugfix: imudp input module could cause segfault on HUP
  It did not properly de-init a variable acting as a linked list head.
  That resulted in trying to access freed memory blocks after the HUP.
- bugfix:  rsyslogd could hang on HUP
  because getnameinfo() is not cancel-safe, but was not guarded against
  being cancelled. pthread_cancel() is routinely being called during
  HUP processing.
- bugfix[minor]: if queue size reached light_delay mark, enqueuing
  could potentially be blocked for a longer period of time, which
  was not the behaviour desired.
- doc bugfix: $ActionExecOnlyWhenPreviousIsSuspended was still misspelled
  as $...OnlyIfPrev... in some parts of the documentation. Thanks to 
  Lorenzo M. Catucci for reporting this bug.
- added doc on malformed messages, cause and how to work-around, to the
  doc set
- added doc on how to build from source repository
---------------------------------------------------------------------------
Version 3.18.4 (rgerhards), 2008-09-18
- bugfix: order-of magnitude issue with base-10 size definitions
  in config file parser. Could lead to invalid sizes, constraints
  etc for e.g. queue files and any other object whose size was specified
  in base-10 entities. Did not apply to binary entities. Thanks to
  RB for finding this bug and providing a patch.
- bugfix: action was not called when system time was set backwards
  (until the previous time was reached again). There are still some
  side-effects when time is rolled back (A time rollback is really a bad
  thing to do, ideally the OS should issue pseudo time (like NetWare did)
  when the user tries to roll back time). Thanks to varmojfekoj for this
  patch.
- doc bugfix: rsyslog.conf man page improved and minor nit fixed
  thanks to Lukas Kuklinek for the patch.
- bugfix: error code -2025 was used for two different errors. queue full
  is now -2074 and -2025 is unique again. (did cause no real problem
  except for troubleshooting)
- bugfix: default discard severity was incorrectly set to 4, which lead
  to discard-on-queue-full to be enabled by default. That could cause
  message loss where non was expected.  The default has now been changed
  to the correct value of 8, which disables the functionality. This
  problem applied both to the main message queue and the action queues.
  Thanks to Raoul Bhatia for pointing out this problem.
- bugfix: option value for legacy -a option could not be specified,
  resulting in strange operations. Thanks to Marius Tomaschewski
  for the patch.
- bugfix: colon after date should be ignored, but was not. This has
  now been corrected. Required change to the internal ParseTIMESTAMP3164()
  interface.
---------------------------------------------------------------------------
Version 3.18.3 (rgerhards), 2008-08-18
- bugfix: imfile could cause a segfault upon rsyslogd HUP and termination
  Thanks to lperr for an excellent bug report that helped detect this
  problem.
- enhanced ommysql to support custom port to connect to server
  Port can be set via new $ActionOmmysqlServerPort config directive
  Note: this was a very minor change and thus deemed appropriate to be
  done in the stable release.
- bugfix: misspelled config directive, previously was
  $MainMsgQueueWorkeTimeoutrThreadShutdown, is now
  $MainMsgQueueWorkerTimeoutThreadShutdown. Note that the misspelled
  directive is not preserved - if the misspelled directive was used
  (which I consider highly unlikely), the config file must be changed.
  Thanks to lperr for reporting the bug.
- disabled flow control for imuxsock, as it could cause system hangs
  under some circumstances. The devel (3.21.3 and above) will
  re-enable it and provide enhanced configurability to overcome the
  problems if they occur.
---------------------------------------------------------------------------
Version 3.18.2 (rgerhards), 2008-08-08
- merged in IPv6 forwarding address bugfix from v2-stable
---------------------------------------------------------------------------
Version 3.18.1 (rgerhards), 2008-07-21
- bugfix: potential segfault in creating message mutex in non-direct queue
  mode. rsyslogd segfaults on freeeBSD 7.0 (an potentially other platforms)
  if an action queue is running in any other mode than non-direct. The
  same problem can potentially be triggered by some main message queue
  settings. In any case, it will manifest during rsylog's startup. It is
  unlikely to happen after a successful startup (the only window of
  exposure may be a relatively seldom executed action running in queued
  mode). This has been corrected. Thank to HKS for point out the problem.
- bugfix: priority was incorrectly calculated on FreeBSD 7,
  because the LOG_MAKEPRI() C macro has a different meaning there (it
  is just a simple addition of faciltity and severity). I have changed
  this to use own, consistent, code for PRI calculation. [Backport from
  3.19.10]
- bugfix: remove PRI part from kernel message if it is present
  Thanks to Michael Biebl for reporting this bug
- bugfix: mark messages were not correctly written to text log files
  the markmessageinterval was not correctly propagated to all places
  where it was needed. This resulted in rsyslog using the default
  (20 minutes) in some code pathes, what looked to the user like mark
  messages were never written.
- added a new property replacer option "sp-if-no-1st-sp" to cover
  a problem with RFC 3164 based interpreation of tag separation. While
  it is a generic approach, it fixes a format problem introduced in
  3.18.0, where kernel messages no longer had a space after the tag.
  This is done by a modifcation of the default templates.
  Please note that this may affect some messages where there intentionally
  is no space between the tag and the first character of the message
  content. If so, this needs to be worked around via a specific
  template. However, we consider this scenario to be quite remote and,
  even if it exists, it is not expected that it will actually cause
  problems with log parsers (instead, we assume the new default template
  behaviour may fix previous problems with log parsers due to the 
  missing space).
- bugfix: imklog module was not correctly compiled for GNU/kFreeBSD.
  Thanks to Petr Salinger for the patch
- doc bugfix: property replacer options secpath-replace and
  secpath-drop were not documented
- doc bugfix: fixed some typos in rsyslog.conf man page
- fixed typo in source comment  - thanks to Rio Fujita
- some general cleanup (thanks to Michael Biebl)
---------------------------------------------------------------------------
Version 3.18.0 (rgerhards), 2008-07-11
- begun a new v3-stable based on former 3.17.4 beta plus patches to
  previous v3-stable
- bugfix in RainerScript: syntax error was not always detected
---------------------------------------------------------------------------
Version 3.17.5 (rgerhards), 2008-06-27
- added doc: howto set up a reliable connection to remote server via
  queued mode (and plain tcp protocol)
- bugfix: comments after actions were not properly treated. For some
  actions (e.g. forwarding), this could also lead to invalid configuration
---------------------------------------------------------------------------
Version 3.17.4 (rgerhards), 2008-06-16
- changed default for $KlogSymbolLookup to "off". The directive is
  also scheduled for removal in a later version. This was necessary
  because on kernels >= 2.6, the kernel does the symbol lookup itself. The
  imklog lookup logic then breaks the log message and makes it unusable.
---------------------------------------------------------------------------
Version 3.17.3 (rgerhards), 2008-05-28
- bugfix: imklog went into an endless loop if a PRI value was inside
  a kernel log message (unusual case under Linux, frequent under BSD)
---------------------------------------------------------------------------
Version 3.17.2 (rgerhards), 2008-05-04
- this version is the new beta, based on 3.17.1 devel feature set
- merged in imklog bug fix from v3-stable (3.16.1)
---------------------------------------------------------------------------
Version 3.17.1 (rgerhards), 2008-04-15
- removed dependency on MAXHOSTNAMELEN as much as it made sense.
  GNU/Hurd does not define it (because it has no limit), and we have taken
  care for cases where it is undefined now. However, some very few places
  remain where IMHO it currently is not worth fixing the code. If it is
  not defined, we have used a generous value of 1K, which is above IETF
  RFC's on hostname length at all. The memory consumption is no issue, as
  there are only a handful of this buffers allocated *per run* -- that's
  also the main reason why we consider it not worth to be fixed any further.
- enhanced legacy syslog parser to handle slightly malformed messages
  (with a space in front of the timestamp) - at least HP procurve is
  known to do that and I won't outrule that others also do it. The 
  change looks quite unintrusive and so we added it to the parser.
- implemented klogd functionality for BSD
- implemented high precision timestamps for the kernel log. Thanks to
  Michael Biebl for pointing out that the kernel log did not have them.
- provided ability to discard non-kernel messages if they are present
  in the kernel log (seems to happen on BSD)
- implemented $KLogInternalMsgFacility config directive
- implemented $KLogPermitNonKernelFacility config directive
Plus a number of bugfixes that were applied to v3-stable and beta
branches (not mentioned here in detail).
---------------------------------------------------------------------------
Version 3.17.0 (rgerhards), 2008-04-08
- added native ability to send mail messages
- removed no longer needed file relptuil.c/.h
- added $ActionExecOnlyOnceEveryInterval config directive
- bugfix: memory leaks in script engine
- bugfix: zero-length strings were not supported in object
  deserializer
- properties are now case-insensitive everywhere (script, filters,
  templates)
- added the capability to specify a processing (actually dequeue)
  timeframe with queues - so things can be configured to be done
  at off-peak hours
- We have removed the 32 character size limit (from RFC3164) on the
  tag. This had bad effects on existing envrionments, as sysklogd didn't
  obey it either (probably another bug in RFC3164...). We now receive
  the full size, but will modify the outputs so that only 32 characters
  max are used by default. If you need large tags in the output, you need
  to provide custom templates.
- changed command line processing. -v, -M, -c options are now parsed
  and processed before all other options. Inter-option dependencies
  have been relieved. Among others, permits to specify intial module
  load path via -M only (not the environment) which makes it much
  easier to work with non-standard module library locations. Thanks
  to varmojfekoj for suggesting this change. Matches bugzilla bug 55.
- bugfix: some messages were emited without hostname
Plus a number of bugfixes that were applied to v3-stable and beta
branches (not mentioned here in detail).
---------------------------------------------------------------------------
Version 3.16.3 (rgerhards), 2008-07-11
- updated information on rsyslog packages
- bugfix: memory leak in disk-based queue modes
---------------------------------------------------------------------------
Version 3.16.2 (rgerhards), 2008-06-25
- fixed potential segfault due to invalid call to cfsysline
  thanks to varmojfekoj for the patch
- bugfix: some whitespaces where incorrectly not ignored when parsing
  the config file. This is now corrected. Thanks to Michael Biebl for
  pointing out the problem.
---------------------------------------------------------------------------
Version 3.16.1 (rgerhards), 2008-05-02
- fixed a bug in imklog which lead to startup problems (including
  segfault) on some platforms under some circumsances. Thanks to
  Vieri for reporting this bug and helping to troubleshoot it.
---------------------------------------------------------------------------
Version 3.16.0 (rgerhards), 2008-04-24
- new v3-stable (3.16.x) based on beta 3.15.x (RELP support)
- bugfix: omsnmp had a too-small sized buffer for hostname+port. This
  could not lead to a segfault, as snprintf() was used, but could cause
  some trouble with extensively long hostnames.
- applied patch from Tiziano Müller to remove some compiler warnings
- added gssapi overview/howto thanks to Peter Vrabec
- changed some files to grant LGPLv3 extended persmissions on top of GPLv3
  this also is the first sign of something that will evolve into a
  well-defined "rsyslog runtime library"
---------------------------------------------------------------------------
Version 3.15.1 (rgerhards), 2008-04-11
- bugfix: some messages were emited without hostname
- disabled atomic operations for the time being because they introduce some
  cross-platform trouble - need to see how to fix this in the best 
  possible way
- bugfix: zero-length strings were not supported in object
  deserializer
- added librelp check via PKG_CHECK thanks to Michael Biebl's patch
- file relputil.c deleted, is not actually needed
- added more meaningful error messages to rsyslogd (when some errors
  happens during startup)
- bugfix: memory leaks in script engine
- bugfix: $hostname and $fromhost in RainerScript did not work
This release also includes all changes applied to the stable versions
up to today.
---------------------------------------------------------------------------
Version 3.15.0 (rgerhards), 2008-04-01
- major new feature: imrelp/omrelp support reliable delivery of syslog
  messages via the RELP protocol and librelp (http://www.librelp.com).
  Plain tcp syslog, so far the best reliability solution, can lose
  messages when something goes wrong or a peer goes down. With RELP,
  this can no longer happen. See imrelp.html for more details.
- bugfix: rsyslogd was no longer build by default; man pages are 
  only installed if corresponding option is selected. Thanks to
  Michael Biebl for pointing these problems out.
---------------------------------------------------------------------------
Version 3.14.2 (rgerhards), 2008-04-09
- bugfix: segfault with expression-based filters
- bugfix: omsnmp did not deref errmsg object on exit (no bad effects caused)
- some cleanup
- bugfix: imklog did not work well with kernel 2.6+. Thanks to Peter
  Vrabec for patching it based on the development in sysklogd - and thanks
  to the sysklogd project for upgrading klogd to support the new
  functionality
- some cleanup in imklog
- bugfix: potential segfault in imklog when kernel is compiled without
  /proc/kallsyms and the file System.map is missing. Thanks to
  Andrea Morandi for pointing it out and suggesting a fix.
- bugfixes, credits to varmojfekoj:
  * reset errno before printing a warning message
  * misspelled directive name in code processing legacy options
- bugfix: some legacy options not correctly interpreted - thanks to
  varmojfekoj for the patch
- improved detection of modules being loaded more than once
  thanks to varmojfekoj for the patch
---------------------------------------------------------------------------
Version 3.14.1 (rgerhards), 2008-04-04
- bugfix: some messages were emited without hostname
- bugfix: rsyslogd was no longer build by default; man pages are 
  only installed if corresponding option is selected. Thanks to
  Michael Biebl for pointing these problems out.
- bugfix: zero-length strings were not supported in object
  deserializer
- disabled atomic operations for this stable build as it caused
  platform problems
- bugfix: memory leaks in script engine
- bugfix: $hostname and $fromhost in RainerScript did not work
- bugfix: some memory leak when queue is runing in disk mode
- man pages improved thanks to varmofekoj and Peter Vrabec
- We have removed the 32 character size limit (from RFC3164) on the
  tag. This had bad effects on existing envrionments, as sysklogd didn't
  obey it either (probably another bug in RFC3164...). We now receive
  the full size, but will modify the outputs so that only 32 characters
  max are used by default. If you need large tags in the output, you need
  to provide custom templates.
- bugfix: some memory leak when queue is runing in disk mode
---------------------------------------------------------------------------
Version 3.14.0 (rgerhards), 2008-04-02
An interim version was accidently released to the web. It was named 3.14.0.
To avoid confusion, we have not assigned this version number to any
official release. If you happen to use 3.14.0, please update to 3.14.1.
---------------------------------------------------------------------------
Version 3.13.0-dev0 (rgerhards), 2008-03-31
- bugfix: accidently set debug option in 3.12.5 reset to production
  This option prevented dlclose() to be called. It had no real bad effects,
  as the modules were otherwise correctly deinitialized and dlopen()
  supports multiple opens of the same module without any memory footprint.
- removed --enable-mudflap, added --enable-valgrind ./configure setting
- bugfix: tcp receiver could segfault due to uninitialized variable
- docfix: queue doc had a wrong directive name that prevented max worker
  threads to be correctly set
- worked a bit on atomic memory operations to support problem-free
  threading (only at non-intrusive places)
- added a --enable/disable-rsyslogd configure option so that
  source-based packaging systems can build plugins without the need
  to compile rsyslogd
- some cleanup
- test of potential new version number scheme
---------------------------------------------------------------------------
Version 3.12.5 (rgerhards), 2008-03-28
- changed default for "last message repeated n times", which is now
  off by default
- implemented backward compatibility commandline option parsing
- automatically generated compatibility config lines are now also
  logged so that a user can diagnose problems with them
- added compatibility mode for -a, -o and -p options
- compatibility mode processing finished
- changed default file output format to include high-precision timestamps
- added a buid-in template for previous syslogd file format
- added new $ActionFileDefaultTemplate directive
- added support for high-precision timestamps when receiving legacy
  syslog messages
- added new $ActionForwardDefaultTemplate directive
- added new $ActionGSSForwardDefaultTemplate directive
- added build-in templates for easier configuration
- bugfix: fixed small memory leak in tcpclt.c
- bugfix: fixed small memory leak in template regular expressions
- bugfix: regular expressions inside property replacer did not work
  properly
- bugfix: QHOUR and HHOUR properties were wrongly calculated
- bugfix: fixed memory leaks in stream class and imfile
- bugfix: $ModDir did invalid bounds checking, potential overlow in
  dbgprintf() - thanks to varmojfekoj for the patch
- bugfix: -t and -g legacy options max number of sessions had a wrong
  and much too high value
---------------------------------------------------------------------------
Version 3.12.4 (rgerhards), 2008-03-25
- Greatly enhanced rsyslogd's file write performance by disabling
  file syncing capability of output modules by default. This
  feature is usually not required, not useful and an extreme performance
  hit (both to rsyslogd as well as the system at large). Unfortunately,
  most users enable it by default, because it was most intuitive to enable
  it in plain old sysklogd syslog.conf format. There is now the
  $ActionFileEnableSync config setting which must be enabled in order to
  support syncing. By default it is off. So even if the old-format config
  lines request syncing, it is not done unless explicitely enabled. I am
  sure this is a very useful change and not a risk at all. I need to think
  if I undo it under compatibility mode, but currently this does not
  happen (I fear a lot of lazy users will run rsyslogd in compatibility
  mode, again bringing up this performance problem...).
- added flow control options to other input sources
- added $HHOUR and $QHOUR system properties - can be used for half- and
  quarter-hour logfile rotation
- changed queue's discard severities default value to 8 (do not discard)
  to prevent unintentional message loss
- removed a no-longer needed callback from the output module 
  interface. Results in reduced code complexity.
- bugfix/doc: removed no longer supported -h option from man page
- bugfix: imklog leaked several hundered KB on each HUP. Thanks to
  varmojfekoj for the patch
- bugfix: potential segfault on module unload. Thanks to varmojfekoj for
  the patch
- bugfix: fixed some minor memory leaks
- bugfix: fixed some slightly invalid memory accesses
- bugfix: internally generated messages had "FROMHOST" property not set
---------------------------------------------------------------------------
Version 3.12.3 (rgerhards), 2008-03-18
- added advanced flow control for congestion cases (mode depending on message
  source and its capablity to be delayed without bad side effects)
- bugfix: $ModDir should not be reset on $ResetConfig - this can cause a lot
  of confusion and there is no real good reason to do so. Also conflicts with
  the new -M option and environment setting.
- bugfix: TCP and GSSAPI framing mode variable was uninitialized, leading to
  wrong framing (caused, among others, interop problems)
- bugfix: TCP (and GSSAPI) octet-counted frame did not work correctly in all
  situations. If the header was split across two packet reads, it was invalidly
  processed, causing loss or modification of messages.
- bugfix: memory leak in imfile
- bugfix: duplicate public symbol in omfwd and omgssapi could lead to
  segfault. thanks to varmojfekoj for the patch.
- bugfix: rsyslogd aborted on sigup - thanks to varmojfekoj for the patch
- some more internal cleanup ;)
- begun relp modules, but these are not functional yet
- Greatly enhanced rsyslogd's file write performance by disabling
  file syncing capability of output modules by default. This
  feature is usually not required, not useful and an extreme performance
  hit (both to rsyslogd as well as the system at large). Unfortunately,
  most users enable it by default, because it was most intuitive to enable
  it in plain old sysklogd syslog.conf format. There is now a new config
  setting which must be enabled in order to support syncing. By default it
  is off. So even if the old-format config lines request syncing, it is
  not done unless explicitely enabled. I am sure this is a very useful
  change and not a risk at all. I need to think if I undo it under
  compatibility mode, but currently this does not happen (I fear a lot of
  lazy users will run rsyslogd in compatibility mode, again bringing up
  this performance problem...).
---------------------------------------------------------------------------
Version 3.12.2 (rgerhards), 2008-03-13
- added RSYSLOGD_MODDIR environment variable
- added -M rsyslogd option (allows to specify module directory location)
- converted net.c into a loadable library plugin
- bugfix: debug module now survives unload of loadable module when
  printing out function call data
- bugfix: not properly initialized data could cause several segfaults if
  there were errors in the config file - thanks to varmojfekoj for the patch
- bugfix: rsyslogd segfaulted when imfile read an empty line - thanks
  to Johnny Tan for an excellent bug report
- implemented dynamic module unload capability (not visible to end user)
- some more internal cleanup
- bugfix: imgssapi segfaulted under some conditions; this fix is actually
  not just a fix but a change in the object model. Thanks to varmojfekoj
  for providing the bug report, an initial fix and lots of good discussion
  that lead to where we finally ended up.
- improved session recovery when outbound tcp connection breaks, reduces
  probability of message loss at the price of a highly unlikely potential
  (single) message duplication
---------------------------------------------------------------------------
Version 3.12.1 (rgerhards), 2008-03-06
- added library plugins, which can be automatically loaded
- bugfix: actions were not correctly retried; caused message loss
- changed module loader to automatically add ".so" suffix if not
  specified (over time, this shall also ease portability of config
  files)
- improved debugging support; debug runtime options can now be set via
  an environment variable
- bugfix: removed debugging code that I forgot to remove before releasing
  3.12.0 (does not cause harm and happened only during startup)
- added support for the MonitorWare syslog MIB to omsnmp
- internal code improvements (more code converted into classes)
- internal code reworking of the imtcp/imgssapi module
- added capability to ignore client-provided timestamp on unix sockets and
  made this mode the default; this was needed, as some programs (e.g. sshd)
  log with inconsistent timezone information, what messes up the local
  logs (which by default don't even contain time zone information). This
  seems to be consistent with what sysklogd did for the past four years.
  Alternate behaviour may be desirable if gateway-like processes send
  messages via the local log slot - in this case, it can be enabled
  via the $InputUnixListenSocketIgnoreMsgTimestamp and
  $SystemLogSocketIgnoreMsgTimestamp config directives
- added ability to compile on HP UX; verified that imudp worked on HP UX;
  however, we are still in need of people trying out rsyslogd on HP UX,
  so it can not yet be assumed it runs there
- improved session recovery when outbound tcp connection breaks, reduces
  probability of message loss at the price of a highly unlikely potential
  (single) message duplication
---------------------------------------------------------------------------
Version 3.12.0 (rgerhards), 2008-02-28
- added full expression support for filters; filters can now contain
  arbitrary complex boolean, string and arithmetic expressions
---------------------------------------------------------------------------
Version 3.11.6 (rgerhards), 2008-02-27
- bugfix: gssapi libraries were still linked to rsyslog core, what should
  no longer be necessary. Applied fix by Michael Biebl to solve this.
- enabled imgssapi to be loaded side-by-side with imtcp
- added InputGSSServerPermitPlainTCP config directive
- split imgssapi source code somewhat from imtcp
- bugfix: queue cancel cleanup handler could be called with
  invalid pointer if dequeue failed
- bugfix: rsyslogd segfaulted on second SIGHUP
  tracker: http://bugzilla.adiscon.com/show_bug.cgi?id=38
- improved stability of queue engine
- bugfix: queue disk file were not properly persisted when 
  immediately after closing an output file rsyslog was stopped
  or huped (the new output file open must NOT have happend at
  that point) - this lead to a sparse and invalid queue file
  which could cause several problems to the engine (unpredictable
  results). This situation should have happened only in very
  rare cases. tracker: http://bugzilla.adiscon.com/show_bug.cgi?id=40
- bugfix: during queue shutdown, an assert invalidly triggered when
  the primary queue's DA worker was terminated while the DA queue's
  regular worker was still executing. This could result in a segfault
  during shutdown.
  tracker: http://bugzilla.adiscon.com/show_bug.cgi?id=41
- bugfix: queue properties sizeOnDisk, bytesRead were persisted to 
  disk with wrong data type (long instead of int64) - could cause
  problems on 32 bit machines
- bugfix: queue aborted when it was shut down, DA-enabled, DA mode
  was just initiated but not fully initialized (a race condition)
- bugfix: imfile could abort under extreme stress conditions
  (when it was terminated before it could open all of its
  to be monitored files)
- applied patch from varmojfekoj to fix an issue with compatibility 
  mode and default module directories (many thanks!):
  I've also noticed a bug in the compatibility code; the problem is that 
  options are parsed before configuration file so options which need a 
  module to be loaded will currently ignore any $moddir directive. This 
  can be fixed by moving legacyOptsHook() after config file parsing. 
  (see the attached patch) This goes against the logical order of 
  processing, but the legacy options are only few and it doesn't seem to 
  be a problem.
- bugfix: object property deserializer did not handle negative numbers
---------------------------------------------------------------------------
Version 3.11.5 (rgerhards), 2008-02-25
- new imgssapi module, changed imtcp module - this enables to load/package
  GSSAPI support separately - thanks to varmojfekoj for the patch
- compatibility mode (the -c option series) is now at least partly
  completed - thanks to varmojfekoj for the patch
- documentation for imgssapi and imtcp added
- duplicate $ModLoad's for the same module are now detected and
  rejected -- thanks to varmojfekoj for the patch
---------------------------------------------------------------------------
Version 3.11.4 (rgerhards), 2008-02-21
- bugfix: debug.html was missing from release tarball - thanks to Michael
  Biebl for bringing this to my attention
- some internal cleanup on the stringbuf object calling interface
- general code cleanup and further modularization
- $MainMessageQueueDiscardSeverity can now also handle textual severities
  (previously only integers)
- bugfix: message object was not properly synchronized when the 
  main queue had a single thread and non-direct action queues were used
- some documentation improvements
---------------------------------------------------------------------------
Version 3.11.3 (rgerhards), 2008-02-18
- fixed a bug in imklog which lead to duplicate message content in
  kernel logs
- added support for better plugin handling in libdbi (we contributed
  a patch to do that, we just now need to wait for the next libdbi
  version)
- bugfix: fixed abort when invalid template was provided to an action
  bug http://bugzilla.adiscon.com/show_bug.cgi?id=4
- re-instantiated SIGUSR1 function; added SIGUSR2 to generate debug
  status output
- added some documentation on runtime-debug settings
- slightly improved man pages for novice users
---------------------------------------------------------------------------
Version 3.11.2 (rgerhards), 2008-02-15
- added the capability to monitor text files and process their content
  as syslog messages (including forwarding)
- added support for libdbi, a database abstraction layer. rsyslog now
  also supports the following databases via dbi drivers:
  * Firebird/Interbase
  * FreeTDS (access to MS SQL Server and Sybase)
  * SQLite/SQLite3
  * Ingres (experimental)
  * mSQL (experimental)
  * Oracle (experimental)
  Additional drivers may be provided by the libdbi-drivers project, which
  can be used by rsyslog as soon as they become available.
- removed some left-over unnecessary dbgprintf's (cluttered screen,
  cosmetic)
- doc bugfix: html documentation for omsnmp was missing
---------------------------------------------------------------------------
Version 3.11.1 (rgerhards), 2008-02-12
- SNMP trap sender added thanks to Andre Lorbach (omsnmp)
- added input-plugin interface specification in form of a (copy) template
  input module
- applied documentation fix by Michael Biebl -- many thanks!
- bugfix: immark did not have MARK flags set...
- added x-info field to rsyslogd startup/shutdown message. Hopefully
  points users to right location for further info (many don't even know
  they run rsyslog ;))
- bugfix: trailing ":" of tag was lost while parsing legacy syslog messages
  without timestamp - thanks to Anders Blomdell for providing a patch!
- fixed a bug in stringbuf.c related to STRINGBUF_TRIM_ALLOCSIZE, which
  wasn't supposed to be used with rsyslog. Put a warning message up that
  tells this feature is not tested and probably not worth the effort.
  Thanks to Anders Blomdell fro bringing this to our attention
- somewhat improved performance of string buffers
- fixed bug that caused invalid treatment of tabs (HT) in rsyslog.conf
- bugfix: setting for $EscapeCopntrolCharactersOnReceive was not 
  properly initialized
- clarified usage of space-cc property replacer option
- improved abort diagnostic handler
- some initial effort for malloc/free runtime debugging support
- bugfix: using dynafile actions caused rsyslogd abort
- fixed minor man errors thanks to Michael Biebl
---------------------------------------------------------------------------
Version 3.11.0 (rgerhards), 2008-01-31
- implemented queued actions
- implemented simple rate limiting for actions
- implemented deliberate discarding of lower priority messages over higher
  priority ones when a queue runs out of space
- implemented disk quotas for disk queues
- implemented the $ActionResumeRetryCount config directive
- added $ActionQueueFilename config directive
- added $ActionQueueSize config directive
- added $ActionQueueHighWaterMark config directive
- added $ActionQueueLowWaterMark config directive
- added $ActionQueueDiscardMark config directive
- added $ActionQueueDiscardSeverity config directive
- added $ActionQueueCheckpointInterval config directive
- added $ActionQueueType config directive
- added $ActionQueueWorkerThreads config directive
- added $ActionQueueTimeoutshutdown config directive
- added $ActionQueueTimeoutActionCompletion config directive
- added $ActionQueueTimeoutenQueue config directive
- added $ActionQueueTimeoutworkerThreadShutdown config directive
- added $ActionQueueWorkerThreadMinimumMessages config directive
- added $ActionQueueMaxFileSize config directive
- added $ActionQueueSaveonShutdown config directive
- addded $ActionQueueDequeueSlowdown config directive
- addded $MainMsgQueueDequeueSlowdown config directive
- bugfix: added forgotten docs to package
- improved debugging support
- fixed a bug that caused $MainMsgQueueCheckpointInterval to work incorrectly
- when a long-running action needs to be cancelled on shutdown, the message
  that was processed by it is now preserved. This finishes support for
  guaranteed delivery of messages (if the output supports it, of course)
- fixed bug in output module interface, see
  http://sourceforge.net/tracker/index.php?func=detail&aid=1881008&group_id=123448&atid=696552
- changed the ommysql output plugin so that the (lengthy) connection
  initialization now takes place in message processing. This works much
  better with the new queued action mode (fast startup)
- fixed a bug that caused a potential hang in file and fwd output module
  varmojfekoj provided the patch - many thanks!
- bugfixed stream class offset handling on 32bit platforms
---------------------------------------------------------------------------
Version 3.10.3 (rgerhards), 2008-01-28
- fixed a bug with standard template definitions (not a big deal) - thanks
  to varmojfekoj for spotting it
- run-time instrumentation added
- implemented disk-assisted queue mode, which enables on-demand disk
  spooling if the queue's in-memory queue is exhausted
- implemented a dynamic worker thread pool for processing incoming
  messages; workers are started and shut down as need arises
- implemented a run-time instrumentation debug package
- implemented the $MainMsgQueueSaveOnShutdown config directive
- implemented the $MainMsgQueueWorkerThreadMinimumMessages config directive
- implemented the $MainMsgQueueTimeoutWorkerThreadShutdown config directive
---------------------------------------------------------------------------
Version 3.10.2 (rgerhards), 2008-01-14
- added the ability to keep stop rsyslogd without the need to drain
  the main message queue. In disk queue mode, rsyslog continues to
  run from the point where it stopped. In case of a system failure, it
  continues to process messages from the last checkpoint.
- fixed a bug that caused a segfault on startup when no $WorkDir directive
  was specified in rsyslog.conf
- provided more fine-grain control over shutdown timeouts and added a
  way to specify the enqueue timeout when the main message queue is full
- implemented $MainMsgQueueCheckpointInterval config directive
- implemented $MainMsgQueueTimeoutActionCompletion config directive
- implemented $MainMsgQueueTimeoutEnqueue config directive
- implemented $MainMsgQueueTimeoutShutdown config directive
---------------------------------------------------------------------------
Version 3.10.1 (rgerhards), 2008-01-10
- implemented the "disk" queue mode. However, it currently is of very
  limited use, because it does not support persistence over rsyslogd
  runs. So when rsyslogd is stopped, the queue is drained just as with
  the in-memory queue modes. Persistent queues will be a feature of
  the next release.
- performance-optimized string class, should bring an overall improvement
- fixed a memory leak in imudp -- thanks to varmojfekoj for the patch
- fixed a race condition that could lead to a rsyslogd hang when during
  HUP or termination
- done some doc updates
- added $WorkDirectory config directive
- added $MainMsgQueueFileName config directive
- added $MainMsgQueueMaxFileSize config directive
---------------------------------------------------------------------------
Version 3.10.0 (rgerhards), 2008-01-07
- implemented input module interface and initial input modules
- enhanced threading for input modules (each on its own thread now)
- ability to bind UDP listeners to specific local interfaces/ports and
  ability to run multiple of them concurrently
- added ability to specify listen IP address for UDP syslog server
- license changed to GPLv3
- mark messages are now provided by loadble module immark
- rklogd is no longer provided. Its functionality has now been taken over
  by imklog, a loadable input module. This offers a much better integration
  into rsyslogd and makes sure that the kernel logger process is brought
  up and down at the appropriate times
- enhanced $IncludeConfig directive to support wildcard characters
  (thanks to Michael Biebl)
- all inputs are now implemented as loadable plugins
- enhanced threading model: each input module now runs on its own thread
- enhanced message queue which now supports different queueing methods
  (among others, this can be used for performance fine-tuning)
- added a large number of new configuration directives for the new
  input modules
- enhanced multi-threading utilizing a worker thread pool for the
  main message queue
- compilation without pthreads is no longer supported
- much cleaner code due to new objects and removal of single-threading
  mode
---------------------------------------------------------------------------
Version 2.0.8 V2-STABLE (rgerhards), 2008-??-??
- bugfix: ompgsql did not detect problems in sql command execution
  this could cause loss of messages. The handling was correct if the
  connection broke, but not if there was a problem with statement
  execution. The most probable case for such a case would be invalid
  sql inside the template, and this is now much easier to diagnose.
- doc bugfix: default for $DirCreateMode incorrectly stated
---------------------------------------------------------------------------
Version 2.0.7 V2-STABLE (rgerhards), 2008-04-14
- bugfix: the default for $DirCreateMode was 0644, and as such wrong.
  It has now been changed to 0700. For some background, please see
  http://lists.adiscon.net/pipermail/rsyslog/2009-April/001986.html
- bugfix: "$CreateDirs off" also disabled file creation
  Thanks to William Tisater for analyzing this bug and providing a patch.
  The actual code change is heavily based on William's patch.
- bugfix: memory leak in ompgsql
  Thanks to Ken for providing the patch
- bugfix: potential memory leak in msg.c
  This one did not surface yet and the issue was actually found due to
  a problem in v4 - but better fix it here, too
---------------------------------------------------------------------------
Version 2.0.6 V2-STABLE (rgerhards), 2008-08-07
- bugfix: memory leaks in rsyslogd, primarily in singlethread mode
  Thanks to Frederico Nunez for providing the fix
- bugfix: copy&paste error lead to dangling if - this caused a very minor
  issue with re-formatting a RFC3164 date when the message was invalidly
  formatted and had a colon immediately after the date. This was in the
  code for some years (even v1 had it) and I think it never had any
  effect at all in practice. Though, it should be fixed - but definitely
  nothing to worry about.
---------------------------------------------------------------------------
Version 2.0.6 V2-STABLE (rgerhards), 2008-08-07
- bugfix: IPv6 addresses could not be specified in forwarding actions
  New syntax @[addr]:port introduced to enable that. Root problem was IPv6
  addresses contain colons. (backport from 3.21.3)
---------------------------------------------------------------------------
Version 2.0.5 STABLE (rgerhards), 2008-05-15
- bugfix: regular expressions inside property replacer did not work
  properly
- adapted to liblogging 0.7.1+
---------------------------------------------------------------------------
Version 2.0.4 STABLE (rgerhards), 2008-03-27
- bugfix: internally generated messages had "FROMHOST" property not set
- bugfix: continue parsing if tag is oversize (discard oversize part) - thanks
  to mclaughlin77@gmail.com for the patch
- added $HHOUR and $QHOUR system properties - can be used for half- and
  quarter-hour logfile rotation
---------------------------------------------------------------------------
Version 2.0.3 STABLE (rgerhards), 2008-03-12
- bugfix: setting for $EscapeCopntrolCharactersOnReceive was not 
  properly initialized
- bugfix: resolved potential segfault condition on HUP (extremely
  unlikely to happen in practice), for details see tracker:
  http://bugzilla.adiscon.com/show_bug.cgi?id=38
- improved the man pages a bit - thanks to Michael Biebl for the patch
- bugfix: not properly initialized data could cause several segfaults if
  there were errors in the config file - thanks to varmojfekoj for the patch
---------------------------------------------------------------------------
Version 2.0.2 STABLE (rgerhards), 2008-02-12
- fixed a bug that could cause invalid string handling via strerror_r
  varmojfekoj provided the patch - many thanks!
- added x-info field to rsyslogd startup/shutdown message. Hopefully
  points users to right location for further info (many don't even know
  they run rsyslog ;))
- bugfix: suspended actions were not always properly resumed
  varmojfekoj provided the patch - many thanks!
- bugfix: errno could be changed during mark processing, leading to
  invalid error messages when processing inputs. Thank to varmojfekoj for
  pointing out this problem.
- bugfix: trailing ":" of tag was lost while parsing legacy syslog messages
  without timestamp - thanks to Anders Blomdell for providing a patch!
- bugfix (doc): misspelled config directive, invalid signal info
- applied some doc fixes from Michel Biebl and cleaned up some no longer
  needed files suggested by him
- cleaned up stringbuf.c to fix an annoyance reported by Anders Blomdell
- fixed bug that caused invalid treatment of tabs (HT) in rsyslog.conf
---------------------------------------------------------------------------
Version 2.0.1 STABLE (rgerhards), 2008-01-24
- fixed a bug in integer conversion - but this function was never called,
  so it is not really a useful bug fix ;)
- fixed a bug with standard template definitions (not a big deal) - thanks
  to varmojfekoj for spotting it
- fixed a bug that caused a potential hang in file and fwd output module
  varmojfekoj provided the patch - many thanks!
---------------------------------------------------------------------------
Version 2.0.0 STABLE (rgerhards), 2008-01-02
- re-release of 1.21.2 as STABLE with no modifications except some
  doc updates
---------------------------------------------------------------------------
Version 1.21.2 (rgerhards), 2007-12-28
- created a gss-api output module. This keeps GSS-API code and
  TCP/UDP code separated. It is also important for forward-
  compatibility with v3. Please note that this change breaks compatibility
  with config files created for 1.21.0 and 1.21.1 - this was considered
  acceptable.
- fixed an error in forwarding retry code (could lead to message corruption
  but surfaced very seldom)
- increased portability for older platforms (AI_NUMERICSERV moved)
- removed socket leak in omfwd.c
- cross-platform patch for GSS-API compile problem on some platforms
  thanks to darix for the patch!
---------------------------------------------------------------------------
Version 1.21.1 (rgerhards), 2007-12-23
- small doc fix for $IncludeConfig
- fixed a bug in llDestroy()
- bugfix: fixing memory leak when message queue is full and during
  parsing. Thanks to varmojfekoj for the patch.
- bugfix: when compiled without network support, unix sockets were
  not properply closed
- bugfix: memory leak in cfsysline.c/doGetWord() fixed
---------------------------------------------------------------------------
Version 1.21.0 (rgerhards), 2007-12-19
- GSS-API support for syslog/TCP connections was added. Thanks to
  varmojfekoj for providing the patch with this functionality
- code cleanup
- enhanced $IncludeConfig directive to support wildcard filenames
- changed some multithreading synchronization
---------------------------------------------------------------------------
Version 1.20.1 (rgerhards), 2007-12-12
- corrected a debug setting that survived release. Caused TCP connections
  to be retried unnecessarily often.
- When a hostname ACL was provided and DNS resolution for that name failed,
  ACL processing was stopped at that point. Thanks to mildew for the patch.
  Fedora Bugzilla: http://bugzilla.redhat.com/show_bug.cgi?id=395911
- fixed a potential race condition, see link for details:
  http://rgerhards.blogspot.com/2007/12/rsyslog-race-condition.html
  Note that the probability of problems from this bug was very remote
- fixed a memory leak that happend when PostgreSQL date formats were
  used
---------------------------------------------------------------------------
Version 1.20.0 (rgerhards), 2007-12-07
- an output module for postgres databases has been added. Thanks to
  sur5r for contributing this code
- unloading dynamic modules has been cleaned up, we now have a
  real implementation and not just a dummy "good enough for the time
  being".
- enhanced platform independence - thanks to Bartosz Kuzma and Michael
  Biebl for their very useful contributions
- some general code cleanup (including warnings on 64 platforms, only)
---------------------------------------------------------------------------
Version 1.19.12 (rgerhards), 2007-12-03
- cleaned up the build system (thanks to Michael Biebl for the patch)
- fixed a bug where ommysql was still not compiled with -pthread option
---------------------------------------------------------------------------
Version 1.19.11 (rgerhards), 2007-11-29
- applied -pthread option to build when building for multi-threading mode
  hopefully solves an issue with segfaulting
---------------------------------------------------------------------------
Version 1.19.10 (rgerhards), 2007-10-19
- introdcued the new ":modulename:" syntax for calling module actions
  in selector lines; modified ommysql to support it. This is primarily
  an aid for further modules and a prequisite to actually allow third
  party modules to be created.
- minor fix in slackware startup script, "-r 0" is now "-r0"
- updated rsyslogd doc set man page; now in html format
- undid creation of a separate thread for the main loop -- this did not
  turn out to be needed or useful, so reduce complexity once again.
- added doc fixes provided by Michael Biebl - thanks
---------------------------------------------------------------------------
Version 1.19.9 (rgerhards), 2007-10-12
- now packaging system which again contains all components in a single
  tarball
- modularized main() a bit more, resulting in less complex code
- experimentally added an additional thread - will see if that affects
  the segfault bug we experience on some platforms. Note that this change
  is scheduled to be removed again later.
---------------------------------------------------------------------------
Version 1.19.8 (rgerhards), 2007-09-27
- improved repeated message processing
- applied patch provided by varmojfekoj to support building ommysql
  in its own way (now also resides in a plugin subdirectory);
  ommysql is now a separate package
- fixed a bug in cvthname() that lead to message loss if part
  of the source hostname would have been dropped
- created some support for distributing ommysql together with the
  main rsyslog package. I need to re-think it in the future, but
  for the time being the current mode is best. I now simply include
  one additional tarball for ommysql inside the main distribution.
  I look forward to user feedback on how this should be done best. In the
  long term, a separate project should be spawend for ommysql, but I'd
  like to do that only after the plugin interface is fully stable (what
  it is not yet).
---------------------------------------------------------------------------
Version 1.19.7 (rgerhards), 2007-09-25
- added code to handle situations where senders send us messages ending with
  a NUL character. It is now simply removed. This also caused trailing LF
  reduction to fail, when it was followed by such a NUL. This is now also
  handled.
- replaced some non-thread-safe function calls by their thread-safe
  counterparts
- fixed a minor memory leak that occured when the %APPNAME% property was
  used (I think nobody used that in practice)
- fixed a bug that caused signal handlers in cvthname() not to be restored when
  a malicious pointer record was detected and processing of the message been
  stopped for that reason (this should be really rare and can not be related
  to the segfault bug we are hunting).
- fixed a bug in cvthname that lead to passing a wrong parameter - in
  practice, this had no impact.
- general code cleanup (e.g. compiler warnings, comments)
---------------------------------------------------------------------------
Version 1.19.6 (rgerhards), 2007-09-11
- applied patch by varmojfekoj to change signal handling to the new
  sigaction API set (replacing the depreciated signal() calls and its
  friends.
- fixed a bug that in --enable-debug mode caused an assertion when the
  discard action was used
- cleaned up compiler warnings
- applied patch by varmojfekoj to FIX a bug that could cause 
  segfaults if empty properties were processed using modifying
  options (e.g. space-cc, drop-cc)
- fixed man bug: rsyslogd supports -l option
---------------------------------------------------------------------------
Version 1.19.5 (rgerhards), 2007-09-07
- changed part of the CStr interface so that better error tracking
  is provided and the calling sequence is more intuitive (there were
  invalid calls based on a too-weired interface)
- (hopefully) fixed some remaining bugs rooted in wrong use of 
  the CStr class. These could lead to program abort.
- applied patch by varmojfekoj two fix two potential segfault situations
- added $ModDir config directive
- modified $ModLoad so that an absolute path may be specified as
  module name (e.g. /rsyslog/ommysql.so)
---------------------------------------------------------------------------
Version 1.19.4 (rgerhards/varmojfekoj), 2007-09-04
- fixed a number of small memory leaks - thanks varmojfekoj for patching
- fixed an issue with CString class that could lead to rsyslog abort
  in tplToString() - thanks varmojfekoj for patching
- added a man-version of the config file documenation - thanks to Michel
  Samia for providing the man file
- fixed bug: a template like this causes an infinite loop:
  $template opts,"%programname:::a,b%"
  thanks varmojfekoj for the patch
- fixed bug: case changing options crash freeing the string pointer
  because they modify it: $template opts2,"%programname::1:lowercase%"
  thanks varmojfekoj for the patch
---------------------------------------------------------------------------
Version 1.19.3 (mmeckelein/varmojfekoj), 2007-08-31
- small mem leak fixed (after calling parseSelectorAct) - Thx varmojkekoj
- documentation section "Regular File" und "Blocks" updated
- solved an issue with dynamic file generation - Once again many thanks
  to varmojfekoj
- the negative selector for program name filter (Blocks) does not work as
  expected - Thanks varmojfekoj for patching
- added forwarding information to sysklogd (requires special template)
  to config doc
---------------------------------------------------------------------------
Version 1.19.2 (mmeckelein/varmojfekoj), 2007-08-28
- a specifically formed message caused a segfault - Many thanks varmojfekoj
  for providing a patch
- a typo and a weird condition are fixed in msg.c - Thanks again
  varmojfekoj 
- on file creation the file was always owned by root:root. This is fixed
  now - Thanks ypsa for solving this issue
---------------------------------------------------------------------------
Version 1.19.1 (mmeckelein), 2007-08-22
- a bug that caused a high load when a TCP/UDP connection was closed is 
  fixed now - Thanks mildew for solving this issue
- fixed a bug which caused a segfault on reinit - Thx varmojfekoj for the
  patch
- changed the hardcoded module path "/lib/rsyslog" to $(pkglibdir) in order
  to avoid trouble e.g. on 64 bit platforms (/lib64) - many thanks Peter
  Vrabec and darix, both provided a patch for solving this issue
- enhanced the unloading of modules - thanks again varmojfekoj
- applied a patch from varmojfekoj which fixes various little things in
  MySQL output module
---------------------------------------------------------------------------
Version 1.19.0 (varmojfekoj/rgerhards), 2007-08-16
- integrated patch from varmojfekoj to make the mysql module a loadable one
  many thanks for the patch, MUCH appreciated
---------------------------------------------------------------------------
Version 1.18.2 (rgerhards), 2007-08-13
- fixed a bug in outchannel code that caused templates to be incorrectly
  parsed
- fixed a bug in ommysql that caused a wrong ";template" missing message
- added some code for unloading modules; not yet fully complete (and we do
  not yet have loadable modules, so this is no problem)
- removed debian subdirectory by request of a debian packager (this is a special
  subdir for debian and there is also no point in maintaining it when there
  is a debian package available - so I gladly did this) in some cases
- improved overall doc quality (some pages were quite old) and linked to
  more of the online resources.
- improved /contrib/delete_mysql script by adding a host option and some
  other minor modifications
---------------------------------------------------------------------------
Version 1.18.1 (rgerhards), 2007-08-08
- applied a patch from varmojfekoj which solved a potential segfault
  of rsyslogd on HUP
- applied patch from Michel Samia to fix compilation when the pthreads
  feature is disabled
- some code cleanup (moved action object to its own file set)
- add config directive $MainMsgQueueSize, which now allows to configure the
  queue size dynamically
- all compile-time settings are now shown in rsyslogd -v, not just the
  active ones
- enhanced performance a little bit more
- added config file directive $ActionResumeInterval
- fixed a bug that prevented compilation under debian sid
- added a contrib directory for user-contributed useful things
---------------------------------------------------------------------------
Version 1.18.0 (rgerhards), 2007-08-03
- rsyslog now supports fallback actions when an action did not work. This
  is a great feature e.g. for backup database servers or backup syslog
  servers
- modified rklogd to only change the console log level if -c is specified
- added feature to use multiple actions inside a single selector
- implemented $ActionExecOnlyWhenPreviousIsSuspended config directive
- error messages during startup are now spit out to the configured log
  destinations
---------------------------------------------------------------------------
Version 1.17.6 (rgerhards), 2007-08-01
- continued to work on output module modularization - basic stage of
  this work is now FINISHED
- fixed bug in OMSRcreate() - always returned SR_RET_OK
- fixed a bug that caused ommysql to always complain about missing
  templates
- fixed a mem leak in OMSRdestruct - freeing the object itself was
  forgotten - thanks to varmojfekoj for the patch
- fixed a memory leak in syslogd/init() that happend when the config
  file could not be read - thanks to varmojfekoj for the patch
- fixed insufficient memory allocation in addAction() and its helpers.
  The initial fix and idea was developed by mildew, I fine-tuned
  it a bit. Thanks a lot for the fix, I'd probably had pulled out my
  hair to find the bug...
- added output of config file line number when a parsing error occured
- fixed bug in objomsr.c that caused program to abort in debug mode with
  an invalid assertion (in some cases)
- fixed a typo that caused the default template for MySQL to be wrong.
  thanks to mildew for catching this.
- added configuration file command $DebugPrintModuleList and
  $DebugPrintCfSysLineHandlerList
- fixed an invalid value for the MARK timer - unfortunately, there was
  a testing aid left in place. This resulted in quite frequent MARK messages
- added $IncludeConfig config directive
- applied a patch from mildew to prevent rsyslogd from freezing under heavy
  load. This could happen when the queue was full. Now, we drop messages
  but rsyslogd remains active.
---------------------------------------------------------------------------
Version 1.17.5 (rgerhards), 2007-07-30
- continued to work on output module modularization
- fixed a missing file bug - thanks to Andrea Montanari for reporting
  this problem
- fixed a problem with shutting down the worker thread and freeing the
  selector_t list - this caused messages to be lost, because the
  message queue was not properly drained before the selectors got
  destroyed.
---------------------------------------------------------------------------
Version 1.17.4 (rgerhards), 2007-07-27
- continued to work on output module modularization
- fixed a situation where rsyslogd could create zombie processes
  thanks to mildew for the patch
- applied patch from Michel Samia to fix compilation when NOT
  compiled for pthreads
---------------------------------------------------------------------------
Version 1.17.3 (rgerhards), 2007-07-25
- continued working on output module modularization
- fixed a bug that caused rsyslogd to segfault on exit (and
  probably also on HUP), when there was an unsent message in a selector
  that required forwarding and the dns lookup failed for that selector
  (yes, it was pretty unlikely to happen;))
  thanks to varmojfekoj <varmojfekoj@gmail.com> for the patch
- fixed a memory leak in config file parsing and die()
  thanks to varmojfekoj <varmojfekoj@gmail.com> for the patch
- rsyslogd now checks on startup if it is capable to performa any work
  at all. If it cant, it complains and terminates
  thanks to Michel Samia for providing the patch!
- fixed a small memory leak when HUPing syslogd. The allowed sender
  list now gets freed. thanks to mildew for the patch.
- changed the way error messages in early startup are logged. They
  now do no longer use the syslogd code directly but are rather
  send to stderr.
---------------------------------------------------------------------------
Version 1.17.2 (rgerhards), 2007-07-23
- made the port part of the -r option optional. Needed for backward
  compatibility with sysklogd
- replaced system() calls with something more reasonable. Please note that
  this might break compatibility with some existing configuration files.
  We accept this in favour of the gained security.
- removed a memory leak that could occur if timegenerated was used in
  RFC 3164 format in templates
- did some preparation in msg.c for advanced multithreading - placed the
  hooks, but not yet any active code
- worked further on modularization
- added $ModLoad MySQL (dummy) config directive
- added DropTrailingLFOnReception config directive
---------------------------------------------------------------------------
Version 1.17.1 (rgerhards), 2007-07-20
- fixed a bug that caused make install to install rsyslogd and rklogd under
  the wrong names
- fixed bug that caused $AllowedSenders to handle IPv6 scopes incorrectly;
  also fixed but that could grabble $AllowedSender wildcards. Thanks to
  mildew@gmail.com for the patch
- minor code cleanup - thanks to Peter Vrabec for the patch
- fixed minimal memory leak on HUP (caused by templates)
  thanks to varmojfekoj <varmojfekoj@gmail.com> for the patch
- fixed another memory leak on HUPing and on exiting rsyslogd
  again thanks to varmojfekoj <varmojfekoj@gmail.com> for the patch
- code cleanup (removed compiler warnings)
- fixed portability bug in configure.ac - thanks to Bartosz Kuźma for patch
- moved msg object into its own file set
- added the capability to continue trying to write log files when the
  file system is full. Functionality based on patch by Martin Schulze
  to sysklogd package.
---------------------------------------------------------------------------
Version 1.17.0 (RGer), 2007-07-17
- added $RepeatedLineReduction config parameter
- added $EscapeControlCharactersOnReceive config parameter
- added $ControlCharacterEscapePrefix config parameter
- added $DirCreateMode config parameter
- added $CreateDirs config parameter
- added $DebugPrintTemplateList config parameter
- added $ResetConfigVariables config parameter
- added $FileOwner config parameter
- added $FileGroup config parameter
- added $DirOwner config parameter
- added $DirGroup config parameter
- added $FailOnChownFailure config parameter
- added regular expression support to the filter engine
  thanks to Michel Samia for providing the patch!
- enhanced $AllowedSender functionality. Credits to mildew@gmail.com for
  the patch doing that
  - added IPv6 support
  - allowed DNS hostnames
  - allowed DNS wildcard names
- added new option $DropMsgsWithMaliciousDnsPTRRecords
- added autoconf so that rfc3195d, rsyslogd and klogd are stored to /sbin
- added capability to auto-create directories with dynaFiles
---------------------------------------------------------------------------
Version 1.16.0 (RGer/Peter Vrabec), 2007-07-13 - The Friday, 13th Release ;)
- build system switched to autotools
- removed SYSV preprocessor macro use, replaced with autotools equivalents
- fixed a bug that caused rsyslogd to segfault when TCP listening was
  disabled and it terminated
- added new properties "syslogfacility-text" and "syslogseverity-text"
  thanks to varmojfekoj <varmojfekoj@gmail.com> for the patch
- added the -x option to disable hostname dns reslution
  thanks to varmojfekoj <varmojfekoj@gmail.com> for the patch
- begun to better modularize syslogd.c - this is an ongoing project; moved
  type definitions to a separate file
- removed some now-unused fields from struct filed
- move file size limit fields in struct field to the "right spot" (the file
  writing part of the union - f_un.f_file)
- subdirectories linux and solaris are no longer part of the distribution
  package. This is not because we cease support for them, but there are no
  longer any files in them after the move to autotools
---------------------------------------------------------------------------
Version 1.15.1 (RGer), 2007-07-10
- fixed a bug that caused a dynaFile selector to stall when there was
  an open error with one file 
- improved template processing for dynaFiles; templates are now only
  looked up during initialization - speeds up processing
- optimized memory layout in struct filed when compiled with MySQL
  support
- fixed a bug that caused compilation without SYSLOG_INET to fail
- re-enabled the "last message repeated n times" feature. This
  feature was not taken care of while rsyslogd evolved from sysklogd
  and it was more or less defunct. Now it is fully functional again.
- added system properties: $NOW, $YEAR, $MONTH, $DAY, $HOUR, $MINUTE
- fixed a bug in iovAsString() that caused a memory leak under stress
  conditions (most probably memory shortage). This was unlikely to
  ever happen, but it doesn't hurt doing it right
- cosmetic: defined type "uchar", change all unsigned chars to uchar
---------------------------------------------------------------------------
Version 1.15.0 (RGer), 2007-07-05
- added ability to dynamically generate file names based on templates
  and thus properties. This was a much-requested feature. It makes
  life easy when it e.g. comes to splitting files based on the sender
  address.
- added $umask and $FileCreateMode config file directives
- applied a patch from Bartosz Kuzma to compile cleanly under NetBSD
- checks for extra (unexpected) characters in system config file lines
  have been added
- added IPv6 documentation - was accidently missing from CVS
- begun to change char to unsigned char
---------------------------------------------------------------------------
Version 1.14.2 (RGer), 2007-07-03
** this release fixes all known nits with IPv6 **
- restored capability to do /etc/service lookup for "syslog"
  service when -r 0 was given
- documented IPv6 handling of syslog messages
- integrate patch from Bartosz Kuźma to make rsyslog compile under
  Solaris again (the patch replaced a strndup() call, which is not
  available under Solaris
- improved debug logging when waiting on select
- updated rsyslogd man page with new options (-46A)
---------------------------------------------------------------------------
Version 1.14.1 (RGer/Peter Vrabec), 2007-06-29
- added Peter Vrabec's patch for IPv6 TCP
- prefixed all messages send to stderr in rsyslogd with "rsyslogd: "
---------------------------------------------------------------------------
Version 1.14.0 (RGer/Peter Vrabec), 2007-06-28
- Peter Vrabec provided IPv6 for rsyslog, so we are now IPv6 enabled
  IPv6 Support is currently for UDP only, TCP is to come soon.
  AllowedSender configuration does not yet work for IPv6.
- fixed code in iovCreate() that broke C's strict aliasing rules 
- fixed some char/unsigned char differences that forced the compiler
  to spit out warning messages
- updated the Red Hat init script to fix a known issue (thanks to
  Peter Vrabec)
---------------------------------------------------------------------------
Version 1.13.5 (RGer), 2007-06-22
- made the TCP session limit configurable via command line switch
  now -t <port>,<max sessions>
- added man page for rklogd(8) (basically a copy from klogd, but now
  there is one...)
- fixed a bug that caused internal messages (e.g. rsyslogd startup) to
  appear without a tag.
- removed a minor memory leak that occurred when TAG processing requalified
  a HOSTNAME to be a TAG (and a TAG already was set).
- removed potential small memory leaks in MsgSet***() functions. There
  would be a leak if a property was re-set, something that happened
  extremely seldom.
---------------------------------------------------------------------------
Version 1.13.4 (RGer), 2007-06-18
- added a new property "PRI-text", which holds the PRI field in
  textual form (e.g. "syslog.info")
- added alias "syslogseverity" for "syslogpriority", which is a
  misleading property name that needs to stay for historical
  reasons (and backward-compatility)
- added doc on how to record PRI value in log file
- enhanced signal handling in klogd, including removal of an unsafe
  call to the logging system during signal handling
---------------------------------------------------------------------------
Version 1.13.3 (RGer), 2007-06-15
- create a version of syslog.c from scratch. This is now
  - highly optimized for rsyslog
  - removes an incompatible license problem as the original
    version had a BSD license with advertising clause
  - fixed in the regard that rklogd will continue to work when
    rsysogd has been restarted (the original version, as well
    as sysklogd, will remain silent then)
  - solved an issue with an extra NUL char at message end that the
    original version had
- applied some changes to klogd to care for the new interface
- fixed a bug in syslogd.c which prevented compiling under debian
---------------------------------------------------------------------------
Version 1.13.2 (RGer), 2007-06-13
- lib order in makefile patched to facilitate static linking - thanks
  to Bennett Todd for providing the patch
- Integrated a patch from Peter Vrabec (pvrabec@redheat.com):
  - added klogd under the name of rklogd (remove dependency on
    original sysklogd package
  - createDB.sql now in UTF
  - added additional config files for use on Red Hat
---------------------------------------------------------------------------
Version 1.13.1 (RGer), 2007-02-05
- changed the listen backlog limit to a more reasonable value based on
  the maximum number of TCP connections configurd (10% + 5) - thanks to Guy
  Standen for the hint (actually, the limit was 5 and that was a 
  left-over from early testing).
- fixed a bug in makefile which caused DB-support to be disabled when
  NETZIP support was enabled
- added the -e option to allow transmission of every message to remote
  hosts (effectively turns off duplicate message suppression)
- (somewhat) improved memory consumption when compiled with MySQL support
- looks like we fixed an incompatibility with MySQL 5.x and above software
  At least in one case, the remote server name was destroyed, leading to 
  a connection failure. The new, improved code does not have this issue and
  so we see this as solved (the new code is generally somewhat better, so
  there is a good chance we fixed this incompatibility).
---------------------------------------------------------------------------
Version 1.13.0 (RGer), 2006-12-19
- added '$' as ToPos proptery replacer specifier - means "up to the
  end of the string"
- property replacer option "escape-cc", "drop-cc" and "space-cc"  added
- changed the handling of \0 characters inside syslog messages. We now
  consistently escape them to "#000". This is somewhat recommended in
  the draft-ietf-syslog-protocol-19 draft. While the real recomendation
  is to not escape any characters at all, we can not do this without
  considerable modification of the code. So we escape it to "#000", which
  is consistent with a sample found in the Internet-draft.
- removed message glue logic (see printchopped() comment for details)
  Also caused removal of parts table and thus some improvements in
  memory usage.
- changed the default MAXLINE to 2048 to take care of recent syslog
  standardization efforts (can easily be changed in syslogd.c)
- added support for byte-counted TCP syslog messages (much like
  syslog-transport-tls-05 Internet Draft). This was necessary to
  support compression over TCP.
- added support for receiving compressed syslog messages
- added support for sending compressed syslog messages
- fixed a bug where the last message in a syslog/tcp stream was
  lost if it was not properly terminated by a LF character
---------------------------------------------------------------------------
Version 1.12.3 (RGer), 2006-10-04
- implemented some changes to support Solaris (but support is not
  yet complete)
- commented out (via #if 0) some methods that are currently not being use
  but should be kept for further us
- added (interim) -u 1 option to turn off hostname and tag parsing
- done some modifications to better support Fedora
- made the field delimiter inside property replace configurable via
  template
- fixed a bug in property replacer: if fields were used, the delimitor
  became part of the field. Up until now, this was barely noticable as 
  the delimiter as TAB only and thus invisible to a human. With other
  delimiters available now, it quickly showed up. This bug fix might cause
  some grief to existing installations if they used the extra TAB for
  whatever reasons - sorry folks... Anyhow, a solution is easy: just add
  a TAB character contstant into your template. Thus, there has no attempt
  been made to do this in a backwards-compatible way.
---------------------------------------------------------------------------
Version 1.12.2 (RGer), 2006-02-15
- fixed a bug in the RFC 3339 date formatter. An extra space was added
  after the actual timestamp
- added support for providing high-precision RFC3339 timestamps for
  (rsyslogd-)internally-generated messages
- very (!) experimental support for syslog-protocol internet draft
  added (the draft is experimental, the code is solid ;))
- added support for field-extracting in the property replacer
- enhanced the legacy-syslog parser so that it can interpret messages
  that do not contain a TIMESTAMP
- fixed a bug that caused the default socket (usually /dev/log) to be
  opened even when -o command line option was given
- fixed a bug in the Debian sample startup script - it caused rsyslogd
  to listen to remote requests, which it shouldn't by default
---------------------------------------------------------------------------
Version 1.12.1 (RGer), 2005-11-23
- made multithreading work with BSD. Some signal-handling needed to be
  restructured. Also, there might be a slight delay of up to 10 seconds
  when huping and terminating rsyslogd under BSD
- fixed a bug where a NULL-pointer was passed to printf() in logmsg().
- fixed a bug during "make install" where rc3195d was not installed
  Thanks to Bennett Todd for spotting this.
- fixed a bug where rsyslogd dumped core when no TAG was found in the
  received message
- enhanced message parser so that it can deal with missing hostnames
  in many cases (may not be totally fail-safe)
- fixed a bug where internally-generated messages did not have the correct
  TAG
---------------------------------------------------------------------------
Version 1.12.0 (RGer), 2005-10-26
- moved to a multi-threaded design. single-threading is still optionally
  available. Multi-threading is experimental!
- fixed a potential race condition. In the original code, marking was done
  by an alarm handler, which could lead to all sorts of bad things. This
  has been changed now. See comments in syslogd.c/domark() for details.
- improved debug output for property-based filters
- not a code change, but: I have checked all exit()s to make sure that
  none occurs once rsyslogd has started up. Even in unusual conditions
  (like low-memory conditions) rsyslogd somehow remains active. Of course,
  it might loose a message or two, but at least it does not abort and it
  can also recover when the condition no longer persists.
- fixed a bug that could cause loss of the last message received
  immediately before rsyslogd was terminated.
- added comments on thread-safety of global variables in syslogd.c
- fixed a small bug: spurios printf() when TCP syslog was used
- fixed a bug that causes rsyslogd to dump core on termination when one
  of the selector lines did not receive a message during the run (very
  unlikely)
- fixed an one-too-low memory allocation in the TCP sender. Could result
  in rsyslogd dumping core.
- fixed a bug with regular expression support (thanks to Andres Riancho)
- a little bit of code restructuring (especially main(), which was
  horribly large)
---------------------------------------------------------------------------
Version 1.11.1 (RGer), 2005-10-19
- support for BSD-style program name and host blocks
- added a new property "programname" that can be used in templates
- added ability to specify listen port for rfc3195d
- fixed a bug that rendered the "startswith" comparison operation
  unusable.
- changed more functions to "static" storage class to help compiler
  optimize (should have been static in the first place...)
- fixed a potential memory leak in the string buffer class destructor.
  As the destructur was previously never called, the leak did not actually
  appear.
- some internal restructuring in anticipation/preparation of minimal
  multi-threading support
- rsyslogd still shares some code with the sysklogd project. Some patches
  for this shared code have been brought over from the sysklogd CVS.
---------------------------------------------------------------------------
Version 1.11.0 (RGer), 2005-10-12
- support for receiving messages via RFC 3195; added rfc3195d for that
  purpose
- added an additional guard to prevent rsyslogd from aborting when the
  2gb file size limit is hit. While a user can configure rsyslogd to
  handle such situations, it would abort if that was not done AND large
  file support was not enabled (ok, this is hopefully an unlikely scenario)
- fixed a bug that caused additional Unix domain sockets to be incorrectly
  processed - could lead to message loss in extreme cases
---------------------------------------------------------------------------
Version 1.10.2 (RGer), 2005-09-27
- added comparison operations in property-based filters:
  * isequal
  * startswith
- added ability to negate all property-based filter comparison operations
  by adding a !-sign right in front of the operation name
- added the ability to specify remote senders for UDP and TCP
  received messages. Allows to block all but well-known hosts
- changed the $-config line directives to be case-INsensitive
- new command line option -w added: "do not display warnings if messages
  from disallowed senders are received"
- fixed a bug that caused rsyslogd to dump core when the compare value
  was not quoted in property-based filters
- fixed a bug in the new CStr compare function which lead to invalid
  results (fortunately, this function was not yet used widely)
- added better support for "debugging" rsyslog.conf property filters
  (only if -d switch is given)
- changed some function definitions to static, which eventually enables
  some compiler optimizations
- fixed a bug in MySQL code; when a SQL error occured, rsyslogd could
  run in a tight loop. This was due to invalid sequence of error reporting
  and is now fixed.
---------------------------------------------------------------------------
Version 1.10.1 (RGer), 2005-09-23
- added the ability to execute a shell script as an action.
  Thanks to Bjoern Kalkbrenner for providing the code!
- fixed a bug in the MySQL code; due to the bug the automatic one-time
  retry after an error did not happen - this lead to error message in
  cases where none should be seen (e.g. after a MySQL restart)
- fixed a security issue with SQL-escaping in conjunction with
  non-(SQL-)standard MySQL features.
---------------------------------------------------------------------------
Version 1.10.0 (RGer), 2005-09-20
  REMINDER: 1.10 is the first unstable version if the 1.x series!
- added the capability to filter on any property in selector lines
  (not just facility and priority)
- changed stringbuf into a new counted string class
- added support for a "discard" action. If a selector line with
  discard (~ character) is found, no selector lines *after* that
  line will be processed.
- thanks to Andres Riancho, regular expression support has been
  added to the template engine
- added the FROMHOST property in the template processor, which could
  previously not be obtained. Thanks to Cristian Testa for pointing
  this out and even providing a fix.
- added display of compile-time options to -v output
- performance improvement for production build - made some checks
  to happen only during debug mode
- fixed a problem with compiling on SUSE and - while doing so - removed
  the socket call to set SO_BSDCOMPAT in cases where it is obsolete.
---------------------------------------------------------------------------
Version 1.0.4 (RGer), 2006-02-01
- a small but important fix: the tcp receiver had two forgotten printf's
  in it that caused a lot of unnecessary output to stdout. This was
  important enough to justify a new release
---------------------------------------------------------------------------
Version 1.0.3 (RGer), 2005-11-14
- added an additional guard to prevent rsyslogd from aborting when the
  2gb file size limit is hit. While a user can configure rsyslogd to
  handle such situations, it would abort if that was not done AND large
  file support was not enabled (ok, this is hopefully an unlikely scenario)
- fixed a bug that caused additional Unix domain sockets to be incorrectly
  processed - could lead to message loss in extreme cases
- applied some patches available from the sysklogd project to code
  shared from there
- fixed a bug that causes rsyslogd to dump core on termination when one
  of the selector lines did not receive a message during the run (very
  unlikely)
- fixed an one-too-low memory allocation in the TCP sender. Could result
  in rsyslogd dumping core.
- fixed a bug in the TCP sender that caused the retry logic to fail
  after an error or receiver overrun
- fixed a bug in init() that could lead to dumping core
- fixed a bug that could lead to dumping core when no HOSTNAME or no TAG
  was present in the syslog message
---------------------------------------------------------------------------
Version 1.0.2 (RGer), 2005-10-05
- fixed an issue with MySQL error reporting. When an error occured,
  the MySQL driver went into an endless loop (at least in most cases).
---------------------------------------------------------------------------
Version 1.0.1 (RGer), 2005-09-23
- fixed a security issue with SQL-escaping in conjunction with
  non-(SQL-)standard MySQL features.
---------------------------------------------------------------------------
Version 1.0.0 (RGer), 2005-09-12
- changed install doc to cover daily cron scripts - a trouble source
- added rc script for slackware (provided by Chris Elvidge - thanks!) 
- fixed a really minor bug in usage() - the -r option was still
  reported as without the port parameter
---------------------------------------------------------------------------
Version 0.9.8 (RGer), 2005-09-05
- made startup and shutdown message more consistent and included the
  pid, so that they can be easier correlated. Used syslog-protocol
  structured data format for this purpose.
- improved config info in startup message, now tells not only
  if it is listening remote on udp, but also for tcp. Also includes
  the port numbers. The previous startup message was misleading, because
  it did not say "remote reception" if rsyslogd was only listening via
  tcp (but not via udp).
- added a "how can you help" document to the doc set
---------------------------------------------------------------------------
Version 0.9.7 (RGer), 2005-08-15
- some of the previous doc files (like INSTALL) did not properly
  reflect the changes to the build process and the new doc. Fixed
  that.
- changed syslogd.c so that when compiled without database support,
  an error message is displayed when a database action is detected
  in the config file (previously this was used as an user rule ;))
- fixed a bug in the os-specific Makefiles which caused MySQL
  support to not be compiled, even if selected
---------------------------------------------------------------------------
Version 0.9.6 (RGer), 2005-08-09
- greatly enhanced documentation. Now available in html format in
  the "doc" folder and FreeBSD. Finally includes an install howto.
- improved MySQL error messages a little - they now show up as log
  messages, too (formerly only in debug mode)
- added the ability to specify the listen port for udp syslog.
  WARNING: This introduces an incompatibility. Formerly, udp
  syslog was enabled by the -r command line option. Now, it is
  "-r [port]", which is consistent with the tcp listener. However,
  just -r will now return an error message.
- added sample startup scripts for Debian and FreeBSD
- added support for easy feature selection in the makefile. Un-
  fortunately, this also means I needed to spilt the make file
  for different OS and distros. There are some really bad syntax
  differences between FreeBSD and Linux make.
---------------------------------------------------------------------------
Version 0.9.5 (RGer), 2005-08-01
- the "semicolon bug" was actually not (fully) solved in 0.9.4. One
  part of the bug was solved, but another still existed. This one
  is fixed now, too.
- the "semicolon bug" actually turned out to be a more generic bug.
  It appeared whenever an invalid template name was given. With some
  selector actions, rsyslogd dumped core, with other it "just" had
  a small ressource leak with others all worked well. These anomalies
  are now fixed. Note that they only appeared during system initaliziation
  once the system was running, nothing bad happened.
- improved error reporting for template errors on startup. They are now
  shown on the console and the start-up tty. Formerly, they were only
  visible in debug mode.
- support for multiple instances of rsyslogd on a single machine added
- added new option "-o" --> omit local unix domain socket. This option
  enables rsyslogd NOT to listen to the local socket. This is most
  helpful when multiple instances of rsyslogd (or rsyslogd and another
  syslogd) shall run on a single system.
- added new option "-i <pidfile>" which allows to specify the pidfile.
  This is needed when multiple instances of rsyslogd are to be run.
- the new project home page is now online at www.rsyslog.com
---------------------------------------------------------------------------
Version 0.9.4 (RGer), 2005-07-25
- finally added the TCP sender. It now supports non-blocking mode, no
  longer disabling message reception during connect. As it is now, it
  is usable in production. The code could be more sophisticated, but
  I've kept it short in anticipation of the move to liblogging, which
  will lead to the removal of the code just written ;)
- the "exiting on signal..." message still had the "syslogd" name in 
  it. Changed this to "rsyslogd", as we do not have a large user base
  yet, this should pose no problem.
- fixed "the semiconlon" bug. rsyslogd dumped core if a write-db action
  was specified but no semicolon was given after the password (an empty
  template was ok, but the semicolon needed to be present).
- changed a default for traditional output format. During testing, it
  was seen that the timestamp written to file in default format was
  the time of message reception, not the time specified in the TIMESTAMP
  field of the message itself. Traditionally, the message TIMESTAMP is
  used and this has been changed now.
---------------------------------------------------------------------------
Version 0.9.3 (RGer), 2005-07-19
- fixed a bug in the message parser. In June, the RFC 3164 timestamp
  was not correctly parsed (yes, only in June and some other months,
  see the code comment to learn why...)
- added the ability to specify the destination port when forwarding
  syslog messages (both for TCP and UDP)
- added an very experimental TCP sender (activated by
  @@machine:port in config). This is not yet for production use. If
  the receiver is not alive, rsyslogd will wait quite some time until
  the connection request times out, which most probably leads to
  loss of incoming messages.

---------------------------------------------------------------------------
Version 0.9.2 (RGer), around 2005-07-06
- I intended to change the maxsupported message size to 32k to
  support IHE - but given the memory inefficiency in the usual use
  cases, I have not done this. I have, however, included very
  specific instructions on how to do this in the source code. I have
  also done some testing with 32k messages, so you can change the
  max size without taking too much risk.
- added a syslog/tcp receiver; we now can receive messages via
  plain tcp, but we can still send only via UDP. The syslog/tcp
  receiver is the primary enhancement of this release.
- slightly changed some error messages that contained a spurios \n at
  the end of the line (which gives empty lines in your log...)

---------------------------------------------------------------------------
Version 0.9.1 (RGer)
- fixed code so that it compiles without errors under FreeBSD
- removed now unused function "allocate_log()" from syslogd.c
- changed the make file so that it contains more defines for
  different environments (in the long term, we need a better
  system for disabling/enabling features...)
- changed some printf's printing off_t types to %lld and
  explicit (long long) casts. I tried to figure out the exact type,
  but did not succeed in this. In the worst case, ultra-large peta-
  byte files will now display funny informational messages on rollover,
  something I think we can live with for the neersion 3.11.2 (rgerhards), 2008-02-??
---------------------------------------------------------------------------
Version 3.11.1 (rgerhards), 2008-02-12
- SNMP trap sender added thanks to Andre Lorbach (omsnmp)
- added input-plugin interface specification in form of a (copy) template
  input module
- applied documentation fix by Michael Biebl -- many thanks!
- bugfix: immark did not have MARK flags set...
- added x-info field to rsyslogd startup/shutdown message. Hopefully
  points users to right location for further info (many don't even know
  they run rsyslog ;))
- bugfix: trailing ":" of tag was lost while parsing legacy syslog messages
  without timestamp - thanks to Anders Blomdell for providing a patch!
- fixed a bug in stringbuf.c related to STRINGBUF_TRIM_ALLOCSIZE, which
  wasn't supposed to be used with rsyslog. Put a warning message up that
  tells this feature is not tested and probably not worth the effort.
  Thanks to Anders Blomdell fro bringing this to our attention
- somewhat improved performance of string buffers
- fixed bug that caused invalid treatment of tabs (HT) in rsyslog.conf
- bugfix: setting for $EscapeCopntrolCharactersOnReceive was not 
  properly initialized
- clarified usage of space-cc property replacer option
- improved abort diagnostic handler
- some initial effort for malloc/free runtime debugging support
- bugfix: using dynafile actions caused rsyslogd abort
- fixed minor man errors thanks to Michael Biebl
---------------------------------------------------------------------------
Version 3.11.0 (rgerhards), 2008-01-31
- implemented queued actions
- implemented simple rate limiting for actions
- implemented deliberate discarding of lower priority messages over higher
  priority ones when a queue runs out of space
- implemented disk quotas for disk queues
- implemented the $ActionResumeRetryCount config directive
- added $ActionQueueFilename config directive
- added $ActionQueueSize config directive
- added $ActionQueueHighWaterMark config directive
- added $ActionQueueLowWaterMark config directive
- added $ActionQueueDiscardMark config directive
- added $ActionQueueDiscardSeverity config directive
- added $ActionQueueCheckpointInterval config directive
- added $ActionQueueType config directive
- added $ActionQueueWorkerThreads config directive
- added $ActionQueueTimeoutshutdown config directive
- added $ActionQueueTimeoutActionCompletion config directive
- added $ActionQueueTimeoutenQueue config directive
- added $ActionQueueTimeoutworkerThreadShutdown config directive
- added $ActionQueueWorkerThreadMinimumMessages config directive
- added $ActionQueueMaxFileSize config directive
- added $ActionQueueSaveonShutdown config directive
- addded $ActionQueueDequeueSlowdown config directive
- addded $MainMsgQueueDequeueSlowdown config directive
- bugfix: added forgotten docs to package
- improved debugging support
- fixed a bug that caused $MainMsgQueueCheckpointInterval to work incorrectly
- when a long-running action needs to be cancelled on shutdown, the message
  that was processed by it is now preserved. This finishes support for
  guaranteed delivery of messages (if the output supports it, of course)
- fixed bug in output module interface, see
  http://sourceforge.net/tracker/index.php?func=detail&aid=1881008&group_id=123448&atid=696552
- changed the ommysql output plugin so that the (lengthy) connection
  initialization now takes place in message processing. This works much
  better with the new queued action mode (fast startup)
- fixed a bug that caused a potential hang in file and fwd output module
  varmojfekoj provided the patch - many thanks!
- bugfixed stream class offset handling on 32bit platforms
---------------------------------------------------------------------------
Version 3.10.3 (rgerhards), 2008-01-28
- fixed a bug with standard template definitions (not a big deal) - thanks
  to varmojfekoj for spotting it
- run-time instrumentation added
- implemented disk-assisted queue mode, which enables on-demand disk
  spooling if the queue's in-memory queue is exhausted
- implemented a dynamic worker thread pool for processing incoming
  messages; workers are started and shut down as need arises
- implemented a run-time instrumentation debug package
- implemented the $MainMsgQueueSaveOnShutdown config directive
- implemented the $MainMsgQueueWorkerThreadMinimumMessages config directive
- implemented the $MainMsgQueueTimeoutWorkerThreadShutdown config directive
---------------------------------------------------------------------------
Version 3.10.2 (rgerhards), 2008-01-14
- added the ability to keep stop rsyslogd without the need to drain
  the main message queue. In disk queue mode, rsyslog continues to
  run from the point where it stopped. In case of a system failure, it
  continues to process messages from the last checkpoint.
- fixed a bug that caused a segfault on startup when no $WorkDir directive
  was specified in rsyslog.conf
- provided more fine-grain control over shutdown timeouts and added a
  way to specify the enqueue timeout when the main message queue is full
- implemented $MainMsgQueueCheckpointInterval config directive
- implemented $MainMsgQueueTimeoutActionCompletion config directive
- implemented $MainMsgQueueTimeoutEnqueue config directive
- implemented $MainMsgQueueTimeoutShutdown config directive
---------------------------------------------------------------------------
Version 3.10.1 (rgerhards), 2008-01-10
- implemented the "disk" queue mode. However, it currently is of very
  limited use, because it does not support persistence over rsyslogd
  runs. So when rsyslogd is stopped, the queue is drained just as with
  the in-memory queue modes. Persistent queues will be a feature of
  the next release.
- performance-optimized string class, should bring an overall improvement
- fixed a memory leak in imudp -- thanks to varmojfekoj for the patch
- fixed a race condition that could lead to a rsyslogd hang when during
  HUP or termination
- done some doc updates
- added $WorkDirectory config directive
- added $MainMsgQueueFileName config directive
- added $MainMsgQueueMaxFileSize config directive
---------------------------------------------------------------------------
Version 3.10.0 (rgerhards), 2008-01-07
- implemented input module interface and initial input modules
- enhanced threading for input modules (each on its own thread now)
- ability to bind UDP listeners to specific local interfaces/ports and
  ability to run multiple of them concurrently
- added ability to specify listen IP address for UDP syslog server
- license changed to GPLv3
- mark messages are now provided by loadble module immark
- rklogd is no longer provided. Its functionality has now been taken over
  by imklog, a loadable input module. This offers a much better integration
  into rsyslogd and makes sure that the kernel logger process is brought
  up and down at the appropriate times
- enhanced $IncludeConfig directive to support wildcard characters
  (thanks to Michael Biebl)
- all inputs are now implemented as loadable plugins
- enhanced threading model: each input module now runs on its own thread
- enhanced message queue which now supports different queueing methods
  (among others, this can be used for performance fine-tuning)
- added a large number of new configuration directives for the new
  input modules
- enhanced multi-threading utilizing a worker thread pool for the
  main message queue
- compilation without pthreads is no longer supported
- much cleaner code due to new objects and removal of single-threading
  mode
---------------------------------------------------------------------------
Version 2.0.1 STABLE (rgerhards), 2008-01-24
- fixed a bug in integer conversion - but this function was never called,
  so it is not really a useful bug fix ;)
- fixed a bug with standard template definitions (not a big deal) - thanks
  to varmojfekoj for spotting it
- fixed a bug that caused a potential hang in file and fwd output module
  varmojfekoj provided the patch - many thanks!
---------------------------------------------------------------------------
Version 2.0.0 STABLE (rgerhards), 2008-01-02
- re-release of 1.21.2 as STABLE with no modifications except some
  doc updates
---------------------------------------------------------------------------
Version 1.21.2 (rgerhards), 2007-12-28
- created a gss-api output module. This keeps GSS-API code and
  TCP/UDP code separated. It is also important for forward-
  compatibility with v3. Please note that this change breaks compatibility
  with config files created for 1.21.0 and 1.21.1 - this was considered
  acceptable.
- fixed an error in forwarding retry code (could lead to message corruption
  but surfaced very seldom)
- increased portability for older platforms (AI_NUMERICSERV moved)
- removed socket leak in omfwd.c
- cross-platform patch for GSS-API compile problem on some platforms
  thanks to darix for the patch!
---------------------------------------------------------------------------
Version 1.21.1 (rgerhards), 2007-12-23
- small doc fix for $IncludeConfig
- fixed a bug in llDestroy()
- bugfix: fixing memory leak when message queue is full and during
  parsing. Thanks to varmojfekoj for the patch.
- bugfix: when compiled without network support, unix sockets were
  not properply closed
- bugfix: memory leak in cfsysline.c/doGetWord() fixed
---------------------------------------------------------------------------
Version 1.21.0 (rgerhards), 2007-12-19
- GSS-API support for syslog/TCP connections was added. Thanks to
  varmojfekoj for providing the patch with this functionality
- code cleanup
- enhanced $IncludeConfig directive to support wildcard filenames
- changed some multithreading synchronization
---------------------------------------------------------------------------
Version 1.20.1 (rgerhards), 2007-12-12
- corrected a debug setting that survived release. Caused TCP connections
  to be retried unnecessarily often.
- When a hostname ACL was provided and DNS resolution for that name failed,
  ACL processing was stopped at that point. Thanks to mildew for the patch.
  Fedora Bugzilla: http://bugzilla.redhat.com/show_bug.cgi?id=395911
- fixed a potential race condition, see link for details:
  http://rgerhards.blogspot.com/2007/12/rsyslog-race-condition.html
  Note that the probability of problems from this bug was very remote
- fixed a memory leak that happend when PostgreSQL date formats were
  used
---------------------------------------------------------------------------
Version 1.20.0 (rgerhards), 2007-12-07
- an output module for postgres databases has been added. Thanks to
  sur5r for contributing this code
- unloading dynamic modules has been cleaned up, we now have a
  real implementation and not just a dummy "good enough for the time
  being".
- enhanced platform independence - thanks to Bartosz Kuzma and Michael
  Biebl for their very useful contributions
- some general code cleanup (including warnings on 64 platforms, only)
---------------------------------------------------------------------------
Version 1.19.12 (rgerhards), 2007-12-03
- cleaned up the build system (thanks to Michael Biebl for the patch)
- fixed a bug where ommysql was still not compiled with -pthread option
---------------------------------------------------------------------------
Version 1.19.11 (rgerhards), 2007-11-29
- applied -pthread option to build when building for multi-threading mode
  hopefully solves an issue with segfaulting
---------------------------------------------------------------------------
Version 1.19.10 (rgerhards), 2007-10-19
- introdcued the new ":modulename:" syntax for calling module actions
  in selector lines; modified ommysql to support it. This is primarily
  an aid for further modules and a prequisite to actually allow third
  party modules to be created.
- minor fix in slackware startup script, "-r 0" is now "-r0"
- updated rsyslogd doc set man page; now in html format
- undid creation of a separate thread for the main loop -- this did not
  turn out to be needed or useful, so reduce complexity once again.
- added doc fixes provided by Michael Biebl - thanks
---------------------------------------------------------------------------
Version 1.19.9 (rgerhards), 2007-10-12
- now packaging system which again contains all components in a single
  tarball
- modularized main() a bit more, resulting in less complex code
- experimentally added an additional thread - will see if that affects
  the segfault bug we experience on some platforms. Note that this change
  is scheduled to be removed again later.
---------------------------------------------------------------------------
Version 1.19.8 (rgerhards), 2007-09-27
- improved repeated message processing
- applied patch provided by varmojfekoj to support building ommysql
  in its own way (now also resides in a plugin subdirectory);
  ommysql is now a separate package
- fixed a bug in cvthname() that lead to message loss if part
  of the source hostname would have been dropped
- created some support for distributing ommysql together with the
  main rsyslog package. I need to re-think it in the future, but
  for the time being the current mode is best. I now simply include
  one additional tarball for ommysql inside the main distribution.
  I look forward to user feedback on how this should be done best. In the
  long term, a separate project should be spawend for ommysql, but I'd
  like to do that only after the plugin interface is fully stable (what
  it is not yet).
---------------------------------------------------------------------------
Version 1.19.7 (rgerhards), 2007-09-25
- added code to handle situations where senders send us messages ending with
  a NUL character. It is now simply removed. This also caused trailing LF
  reduction to fail, when it was followed by such a NUL. This is now also
  handled.
- replaced some non-thread-safe function calls by their thread-safe
  counterparts
- fixed a minor memory leak that occured when the %APPNAME% property was
  used (I think nobody used that in practice)
- fixed a bug that caused signal handlers in cvthname() not to be restored when
  a malicious pointer record was detected and processing of the message been
  stopped for that reason (this should be really rare and can not be related
  to the segfault bug we are hunting).
- fixed a bug in cvthname that lead to passing a wrong parameter - in
  practice, this had no impact.
- general code cleanup (e.g. compiler warnings, comments)
---------------------------------------------------------------------------
Version 1.19.6 (rgerhards), 2007-09-11
- applied patch by varmojfekoj to change signal handling to the new
  sigaction API set (replacing the depreciated signal() calls and its
  friends.
- fixed a bug that in --enable-debug mode caused an assertion when the
  discard action was used
- cleaned up compiler warnings
- applied patch by varmojfekoj to FIX a bug that could cause 
  segfaults if empty properties were processed using modifying
  options (e.g. space-cc, drop-cc)
- fixed man bug: rsyslogd supports -l option
---------------------------------------------------------------------------
Version 1.19.5 (rgerhards), 2007-09-07
- changed part of the CStr interface so that better error tracking
  is provided and the calling sequence is more intuitive (there were
  invalid calls based on a too-weired interface)
- (hopefully) fixed some remaining bugs rooted in wrong use of 
  the CStr class. These could lead to program abort.
- applied patch by varmojfekoj two fix two potential segfault situations
- added $ModDir config directive
- modified $ModLoad so that an absolute path may be specified as
  module name (e.g. /rsyslog/ommysql.so)
---------------------------------------------------------------------------
Version 1.19.4 (rgerhards/varmojfekoj), 2007-09-04
- fixed a number of small memory leaks - thanks varmojfekoj for patching
- fixed an issue with CString class that could lead to rsyslog abort
  in tplToString() - thanks varmojfekoj for patching
- added a man-version of the config file documenation - thanks to Michel
  Samia for providing the man file
- fixed bug: a template like this causes an infinite loop:
  $template opts,"%programname:::a,b%"
  thanks varmojfekoj for the patch
- fixed bug: case changing options crash freeing the string pointer
  because they modify it: $template opts2,"%programname::1:lowercase%"
  thanks varmojfekoj for the patch
---------------------------------------------------------------------------
Version 1.19.3 (mmeckelein/varmojfekoj), 2007-08-31
- small mem leak fixed (after calling parseSelectorAct) - Thx varmojkekoj
- documentation section "Regular File" und "Blocks" updated
- solved an issue with dynamic file generation - Once again many thanks
  to varmojfekoj
- the negative selector for program name filter (Blocks) does not work as
  expected - Thanks varmojfekoj for patching
- added forwarding information to sysklogd (requires special template)
  to config doc
---------------------------------------------------------------------------
Version 1.19.2 (mmeckelein/varmojfekoj), 2007-08-28
- a specifically formed message caused a segfault - Many thanks varmojfekoj
  for providing a patch
- a typo and a weird condition are fixed in msg.c - Thanks again
  varmojfekoj 
- on file creation the file was always owned by root:root. This is fixed
  now - Thanks ypsa for solving this issue
---------------------------------------------------------------------------
Version 1.19.1 (mmeckelein), 2007-08-22
- a bug that caused a high load when a TCP/UDP connection was closed is 
  fixed now - Thanks mildew for solving this issue
- fixed a bug which caused a segfault on reinit - Thx varmojfekoj for the
  patch
- changed the hardcoded module path "/lib/rsyslog" to $(pkglibdir) in order
  to avoid trouble e.g. on 64 bit platforms (/lib64) - many thanks Peter
  Vrabec and darix, both provided a patch for solving this issue
- enhanced the unloading of modules - thanks again varmojfekoj
- applied a patch from varmojfekoj which fixes various little things in
  MySQL output module
---------------------------------------------------------------------------
Version 1.19.0 (varmojfekoj/rgerhards), 2007-08-16
- integrated patch from varmojfekoj to make the mysql module a loadable one
  many thanks for the patch, MUCH appreciated
---------------------------------------------------------------------------
Version 1.18.2 (rgerhards), 2007-08-13
- fixed a bug in outchannel code that caused templates to be incorrectly
  parsed
- fixed a bug in ommysql that caused a wrong ";template" missing message
- added some code for unloading modules; not yet fully complete (and we do
  not yet have loadable modules, so this is no problem)
- removed debian subdirectory by request of a debian packager (this is a special
  subdir for debian and there is also no point in maintaining it when there
  is a debian package available - so I gladly did this) in some cases
- improved overall doc quality (some pages were quite old) and linked to
  more of the online resources.
- improved /contrib/delete_mysql script by adding a host option and some
  other minor modifications
---------------------------------------------------------------------------
Version 1.18.1 (rgerhards), 2007-08-08
- applied a patch from varmojfekoj which solved a potential segfault
  of rsyslogd on HUP
- applied patch from Michel Samia to fix compilation when the pthreads
  feature is disabled
- some code cleanup (moved action object to its own file set)
- add config directive $MainMsgQueueSize, which now allows to configure the
  queue size dynamically
- all compile-time settings are now shown in rsyslogd -v, not just the
  active ones
- enhanced performance a little bit more
- added config file directive $ActionResumeInterval
- fixed a bug that prevented compilation under debian sid
- added a contrib directory for user-contributed useful things
---------------------------------------------------------------------------
Version 1.18.0 (rgerhards), 2007-08-03
- rsyslog now supports fallback actions when an action did not work. This
  is a great feature e.g. for backup database servers or backup syslog
  servers
- modified rklogd to only change the console log level if -c is specified
- added feature to use multiple actions inside a single selector
- implemented $ActionExecOnlyWhenPreviousIsSuspended config directive
- error messages during startup are now spit out to the configured log
  destinations
---------------------------------------------------------------------------
Version 1.17.6 (rgerhards), 2007-08-01
- continued to work on output module modularization - basic stage of
  this work is now FINISHED
- fixed bug in OMSRcreate() - always returned SR_RET_OK
- fixed a bug that caused ommysql to always complain about missing
  templates
- fixed a mem leak in OMSRdestruct - freeing the object itself was
  forgotten - thanks to varmojfekoj for the patch
- fixed a memory leak in syslogd/init() that happend when the config
  file could not be read - thanks to varmojfekoj for the patch
- fixed insufficient memory allocation in addAction() and its helpers.
  The initial fix and idea was developed by mildew, I fine-tuned
  it a bit. Thanks a lot for the fix, I'd probably had pulled out my
  hair to find the bug...
- added output of config file line number when a parsing error occured
- fixed bug in objomsr.c that caused program to abort in debug mode with
  an invalid assertion (in some cases)
- fixed a typo that caused the default template for MySQL to be wrong.
  thanks to mildew for catching this.
- added configuration file command $DebugPrintModuleList and
  $DebugPrintCfSysLineHandlerList
- fixed an invalid value for the MARK timer - unfortunately, there was
  a testing aid left in place. This resulted in quite frequent MARK messages
- added $IncludeConfig config directive
- applied a patch from mildew to prevent rsyslogd from freezing under heavy
  load. This could happen when the queue was full. Now, we drop messages
  but rsyslogd remains active.
---------------------------------------------------------------------------
Version 1.17.5 (rgerhards), 2007-07-30
- continued to work on output module modularization
- fixed a missing file bug - thanks to Andrea Montanari for reporting
  this problem
- fixed a problem with shutting down the worker thread and freeing the
  selector_t list - this caused messages to be lost, because the
  message queue was not properly drained before the selectors got
  destroyed.
---------------------------------------------------------------------------
Version 1.17.4 (rgerhards), 2007-07-27
- continued to work on output module modularization
- fixed a situation where rsyslogd could create zombie processes
  thanks to mildew for the patch
- applied patch from Michel Samia to fix compilation when NOT
  compiled for pthreads
---------------------------------------------------------------------------
Version 1.17.3 (rgerhards), 2007-07-25
- continued working on output module modularization
- fixed a bug that caused rsyslogd to segfault on exit (and
  probably also on HUP), when there was an unsent message in a selector
  that required forwarding and the dns lookup failed for that selector
  (yes, it was pretty unlikely to happen;))
  thanks to varmojfekoj <varmojfekoj@gmail.com> for the patch
- fixed a memory leak in config file parsing and die()
  thanks to varmojfekoj <varmojfekoj@gmail.com> for the patch
- rsyslogd now checks on startup if it is capable to performa any work
  at all. If it cant, it complains and terminates
  thanks to Michel Samia for providing the patch!
- fixed a small memory leak when HUPing syslogd. The allowed sender
  list now gets freed. thanks to mildew for the patch.
- changed the way error messages in early startup are logged. They
  now do no longer use the syslogd code directly but are rather
  send to stderr.
---------------------------------------------------------------------------
Version 1.17.2 (rgerhards), 2007-07-23
- made the port part of the -r option optional. Needed for backward
  compatibility with sysklogd
- replaced system() calls with something more reasonable. Please note that
  this might break compatibility with some existing configuration files.
  We accept this in favour of the gained security.
- removed a memory leak that could occur if timegenerated was used in
  RFC 3164 format in templates
- did some preparation in msg.c for advanced multithreading - placed the
  hooks, but not yet any active code
- worked further on modularization
- added $ModLoad MySQL (dummy) config directive
- added DropTrailingLFOnReception config directive
---------------------------------------------------------------------------
Version 1.17.1 (rgerhards), 2007-07-20
- fixed a bug that caused make install to install rsyslogd and rklogd under
  the wrong names
- fixed bug that caused $AllowedSenders to handle IPv6 scopes incorrectly;
  also fixed but that could grabble $AllowedSender wildcards. Thanks to
  mildew@gmail.com for the patch
- minor code cleanup - thanks to Peter Vrabec for the patch
- fixed minimal memory leak on HUP (caused by templates)
  thanks to varmojfekoj <varmojfekoj@gmail.com> for the patch
- fixed another memory leak on HUPing and on exiting rsyslogd
  again thanks to varmojfekoj <varmojfekoj@gmail.com> for the patch
- code cleanup (removed compiler warnings)
- fixed portability bug in configure.ac - thanks to Bartosz Kuźma for patch
- moved msg object into its own file set
- added the capability to continue trying to write log files when the
  file system is full. Functionality based on patch by Martin Schulze
  to sysklogd package.
---------------------------------------------------------------------------
Version 1.17.0 (RGer), 2007-07-17
- added $RepeatedLineReduction config parameter
- added $EscapeControlCharactersOnReceive config parameter
- added $ControlCharacterEscapePrefix config parameter
- added $DirCreateMode config parameter
- added $CreateDirs config parameter
- added $DebugPrintTemplateList config parameter
- added $ResetConfigVariables config parameter
- added $FileOwner config parameter
- added $FileGroup config parameter
- added $DirOwner config parameter
- added $DirGroup config parameter
- added $FailOnChownFailure config parameter
- added regular expression support to the filter engine
  thanks to Michel Samia for providing the patch!
- enhanced $AllowedSender functionality. Credits to mildew@gmail.com for
  the patch doing that
  - added IPv6 support
  - allowed DNS hostnames
  - allowed DNS wildcard names
- added new option $DropMsgsWithMaliciousDnsPTRRecords
- added autoconf so that rfc3195d, rsyslogd and klogd are stored to /sbin
- added capability to auto-create directories with dynaFiles
---------------------------------------------------------------------------
Version 1.16.0 (RGer/Peter Vrabec), 2007-07-13 - The Friday, 13th Release ;)
- build system switched to autotools
- removed SYSV preprocessor macro use, replaced with autotools equivalents
- fixed a bug that caused rsyslogd to segfault when TCP listening was
  disabled and it terminated
- added new properties "syslogfacility-text" and "syslogseverity-text"
  thanks to varmojfekoj <varmojfekoj@gmail.com> for the patch
- added the -x option to disable hostname dns reslution
  thanks to varmojfekoj <varmojfekoj@gmail.com> for the patch
- begun to better modularize syslogd.c - this is an ongoing project; moved
  type definitions to a separate file
- removed some now-unused fields from struct filed
- move file size limit fields in struct field to the "right spot" (the file
  writing part of the union - f_un.f_file)
- subdirectories linux and solaris are no longer part of the distribution
  package. This is not because we cease support for them, but there are no
  longer any files in them after the move to autotools
---------------------------------------------------------------------------
Version 1.15.1 (RGer), 2007-07-10
- fixed a bug that caused a dynaFile selector to stall when there was
  an open error with one file 
- improved template processing for dynaFiles; templates are now only
  looked up during initialization - speeds up processing
- optimized memory layout in struct filed when compiled with MySQL
  support
- fixed a bug that caused compilation without SYSLOG_INET to fail
- re-enabled the "last message repeated n times" feature. This
  feature was not taken care of while rsyslogd evolved from sysklogd
  and it was more or less defunct. Now it is fully functional again.
- added system properties: $NOW, $YEAR, $MONTH, $DAY, $HOUR, $MINUTE
- fixed a bug in iovAsString() that caused a memory leak under stress
  conditions (most probably memory shortage). This was unlikely to
  ever happen, but it doesn't hurt doing it right
- cosmetic: defined type "uchar", change all unsigned chars to uchar
---------------------------------------------------------------------------
Version 1.15.0 (RGer), 2007-07-05
- added ability to dynamically generate file names based on templates
  and thus properties. This was a much-requested feature. It makes
  life easy when it e.g. comes to splitting files based on the sender
  address.
- added $umask and $FileCreateMode config file directives
- applied a patch from Bartosz Kuzma to compile cleanly under NetBSD
- checks for extra (unexpected) characters in system config file lines
  have been added
- added IPv6 documentation - was accidently missing from CVS
- begun to change char to unsigned char
---------------------------------------------------------------------------
Version 1.14.2 (RGer), 2007-07-03
** this release fixes all known nits with IPv6 **
- restored capability to do /etc/service lookup for "syslog"
  service when -r 0 was given
- documented IPv6 handling of syslog messages
- integrate patch from Bartosz Kuźma to make rsyslog compile under
  Solaris again (the patch replaced a strndup() call, which is not
  available under Solaris
- improved debug logging when waiting on select
- updated rsyslogd man page with new options (-46A)
---------------------------------------------------------------------------
Version 1.14.1 (RGer/Peter Vrabec), 2007-06-29
- added Peter Vrabec's patch for IPv6 TCP
- prefixed all messages send to stderr in rsyslogd with "rsyslogd: "
---------------------------------------------------------------------------
Version 1.14.0 (RGer/Peter Vrabec), 2007-06-28
- Peter Vrabec provided IPv6 for rsyslog, so we are now IPv6 enabled
  IPv6 Support is currently for UDP only, TCP is to come soon.
  AllowedSender configuration does not yet work for IPv6.
- fixed code in iovCreate() that broke C's strict aliasing rules 
- fixed some char/unsigned char differences that forced the compiler
  to spit out warning messages
- updated the Red Hat init script to fix a known issue (thanks to
  Peter Vrabec)
---------------------------------------------------------------------------
Version 1.13.5 (RGer), 2007-06-22
- made the TCP session limit configurable via command line switch
  now -t <port>,<max sessions>
- added man page for rklogd(8) (basically a copy from klogd, but now
  there is one...)
- fixed a bug that caused internal messages (e.g. rsyslogd startup) to
  appear without a tag.
- removed a minor memory leak that occurred when TAG processing requalified
  a HOSTNAME to be a TAG (and a TAG already was set).
- removed potential small memory leaks in MsgSet***() functions. There
  would be a leak if a property was re-set, something that happened
  extremely seldom.
---------------------------------------------------------------------------
Version 1.13.4 (RGer), 2007-06-18
- added a new property "PRI-text", which holds the PRI field in
  textual form (e.g. "syslog.info")
- added alias "syslogseverity" for "syslogpriority", which is a
  misleading property name that needs to stay for historical
  reasons (and backward-compatility)
- added doc on how to record PRI value in log file
- enhanced signal handling in klogd, including removal of an unsafe
  call to the logging system during signal handling
---------------------------------------------------------------------------
Version 1.13.3 (RGer), 2007-06-15
- create a version of syslog.c from scratch. This is now
  - highly optimized for rsyslog
  - removes an incompatible license problem as the original
    version had a BSD license with advertising clause
  - fixed in the regard that rklogd will continue to work when
    rsysogd has been restarted (the original version, as well
    as sysklogd, will remain silent then)
  - solved an issue with an extra NUL char at message end that the
    original version had
- applied some changes to klogd to care for the new interface
- fixed a bug in syslogd.c which prevented compiling under debian
---------------------------------------------------------------------------
Version 1.13.2 (RGer), 2007-06-13
- lib order in makefile patched to facilitate static linking - thanks
  to Bennett Todd for providing the patch
- Integrated a patch from Peter Vrabec (pvrabec@redheat.com):
  - added klogd under the name of rklogd (remove dependency on
    original sysklogd package
  - createDB.sql now in UTF
  - added additional config files for use on Red Hat
---------------------------------------------------------------------------
Version 1.13.1 (RGer), 2007-02-05
- changed the listen backlog limit to a more reasonable value based on
  the maximum number of TCP connections configurd (10% + 5) - thanks to Guy
  Standen for the hint (actually, the limit was 5 and that was a 
  left-over from early testing).
- fixed a bug in makefile which caused DB-support to be disabled when
  NETZIP support was enabled
- added the -e option to allow transmission of every message to remote
  hosts (effectively turns off duplicate message suppression)
- (somewhat) improved memory consumption when compiled with MySQL support
- looks like we fixed an incompatibility with MySQL 5.x and above software
  At least in one case, the remote server name was destroyed, leading to 
  a connection failure. The new, improved code does not have this issue and
  so we see this as solved (the new code is generally somewhat better, so
  there is a good chance we fixed this incompatibility).
---------------------------------------------------------------------------
Version 1.13.0 (RGer), 2006-12-19
- added '$' as ToPos proptery replacer specifier - means "up to the
  end of the string"
- property replacer option "escape-cc", "drop-cc" and "space-cc"  added
- changed the handling of \0 characters inside syslog messages. We now
  consistently escape them to "#000". This is somewhat recommended in
  the draft-ietf-syslog-protocol-19 draft. While the real recomendation
  is to not escape any characters at all, we can not do this without
  considerable modification of the code. So we escape it to "#000", which
  is consistent with a sample found in the Internet-draft.
- removed message glue logic (see printchopped() comment for details)
  Also caused removal of parts table and thus some improvements in
  memory usage.
- changed the default MAXLINE to 2048 to take care of recent syslog
  standardization efforts (can easily be changed in syslogd.c)
- added support for byte-counted TCP syslog messages (much like
  syslog-transport-tls-05 Internet Draft). This was necessary to
  support compression over TCP.
- added support for receiving compressed syslog messages
- added support for sending compressed syslog messages
- fixed a bug where the last message in a syslog/tcp stream was
  lost if it was not properly terminated by a LF character
---------------------------------------------------------------------------
Version 1.12.3 (RGer), 2006-10-04
- implemented some changes to support Solaris (but support is not
  yet complete)
- commented out (via #if 0) some methods that are currently not being use
  but should be kept for further us
- added (interim) -u 1 option to turn off hostname and tag parsing
- done some modifications to better support Fedora
- made the field delimiter inside property replace configurable via
  template
- fixed a bug in property replacer: if fields were used, the delimitor
  became part of the field. Up until now, this was barely noticable as 
  the delimiter as TAB only and thus invisible to a human. With other
  delimiters available now, it quickly showed up. This bug fix might cause
  some grief to existing installations if they used the extra TAB for
  whatever reasons - sorry folks... Anyhow, a solution is easy: just add
  a TAB character contstant into your template. Thus, there has no attempt
  been made to do this in a backwards-compatible way.
---------------------------------------------------------------------------
Version 1.12.2 (RGer), 2006-02-15
- fixed a bug in the RFC 3339 date formatter. An extra space was added
  after the actual timestamp
- added support for providing high-precision RFC3339 timestamps for
  (rsyslogd-)internally-generated messages
- very (!) experimental support for syslog-protocol internet draft
  added (the draft is experimental, the code is solid ;))
- added support for field-extracting in the property replacer
- enhanced the legacy-syslog parser so that it can interpret messages
  that do not contain a TIMESTAMP
- fixed a bug that caused the default socket (usually /dev/log) to be
  opened even when -o command line option was given
- fixed a bug in the Debian sample startup script - it caused rsyslogd
  to listen to remote requests, which it shouldn't by default
---------------------------------------------------------------------------
Version 1.12.1 (RGer), 2005-11-23
- made multithreading work with BSD. Some signal-handling needed to be
  restructured. Also, there might be a slight delay of up to 10 seconds
  when huping and terminating rsyslogd under BSD
- fixed a bug where a NULL-pointer was passed to printf() in logmsg().
- fixed a bug during "make install" where rc3195d was not installed
  Thanks to Bennett Todd for spotting this.
- fixed a bug where rsyslogd dumped core when no TAG was found in the
  received message
- enhanced message parser so that it can deal with missing hostnames
  in many cases (may not be totally fail-safe)
- fixed a bug where internally-generated messages did not have the correct
  TAG
---------------------------------------------------------------------------
Version 1.12.0 (RGer), 2005-10-26
- moved to a multi-threaded design. single-threading is still optionally
  available. Multi-threading is experimental!
- fixed a potential race condition. In the original code, marking was done
  by an alarm handler, which could lead to all sorts of bad things. This
  has been changed now. See comments in syslogd.c/domark() for details.
- improved debug output for property-based filters
- not a code change, but: I have checked all exit()s to make sure that
  none occurs once rsyslogd has started up. Even in unusual conditions
  (like low-memory conditions) rsyslogd somehow remains active. Of course,
  it might loose a message or two, but at least it does not abort and it
  can also recover when the condition no longer persists.
- fixed a bug that could cause loss of the last message received
  immediately before rsyslogd was terminated.
- added comments on thread-safety of global variables in syslogd.c
- fixed a small bug: spurios printf() when TCP syslog was used
- fixed a bug that causes rsyslogd to dump core on termination when one
  of the selector lines did not receive a message during the run (very
  unlikely)
- fixed an one-too-low memory allocation in the TCP sender. Could result
  in rsyslogd dumping core.
- fixed a bug with regular expression support (thanks to Andres Riancho)
- a little bit of code restructuring (especially main(), which was
  horribly large)
---------------------------------------------------------------------------
Version 1.11.1 (RGer), 2005-10-19
- support for BSD-style program name and host blocks
- added a new property "programname" that can be used in templates
- added ability to specify listen port for rfc3195d
- fixed a bug that rendered the "startswith" comparison operation
  unusable.
- changed more functions to "static" storage class to help compiler
  optimize (should have been static in the first place...)
- fixed a potential memory leak in the string buffer class destructor.
  As the destructur was previously never called, the leak did not actually
  appear.
- some internal restructuring in anticipation/preparation of minimal
  multi-threading support
- rsyslogd still shares some code with the sysklogd project. Some patches
  for this shared code have been brought over from the sysklogd CVS.
---------------------------------------------------------------------------
Version 1.11.0 (RGer), 2005-10-12
- support for receiving messages via RFC 3195; added rfc3195d for that
  purpose
- added an additional guard to prevent rsyslogd from aborting when the
  2gb file size limit is hit. While a user can configure rsyslogd to
  handle such situations, it would abort if that was not done AND large
  file support was not enabled (ok, this is hopefully an unlikely scenario)
- fixed a bug that caused additional Unix domain sockets to be incorrectly
  processed - could lead to message loss in extreme cases
---------------------------------------------------------------------------
Version 1.10.2 (RGer), 2005-09-27
- added comparison operations in property-based filters:
  * isequal
  * startswith
- added ability to negate all property-based filter comparison operations
  by adding a !-sign right in front of the operation name
- added the ability to specify remote senders for UDP and TCP
  received messages. Allows to block all but well-known hosts
- changed the $-config line directives to be case-INsensitive
- new command line option -w added: "do not display warnings if messages
  from disallowed senders are received"
- fixed a bug that caused rsyslogd to dump core when the compare value
  was not quoted in property-based filters
- fixed a bug in the new CStr compare function which lead to invalid
  results (fortunately, this function was not yet used widely)
- added better support for "debugging" rsyslog.conf property filters
  (only if -d switch is given)
- changed some function definitions to static, which eventually enables
  some compiler optimizations
- fixed a bug in MySQL code; when a SQL error occured, rsyslogd could
  run in a tight loop. This was due to invalid sequence of error reporting
  and is now fixed.
---------------------------------------------------------------------------
Version 1.10.1 (RGer), 2005-09-23
- added the ability to execute a shell script as an action.
  Thanks to Bjoern Kalkbrenner for providing the code!
- fixed a bug in the MySQL code; due to the bug the automatic one-time
  retry after an error did not happen - this lead to error message in
  cases where none should be seen (e.g. after a MySQL restart)
- fixed a security issue with SQL-escaping in conjunction with
  non-(SQL-)standard MySQL features.
---------------------------------------------------------------------------
Version 1.10.0 (RGer), 2005-09-20
  REMINDER: 1.10 is the first unstable version if the 1.x series!
- added the capability to filter on any property in selector lines
  (not just facility and priority)
- changed stringbuf into a new counted string class
- added support for a "discard" action. If a selector line with
  discard (~ character) is found, no selector lines *after* that
  line will be processed.
- thanks to Andres Riancho, regular expression support has been
  added to the template engine
- added the FROMHOST property in the template processor, which could
  previously not be obtained. Thanks to Cristian Testa for pointing
  this out and even providing a fix.
- added display of compile-time options to -v output
- performance improvement for production build - made some checks
  to happen only during debug mode
- fixed a problem with compiling on SUSE and - while doing so - removed
  the socket call to set SO_BSDCOMPAT in cases where it is obsolete.
---------------------------------------------------------------------------
Version 1.0.4 (RGer), 2006-02-01
- a small but important fix: the tcp receiver had two forgotten printf's
  in it that caused a lot of unnecessary output to stdout. This was
  important enough to justify a new release
---------------------------------------------------------------------------
Version 1.0.3 (RGer), 2005-11-14
- added an additional guard to prevent rsyslogd from aborting when the
  2gb file size limit is hit. While a user can configure rsyslogd to
  handle such situations, it would abort if that was not done AND large
  file support was not enabled (ok, this is hopefully an unlikely scenario)
- fixed a bug that caused additional Unix domain sockets to be incorrectly
  processed - could lead to message loss in extreme cases
- applied some patches available from the sysklogd project to code
  shared from there
- fixed a bug that causes rsyslogd to dump core on termination when one
  of the selector lines did not receive a message during the run (very
  unlikely)
- fixed an one-too-low memory allocation in the TCP sender. Could result
  in rsyslogd dumping core.
- fixed a bug in the TCP sender that caused the retry logic to fail
  after an error or receiver overrun
- fixed a bug in init() that could lead to dumping core
- fixed a bug that could lead to dumping core when no HOSTNAME or no TAG
  was present in the syslog message
---------------------------------------------------------------------------
Version 1.0.2 (RGer), 2005-10-05
- fixed an issue with MySQL error reporting. When an error occured,
  the MySQL driver went into an endless loop (at least in most cases).
---------------------------------------------------------------------------
Version 1.0.1 (RGer), 2005-09-23
- fixed a security issue with SQL-escaping in conjunction with
  non-(SQL-)standard MySQL features.
---------------------------------------------------------------------------
Version 1.0.0 (RGer), 2005-09-12
- changed install doc to cover daily cron scripts - a trouble source
- added rc script for slackware (provided by Chris Elvidge - thanks!) 
- fixed a really minor bug in usage() - the -r option was still
  reported as without the port parameter
---------------------------------------------------------------------------
Version 0.9.8 (RGer), 2005-09-05
- made startup and shutdown message more consistent and included the
  pid, so that they can be easier correlated. Used syslog-protocol
  structured data format for this purpose.
- improved config info in startup message, now tells not only
  if it is listening remote on udp, but also for tcp. Also includes
  the port numbers. The previous startup message was misleading, because
  it did not say "remote reception" if rsyslogd was only listening via
  tcp (but not via udp).
- added a "how can you help" document to the doc set
---------------------------------------------------------------------------
Version 0.9.7 (RGer), 2005-08-15
- some of the previous doc files (like INSTALL) did not properly
  reflect the changes to the build process and the new doc. Fixed
  that.
- changed syslogd.c so that when compiled without database support,
  an error message is displayed when a database action is detected
  in the config file (previously this was used as an user rule ;))
- fixed a bug in the os-specific Makefiles which caused MySQL
  support to not be compiled, even if selected
---------------------------------------------------------------------------
Version 0.9.6 (RGer), 2005-08-09
- greatly enhanced documentation. Now available in html format in
  the "doc" folder and FreeBSD. Finally includes an install howto.
- improved MySQL error messages a little - they now show up as log
  messages, too (formerly only in debug mode)
- added the ability to specify the listen port for udp syslog.
  WARNING: This introduces an incompatibility. Formerly, udp
  syslog was enabled by the -r command line option. Now, it is
  "-r [port]", which is consistent with the tcp listener. However,
  just -r will now return an error message.
- added sample startup scripts for Debian and FreeBSD
- added support for easy feature selection in the makefile. Un-
  fortunately, this also means I needed to spilt the make file
  for different OS and distros. There are some really bad syntax
  differences between FreeBSD and Linux make.
---------------------------------------------------------------------------
Version 0.9.5 (RGer), 2005-08-01
- the "semicolon bug" was actually not (fully) solved in 0.9.4. One
  part of the bug was solved, but another still existed. This one
  is fixed now, too.
- the "semicolon bug" actually turned out to be a more generic bug.
  It appeared whenever an invalid template name was given. With some
  selector actions, rsyslogd dumped core, with other it "just" had
  a small ressource leak with others all worked well. These anomalies
  are now fixed. Note that they only appeared during system initaliziation
  once the system was running, nothing bad happened.
- improved error reporting for template errors on startup. They are now
  shown on the console and the start-up tty. Formerly, they were only
  visible in debug mode.
- support for multiple instances of rsyslogd on a single machine added
- added new option "-o" --> omit local unix domain socket. This option
  enables rsyslogd NOT to listen to the local socket. This is most
  helpful when multiple instances of rsyslogd (or rsyslogd and another
  syslogd) shall run on a single system.
- added new option "-i <pidfile>" which allows to specify the pidfile.
  This is needed when multiple instances of rsyslogd are to be run.
- the new project home page is now online at www.rsyslog.com
---------------------------------------------------------------------------
Version 0.9.4 (RGer), 2005-07-25
- finally added the TCP sender. It now supports non-blocking mode, no
  longer disabling message reception during connect. As it is now, it
  is usable in production. The code could be more sophisticated, but
  I've kept it short in anticipation of the move to liblogging, which
  will lead to the removal of the code just written ;)
- the "exiting on signal..." message still had the "syslogd" name in 
  it. Changed this to "rsyslogd", as we do not have a large user base
  yet, this should pose no problem.
- fixed "the semiconlon" bug. rsyslogd dumped core if a write-db action
  was specified but no semicolon was given after the password (an empty
  template was ok, but the semicolon needed to be present).
- changed a default for traditional output format. During testing, it
  was seen that the timestamp written to file in default format was
  the time of message reception, not the time specified in the TIMESTAMP
  field of the message itself. Traditionally, the message TIMESTAMP is
  used and this has been changed now.
---------------------------------------------------------------------------
Version 0.9.3 (RGer), 2005-07-19
- fixed a bug in the message parser. In June, the RFC 3164 timestamp
  was not correctly parsed (yes, only in June and some other months,
  see the code comment to learn why...)
- added the ability to specify the destination port when forwarding
  syslog messages (both for TCP and UDP)
- added an very experimental TCP sender (activated by
  @@machine:port in config). This is not yet for production use. If
  the receiver is not alive, rsyslogd will wait quite some time until
  the connection request times out, which most probably leads to
  loss of incoming messages.

---------------------------------------------------------------------------
Version 0.9.2 (RGer), around 2005-07-06
- I intended to change the maxsupported message size to 32k to
  support IHE - but given the memory inefficiency in the usual use
  cases, I have not done this. I have, however, included very
  specific instructions on how to do this in the source code. I have
  also done some testing with 32k messages, so you can change the
  max size without taking too much risk.
- added a syslog/tcp receiver; we now can receive messages via
  plain tcp, but we can still send only via UDP. The syslog/tcp
  receiver is the primary enhancement of this release.
- slightly changed some error messages that contained a spurios \n at
  the end of the line (which gives empty lines in your log...)

---------------------------------------------------------------------------
Version 0.9.1 (RGer)
- fixed code so that it compiles without errors under FreeBSD
- removed now unused function "allocate_log()" from syslogd.c
- changed the make file so that it contains more defines for
  different environments (in the long term, we need a better
  system for disabling/enabling features...)
- changed some printf's printing off_t types to %lld and
  explicit (long long) casts. I tried to figure out the exact type,
  but did not succeed in this. In the worst case, ultra-large peta-
  byte files will now display funny informational messages on rollover,
  something I think we can live with for the neersion 3.11.2 (rgerhards), 2008-02-??
---------------------------------------------------------------------------
Version 3.11.1 (rgerhards), 2008-02-12
- SNMP trap sender added thanks to Andre Lorbach (omsnmp)
- added input-plugin interface specification in form of a (copy) template
  input module
- applied documentation fix by Michael Biebl -- many thanks!
- bugfix: immark did not have MARK flags set...
- added x-info field to rsyslogd startup/shutdown message. Hopefully
  points users to right location for further info (many don't even know
  they run rsyslog ;))
- bugfix: trailing ":" of tag was lost while parsing legacy syslog messages
  without timestamp - thanks to Anders Blomdell for providing a patch!
- fixed a bug in stringbuf.c related to STRINGBUF_TRIM_ALLOCSIZE, which
  wasn't supposed to be used with rsyslog. Put a warning message up that
  tells this feature is not tested and probably not worth the effort.
  Thanks to Anders Blomdell fro bringing this to our attention
- somewhat improved performance of string buffers
- fixed bug that caused invalid treatment of tabs (HT) in rsyslog.conf
- bugfix: setting for $EscapeCopntrolCharactersOnReceive was not 
  properly initialized
- clarified usage of space-cc property replacer option
- improved abort diagnostic handler
- some initial effort for malloc/free runtime debugging support
- bugfix: using dynafile actions caused rsyslogd abort
- fixed minor man errors thanks to Michael Biebl
---------------------------------------------------------------------------
Version 3.11.0 (rgerhards), 2008-01-31
- implemented queued actions
- implemented simple rate limiting for actions
- implemented deliberate discarding of lower priority messages over higher
  priority ones when a queue runs out of space
- implemented disk quotas for disk queues
- implemented the $ActionResumeRetryCount config directive
- added $ActionQueueFilename config directive
- added $ActionQueueSize config directive
- added $ActionQueueHighWaterMark config directive
- added $ActionQueueLowWaterMark config directive
- added $ActionQueueDiscardMark config directive
- added $ActionQueueDiscardSeverity config directive
- added $ActionQueueCheckpointInterval config directive
- added $ActionQueueType config directive
- added $ActionQueueWorkerThreads config directive
- added $ActionQueueTimeoutshutdown config directive
- added $ActionQueueTimeoutActionCompletion config directive
- added $ActionQueueTimeoutenQueue config directive
- added $ActionQueueTimeoutworkerThreadShutdown config directive
- added $ActionQueueWorkerThreadMinimumMessages config directive
- added $ActionQueueMaxFileSize config directive
- added $ActionQueueSaveonShutdown config directive
- addded $ActionQueueDequeueSlowdown config directive
- addded $MainMsgQueueDequeueSlowdown config directive
- bugfix: added forgotten docs to package
- improved debugging support
- fixed a bug that caused $MainMsgQueueCheckpointInterval to work incorrectly
- when a long-running action needs to be cancelled on shutdown, the message
  that was processed by it is now preserved. This finishes support for
  guaranteed delivery of messages (if the output supports it, of course)
- fixed bug in output module interface, see
  http://sourceforge.net/tracker/index.php?func=detail&aid=1881008&group_id=123448&atid=696552
- changed the ommysql output plugin so that the (lengthy) connection
  initialization now takes place in message processing. This works much
  better with the new queued action mode (fast startup)
- fixed a bug that caused a potential hang in file and fwd output module
  varmojfekoj provided the patch - many thanks!
- bugfixed stream class offset handling on 32bit platforms
---------------------------------------------------------------------------
Version 3.10.3 (rgerhards), 2008-01-28
- fixed a bug with standard template definitions (not a big deal) - thanks
  to varmojfekoj for spotting it
- run-time instrumentation added
- implemented disk-assisted queue mode, which enables on-demand disk
  spooling if the queue's in-memory queue is exhausted
- implemented a dynamic worker thread pool for processing incoming
  messages; workers are started and shut down as need arises
- implemented a run-time instrumentation debug package
- implemented the $MainMsgQueueSaveOnShutdown config directive
- implemented the $MainMsgQueueWorkerThreadMinimumMessages config directive
- implemented the $MainMsgQueueTimeoutWorkerThreadShutdown config directive
---------------------------------------------------------------------------
Version 3.10.2 (rgerhards), 2008-01-14
- added the ability to keep stop rsyslogd without the need to drain
  the main message queue. In disk queue mode, rsyslog continues to
  run from the point where it stopped. In case of a system failure, it
  continues to process messages from the last checkpoint.
- fixed a bug that caused a segfault on startup when no $WorkDir directive
  was specified in rsyslog.conf
- provided more fine-grain control over shutdown timeouts and added a
  way to specify the enqueue timeout when the main message queue is full
- implemented $MainMsgQueueCheckpointInterval config directive
- implemented $MainMsgQueueTimeoutActionCompletion config directive
- implemented $MainMsgQueueTimeoutEnqueue config directive
- implemented $MainMsgQueueTimeoutShutdown config directive
---------------------------------------------------------------------------
Version 3.10.1 (rgerhards), 2008-01-10
- implemented the "disk" queue mode. However, it currently is of very
  limited use, because it does not support persistence over rsyslogd
  runs. So when rsyslogd is stopped, the queue is drained just as with
  the in-memory queue modes. Persistent queues will be a feature of
  the next release.
- performance-optimized string class, should bring an overall improvement
- fixed a memory leak in imudp -- thanks to varmojfekoj for the patch
- fixed a race condition that could lead to a rsyslogd hang when during
  HUP or termination
- done some doc updates
- added $WorkDirectory config directive
- added $MainMsgQueueFileName config directive
- added $MainMsgQueueMaxFileSize config directive
---------------------------------------------------------------------------
Version 3.10.0 (rgerhards), 2008-01-07
- implemented input module interface and initial input modules
- enhanced threading for input modules (each on its own thread now)
- ability to bind UDP listeners to specific local interfaces/ports and
  ability to run multiple of them concurrently
- added ability to specify listen IP address for UDP syslog server
- license changed to GPLv3
- mark messages are now provided by loadble module immark
- rklogd is no longer provided. Its functionality has now been taken over
  by imklog, a loadable input module. This offers a much better integration
  into rsyslogd and makes sure that the kernel logger process is brought
  up and down at the appropriate times
- enhanced $IncludeConfig directive to support wildcard characters
  (thanks to Michael Biebl)
- all inputs are now implemented as loadable plugins
- enhanced threading model: each input module now runs on its own thread
- enhanced message queue which now supports different queueing methods
  (among others, this can be used for performance fine-tuning)
- added a large number of new configuration directives for the new
  input modules
- enhanced multi-threading utilizing a worker thread pool for the
  main message queue
- compilation without pthreads is no longer supported
- much cleaner code due to new objects and removal of single-threading
  mode
---------------------------------------------------------------------------
Version 2.0.1 STABLE (rgerhards), 2008-01-24
- fixed a bug in integer conversion - but this function was never called,
  so it is not really a useful bug fix ;)
- fixed a bug with standard template definitions (not a big deal) - thanks
  to varmojfekoj for spotting it
- fixed a bug that caused a potential hang in file and fwd output module
  varmojfekoj provided the patch - many thanks!
---------------------------------------------------------------------------
Version 2.0.0 STABLE (rgerhards), 2008-01-02
- re-release of 1.21.2 as STABLE with no modifications except some
  doc updates
---------------------------------------------------------------------------
Version 1.21.2 (rgerhards), 2007-12-28
- created a gss-api output module. This keeps GSS-API code and
  TCP/UDP code separated. It is also important for forward-
  compatibility with v3. Please note that this change breaks compatibility
  with config files created for 1.21.0 and 1.21.1 - this was considered
  acceptable.
- fixed an error in forwarding retry code (could lead to message corruption
  but surfaced very seldom)
- increased portability for older platforms (AI_NUMERICSERV moved)
- removed socket leak in omfwd.c
- cross-platform patch for GSS-API compile problem on some platforms
  thanks to darix for the patch!
---------------------------------------------------------------------------
Version 1.21.1 (rgerhards), 2007-12-23
- small doc fix for $IncludeConfig
- fixed a bug in llDestroy()
- bugfix: fixing memory leak when message queue is full and during
  parsing. Thanks to varmojfekoj for the patch.
- bugfix: when compiled without network support, unix sockets were
  not properply closed
- bugfix: memory leak in cfsysline.c/doGetWord() fixed
---------------------------------------------------------------------------
Version 1.21.0 (rgerhards), 2007-12-19
- GSS-API support for syslog/TCP connections was added. Thanks to
  varmojfekoj for providing the patch with this functionality
- code cleanup
- enhanced $IncludeConfig directive to support wildcard filenames
- changed some multithreading synchronization
---------------------------------------------------------------------------
Version 1.20.1 (rgerhards), 2007-12-12
- corrected a debug setting that survived release. Caused TCP connections
  to be retried unnecessarily often.
- When a hostname ACL was provided and DNS resolution for that name failed,
  ACL processing was stopped at that point. Thanks to mildew for the patch.
  Fedora Bugzilla: http://bugzilla.redhat.com/show_bug.cgi?id=395911
- fixed a potential race condition, see link for details:
  http://rgerhards.blogspot.com/2007/12/rsyslog-race-condition.html
  Note that the probability of problems from this bug was very remote
- fixed a memory leak that happend when PostgreSQL date formats were
  used
---------------------------------------------------------------------------
Version 1.20.0 (rgerhards), 2007-12-07
- an output module for postgres databases has been added. Thanks to
  sur5r for contributing this code
- unloading dynamic modules has been cleaned up, we now have a
  real implementation and not just a dummy "good enough for the time
  being".
- enhanced platform independence - thanks to Bartosz Kuzma and Michael
  Biebl for their very useful contributions
- some general code cleanup (including warnings on 64 platforms, only)
---------------------------------------------------------------------------
Version 1.19.12 (rgerhards), 2007-12-03
- cleaned up the build system (thanks to Michael Biebl for the patch)
- fixed a bug where ommysql was still not compiled with -pthread option
---------------------------------------------------------------------------
Version 1.19.11 (rgerhards), 2007-11-29
- applied -pthread option to build when building for multi-threading mode
  hopefully solves an issue with segfaulting
---------------------------------------------------------------------------
Version 1.19.10 (rgerhards), 2007-10-19
- introdcued the new ":modulename:" syntax for calling module actions
  in selector lines; modified ommysql to support it. This is primarily
  an aid for further modules and a prequisite to actually allow third
  party modules to be created.
- minor fix in slackware startup script, "-r 0" is now "-r0"
- updated rsyslogd doc set man page; now in html format
- undid creation of a separate thread for the main loop -- this did not
  turn out to be needed or useful, so reduce complexity once again.
- added doc fixes provided by Michael Biebl - thanks
---------------------------------------------------------------------------
Version 1.19.9 (rgerhards), 2007-10-12
- now packaging system which again contains all components in a single
  tarball
- modularized main() a bit more, resulting in less complex code
- experimentally added an additional thread - will see if that affects
  the segfault bug we experience on some platforms. Note that this change
  is scheduled to be removed again later.
---------------------------------------------------------------------------
Version 1.19.8 (rgerhards), 2007-09-27
- improved repeated message processing
- applied patch provided by varmojfekoj to support building ommysql
  in its own way (now also resides in a plugin subdirectory);
  ommysql is now a separate package
- fixed a bug in cvthname() that lead to message loss if part
  of the source hostname would have been dropped
- created some support for distributing ommysql together with the
  main rsyslog package. I need to re-think it in the future, but
  for the time being the current mode is best. I now simply include
  one additional tarball for ommysql inside the main distribution.
  I look forward to user feedback on how this should be done best. In the
  long term, a separate project should be spawend for ommysql, but I'd
  like to do that only after the plugin interface is fully stable (what
  it is not yet).
---------------------------------------------------------------------------
Version 1.19.7 (rgerhards), 2007-09-25
- added code to handle situations where senders send us messages ending with
  a NUL character. It is now simply removed. This also caused trailing LF
  reduction to fail, when it was followed by such a NUL. This is now also
  handled.
- replaced some non-thread-safe function calls by their thread-safe
  counterparts
- fixed a minor memory leak that occured when the %APPNAME% property was
  used (I think nobody used that in practice)
- fixed a bug that caused signal handlers in cvthname() not to be restored when
  a malicious pointer record was detected and processing of the message been
  stopped for that reason (this should be really rare and can not be related
  to the segfault bug we are hunting).
- fixed a bug in cvthname that lead to passing a wrong parameter - in
  practice, this had no impact.
- general code cleanup (e.g. compiler warnings, comments)
---------------------------------------------------------------------------
Version 1.19.6 (rgerhards), 2007-09-11
- applied patch by varmojfekoj to change signal handling to the new
  sigaction API set (replacing the depreciated signal() calls and its
  friends.
- fixed a bug that in --enable-debug mode caused an assertion when the
  discard action was used
- cleaned up compiler warnings
- applied patch by varmojfekoj to FIX a bug that could cause 
  segfaults if empty properties were processed using modifying
  options (e.g. space-cc, drop-cc)
- fixed man bug: rsyslogd supports -l option
---------------------------------------------------------------------------
Version 1.19.5 (rgerhards), 2007-09-07
- changed part of the CStr interface so that better error tracking
  is provided and the calling sequence is more intuitive (there were
  invalid calls based on a too-weired interface)
- (hopefully) fixed some remaining bugs rooted in wrong use of 
  the CStr class. These could lead to program abort.
- applied patch by varmojfekoj two fix two potential segfault situations
- added $ModDir config directive
- modified $ModLoad so that an absolute path may be specified as
  module name (e.g. /rsyslog/ommysql.so)
---------------------------------------------------------------------------
Version 1.19.4 (rgerhards/varmojfekoj), 2007-09-04
- fixed a number of small memory leaks - thanks varmojfekoj for patching
- fixed an issue with CString class that could lead to rsyslog abort
  in tplToString() - thanks varmojfekoj for patching
- added a man-version of the config file documenation - thanks to Michel
  Samia for providing the man file
- fixed bug: a template like this causes an infinite loop:
  $template opts,"%programname:::a,b%"
  thanks varmojfekoj for the patch
- fixed bug: case changing options crash freeing the string pointer
  because they modify it: $template opts2,"%programname::1:lowercase%"
  thanks varmojfekoj for the patch
---------------------------------------------------------------------------
Version 1.19.3 (mmeckelein/varmojfekoj), 2007-08-31
- small mem leak fixed (after calling parseSelectorAct) - Thx varmojkekoj
- documentation section "Regular File" und "Blocks" updated
- solved an issue with dynamic file generation - Once again many thanks
  to varmojfekoj
- the negative selector for program name filter (Blocks) does not work as
  expected - Thanks varmojfekoj for patching
- added forwarding information to sysklogd (requires special template)
  to config doc
---------------------------------------------------------------------------
Version 1.19.2 (mmeckelein/varmojfekoj), 2007-08-28
- a specifically formed message caused a segfault - Many thanks varmojfekoj
  for providing a patch
- a typo and a weird condition are fixed in msg.c - Thanks again
  varmojfekoj 
- on file creation the file was always owned by root:root. This is fixed
  now - Thanks ypsa for solving this issue
---------------------------------------------------------------------------
Version 1.19.1 (mmeckelein), 2007-08-22
- a bug that caused a high load when a TCP/UDP connection was closed is 
  fixed now - Thanks mildew for solving this issue
- fixed a bug which caused a segfault on reinit - Thx varmojfekoj for the
  patch
- changed the hardcoded module path "/lib/rsyslog" to $(pkglibdir) in order
  to avoid trouble e.g. on 64 bit platforms (/lib64) - many thanks Peter
  Vrabec and darix, both provided a patch for solving this issue
- enhanced the unloading of modules - thanks again varmojfekoj
- applied a patch from varmojfekoj which fixes various little things in
  MySQL output module
---------------------------------------------------------------------------
Version 1.19.0 (varmojfekoj/rgerhards), 2007-08-16
- integrated patch from varmojfekoj to make the mysql module a loadable one
  many thanks for the patch, MUCH appreciated
---------------------------------------------------------------------------
Version 1.18.2 (rgerhards), 2007-08-13
- fixed a bug in outchannel code that caused templates to be incorrectly
  parsed
- fixed a bug in ommysql that caused a wrong ";template" missing message
- added some code for unloading modules; not yet fully complete (and we do
  not yet have loadable modules, so this is no problem)
- removed debian subdirectory by request of a debian packager (this is a special
  subdir for debian and there is also no point in maintaining it when there
  is a debian package available - so I gladly did this) in some cases
- improved overall doc quality (some pages were quite old) and linked to
  more of the online resources.
- improved /contrib/delete_mysql script by adding a host option and some
  other minor modifications
---------------------------------------------------------------------------
Version 1.18.1 (rgerhards), 2007-08-08
- applied a patch from varmojfekoj which solved a potential segfault
  of rsyslogd on HUP
- applied patch from Michel Samia to fix compilation when the pthreads
  feature is disabled
- some code cleanup (moved action object to its own file set)
- add config directive $MainMsgQueueSize, which now allows to configure the
  queue size dynamically
- all compile-time settings are now shown in rsyslogd -v, not just the
  active ones
- enhanced performance a little bit more
- added config file directive $ActionResumeInterval
- fixed a bug that prevented compilation under debian sid
- added a contrib directory for user-contributed useful things
---------------------------------------------------------------------------
Version 1.18.0 (rgerhards), 2007-08-03
- rsyslog now supports fallback actions when an action did not work. This
  is a great feature e.g. for backup database servers or backup syslog
  servers
- modified rklogd to only change the console log level if -c is specified
- added feature to use multiple actions inside a single selector
- implemented $ActionExecOnlyWhenPreviousIsSuspended config directive
- error messages during startup are now spit out to the configured log
  destinations
---------------------------------------------------------------------------
Version 1.17.6 (rgerhards), 2007-08-01
- continued to work on output module modularization - basic stage of
  this work is now FINISHED
- fixed bug in OMSRcreate() - always returned SR_RET_OK
- fixed a bug that caused ommysql to always complain about missing
  templates
- fixed a mem leak in OMSRdestruct - freeing the object itself was
  forgotten - thanks to varmojfekoj for the patch
- fixed a memory leak in syslogd/init() that happend when the config
  file could not be read - thanks to varmojfekoj for the patch
- fixed insufficient memory allocation in addAction() and its helpers.
  The initial fix and idea was developed by mildew, I fine-tuned
  it a bit. Thanks a lot for the fix, I'd probably had pulled out my
  hair to find the bug...
- added output of config file line number when a parsing error occured
- fixed bug in objomsr.c that caused program to abort in debug mode with
  an invalid assertion (in some cases)
- fixed a typo that caused the default template for MySQL to be wrong.
  thanks to mildew for catching this.
- added configuration file command $DebugPrintModuleList and
  $DebugPrintCfSysLineHandlerList
- fixed an invalid value for the MARK timer - unfortunately, there was
  a testing aid left in place. This resulted in quite frequent MARK messages
- added $IncludeConfig config directive
- applied a patch from mildew to prevent rsyslogd from freezing under heavy
  load. This could happen when the queue was full. Now, we drop messages
  but rsyslogd remains active.
---------------------------------------------------------------------------
Version 1.17.5 (rgerhards), 2007-07-30
- continued to work on output module modularization
- fixed a missing file bug - thanks to Andrea Montanari for reporting
  this problem
- fixed a problem with shutting down the worker thread and freeing the
  selector_t list - this caused messages to be lost, because the
  message queue was not properly drained before the selectors got
  destroyed.
---------------------------------------------------------------------------
Version 1.17.4 (rgerhards), 2007-07-27
- continued to work on output module modularization
- fixed a situation where rsyslogd could create zombie processes
  thanks to mildew for the patch
- applied patch from Michel Samia to fix compilation when NOT
  compiled for pthreads
---------------------------------------------------------------------------
Version 1.17.3 (rgerhards), 2007-07-25
- continued working on output module modularization
- fixed a bug that caused rsyslogd to segfault on exit (and
  probably also on HUP), when there was an unsent message in a selector
  that required forwarding and the dns lookup failed for that selector
  (yes, it was pretty unlikely to happen;))
  thanks to varmojfekoj <varmojfekoj@gmail.com> for the patch
- fixed a memory leak in config file parsing and die()
  thanks to varmojfekoj <varmojfekoj@gmail.com> for the patch
- rsyslogd now checks on startup if it is capable to performa any work
  at all. If it cant, it complains and terminates
  thanks to Michel Samia for providing the patch!
- fixed a small memory leak when HUPing syslogd. The allowed sender
  list now gets freed. thanks to mildew for the patch.
- changed the way error messages in early startup are logged. They
  now do no longer use the syslogd code directly but are rather
  send to stderr.
---------------------------------------------------------------------------
Version 1.17.2 (rgerhards), 2007-07-23
- made the port part of the -r option optional. Needed for backward
  compatibility with sysklogd
- replaced system() calls with something more reasonable. Please note that
  this might break compatibility with some existing configuration files.
  We accept this in favour of the gained security.
- removed a memory leak that could occur if timegenerated was used in
  RFC 3164 format in templates
- did some preparation in msg.c for advanced multithreading - placed the
  hooks, but not yet any active code
- worked further on modularization
- added $ModLoad MySQL (dummy) config directive
- added DropTrailingLFOnReception config directive
---------------------------------------------------------------------------
Version 1.17.1 (rgerhards), 2007-07-20
- fixed a bug that caused make install to install rsyslogd and rklogd under
  the wrong names
- fixed bug that caused $AllowedSenders to handle IPv6 scopes incorrectly;
  also fixed but that could grabble $AllowedSender wildcards. Thanks to
  mildew@gmail.com for the patch
- minor code cleanup - thanks to Peter Vrabec for the patch
- fixed minimal memory leak on HUP (caused by templates)
  thanks to varmojfekoj <varmojfekoj@gmail.com> for the patch
- fixed another memory leak on HUPing and on exiting rsyslogd
  again thanks to varmojfekoj <varmojfekoj@gmail.com> for the patch
- code cleanup (removed compiler warnings)
- fixed portability bug in configure.ac - thanks to Bartosz Kuźma for patch
- moved msg object into its own file set
- added the capability to continue trying to write log files when the
  file system is full. Functionality based on patch by Martin Schulze
  to sysklogd package.
---------------------------------------------------------------------------
Version 1.17.0 (RGer), 2007-07-17
- added $RepeatedLineReduction config parameter
- added $EscapeControlCharactersOnReceive config parameter
- added $ControlCharacterEscapePrefix config parameter
- added $DirCreateMode config parameter
- added $CreateDirs config parameter
- added $DebugPrintTemplateList config parameter
- added $ResetConfigVariables config parameter
- added $FileOwner config parameter
- added $FileGroup config parameter
- added $DirOwner config parameter
- added $DirGroup config parameter
- added $FailOnChownFailure config parameter
- added regular expression support to the filter engine
  thanks to Michel Samia for providing the patch!
- enhanced $AllowedSender functionality. Credits to mildew@gmail.com for
  the patch doing that
  - added IPv6 support
  - allowed DNS hostnames
  - allowed DNS wildcard names
- added new option $DropMsgsWithMaliciousDnsPTRRecords
- added autoconf so that rfc3195d, rsyslogd and klogd are stored to /sbin
- added capability to auto-create directories with dynaFiles
---------------------------------------------------------------------------
Version 1.16.0 (RGer/Peter Vrabec), 2007-07-13 - The Friday, 13th Release ;)
- build system switched to autotools
- removed SYSV preprocessor macro use, replaced with autotools equivalents
- fixed a bug that caused rsyslogd to segfault when TCP listening was
  disabled and it terminated
- added new properties "syslogfacility-text" and "syslogseverity-text"
  thanks to varmojfekoj <varmojfekoj@gmail.com> for the patch
- added the -x option to disable hostname dns reslution
  thanks to varmojfekoj <varmojfekoj@gmail.com> for the patch
- begun to better modularize syslogd.c - this is an ongoing project; moved
  type definitions to a separate file
- removed some now-unused fields from struct filed
- move file size limit fields in struct field to the "right spot" (the file
  writing part of the union - f_un.f_file)
- subdirectories linux and solaris are no longer part of the distribution
  package. This is not because we cease support for them, but there are no
  longer any files in them after the move to autotools
---------------------------------------------------------------------------
Version 1.15.1 (RGer), 2007-07-10
- fixed a bug that caused a dynaFile selector to stall when there was
  an open error with one file 
- improved template processing for dynaFiles; templates are now only
  looked up during initialization - speeds up processing
- optimized memory layout in struct filed when compiled with MySQL
  support
- fixed a bug that caused compilation without SYSLOG_INET to fail
- re-enabled the "last message repeated n times" feature. This
  feature was not taken care of while rsyslogd evolved from sysklogd
  and it was more or less defunct. Now it is fully functional again.
- added system properties: $NOW, $YEAR, $MONTH, $DAY, $HOUR, $MINUTE
- fixed a bug in iovAsString() that caused a memory leak under stress
  conditions (most probably memory shortage). This was unlikely to
  ever happen, but it doesn't hurt doing it right
- cosmetic: defined type "uchar", change all unsigned chars to uchar
---------------------------------------------------------------------------
Version 1.15.0 (RGer), 2007-07-05
- added ability to dynamically generate file names based on templates
  and thus properties. This was a much-requested feature. It makes
  life easy when it e.g. comes to splitting files based on the sender
  address.
- added $umask and $FileCreateMode config file directives
- applied a patch from Bartosz Kuzma to compile cleanly under NetBSD
- checks for extra (unexpected) characters in system config file lines
  have been added
- added IPv6 documentation - was accidently missing from CVS
- begun to change char to unsigned char
---------------------------------------------------------------------------
Version 1.14.2 (RGer), 2007-07-03
** this release fixes all known nits with IPv6 **
- restored capability to do /etc/service lookup for "syslog"
  service when -r 0 was given
- documented IPv6 handling of syslog messages
- integrate patch from Bartosz Kuźma to make rsyslog compile under
  Solaris again (the patch replaced a strndup() call, which is not
  available under Solaris
- improved debug logging when waiting on select
- updated rsyslogd man page with new options (-46A)
---------------------------------------------------------------------------
Version 1.14.1 (RGer/Peter Vrabec), 2007-06-29
- added Peter Vrabec's patch for IPv6 TCP
- prefixed all messages send to stderr in rsyslogd with "rsyslogd: "
---------------------------------------------------------------------------
Version 1.14.0 (RGer/Peter Vrabec), 2007-06-28
- Peter Vrabec provided IPv6 for rsyslog, so we are now IPv6 enabled
  IPv6 Support is currently for UDP only, TCP is to come soon.
  AllowedSender configuration does not yet work for IPv6.
- fixed code in iovCreate() that broke C's strict aliasing rules 
- fixed some char/unsigned char differences that forced the compiler
  to spit out warning messages
- updated the Red Hat init script to fix a known issue (thanks to
  Peter Vrabec)
---------------------------------------------------------------------------
Version 1.13.5 (RGer), 2007-06-22
- made the TCP session limit configurable via command line switch
  now -t <port>,<max sessions>
- added man page for rklogd(8) (basically a copy from klogd, but now
  there is one...)
- fixed a bug that caused internal messages (e.g. rsyslogd startup) to
  appear without a tag.
- removed a minor memory leak that occurred when TAG processing requalified
  a HOSTNAME to be a TAG (and a TAG already was set).
- removed potential small memory leaks in MsgSet***() functions. There
  would be a leak if a property was re-set, something that happened
  extremely seldom.
---------------------------------------------------------------------------
Version 1.13.4 (RGer), 2007-06-18
- added a new property "PRI-text", which holds the PRI field in
  textual form (e.g. "syslog.info")
- added alias "syslogseverity" for "syslogpriority", which is a
  misleading property name that needs to stay for historical
  reasons (and backward-compatility)
- added doc on how to record PRI value in log file
- enhanced signal handling in klogd, including removal of an unsafe
  call to the logging system during signal handling
---------------------------------------------------------------------------
Version 1.13.3 (RGer), 2007-06-15
- create a version of syslog.c from scratch. This is now
  - highly optimized for rsyslog
  - removes an incompatible license problem as the original
    version had a BSD license with advertising clause
  - fixed in the regard that rklogd will continue to work when
    rsysogd has been restarted (the original version, as well
    as sysklogd, will remain silent then)
  - solved an issue with an extra NUL char at message end that the
    original version had
- applied some changes to klogd to care for the new interface
- fixed a bug in syslogd.c which prevented compiling under debian
---------------------------------------------------------------------------
Version 1.13.2 (RGer), 2007-06-13
- lib order in makefile patched to facilitate static linking - thanks
  to Bennett Todd for providing the patch
- Integrated a patch from Peter Vrabec (pvrabec@redheat.com):
  - added klogd under the name of rklogd (remove dependency on
    original sysklogd package
  - createDB.sql now in UTF
  - added additional config files for use on Red Hat
---------------------------------------------------------------------------
Version 1.13.1 (RGer), 2007-02-05
- changed the listen backlog limit to a more reasonable value based on
  the maximum number of TCP connections configurd (10% + 5) - thanks to Guy
  Standen for the hint (actually, the limit was 5 and that was a 
  left-over from early testing).
- fixed a bug in makefile which caused DB-support to be disabled when
  NETZIP support was enabled
- added the -e option to allow transmission of every message to remote
  hosts (effectively turns off duplicate message suppression)
- (somewhat) improved memory consumption when compiled with MySQL support
- looks like we fixed an incompatibility with MySQL 5.x and above software
  At least in one case, the remote server name was destroyed, leading to 
  a connection failure. The new, improved code does not have this issue and
  so we see this as solved (the new code is generally somewhat better, so
  there is a good chance we fixed this incompatibility).
---------------------------------------------------------------------------
Version 1.13.0 (RGer), 2006-12-19
- added '$' as ToPos proptery replacer specifier - means "up to the
  end of the string"
- property replacer option "escape-cc", "drop-cc" and "space-cc"  added
- changed the handling of \0 characters inside syslog messages. We now
  consistently escape them to "#000". This is somewhat recommended in
  the draft-ietf-syslog-protocol-19 draft. While the real recomendation
  is to not escape any characters at all, we can not do this without
  considerable modification of the code. So we escape it to "#000", which
  is consistent with a sample found in the Internet-draft.
- removed message glue logic (see printchopped() comment for details)
  Also caused removal of parts table and thus some improvements in
  memory usage.
- changed the default MAXLINE to 2048 to take care of recent syslog
  standardization efforts (can easily be changed in syslogd.c)
- added support for byte-counted TCP syslog messages (much like
  syslog-transport-tls-05 Internet Draft). This was necessary to
  support compression over TCP.
- added support for receiving compressed syslog messages
- added support for sending compressed syslog messages
- fixed a bug where the last message in a syslog/tcp stream was
  lost if it was not properly terminated by a LF character
---------------------------------------------------------------------------
Version 1.12.3 (RGer), 2006-10-04
- implemented some changes to support Solaris (but support is not
  yet complete)
- commented out (via #if 0) some methods that are currently not being use
  but should be kept for further us
- added (interim) -u 1 option to turn off hostname and tag parsing
- done some modifications to better support Fedora
- made the field delimiter inside property replace configurable via
  template
- fixed a bug in property replacer: if fields were used, the delimitor
  became part of the field. Up until now, this was barely noticable as 
  the delimiter as TAB only and thus invisible to a human. With other
  delimiters available now, it quickly showed up. This bug fix might cause
  some grief to existing installations if they used the extra TAB for
  whatever reasons - sorry folks... Anyhow, a solution is easy: just add
  a TAB character contstant into your template. Thus, there has no attempt
  been made to do this in a backwards-compatible way.
---------------------------------------------------------------------------
Version 1.12.2 (RGer), 2006-02-15
- fixed a bug in the RFC 3339 date formatter. An extra space was added
  after the actual timestamp
- added support for providing high-precision RFC3339 timestamps for
  (rsyslogd-)internally-generated messages
- very (!) experimental support for syslog-protocol internet draft
  added (the draft is experimental, the code is solid ;))
- added support for field-extracting in the property replacer
- enhanced the legacy-syslog parser so that it can interpret messages
  that do not contain a TIMESTAMP
- fixed a bug that caused the default socket (usually /dev/log) to be
  opened even when -o command line option was given
- fixed a bug in the Debian sample startup script - it caused rsyslogd
  to listen to remote requests, which it shouldn't by default
---------------------------------------------------------------------------
Version 1.12.1 (RGer), 2005-11-23
- made multithreading work with BSD. Some signal-handling needed to be
  restructured. Also, there might be a slight delay of up to 10 seconds
  when huping and terminating rsyslogd under BSD
- fixed a bug where a NULL-pointer was passed to printf() in logmsg().
- fixed a bug during "make install" where rc3195d was not installed
  Thanks to Bennett Todd for spotting this.
- fixed a bug where rsyslogd dumped core when no TAG was found in the
  received message
- enhanced message parser so that it can deal with missing hostnames
  in many cases (may not be totally fail-safe)
- fixed a bug where internally-generated messages did not have the correct
  TAG
---------------------------------------------------------------------------
Version 1.12.0 (RGer), 2005-10-26
- moved to a multi-threaded design. single-threading is still optionally
  available. Multi-threading is experimental!
- fixed a potential race condition. In the original code, marking was done
  by an alarm handler, which could lead to all sorts of bad things. This
  has been changed now. See comments in syslogd.c/domark() for details.
- improved debug output for property-based filters
- not a code change, but: I have checked all exit()s to make sure that
  none occurs once rsyslogd has started up. Even in unusual conditions
  (like low-memory conditions) rsyslogd somehow remains active. Of course,
  it might loose a message or two, but at least it does not abort and it
  can also recover when the condition no longer persists.
- fixed a bug that could cause loss of the last message received
  immediately before rsyslogd was terminated.
- added comments on thread-safety of global variables in syslogd.c
- fixed a small bug: spurios printf() when TCP syslog was used
- fixed a bug that causes rsyslogd to dump core on termination when one
  of the selector lines did not receive a message during the run (very
  unlikely)
- fixed an one-too-low memory allocation in the TCP sender. Could result
  in rsyslogd dumping core.
- fixed a bug with regular expression support (thanks to Andres Riancho)
- a little bit of code restructuring (especially main(), which was
  horribly large)
---------------------------------------------------------------------------
Version 1.11.1 (RGer), 2005-10-19
- support for BSD-style program name and host blocks
- added a new property "programname" that can be used in templates
- added ability to specify listen port for rfc3195d
- fixed a bug that rendered the "startswith" comparison operation
  unusable.
- changed more functions to "static" storage class to help compiler
  optimize (should have been static in the first place...)
- fixed a potential memory leak in the string buffer class destructor.
  As the destructur was previously never called, the leak did not actually
  appear.
- some internal restructuring in anticipation/preparation of minimal
  multi-threading support
- rsyslogd still shares some code with the sysklogd project. Some patches
  for this shared code have been brought over from the sysklogd CVS.
---------------------------------------------------------------------------
Version 1.11.0 (RGer), 2005-10-12
- support for receiving messages via RFC 3195; added rfc3195d for that
  purpose
- added an additional guard to prevent rsyslogd from aborting when the
  2gb file size limit is hit. While a user can configure rsyslogd to
  handle such situations, it would abort if that was not done AND large
  file support was not enabled (ok, this is hopefully an unlikely scenario)
- fixed a bug that caused additional Unix domain sockets to be incorrectly
  processed - could lead to message loss in extreme cases
---------------------------------------------------------------------------
Version 1.10.2 (RGer), 2005-09-27
- added comparison operations in property-based filters:
  * isequal
  * startswith
- added ability to negate all property-based filter comparison operations
  by adding a !-sign right in front of the operation name
- added the ability to specify remote senders for UDP and TCP
  received messages. Allows to block all but well-known hosts
- changed the $-config line directives to be case-INsensitive
- new command line option -w added: "do not display warnings if messages
  from disallowed senders are received"
- fixed a bug that caused rsyslogd to dump core when the compare value
  was not quoted in property-based filters
- fixed a bug in the new CStr compare function which lead to invalid
  results (fortunately, this function was not yet used widely)
- added better support for "debugging" rsyslog.conf property filters
  (only if -d switch is given)
- changed some function definitions to static, which eventually enables
  some compiler optimizations
- fixed a bug in MySQL code; when a SQL error occured, rsyslogd could
  run in a tight loop. This was due to invalid sequence of error reporting
  and is now fixed.
---------------------------------------------------------------------------
Version 1.10.1 (RGer), 2005-09-23
- added the ability to execute a shell script as an action.
  Thanks to Bjoern Kalkbrenner for providing the code!
- fixed a bug in the MySQL code; due to the bug the automatic one-time
  retry after an error did not happen - this lead to error message in
  cases where none should be seen (e.g. after a MySQL restart)
- fixed a security issue with SQL-escaping in conjunction with
  non-(SQL-)standard MySQL features.
---------------------------------------------------------------------------
Version 1.10.0 (RGer), 2005-09-20
  REMINDER: 1.10 is the first unstable version if the 1.x series!
- added the capability to filter on any property in selector lines
  (not just facility and priority)
- changed stringbuf into a new counted string class
- added support for a "discard" action. If a selector line with
  discard (~ character) is found, no selector lines *after* that
  line will be processed.
- thanks to Andres Riancho, regular expression support has been
  added to the template engine
- added the FROMHOST property in the template processor, which could
  previously not be obtained. Thanks to Cristian Testa for pointing
  this out and even providing a fix.
- added display of compile-time options to -v output
- performance improvement for production build - made some checks
  to happen only during debug mode
- fixed a problem with compiling on SUSE and - while doing so - removed
  the socket call to set SO_BSDCOMPAT in cases where it is obsolete.
---------------------------------------------------------------------------
Version 1.0.4 (RGer), 2006-02-01
- a small but important fix: the tcp receiver had two forgotten printf's
  in it that caused a lot of unnecessary output to stdout. This was
  important enough to justify a new release
---------------------------------------------------------------------------
Version 1.0.3 (RGer), 2005-11-14
- added an additional guard to prevent rsyslogd from aborting when the
  2gb file size limit is hit. While a user can configure rsyslogd to
  handle such situations, it would abort if that was not done AND large
  file support was not enabled (ok, this is hopefully an unlikely scenario)
- fixed a bug that caused additional Unix domain sockets to be incorrectly
  processed - could lead to message loss in extreme cases
- applied some patches available from the sysklogd project to code
  shared from there
- fixed a bug that causes rsyslogd to dump core on termination when one
  of the selector lines did not receive a message during the run (very
  unlikely)
- fixed an one-too-low memory allocation in the TCP sender. Could result
  in rsyslogd dumping core.
- fixed a bug in the TCP sender that caused the retry logic to fail
  after an error or receiver overrun
- fixed a bug in init() that could lead to dumping core
- fixed a bug that could lead to dumping core when no HOSTNAME or no TAG
  was present in the syslog message
---------------------------------------------------------------------------
Version 1.0.2 (RGer), 2005-10-05
- fixed an issue with MySQL error reporting. When an error occured,
  the MySQL driver went into an endless loop (at least in most cases).
---------------------------------------------------------------------------
Version 1.0.1 (RGer), 2005-09-23
- fixed a security issue with SQL-escaping in conjunction with
  non-(SQL-)standard MySQL features.
---------------------------------------------------------------------------
Version 1.0.0 (RGer), 2005-09-12
- changed install doc to cover daily cron scripts - a trouble source
- added rc script for slackware (provided by Chris Elvidge - thanks!) 
- fixed a really minor bug in usage() - the -r option was still
  reported as without the port parameter
---------------------------------------------------------------------------
Version 0.9.8 (RGer), 2005-09-05
- made startup and shutdown message more consistent and included the
  pid, so that they can be easier correlated. Used syslog-protocol
  structured data format for this purpose.
- improved config info in startup message, now tells not only
  if it is listening remote on udp, but also for tcp. Also includes
  the port numbers. The previous startup message was misleading, because
  it did not say "remote reception" if rsyslogd was only listening via
  tcp (but not via udp).
- added a "how can you help" document to the doc set
---------------------------------------------------------------------------
Version 0.9.7 (RGer), 2005-08-15
- some of the previous doc files (like INSTALL) did not properly
  reflect the changes to the build process and the new doc. Fixed
  that.
- changed syslogd.c so that when compiled without database support,
  an error message is displayed when a database action is detected
  in the config file (previously this was used as an user rule ;))
- fixed a bug in the os-specific Makefiles which caused MySQL
  support to not be compiled, even if selected
---------------------------------------------------------------------------
Version 0.9.6 (RGer), 2005-08-09
- greatly enhanced documentation. Now available in html format in
  the "doc" folder and FreeBSD. Finally includes an install howto.
- improved MySQL error messages a little - they now show up as log
  messages, too (formerly only in debug mode)
- added the ability to specify the listen port for udp syslog.
  WARNING: This introduces an incompatibility. Formerly, udp
  syslog was enabled by the -r command line option. Now, it is
  "-r [port]", which is consistent with the tcp listener. However,
  just -r will now return an error message.
- added sample startup scripts for Debian and FreeBSD
- added support for easy feature selection in the makefile. Un-
  fortunately, this also means I needed to spilt the make file
  for different OS and distros. There are some really bad syntax
  differences between FreeBSD and Linux make.
---------------------------------------------------------------------------
Version 0.9.5 (RGer), 2005-08-01
- the "semicolon bug" was actually not (fully) solved in 0.9.4. One
  part of the bug was solved, but another still existed. This one
  is fixed now, too.
- the "semicolon bug" actually turned out to be a more generic bug.
  It appeared whenever an invalid template name was given. With some
  selector actions, rsyslogd dumped core, with other it "just" had
  a small ressource leak with others all worked well. These anomalies
  are now fixed. Note that they only appeared during system initaliziation
  once the system was running, nothing bad happened.
- improved error reporting for template errors on startup. They are now
  shown on the console and the start-up tty. Formerly, they were only
  visible in debug mode.
- support for multiple instances of rsyslogd on a single machine added
- added new option "-o" --> omit local unix domain socket. This option
  enables rsyslogd NOT to listen to the local socket. This is most
  helpful when multiple instances of rsyslogd (or rsyslogd and another
  syslogd) shall run on a single system.
- added new option "-i <pidfile>" which allows to specify the pidfile.
  This is needed when multiple instances of rsyslogd are to be run.
- the new project home page is now online at www.rsyslog.com
---------------------------------------------------------------------------
Version 0.9.4 (RGer), 2005-07-25
- finally added the TCP sender. It now supports non-blocking mode, no
  longer disabling message reception during connect. As it is now, it
  is usable in production. The code could be more sophisticated, but
  I've kept it short in anticipation of the move to liblogging, which
  will lead to the removal of the code just written ;)
- the "exiting on signal..." message still had the "syslogd" name in 
  it. Changed this to "rsyslogd", as we do not have a large user base
  yet, this should pose no problem.
- fixed "the semiconlon" bug. rsyslogd dumped core if a write-db action
  was specified but no semicolon was given after the password (an empty
  template was ok, but the semicolon needed to be present).
- changed a default for traditional output format. During testing, it
  was seen that the timestamp written to file in default format was
  the time of message reception, not the time specified in the TIMESTAMP
  field of the message itself. Traditionally, the message TIMESTAMP is
  used and this has been changed now.
---------------------------------------------------------------------------
Version 0.9.3 (RGer), 2005-07-19
- fixed a bug in the message parser. In June, the RFC 3164 timestamp
  was not correctly parsed (yes, only in June and some other months,
  see the code comment to learn why...)
- added the ability to specify the destination port when forwarding
  syslog messages (both for TCP and UDP)
- added an very experimental TCP sender (activated by
  @@machine:port in config). This is not yet for production use. If
  the receiver is not alive, rsyslogd will wait quite some time until
  the connection request times out, which most probably leads to
  loss of incoming messages.

---------------------------------------------------------------------------
Version 0.9.2 (RGer), around 2005-07-06
- I intended to change the maxsupported message size to 32k to
  support IHE - but given the memory inefficiency in the usual use
  cases, I have not done this. I have, however, included very
  specific instructions on how to do this in the source code. I have
  also done some testing with 32k messages, so you can change the
  max size without taking too much risk.
- added a syslog/tcp receiver; we now can receive messages via
  plain tcp, but we can still send only via UDP. The syslog/tcp
  receiver is the primary enhancement of this release.
- slightly changed some error messages that contained a spurios \n at
  the end of the line (which gives empty lines in your log...)

---------------------------------------------------------------------------
Version 0.9.1 (RGer)
- fixed code so that it compiles without errors under FreeBSD
- removed now unused function "allocate_log()" from syslogd.c
- changed the make file so that it contains more defines for
  different environments (in the long term, we need a better
  system for disabling/enabling features...)
- changed some printf's printing off_t types to %lld and
  explicit (long long) casts. I tried to figure out the exact type,
  but did not succeed in this. In the worst case, ultra-large peta-
  byte files will now display funny informational messages on rollover,
  something I think we can live with for the next 10 years or so...

---------------------------------------------------------------------------
Version 0.9.0 (RGer)
- changed the filed structure to be a linked list. Previously, it
  was a table - well, for non-SYSV it was defined as linked list,
  but from what I see that code did no longer work after my
  modifications. I am now using a linked list in general because
  that is needed for other upcoming modifications.
- fixed a bug that caused rsyslogd not to listen to anything if
  the configuration file could not be read
- pervious versions disabled network logging (send/receive) if
  syslog/udp port was not in /etc/services. Now defaulting to
  port 514 in this case.
- internal error messages are now supported up to 256 bytes
- error message seen during config file read are now also displayed
  to the attached tty and not only the console
- changed some error messages during init to be sent to the console
  and/or emergency log. Previously, they were only seen if the
  -d (debug) option was present on the command line.
- fixed the "2gb file issue on 32bit systems". If a file grew to
  more than 2gb, the syslogd was aborted with "file size exceeded". 
  Now, defines have been added according to
  http://www.daimi.au.dk/~kasperd/comp.os.linux.development.faq.html#LARGEFILE
  Testing revealed that they work ;)
  HOWEVER, if your file system, glibc, kernel, whatever does not
  support files larger 2gb, you need to set a file size limit with
  the new output channel mechanism.
- updated man pages to reflect the changes

---------------------------------------------------------------------------
Version 0.8.4

- improved -d debug output (removed developer-only content)
- now compiles under FreeBSD and NetBSD (only quick testing done on NetBSD)
---------------------------------------------------------------------------
Version 0.8.3

- security model in "make install" changed
- minor doc updates
---------------------------------------------------------------------------
Version 0.8.2

- added man page for rsyslog.conf and rsyslogd
- gave up on the concept of rsyslog being a "drop in" replacement
  for syslogd. Now, the user installs rsyslogd and also needs to
  adjust his system settings to this specifically. This also lead
  to these changes:
  * changed Makefile so that install now installs rsyslogd instead
    of dealing with syslogd
  * changed the default config file name to rsyslog.conf
---------------------------------------------------------------------------
Version 0.8.1

- fixed a nasty memory leak (probably not the last one with this release)
- some enhancements to Makefile as suggested by Bennett Todd
- syslogd-internal messages (like restart) were missing the hostname
  this has been corrected
---------------------------------------------------------------------------
Version 0.8.0

Initial testing release. Based on the sysklogd package. Thanks to the
sysklogd maintainers for all their good work!
---------------------------------------------------------------------------

----------------------------------------------------------------------
The following comments were left in the syslogd source. While they provide
not too much detail, the help to date when Rainer started work on the
project (which was 2003, now even surprising for Rainer himself ;)).
 * \author Rainer Gerhards <rgerhards@adiscon.com>
 * \date 2003-10-17
 *       Some initial modifications on the sysklogd package to support
 *       liblogging. These have actually not yet been merged to the
 *       source you see currently (but they hopefully will)
 *
 * \date 2004-10-28
 *       Restarted the modifications of sysklogd. This time, we
 *       focus on a simpler approach first. The initial goal is to
 *       provide MySQL database support (so that syslogd can log
 *       to the database).
----------------------------------------------------------------------
The following comments are from the stock syslogd.c source. They provide
some insight into what happened to the source before we forked
rsyslogd. However, much of the code already has been replaced and more
is to be replaced. So over time, these comments become less valuable.
I have moved them out of the syslogd.c file to shrink it, especially
as a lot of them do no longer apply. For historical reasons and
understanding of how the daemon evolved, they are probably still
helpful.
 * Author: Eric Allman
 * extensive changes by Ralph Campbell
 * more extensive changes by Eric Allman (again)
 *
 * Steve Lord:	Fix UNIX domain socket code, added linux kernel logging
 *		change defines to
 *		SYSLOG_INET	- listen on a UDP socket
 *		SYSLOG_UNIXAF	- listen on unix domain socket
 *		SYSLOG_KERNEL	- listen to linux kernel
 *
 * Mon Feb 22 09:55:42 CST 1993:  Dr. Wettstein
 * 	Additional modifications to the source.  Changed priority scheme
 *	to increase the level of configurability.  In its stock configuration
 *	syslogd no longer logs all messages of a certain priority and above
 *	to a log file.  The * wildcard is supported to specify all priorities.
 *	Note that this is a departure from the BSD standard.
 *
 *	Syslogd will now listen to both the inetd and the unixd socket.  The
 *	strategy is to allow all local programs to direct their output to
 *	syslogd through the unixd socket while the program listens to the
 *	inetd socket to get messages forwarded from other hosts.
 *
 * Fri Mar 12 16:55:33 CST 1993:  Dr. Wettstein
 *	Thanks to Stephen Tweedie (dcs.ed.ac.uk!sct) for helpful bug-fixes
 *	and an enlightened commentary on the prioritization problem.
 *
 *	Changed the priority scheme so that the default behavior mimics the
 *	standard BSD.  In this scenario all messages of a specified priority
 *	and above are logged.
 *
 *	Add the ability to specify a wildcard (=) as the first character
 *	of the priority name.  Doing this specifies that ONLY messages with
 *	this level of priority are to be logged.  For example:
 *
 *		*.=debug			/usr/adm/debug
 *
 *	Would log only messages with a priority of debug to the /usr/adm/debug
 *	file.
 *
 *	Providing an * as the priority specifies that all messages are to be
 *	logged.  Note that this case is degenerate with specifying a priority
 *	level of debug.  The wildcard * was retained because I believe that
 *	this is more intuitive.
 *
 * Thu Jun 24 11:34:13 CDT 1993:  Dr. Wettstein
 *	Modified sources to incorporate changes in libc4.4.  Messages from
 *	syslog are now null-terminated, syslogd code now parses messages
 *	based on this termination scheme.  Linux as of libc4.4 supports the
 *	fsync system call.  Modified code to fsync after all writes to
 *	log files.
 *
 * Sat Dec 11 11:59:43 CST 1993:  Dr. Wettstein
 *	Extensive changes to the source code to allow compilation with no
 *	complaints with -Wall.
 *
 *	Reorganized the facility and priority name arrays so that they
 *	compatible with the syslog.h source found in /usr/include/syslog.h.
 *	NOTE that this should really be changed.  The reason I do not
 *	allow the use of the values defined in syslog.h is on account of
 *	the extensions made to allow the wildcard character in the
 *	priority field.  To fix this properly one should malloc an array,
 *	copy the contents of the array defined by syslog.h and then
 *	make whatever modifications that are desired.  Next round.
 *
 * Thu Jan  6 12:07:36 CST 1994:  Dr. Wettstein
 *	Added support for proper decomposition and re-assembly of
 *	fragment messages on UNIX domain sockets.  Lack of this capability
 *	was causing 'partial' messages to be output.  Since facility and
 *	priority information is encoded as a leader on the messages this
 *	was causing lines to be placed in erroneous files.
 *
 *	Also added a patch from Shane Alderton (shane@ion.apana.org.au) to
 *	correct a problem with syslogd dumping core when an attempt was made
 *	to write log messages to a logged-on user.  Thank you.
 *
 *	Many thanks to Juha Virtanen (jiivee@hut.fi) for a series of
 *	interchanges which lead to the fixing of problems with messages set
 *	to priorities of none and emerg.  Also thanks to Juha for a patch
 *	to exclude users with a class of LOGIN from receiving messages.
 *
 *	Shane Alderton provided an additional patch to fix zombies which
 *	were conceived when messages were written to multiple users.
 *
 * Mon Feb  6 09:57:10 CST 1995:  Dr. Wettstein
 *	Patch to properly reset the single priority message flag.  Thanks
 *	to Christopher Gori for spotting this bug and forwarding a patch.
 *
 * Wed Feb 22 15:38:31 CST 1995:  Dr. Wettstein
 *	Added version information to startup messages.
 *
 *	Added defines so that paths to important files are taken from
 *	the definitions in paths.h.  Hopefully this will insure that
 *	everything follows the FSSTND standards.  Thanks to Chris Metcalf
 *	for a set of patches to provide this functionality.  Also thanks
 *	Elias Levy for prompting me to get these into the sources.
 *
 * Wed Jul 26 18:57:23 MET DST 1995:  Martin Schulze
 *	Linux' gethostname only returns the hostname and not the fqdn as
 *	expected in the code. But if you call hostname with an fqdn then
 *	gethostname will return an fqdn, so we have to mention that. This
 *	has been changed.
 *
 *	The 'LocalDomain' and the hostname of a remote machine is
 *	converted to lower case, because the original caused some
 *	inconsistency, because the (at least my) nameserver did respond an
 *	fqdn containing of upper- _and_ lowercase letters while
 *	'LocalDomain' consisted only of lowercase letters and that didn't
 *	match.
 *
 * Sat Aug  5 18:59:15 MET DST 1995:  Martin Schulze
 *	Now no messages that were received from any remote host are sent
 *	out to another. At my domain this missing feature caused ugly
 *	syslog-loops, sometimes.
 *
 *	Remember that no message is sent out. I can't figure out any
 *	scenario where it might be useful to change this behavior and to
 *	send out messages to other hosts than the one from which we
 *	received the message, but I might be shortsighted. :-/
 *
 * Thu Aug 10 19:01:08 MET DST 1995:  Martin Schulze
 *	Added my pidfile.[ch] to it to perform a better handling with
 *	pidfiles. Now both, syslogd and klogd, can only be started
 *	once. They check the pidfile.
 *
 * Sun Aug 13 19:01:41 MET DST 1995:  Martin Schulze
 *	Add an addition to syslog.conf's interpretation. If a priority
 *	begins with an exclamation mark ('!') the normal interpretation
 *	of the priority is inverted: ".!*" is the same as ".none", ".!=info"
 *	don't logs the info priority, ".!crit" won't log any message with
 *	the priority crit or higher. For example:
 *
 *		mail.*;mail.!=info		/usr/adm/mail
 *
 *	Would log all messages of the facility mail except those with
 *	the priority info to /usr/adm/mail. This makes the syslogd
 *	much more flexible.
 *
 *	Defined TABLE_ALLPRI=255 and changed some occurrences.
 *
 * Sat Aug 19 21:40:13 MET DST 1995:  Martin Schulze
 *	Making the table of facilities and priorities while in debug
 *	mode more readable.
 *
 *	If debugging is turned on, printing the whole table of
 *	facilities and priorities every hexadecimal or 'X' entry is
 *	now 2 characters wide.
 *
 *	The number of the entry is prepended to each line of
 *	facilities and priorities, and F_UNUSED lines are not shown
 *	anymore.
 *
 *	Corrected some #ifdef SYSV's.
 *
 * Mon Aug 21 22:10:35 MET DST 1995:  Martin Schulze
 *	Corrected a strange behavior during parsing of configuration
 *	file. The original BSD syslogd doesn't understand spaces as
 *	separators between specifier and action. This syslogd now
 *	understands them. The old behavior caused some confusion over
 *	the Linux community.
 *
 * Thu Oct 19 00:02:07 MET 1995:  Martin Schulze
 *	The default behavior has changed for security reasons. The
 *	syslogd will not receive any remote message unless you turn
 *	reception on with the "-r" option.
 *
 *	Not defining SYSLOG_INET will result in not doing any network
 *	activity, i.e. not sending or receiving messages.  I changed
 *	this because the old idea is implemented with the "-r" option
 *	and the old thing didn't work anyway.
 *
 * Thu Oct 26 13:14:06 MET 1995:  Martin Schulze
 *	Added another logfile type F_FORW_UNKN.  The problem I ran into
 *	was a name server that runs on my machine and a forwarder of
 *	kern.crit to another host.  The hosts address can only be
 *	fetched using the nameserver.  But named is started after
 *	syslogd, so syslogd complained.
 *
 *	This logfile type will retry to get the address of the
 *	hostname ten times and then complain.  This should be enough to
 *	get the named up and running during boot sequence.
 *
 * Fri Oct 27 14:08:15 1995:  Dr. Wettstein
 *	Changed static array of logfiles to a dynamic array. This
 *	can grow during process.
 *
 * Fri Nov 10 23:08:18 1995:  Martin Schulze
 *	Inserted a new tabular sys_h_errlist that contains plain text
 *	for error codes that are returned from the net subsystem and
 *	stored in h_errno. I have also changed some wrong lookups to
 *	sys_errlist.
 *
 * Wed Nov 22 22:32:55 1995:  Martin Schulze
 *	Added the fabulous strip-domain feature that allows us to
 *	strip off (several) domain names from the fqdn and only log
 *	the simple hostname. This is useful if you're in a LAN that
 *	has a central log server and also different domains.
 *
 *	I have also also added the -l switch do define hosts as
 *	local. These will get logged with their simple hostname, too.
 *
 * Thu Nov 23 19:02:56 MET DST 1995:  Martin Schulze
 *	Added the possibility to omit fsyncing of logfiles after every
 *	write. This will give some performance back if you have
 *	programs that log in a very verbose manner (like innd or
 *	smartlist). Thanks to Stephen R. van den Berg <srb@cuci.nl>
 *	for the idea.
 *
 * Thu Jan 18 11:14:36 CST 1996:  Dr. Wettstein
 *	Added patche from beta-testers to stop compile error.  Also
 *	added removal of pid file as part of termination cleanup.
 *
 * Wed Feb 14 12:42:09 CST 1996:  Dr. Wettstein
 *	Allowed forwarding of messages received from remote hosts to
 *	be controlled by a command-line switch.  Specifying -h allows
 *	forwarding.  The default behavior is to disable forwarding of
 *	messages which were received from a remote host.
 *
 *	Parent process of syslogd does not exit until child process has
 *	finished initialization process.  This allows rc.* startup to
 *	pause until syslogd facility is up and operating.
 *
 *	Re-arranged the select code to move UNIX domain socket accepts
 *	to be processed later.  This was a contributed change which
 *	has been proposed to correct the delays sometimes encountered
 *	when syslogd starts up.
 *
 *	Minor code cleanups.
 *
 * Thu May  2 15:15:33 CDT 1996:  Dr. Wettstein
 *	Fixed bug in init function which resulted in file descripters
 *	being orphaned when syslogd process was re-initialized with SIGHUP
 *	signal.  Thanks to Edvard Tuinder
 *	(Edvard.Tuinder@praseodymium.cistron.nl) for putting me on the
 *	trail of this bug.  I am amazed that we didn't catch this one
 *	before now.
 *
 * Tue May 14 00:03:35 MET DST 1996:  Martin Schulze
 *	Corrected a mistake that causes the syslogd to stop logging at
 *	some virtual consoles under Linux. This was caused by checking
 *	the wrong error code. Thanks to Michael Nonweiler
 *	<mrn20@hermes.cam.ac.uk> for sending me a patch.
 *
 * Mon May 20 13:29:32 MET DST 1996:  Miquel van Smoorenburg <miquels@cistron.nl>
 *	Added continuation line supported and fixed a bug in
 *	the init() code.
 *
 * Tue May 28 00:58:45 MET DST 1996:  Martin Schulze
 *	Corrected behaviour of blocking pipes - i.e. the whole system
 *	hung.  Michael Nonweiler <mrn20@hermes.cam.ac.uk> has sent us
 *	a patch to correct this.  A new logfile type F_PIPE has been
 *	introduced.
 *
 * Mon Feb 3 10:12:15 MET DST 1997:  Martin Schulze
 *	Corrected behaviour of logfiles if the file can't be opened.
 *	There was a bug that causes syslogd to try to log into non
 *	existing files which ate cpu power.
 *
 * Sun Feb 9 03:22:12 MET DST 1997:  Martin Schulze
 *	Modified syslogd.c to not kill itself which confuses bash 2.0.
 *
 * Mon Feb 10 00:09:11 MET DST 1997:  Martin Schulze
 *	Improved debug code to decode the numeric facility/priority
 *	pair into textual information.
 *
 * Tue Jun 10 12:35:10 MET DST 1997:  Martin Schulze
 *	Corrected freeing of logfiles.  Thanks to Jos Vos <jos@xos.nl>
 *	for reporting the bug and sending an idea to fix the problem.
 *
 * Tue Jun 10 12:51:41 MET DST 1997:  Martin Schulze
 *	Removed sleep(10) from parent process.  This has caused a slow
 *	startup in former times - and I don't see any reason for this.
 *
 * Sun Jun 15 16:23:29 MET DST 1997: Michael Alan Dorman
 *	Some more glibc patches made by <mdorman@debian.org>.
 *
 * Thu Jan  1 16:04:52 CET 1998: Martin Schulze <joey@infodrom.north.de
 *	Applied patch from Herbert Thielen <Herbert.Thielen@lpr.e-technik.tu-muenchen.de>.
 *	This included some balance parentheses for emacs and a bug in
 *	the exclamation mark handling.
 *
 *	Fixed small bug which caused syslogd to write messages to the
 *	wrong logfile under some very rare conditions.  Thanks to
 *	Herbert Xu <herbert@gondor.apana.org.au> for fiddling this out.
 *
 * Thu Jan  8 22:46:35 CET 1998: Martin Schulze <joey@infodrom.north.de>
 *	Reworked one line of the above patch as it prevented syslogd
 *	from binding the socket with the result that no messages were
 *	forwarded to other hosts.
 *
 * Sat Jan 10 01:33:06 CET 1998: Martin Schulze <joey@infodrom.north.de>
 *	Fixed small bugs in F_FORW_UNKN meachanism.  Thanks to Torsten
 *	Neumann <torsten@londo.rhein-main.de> for pointing me to it.
 *
 * Mon Jan 12 19:50:58 CET 1998: Martin Schulze <joey@infodrom.north.de>
 *	Modified debug output concerning remote receiption.
 *
 * Mon Feb 23 23:32:35 CET 1998: Topi Miettinen <Topi.Miettinen@ml.tele.fi>
 *	Re-worked handling of Unix and UDP sockets to support closing /
 *	opening of them in order to have it open only if it is needed
 *	either for forwarding to a remote host or by receiption from
 *	the network.
 *
 * Wed Feb 25 10:54:09 CET 1998: Martin Schulze <joey@infodrom.north.de>
 *	Fixed little comparison mistake that prevented the MARK
 *	feature to work properly.
 *
 * Wed Feb 25 13:21:44 CET 1998: Martin Schulze <joey@infodrom.north.de>
 *	Corrected Topi's patch as it prevented forwarding during
 *	startup due to an unknown LogPort.
 *
 * Sat Oct 10 20:01:48 CEST 1998: Martin Schulze <joey@infodrom.north.de>
 *	Added support for TESTING define which will turn syslogd into
 *	stdio-mode used for debugging.
 *
 * Sun Oct 11 20:16:59 CEST 1998: Martin Schulze <joey@infodrom.north.de>
 *	Reworked the initialization/fork code.  Now the parent
 *	process activates a signal handler which the daughter process
 *	will raise if it is initialized.  Only after that one the
 *	parent process may exit.  Otherwise klogd might try to flush
 *	its log cache while syslogd can't receive the messages yet.
 *
 * Mon Oct 12 13:30:35 CEST 1998: Martin Schulze <joey@infodrom.north.de>
 *	Redirected some error output with regard to argument parsing to
 *	stderr.
 *
 * Mon Oct 12 14:02:51 CEST 1998: Martin Schulze <joey@infodrom.north.de>
 *	Applied patch provided vom Topi Miettinen with regard to the
 *	people from OpenBSD.  This provides the additional '-a'
 *	argument used for specifying additional UNIX domain sockets to
 *	listen to.  This is been used with chroot()'ed named's for
 *	example.  See for http://www.psionic.com/papers/dns.html
 *
 * Mon Oct 12 18:29:44 CEST 1998: Martin Schulze <joey@infodrom.north.de>
 *	Added `ftp' facility which was introduced in glibc version 2.
 *	It's #ifdef'ed so won't harm with older libraries.
 *
 * Mon Oct 12 19:59:21 MET DST 1998: Martin Schulze <joey@infodrom.north.de>
 *	Code cleanups with regard to bsd -> posix transition and
 *	stronger security (buffer length checking).  Thanks to Topi
 *	Miettinen <tom@medialab.sonera.net>
 *	. index() --> strchr()
 *	. sprintf() --> snprintf()
 *	. bcopy() --> memcpy()
 *	. bzero() --> memset()
 *	. UNAMESZ --> UT_NAMESIZE
 *	. sys_errlist --> strerror()
 *
 * Mon Oct 12 20:22:59 CEST 1998: Martin Schulze <joey@infodrom.north.de>
 *	Added support for setutent()/getutent()/endutend() instead of
 *	binary reading the UTMP file.  This is the the most portable
 *	way.  This allows /var/run/utmp format to change, even to a
 *	real database or utmp daemon. Also if utmp file locking is
 *	implemented in libc, syslog will use it immediately.  Thanks
 *	to Topi Miettinen <tom@medialab.sonera.net>.
 *
 * Mon Oct 12 20:49:18 MET DST 1998: Martin Schulze <joey@infodrom.north.de>
 *	Avoid logging of SIGCHLD when syslogd is in the process of
 *	exiting and closing its files.  Again thanks to Topi.
 *
 * Mon Oct 12 22:18:34 CEST 1998: Martin Schulze <joey@infodrom.north.de>
 *	Modified printline() to support 8bit characters - such as
 *	russion letters.  Thanks to Vladas Lapinskas <lapinskas@mail.iae.lt>.
 *
 * Sat Nov 14 02:29:37 CET 1998: Martin Schulze <joey@infodrom.north.de>
 *	``-m 0'' now turns of MARK logging entirely.
 *
 * Tue Jan 19 01:04:18 MET 1999: Martin Schulze <joey@infodrom.north.de>
 *	Finally fixed an error with `-a' processing, thanks to Topi
 *	Miettinen <tom@medialab.sonera.net>.
 *
 * Sun May 23 10:08:53 CEST 1999: Martin Schulze <joey@infodrom.north.de>
 *	Removed superflous call to utmpname().  The path to the utmp
 *	file is defined in the used libc and should not be hardcoded
 *	into the syslogd binary referring the system it was compiled on.
 *
 * Sun Sep 17 20:45:33 CEST 2000: Martin Schulze <joey@infodrom.ffis.de>
 *	Fixed some bugs in printline() code that did not escape
 *	control characters '\177' through '\237' and contained a
 *	single-byte buffer overflow.  Thanks to Solar Designer
 *	<solar@false.com>.
 *
 * Sun Sep 17 21:26:16 CEST 2000: Martin Schulze <joey@infodrom.ffis.de>
 *	Don't close open sockets upon reload.  Thanks to Bill
 *	Nottingham.
 *
 * Mon Sep 18 09:10:47 CEST 2000: Martin Schulze <joey@infodrom.ffis.de>
 *	Fixed bug in printchopped() that caused syslogd to emit
 *	kern.emerg messages when splitting long lines.  Thanks to
 *	Daniel Jacobowitz <dan@debian.org> for the fix.
 *
 * Mon Sep 18 15:33:26 CEST 2000: Martin Schulze <joey@infodrom.ffis.de>
 *	Removed unixm/unix domain sockets and switch to Datagram Unix
 *	Sockets.  This should remove one possibility to play DoS with
 *	syslogd.  Thanks to Olaf Kirch <okir@caldera.de> for the patch.
 *
 * Sun Mar 11 20:23:44 CET 2001: Martin Schulze <joey@infodrom.ffis.de>
 *	Don't return a closed fd if `-a' is called with a wrong path.
 *	Thanks to Bill Nottingham <notting@redhat.com> for providing
 *	a patch.<|MERGE_RESOLUTION|>--- conflicted
+++ resolved
@@ -1,5 +1,4 @@
 ---------------------------------------------------------------------------
-<<<<<<< HEAD
 Version 5.5.6  [DEVEL] (rgerhards), 2010-06-??
 - added new module type "string generator", used to speed up output
   processing. Expected speedup for (typical) rsyslog processing is
@@ -16,6 +15,12 @@
 - bugfix: mutexes used to similate atomic instructions were not destructed
 - bugfix: regression caused more locking action in msg.c than necessary
 - bugfix: "$ActionExecOnlyWhenPreviousIsSuspended on" was broken
+- bugfix: segfault on HUP when "HUPIsRestart" was set to "on"
+  thanks varmojfekoj for the patch
+- bugfix: default for $OMFileFlushOnTXEnd was wrong ("off").
+  This, in default mode, caused buffered writing to be used, what
+  means that it looked like no output were written or partial
+  lines. Thanks to Michael Biebl for pointing out this bug.
 ---------------------------------------------------------------------------
 Version 5.5.5  [DEVEL] (rgerhards), 2010-05-20
 - added new cancel-reduced action thread termination method
@@ -95,8 +100,6 @@
   This is not done in imudp, as it natively supports epoll().
 - doc: improved description of what loadable modules can do
 ---------------------------------------------------------------------------
-=======
->>>>>>> d9a82205
 Version 5.4.2  [v5-stable] (rgerhards), 2010-03-??
 - bugfix(kind of): output plugin retry behaviour could cause engine to loop
   The rsyslog engine did not guard itself against output modules that do
@@ -105,7 +108,6 @@
   engine not only because it should be hardened against plugin misbehaviour,
   but also because plugins may not be totally able to avoid this situation
   (depending on the type of and processing done by the plugin).
-<<<<<<< HEAD
 - bugfix: testbench failed when not executed in UTC+1 timezone
   accidently, the time zone information was kept inside some
   to-be-checked-for responses
@@ -509,8 +511,6 @@
     robustness
   - added new configure option that permits to disable and enable an
     extended testbench
-=======
->>>>>>> d9a82205
 - bugfix: segfault on HUP when "HUPIsRestart" was set to "on"
   thanks varmojfekoj for the patch
 - bugfix: default for $OMFileFlushOnTXEnd was wrong ("off").
@@ -524,375 +524,10 @@
   message-induced off-by-one error (potential segfault) (see 4.6.2)
   The analysis has been completed and a better fix been crafted and 
   integrated.
-<<<<<<< HEAD
 - bugfix: the T/P/E config size specifiers did not work properly under
   all 32-bit platforms
 - bugfix: local unix system log socket was deleted even when it was
   not configured
-=======
-- bugfix(minor): status variable was uninitialized
-  However, this would have caused harm only if NO parser modules at
-  all were loaded, which would lead to a defunctional configuration
-  at all. And, even more important, this is impossible as two parser
-  modules are built-in and thus can not be "not loaded", so we always
-  have a minimum of two.
----------------------------------------------------------------------------
-Version 5.4.1  [v5-stable] (rgerhards), 2010-03-??
-- added new property replacer option "date-rfc3164-buggyday" primarily
-  to ease migration from syslog-ng. See property replacer doc for
-  details. [backport from 5.5.3 because urgently needed by some]
-- imported all bugfixes vom 4.6.2 (see below)
----------------------------------------------------------------------------
-Version 5.4.0  [v5-stable] (rgerhards), 2010-03-08
-***************************************************************************
-* This is a new stable v5 version. It contains all fixes and enhancements *
-* made during the 5.3.x phase as well as those listed below.              *
-* Note that the 5.2.x series was quite buggy and as such all users are    *
-* strongly advised to upgrade to 5.4.0.                                   *
-***************************************************************************
-- bugfix: omruleset failed to work in many cases
-  bug tracker: http://bugzilla.adiscon.com/show_bug.cgi?id=179
-  Thanks to Ryan B. Lynch for reporting this issue.
-- bugfix: comment char ('#') in literal terminated script parsing
-  and thus could not be used.
-  but tracker: http://bugzilla.adiscon.com/show_bug.cgi?id=119
-  [merged in from v3.22.2]
----------------------------------------------------------------------------
-Version 5.3.7  [BETA] (rgerhards), 2010-01-27
-- bugfix: queues in direct mode could case a segfault, especially if an
-  action failed for action queues. The issue was an invalid increment of
-  a stack-based pointer which lead to destruction of the stack frame and
-  thus a segfault on function return.
-  Thanks to Michael Biebl for alerting us on this problem.
-  [backport from 5.5.2]
-- bugfix: wrong memory assignment for a config variable (probably
-  without causing any harm) [backport from 5.2.2]
-- bugfix: rsyslog hangs when writing to a named pipe which nobody was
-  reading. Thanks to Michael Biebl for reporting this bug.
-  Bugzilla entry: http://bugzilla.adiscon.com/show_bug.cgi?id=169
-  [imported from 4.5.8]
----------------------------------------------------------------------------
-Version 5.3.6  [BETA] (rgerhards), 2010-01-13
-- bugfix: ompgsql did not properly check the server connection in
-  tryResume(), which could lead to rsyslog running in a thight loop
-- bugfix: suspension during beginTransaction() was not properly handled
-  by rsyslog core
-- bugfix: omfile output was only written when buffer was full, not at
-  end of transaction
-- bugfix: commit transaction was not properly conveyed to message layer,
-  potentially resulting in non-message destruction and thus hangs
-- bugfix: enabling GSSServer crashes rsyslog startup
-  Thanks to Tomas Kubina for the patch [imgssapi]
-- bugfix (kind of): check if TCP connection is still alive if using TLS
-  Thanks to Jonathan Bond-Caron for the patch.
-- bugfix: $CreateDirs variable not properly initialized, default thus
-  was random (but most often "on") [imported from v3]
-- bugfix: ompgsql had problems with transaction support, what actually 
-  rendered it unsuable. Thanks to forum user "horhe" for alerting me
-  on this bug and helping to debug/fix it!
-- bugfix: memory leak when sending messages in zip-compressed format
-  Thanks to Naoya Nakazawa for analyzing this issue and providing a patch.
-- worked around an issue where omfile failed to compile on 32 bit platforms
-  under some circumstances (this smells like a gcc problem, but a simple
-  solution was available). Thanks to Kenneth Marshall for some advice.
-  [backported from 5.5.x branch]
----------------------------------------------------------------------------
-Version 5.3.5  [BETA] (rgerhards), 2009-11-13
-- some light performance enhancement by replacing time() call with much
-  faster (at least under linux) gettimeofday() calls.
-- some improvement of omfile performance with dynafiles
-  saved costly time() calls by employing a logical clock, which is 
-  sufficient for the use case
-- bugfix: omudpspoof miscalculated source and destination ports
-  while this was probably not noticed for source ports, it resulted in
-  almost all destination ports being wrong, except for the default port
-  of 514, which by virtue of its binary representation was calculated 
-  correct (and probably thus the bug not earlier detected).
-- bugfixes imported from earlier releases
-  * bugfix: named pipes did no longer work (they always got an open error)
-    this was a regression from the omfile rewrite in 4.5.0
-  * bugfix(testbench): sequence check was not always performed correctly,
-    that could result in tests reporting success when they actually failed
-- improved testbench: added tests for UDP forwarding and omudpspoof
-- doc bugfix: omudpspoof had wrong config command names ("om" missing)
-- bugfix [imported from 4.4.3]: $ActionExecOnlyOnceEveryInterval did
-  not work.
-- [inport v4] improved testbench, contains now tcp and gzip test cases
-- [import v4] added a so-called "On Demand Debug" mode, in which debug
-  output can be generated only after the process has started, but not right
-  from the beginning. This is assumed to be useful for hard-to-find bugs.
-  Also improved the doc on the debug system.
-- bugfix: segfault on startup when -q or -Q option was given
-  [imported from v3-stable]
----------------------------------------------------------------------------
-Version 5.3.4  [DEVEL] (rgerhards), 2009-11-04
-- added the ability to create custom message parsers
-- added $RulesetParser config directive that permits to bind specific
-  parsers to specific rulesets
-- added omruleset output module, which provides great flexibility in 
-  action processing. THIS IS A VERY IMPORTANT ADDITION, see its doc
-  for why.
-- added the capability to have ruleset-specific main message queues
-  This offers considerable additional flexibility AND superior performance
-  (in cases where multiple inputs now can avoid lock contention)
-- bugfix: correct default for escape ('#') character restored
-  This was accidently changed to '\\', thanks to David Lang for reporting
-- bugfix(testbench): testcase did not properly wait for rsyslogd shutdown
-  thus some unpredictable behavior and a false negative test result
-  could occur.
----------------------------------------------------------------------------
-Version 5.3.3  [DEVEL] (rgerhards), 2009-10-27
-- simplified and thus speeded up the queue engine, also fixed some
-  potential race conditions (in very unusual shutdown conditions)
-  along the way. The threading model has seriously changes, so there may
-  be some regressions.
-- enhanced test environment (inlcuding testbench): support for enhancing
-  probability of memory addressing failure by using non-NULL default
-  value for malloced memory (optional, only if requested by configure
-  option). This helps to track down some otherwise undetected issues
-  within the testbench.
-- bugfix: potential abort if inputname property was not set 
-  primarily a problem of imdiag
-- bugfix: message processing states were not set correctly in all cases
-  however, this had no negative effect, as the message processing state
-  was not evaluated when a batch was deleted, and that was the only case
-  where the state could be wrong.
----------------------------------------------------------------------------
-Version 5.3.2  [DEVEL] (rgerhards), 2009-10-21
-- enhanced omfile to support transactional interface. This will increase
-  performance in many cases.
-- added multi-ruleset support to imudp
-- re-enabled input thread termination handling that does avoid thread
-  cancellation where possible. This provides a more reliable mode of
-  rsyslogd termination (canceling threads my result in not properly
-  freed resouces and potential later hangs, even though we perform
-  proper cancel handling in our code). This is part of an effort to
-  reduce thread cancellation as much as possible in rsyslog.
-  NOTE: the code previously written code for this functionality had a
-  subtle race condition. The new code solves that.
-- enhanced immark to support non-cancel input module termination
-- improved imudp so that epoll can be used in more environments,
-  fixed potential compile time problem if EPOLL_CLOEXEC is not available.
-- some cleanup/slight improvement:
-  * changed imuxsock to no longer use deprecated submitAndParseMsg() IF
-  * changed submitAndParseMsg() interface to be a wrapper around the new
-    way of message creation/submission. This enables older plugins to be
-    used together with the new interface. The removal also enables us to
-    drop a lot of duplicate code, reducing complexity and increasing
-    maintainability.
-- bugfix: segfault when starting up with an invalid .qi file for a disk queue
-  Failed for both pure disk as well as DA queues. Now, we emit an error
-  message and disable disk queueing facility.
-- bugfix: potential segfault on messages with empty MSG part. This was a
-  recently introduced regression.
-- bugfix: debug string larger than 1K were improperly displayed. Max size
-  is now 32K, and if a string is even longer it is meaningfully truncated.
----------------------------------------------------------------------------
-Version 5.3.1  [DEVEL] (rgerhards), 2009-10-05
-- added $AbortOnUncleanConfig directive - permits to prevent startup when
-  there are problems with the configuration file. See it's doc for
-  details.
-- included some important fixes from v4-stable:
-  * bugfix: invalid handling of zero-sized messages
-  * bugfix: zero-sized UDP messages are no longer processed
-  * bugfix: random data could be appended to message
-  * bugfix: reverse lookup reduction logic in imudp do DNS queries too often
-- bugfixes imported from 4.5.4:
-  * bugfix: potential segfault in stream writer on destruction
-  * bugfix: potential race in object loader (obj.c) during use/release
-  * bugfixes: potential problems in out file zip writer
----------------------------------------------------------------------------
-Version 5.3.0  [DEVEL] (rgerhards), 2009-09-14
-- begun to add simple GUI programs to gain insight into running rsyslogd
-  instances and help setup and troubleshooting (active via the
-  --enable-gui ./configure switch)
-- changed imudp to utilize epoll(), where available. This shall provide
-  slightly better performance (just slightly because we called select()
-  rather infrequently on a busy system)
----------------------------------------------------------------------------
-Version 5.2.2  [v5-stable] (rgerhards), 2009-11-??
-- bugfix: enabling GSSServer crashes rsyslog startup
-  Thanks to Tomas Kubina for the patch [imgssapi]
----------------------------------------------------------------------------
-Version 5.2.1  [v5-stable] (rgerhards), 2009-11-02
-- bugfix [imported from 4.4.3]: $ActionExecOnlyOnceEveryInterval did
-  not work.
-- bugfix: segfault on startup when -q or -Q option was given
-  [imported from v3-stable]
----------------------------------------------------------------------------
-Version 5.2.0  [v5-stable] (rgerhards), 2009-11-02
-This is a re-release of version 5.1.6 as stable after we did not get any bug 
-reports during the whole beta phase. Still, this first v5-stable may not be 
-as stable as one hopes for, I am not sure if we did not get bug reports
-just because nobody tried it. Anyhow, we need to go forward and so we
-have the initial v5-stable.
----------------------------------------------------------------------------
-Version 5.1.6  [v5-beta] (rgerhards), 2009-10-15
-- feature imports from v4.5.6
-- bugfix: potential race condition when queue worker threads were
-  terminated
-- bugfix: solved potential (temporary) stall of messages when the queue was
-  almost empty and few new data added (caused testbench to sometimes hang!)
-- fixed some race condition in testbench
-- added more elaborate diagnostics to parts of the testbench
-- bugfixes imported from 4.5.4:
-  * bugfix: potential segfault in stream writer on destruction
-  * bugfix: potential race in object loader (obj.c) during use/release
-  * bugfixes: potential problems in out file zip writer
-- included some important fixes from 4.4.2:
-  * bugfix: invalid handling of zero-sized messages
-  * bugfix: zero-sized UDP messages are no longer processed
-  * bugfix: random data could be appended to message
-  * bugfix: reverse lookup reduction logic in imudp do DNS queries too often
----------------------------------------------------------------------------
-Version 5.1.5  [v5-beta] (rgerhards), 2009-09-11
-- added new config option $ActionWriteAllMarkMessages
-  this option permites to process mark messages under all circumstances,
-  even if an action was recently called. This can be useful to use mark
-  messages as a kind of heartbeat.
-- added new config option $InputUnixListenSocketCreatePath
-  to permit the auto-creation of pathes to additional log sockets. This
-  turns out to be useful if they reside on temporary file systems and
-  rsyslogd starts up before the daemons that create these sockets
-  (rsyslogd always creates the socket itself if it does not exist).
-- added $LogRSyslogStatusMessages configuration directive
-  permitting to turn off rsyslog start/stop/HUP messages. See Debian
-  ticket http://bugs.debian.org/cgi-bin/bugreport.cgi?bug=463793
-- bugfix: hostnames with dashes in them were incorrectly treated as
-  malformed, thus causing them to be treated as TAG (this was a regression
-  introduced from the "rfc3164 strict" change in 4.5.0). Testbench has been
-  updated to include a smaple message with a hostname containing a dash.
-- bugfix: strings improperly reused, resulting in some message properties
-  be populated with strings from previous messages. This was caused by
-  an improper predicate check.
-- added new config directive $omfileForceChown [import from 4.7.0]
----------------------------------------------------------------------------
-Version 5.1.4  [DEVEL] (rgerhards), 2009-08-20
-- legacy syslog parser changed so that it now accepts date stamps in
-  wrong case. Some devices seem to create them and I do not see any harm
-  in supporting that.
-- added $InputTCPMaxListeners directive - permits to specify how many 
-  TCP servers shall be possible (default is 20).
-- bugfix: memory leak with some input modules. Those inputs that
-  use parseAndSubmitMsg() leak two small memory blocks with every message.
-  Typically, those process only relatively few messages, so the issue 
-  does most probably not have any effect in practice.
-- bugfix: if tcp listen port could not be created, no error message was
-  emitted
-- bugfix: discard action did not work (did not discard messages)
-- bugfix: discard action caused segfault
-- bugfix: potential segfault in output file writer (omfile)
-  In async write mode, we use modular arithmetic to index the output
-  buffer array. However, the counter variables accidently were signed,
-  thus resulting in negative indizes after integer overflow. That in turn
-  could lead to segfaults, but was depending on the memory layout of 
-  the instance in question (which in turn depended on a number of
-  variables, like compile settings but also configuration). The counters
-  are now unsigned (as they always should have been) and so the dangling
-  mis-indexing does no longer happen. This bug potentially affected all
-  installations, even if only some may actually have seen a segfault.
----------------------------------------------------------------------------
-Version 5.1.3  [DEVEL] (rgerhards), 2009-07-28
-- architecture change: queue now always has at least one worker thread
-  if not running in direct mode. Previous versions could run without 
-  any active workers. This simplifies the code at a very small expense.
-  See v5 compatibility note document for more in-depth discussion.
-- enhance: UDP spoofing supported via new output module omudpspoof
-  See the omudpspoof documentation for details and samples
-- bugfix: message could be truncated after TAG, often when forwarding
-  This was a result of an internal processing error if maximum field
-  sizes had been specified in the property replacer.
-- bugfix: minor static memory leak while reading configuration
-  did NOT leak based on message volume
-- internal: added ability to terminate input modules not via pthread_cancel
-  but an alternate approach via pthread_kill. This is somewhat safer as we
-  do not need to think about the cancel-safeness of all libraries we use.
-  However, not all inputs can easily supported, so this now is a feature
-  that can be requested by the input module (the most important ones
-  request it).
----------------------------------------------------------------------------
-Version 5.1.2  [DEVEL] (rgerhards), 2009-07-08
-- bugfix: properties inputname, fromhost, fromhost-ip, msg were lost when
-  working with disk queues
-- some performance enhancements
-- bugfix: abort condition when RecvFrom was not set and message reduction
-  was on. Happend e.g. with imuxsock.
-- added $klogConsoleLogLevel directive which permits to set a new
-  console log level while rsyslog is active
-- some internal code cleanup
----------------------------------------------------------------------------
-Version 5.1.1  [DEVEL] (rgerhards), 2009-07-03
-- bugfix: huge memory leak in queue engine (made rsyslogd unusable in
-  production). Occured if at least one queue was in direct mode 
-  (the default for action queues)
-- imported many performance optimizations from v4-devel (4.5.0)
-- bugfix: subtle (and usually irrelevant) issue in timout processing
-  timeout could be one second too early if nanoseconds wrapped
-- set a more sensible timeout for shutdow, now 1.5 seconds to complete
-  processing (this also removes those cases where the shutdown message
-  was not written because the termination happened before it)
----------------------------------------------------------------------------
-Version 5.1.0  [DEVEL] (rgerhards), 2009-05-29
-
-*********************************** NOTE **********************************
-The v5 versions of rsyslog feature a greatly redesigned queue engine. The
-major theme for the v5 release is twofold:
-
-a) greatly improved performance
-b) enable audit-grade processing
-
-Here, audit-grade processing means that rsyslog, if used together with
-audit-grade transports and configured correctly, will never lose messages
-that already have been acknowledged, not even in fatal failure cases like
-sudden loss of power.
-
-Note that large parts of rsyslog's important core components have been
-restructured to support these design goals. As such, early versions of
-the engine will probably be less stable than the v3/v4 engine.
-
-Also note that the initial versions do not cover all and everything. As
-usual, the code will evolve toward the final goal as version numbers
-increase.
-*********************************** NOTE **********************************
-
-- redesigned queue engine so that it supports ultra-reliable operations
-  This resulted in a rewrite of large parts. The new capability can be
-  used to build audit-grade systems on the basis of rsyslog.
-- added $MainMsgQueueDequeueBatchSize and $ActionQueueDequeueBatchSize 
-  configuration directives
-- implemented a new transactional output module interface which provides
-  superior performance (for databases potentially far superior performance)
-- increased ompgsql performance by adapting to new transactional
-  output module interface
----------------------------------------------------------------------------
-Version 4.7.0  [v4-devel] (rgerhards), 2009-09-??
-- added function getenv() to RainerScript
-- added new config option $InputUnixListenSocketCreatePath
-  to permit the auto-creation of pathes to additional log sockets. This
-  turns out to be useful if they reside on temporary file systems and
-  rsyslogd starts up before the daemons that create these sockets
-  (rsyslogd always creates the socket itself if it does not exist).
-- added $LogRSyslogStatusMessages configuration directive
-  permitting to turn off rsyslog start/stop/HUP messages. See Debian
-  ticket http://bugs.debian.org/cgi-bin/bugreport.cgi?bug=463793
-- added new config directive $omfileForceChown to (try to) fix some broken
-  system configs.
-  See ticket for details: http://bugzilla.adiscon.com/show_bug.cgi?id=150
-- imported changes from 4.5.6 and below
----------------------------------------------------------------------------
-Version 4.6.3  [v4-stable] (rgerhards), 2010-04-??
-- improvded testbench
-  - added test with truly random data received via syslog to test
-    robustness
-  - added new configure option that permits to disable and enable an
-    extended testbench
-- bugfix: segfault on HUP when "HUPIsRestart" was set to "on"
-  thanks varmojfekoj for the patch
-- bugfix: default for $OMFileFlushOnTXEnd was wrong ("off").
-  This, in default mode, caused buffered writing to be used, what
-  means that it looked like no output were written or partial
-  lines. Thanks to Michael Biebl for pointing out this bug.
->>>>>>> d9a82205
 - some doc fixes; incorrect config samples could cause confusion
   thanks to Anthony Edwards for pointing the problems out
 ---------------------------------------------------------------------------
