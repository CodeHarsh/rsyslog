---------------------------------------------------------------------------
<<<<<<< HEAD
Version 6.5.1  [devel] 2012-08-??
- added pure JSON output plugin parameter passing mode
- ommongodb now supports templates
- bugfix: imtcp could abort on exit due to invalid free()
- bugfix: remove invalid socket option call from imuxsock
  Thanks to Cristian Ionescu-Idbohrn and Jonny Törnbom 
- bugfix: missing support for escape sequences in RainerScript
  only \' was supported. Now the usual set is supported. Note that v5
  used \x as escape where x was any character (e.g. "\n" meant "n" and NOT
  LF). This also means there is some incompatibility to v5 for well-know
  sequences. Better break it now than later.
- bugfix: remove invalid socket option call from imuxsock
  Thanks to Cristian Ionescu-Idbohrn and Jonny Törnbom 
- bugfix: missing support for escape sequences in RainerScript
  only \' was supported. Now the usual set is supported. Note that v5
  used \x as escape where x was any character (e.g. "\n" meant "n" and NOT
  LF). This also means there is some incompatibility to v5 for well-know
  sequences. Better break it now than later.
- bugfix: small memory leaks in template() statements
  these were one-time memory leaks during startup, so they did NOT grow
  during runtime
- bugfix: config validation run did not always return correct return state
---------------------------------------------------------------------------
Version 6.5.0  [devel] 2012-08-28
- imrelp now supports non-cancel thread termination
  (but now requires at least librelp 1.0.1)
- implemented freeCnf() module interface
  This was actually not present in older versions, even though some modules
  already used it. The implementation was now done, and not in 6.3/6.4 
  because the resulting memory leak was ultra-slim and the new interface
  handling has some potential to seriously break things. Not the kind of
  thing you want to add in late beta state, if avoidable.
- added --enable-debugless configure option for very high demanding envs
  This actually at compile time disables a lot of debug code, resulting
  in some speedup (but serious loss of debugging capabilities)
- added new 0mq plugins (via czmq lib)
  Thanks to David Kelly for contributing these modules
- bugfix: omhdfs did no longer compile
- bugfix: SystemLogSocketAnnotate did not work correctly
  Thanks to Miloslav Trmač for the patch
- $SystemLogParseTrusted config file option
  Thanks to Milan Bartos for the patch
- added template config directive
- added new uuid message property
  Thanks to Jérôme Renard for the idea and patches.
  Note: patches were released under ASL 2.0, see
  http://bugzilla.adiscon.com/show_bug.cgi?id=353
---------------------------------------------------------------------------
Version 6.4.2  [V6-STABLE] 2012-09-??
=======
Version 6.4.2  [V6-STABLE] 2012-09-20
>>>>>>> e99ca824
- bugfix: potential abort, if action queue could not be properly started
  This most importantly could happen due to configuration errors.
- bugfix: remove invalid socket option call from imuxsock
  Thanks to Cristian Ionescu-Idbohrn and Jonny Törnbom 
- bugfix: missing support for escape sequences in RainerScript
  only \' was supported. Now the usual set is supported. Note that v5
  used \x as escape where x was any character (e.g. "\n" meant "n" and NOT
  LF). This also means there is some incompatibility to v5 for well-know
  sequences. Better break it now than later.
- bugfix: config validation run did not always return correct return state
---------------------------------------------------------------------------
Version 6.4.1  [V6-STABLE] 2012-09-06
- bugfix: multiple main queues with same queue file name were not detected
  This lead to queue file corruption. While the root cause is a config
  error, it is a bug that this important and hard to find config error
  was not detected by rsyslog.
- bugfix: "jsonf" property replacer option did generate invalid JSON
  in JSON, we have "fieldname":"value", but the option emitted 
  "fieldname"="value". Interestingly, this was accepted by a couple
  of sinks, most importantly elasticsearch. Now the correct format is
  emitted, which causes a remote chance that some things that relied on
  the wrong format will break.
  Thanks to Miloslav Trmač for the patch
- change $!all-json did emit an empty (thus non-JSON) string if no libee
  data was present. It now emits {} and thus valid JSON. There is a
  small risk that this may break some things that relied on the previous
  inconsistency.
  Thanks to Miloslav Trmač for the patch
- bugfix: omusrsmsg incorrect return state & config warning handling
  During config file processing, Omusrmsg often incorrectly returned a
  warning status, even when no warning was present (caused by
  uninitialized variable). Also, the core handled warning messages
  incorrectly, and treated them as errors. As a result, omusrmsg
  (most often) could not properly be loaded. Note that this only
  occurs with legacy config action syntax. This was a regression
  caused by an incorrect merge in to the 6.3.x codebase.
  Thanks to Stefano Mason for alerting us of this bug.
- bugfix: Fixed TCP CheckConnection handling in omfwd.c. Interface needed 
  to be changed in lower stream classes. Syslog TCP Sending is now resumed
  properly. Unfixed, that lead to non-detection of downstate of remote
  hosts.
---------------------------------------------------------------------------
Version 6.4.0  [V6-STABLE] 2012-08-20
- THIS IS THE FIRST VERSION OF THE 6.4.x STABLE BRANCH
  It includes all enhancements made in 6.3.x plus what is written in the
  ChangeLog below. 
- omelasticsearch: support for parameters parent & dynparent added
- bugfix: imtcp aborted when more than 2 connections were used.
  Incremented pthread stack size to 4MB for imtcp, imptcp and imttcp
  closes: http://bugzilla.adiscon.com/show_bug.cgi?id=342
- bugfix: imptcp aborted when $InputPTCPServerBindRuleset was used
- bugfix: problem with cutting first 16 characters from message with
  bAnnotate
  Thanks to Milan Bartos for the patch.
---------------------------------------------------------------------------
Version 6.3.12  [BETA] 2012-07-02
- support for elasticsearch via omelasticsearch added
  Note that this module has been tested quite well by a number of folks,
  and this is why we merge in new functionality in a late beta stage.
  Even if problems would exist, only users of omelasticsearch would
  experience them, making it a pretty safe addition.
- bugfix: $ActionName was not properly honored
  Thanks to Abby Edwards for alerting us
---------------------------------------------------------------------------
Version 6.3.11  [BETA] 2012-06-18
- bugfix: expression-based filters with AND/OR could segfault
  due to a problem with boolean shortcut operations. From the user's
  perspective, the segfault is almost non-deterministic (it occurs when
  a shortcut is used).
  Thanks to Lars Peterson for providing the initial bug report and his
  support in solving it.
- bugfix: "last message repeated n times" message was missing hostname
  Thanks to Zdenek Salvet for finding this bug and to Bodik for reporting
---------------------------------------------------------------------------
Version 6.3.10  [BETA] 2012-06-04
- bugfix: delayble source could block action queue, even if there was
  a disk queue associated with it. The root cause of this problem was
  that it makes no sense to delay messages once they arrive in the 
  action queue - the "input" that is being held in that case is the main
  queue worker, what makes no sense.
  Thanks to Marcin for alerting us on this problem and providing 
  instructions to reproduce it.
- bugfix: invalid free in imptcp could lead to abort during startup
- bugfix: if debug message could end up in log file when forking
  if rsyslog was set to auto-background (thus fork, the default) and debug
  mode to stdout was enabled, debug messages ended up in the first log file
  opened. Currently, stdout logging is completely disabled in forking mode
  (but writing to the debug log file is still possible). This is a change 
  in behaviour, which is under review. If it causes problems to you,
  please let us know.
  Thanks to Tomas Heinrich for the patch.
- bugfix: --enable-smcustbindcdr configure directive did not work
  closes: http://bugzilla.adiscon.com/show_bug.cgi?id=330
  Thanks to Ultrabug for the patch.
- bugfix: made rsyslog compile when libestr ist not installed in /usr
  Thanks to Miloslav Trmač for providing patches and suggestions
---------------------------------------------------------------------------
Version 6.3.9  [BETA] 2012-05-22
- bugfix: imtcp could cause hang during reception
  this also applied to other users of core file tcpsrv.c, but imtcp was
  by far the most prominent and widely-used, the rest rather exotic
  (like imdiag)
- added capability to specify substrings for field extraction mode
- added the "jsonf" property replacer option (and fieldname)
- bugfix: omudpspoof did not work correctly if no spoof hostname was
  configured
- bugfix: property replacer option "json" could lead to content loss
  message was truncated if escaping was necessary
- bugfix: assigned ruleset was lost when using disk queues
  This looked quite hard to diagnose for disk-assisted queues, as the
  pure memory part worked well, but ruleset info was lost for messages
  stored inside the disk queue.
- bugfix/imuxsock: solving abort if hostname was not set; configured
  hostname was not used (both merge regressions)
 -bugfix/omfile: template action parameter was not accepted
  (and template name set to "??" if the parameter was used)
  Thanks to Brian Knox for alerting us on this bug.
- bugfix: ommysql did not properly init/exit the mysql runtime library
  this could lead to segfaults. Triggering condition: multiple action
  instances using ommysql.  Thanks to Tomas Heinrich for reporting this
  problem and providing an initial patch (which my solution is based on,
  I need to add more code to clean the mess up).
- bugfix: rsyslog did not terminate when delayable inputs were blocked
  due to unvailable sources. Fixes:
  http://bugzilla.adiscon.com/show_bug.cgi?id=299
  Thanks to Marcin M for bringing up this problem and Andre Lorbach
  for helping to reproduce and fix it.
- added capability to specify substrings for field extraction mode
- bugfix: disk queue was not persisted on shutdown, regression of fix to
  http://bugzilla.adiscon.com/show_bug.cgi?id=299
  The new code also handles the case of shutdown of blocking light and 
  full delayable sources somewhat smarter and permits, assuming sufficient
  timouts, to persist message up to the max queue capacity. Also some nits
  in debug instrumentation have been fixed.
---------------------------------------------------------------------------
Version 6.3.8  [DEVEL] 2012-04-16
- added $PStatJSON directive to permit stats records in JSON format
- added "date-unixtimestamp" property replacer option to format as a
  unix timestamp (seconds since epoch)
- added "json" property replacer option to support JSON encoding on a
  per-property basis
- added omhiredis (contributed module)
- added mmjsonparse to support recognizing and parsing JSON enhanced syslog
  messages
- upgraded more plugins to support the new v6 config format:
  - ommysql
  - omlibdbi
  - omsnmp
- added configuration directives to customize queue light delay marks
  $MainMsgQueueLightDelayMark, $ActionQueueLightDelayMark; both
  specify number of messages starting at which a delay happens.
- added message property parsesuccess to indicate if the last run
  higher-level parser could successfully parse the message or not
  (see property replacer html doc for details)
- bugfix: abort during startup when rsyslog.conf v6+ format was used in
  a certain way
- bugfix: property $!all-json made rsyslog abort if no normalized data
  was available
- bugfix: memory leak in array passing output module mode
- added configuration directives to customize queue light delay marks
- permit size modifiers (k,m,g,...) in integer config parameters
  Thanks to Jo Rhett for the suggestion.
- bugfix: hostname was not requeried on HUP
  Thanks to Per Jessen for reporting this bug and Marius Tomaschewski for
  his help in testing the fix.
- bugfix: imklog invalidly computed facility and severity
  closes: http://bugzilla.adiscon.com/show_bug.cgi?id=313
- added configuration directive to disable octet-counted framing
  for imtcp, directive is $InputTCPServerSupportOctetCountedFraming 
  for imptcp, directive is $InputPTCPServerSupportOctetCountedFraming 
- added capability to use a local interface IP address as fromhost-ip for
  locally originating messages. New directive $LocalHostIPIF
---------------------------------------------------------------------------
Version 6.3.7  [DEVEL] 2012-02-02
- imported refactored v5.9.6 imklog linux driver, now combined with BSD
  driver
- removed imtemplate/omtemplate template modules, as this was waste of time
  The actual input/output modules are better copy templates. Instead, the
  now-removed modules cost time for maintenance AND often caused confusion
  on what their role was.
- added a couple of new stats objects
- improved support for new v6 config system. The build-in output modules
  now all support the new config language
- bugfix: facility local<x> was not correctly interpreted in legacy filters
  Was only accepted if it was the first PRI in a multi-filter PRI.
  Thanks to forum user Mark for bringing this to our attention.
- bugfix: potential abort after reading invalid X.509 certificate
  closes: http://bugzilla.adiscon.com/show_bug.cgi?id=290
  Thanks to Tomas Heinrich for the patch
- bufgix: legacy parsing of some filters did not work correctly
- bugfix: rsyslog aborted during startup if there is an error in loading
  an action and legacy configuration mode is used
- bugfix: bsd klog driver did no longer compile
- relicensed larger parts of the code under Apache (ASL) 2.0
---------------------------------------------------------------------------
Version 6.3.6  [DEVEL] 2011-09-19
- added $InputRELPServerBindRuleset directive to specify rulesets for RELP
- bugfix: config parser did not support properties with dashes in them
  inside property-based filters. Thanks to Gerrit Seré for reporting this.
---------------------------------------------------------------------------
Version 6.3.5  [DEVEL] (rgerhards/al), 2011-09-01
- bugfix/security: off-by-two bug in legacy syslog parser, CVE-2011-3200
- bugfix: mark message processing did not work correctly
- imudp&imtcp now report error if no listener at all was defined
  Thanks to Marcin for suggesting this error message.
- bugfix: potential misadressing in property replacer
---------------------------------------------------------------------------
Version 6.3.4  [DEVEL] (rgerhards), 2011-08-02
- added support for action() config object
  * in rsyslog core engine
  * in omfile
  * in omusrmsg
- bugfix: omusrmsg format usr1,usr2 was no longer supported
- bugfix: misaddressing in config handler
  In theory, can cause segfault, in practice this is extremely unlikely
  Thanks to Marcin for alertig me.
---------------------------------------------------------------------------
Version 6.3.3  [DEVEL] (rgerhards), 2011-07-13
- rsyslog.conf format: now parsed by RainerScript parser
  this provides the necessary base for future enhancements as well as some
  minor immediate ones. For details see:
  http://blog.gerhards.net/2011/07/rsyslog-633-config-format-improvements.html
- performance of script-based filters notably increased
- removed compatibility mode as we expect people have adjusted their
  confs by now
- added support for the ":omfile:" syntax for actions
---------------------------------------------------------------------------
Version 6.3.2  [DEVEL] (rgerhards), 2011-07-06
- added support for the ":omusrmsg:" syntax in configuring user messages
- systemd support: set stdout/stderr to null - thx to Lennart for the patch
- added support for obtaining timestamp for kernel message from message
  If the kernel time-stamps messages, time is now take from that
  timestamp instead of the system time when the message was read. This
  provides much better accuracy. Thanks to Lennart Poettering for
  suggesting this feature and his help during implementation.
- added support for obtaining timestamp from system for imuxsock
  This permits to read the time a message was submitted to the system
  log socket. Most importantly, this is provided in microsecond resolution.
  So we are able to obtain high precision timestampis even for messages
  that were - as is usual - not formatted with them. This also simplifies
  things in regard to local time calculation in chroot environments.
  Many thanks to Lennart Poettering for suggesting this feature,
  providing some guidance on implementing it and coordinating getting the
  necessary support into the Linux kernel.
- bugfix: timestamp was incorrectly calculated for timezones with minute
  offset
  closes: http://bugzilla.adiscon.com/show_bug.cgi?id=271
- bugfix: memory leak in imtcp & subsystems under some circumstances
  This leak is tied to error conditions which lead to incorrect cleanup
  of some data structures.
---------------------------------------------------------------------------
Version 6.3.1  [DEVEL] (rgerhards), 2011-06-07
- added a first implementation of a DNS name cache
  this still has a couple of weaknesses, like no expiration of entries,
  suboptimal algorithms -- but it should perform much better than
  what we had previously. Implementation will be improved based on
  feedback during the next couple of releases
---------------------------------------------------------------------------
Version 6.3.0  [DEVEL] (rgerhards), 2011-06-01
- introduced new config system
  http://blog.gerhards.net/2011/06/new-rsyslog-config-system-materializes.html
---------------------------------------------------------------------------
Version 6.2.2  [v6-stable], 2012-06-13
- build system improvements and spec file templates
  Thanks to Abby Edwards for providing these enhancements
- bugfix: disk queue was not persisted on shutdown, regression of fix to
  http://bugzilla.adiscon.com/show_bug.cgi?id=299
  The new code also handles the case of shutdown of blocking light and 
  full delayable sources somewhat smarter and permits, assuming sufficient
  timouts, to persist message up to the max queue capacity. Also some nits
  in debug instrumentation have been fixed.
- bugfix: --enable-smcustbindcdr configure directive did not work
  closes: http://bugzilla.adiscon.com/show_bug.cgi?id=330
  Thanks to Ultrabug for the patch.
- add small delay (50ms) after sending shutdown message
  There seem to be cases where the shutdown message is otherwise not
  processed, not even on an idle system. Thanks to Marcin for
  bringing this problem up.
- support for resolving huge groups
  closes: http://bugzilla.adiscon.com/show_bug.cgi?id=310
  Thanks to Alec Warner for the patch
- bugfix: potential hang due to mutex deadlock
  closes: http://bugzilla.adiscon.com/show_bug.cgi?id=316
  Thanks to Andreas Piesk for reporting&analyzing this bug as well as
  providing patches and other help in resolving it.
- bugfix: property PROCID empty instead of proper nilvalue if not present
  If it is not present, it must have the nilvalue "-" as of RFC5424
  closes: http://bugzilla.adiscon.com/show_bug.cgi?id=332
  Thanks to John N for reporting this issue.
- bugfix: did not compile under solaris due to $uptime property code
  For the time being, $uptime is not supported on Solaris
- bugfix: "last message repeated n times" message was missing hostname
  Thanks to Zdenek Salvet for finding this bug and to Bodik for reporting
---------------------------------------------------------------------------
Version 6.2.1  [v6-stable], 2012-05-10
- change plugin config interface to be compatible with pre-v6.2 system
  The functionality was already removed (because it is superseeded by the
  v6.3+ config language), but code was still present. I have now removed
  those parts that affect interface. Full removal will happen in v6.3, in
  order to limit potential regressions. However, it was considered useful
  enough to do the interface change in v6-stable; this also eases merging
  branches!
- re-licensed larger parts of the codebase under the Apache license 2.0
- bugfix: omprog made rsyslog abort on startup if not binary to
  execute was configured
- bugfix: imklog invalidly computed facility and severity
  closes: http://bugzilla.adiscon.com/show_bug.cgi?id=313
- bugfix: stopped DA queue was never processed after a restart due to a
  regression from statistics module
- bugfix: memory leak in array passing output module mode
- bugfix: ommysql did not properly init/exit the mysql runtime library
  this could lead to segfaults. Triggering condition: multiple action
  instances using ommysql.  Thanks to Tomas Heinrich for reporting this
  problem and providing an initial patch (which my solution is based on,
  I need to add more code to clean the mess up).
- bugfix: rsyslog did not terminate when delayable inputs were blocked
  due to unvailable sources. Fixes:
  http://bugzilla.adiscon.com/show_bug.cgi?id=299
  Thanks to Marcin M for bringing up this problem and Andre Lorbach
  for helping to reproduce and fix it.
- bugfix/tcpflood: sending small test files did not work correctly
---------------------------------------------------------------------------
Version 6.2.0  [v6-stable], 2012-01-09
- bugfix (kind of): removed numerical part from pri-text
  see v6 compatibility document for reasons
- bugfix: race condition when extracting program name, APPNAME, structured
  data and PROCID (RFC5424 fields) could lead to invalid characters e.g.
  in dynamic file names or during forwarding (general malfunction of these
  fields in templates, mostly under heavy load)
- bugfix: imuxsock did no longer ignore message-provided timestamp, if
  so configured (the *default*). Lead to no longer sub-second timestamps.
  closes: http://bugzilla.adiscon.com/show_bug.cgi?id=281
- bugfix: omfile returns fatal error code for things that go really wrong
  previously, RS_RET_RESUME was returned, which lead to a loop inside the
  rule engine as omfile could not really recover.
- bugfix: rsyslogd -v always said 64 atomics were not present
  thanks to mono_matsuko for the patch
- bugfix: potential abort after reading invalid X.509 certificate
  closes: http://bugzilla.adiscon.com/show_bug.cgi?id=290
  Thanks to Tomas Heinrich for the patch
- enhanced module loader to not rely on PATH_MAX
- imuxsock: added capability to "annotate" messages with "trusted
  information", which contains some properties obtained from the system
  and as such sure to not be faked. This is inspired by the similiar idea
  introduced in systemd.
---------------------------------------------------------------------------
Version 6.1.12  [BETA], 2011-09-01
- bugfix/security: off-by-two bug in legacy syslog parser, CVE-2011-3200
- bugfix: mark message processing did not work correctly
- bugfix: potential misadressing in property replacer
- bugfix: memcpy overflow can occur in allowed sender checkig
  if a name is resolved to IPv4-mapped-on-IPv6 address
  Found by Ismail Dönmez at suse
- bugfix: The NUL-Byte for the syslogtag was not copied in MsgDup (msg.c)
- bugfix: fixed incorrect state handling for Discard Action (transactions)
  Note: This caused all messages in a batch to be set to COMMITTED, 
  even if they were discarded. 
---------------------------------------------------------------------------
Version 6.1.11  [BETA] (rgerhards), 2011-07-11
- systemd support: set stdout/stderr to null - thx to Lennart for the patch
- added support for the ":omusrmsg:" syntax in configuring user messages
- added support for the ":omfile:" syntax in configuring user messages
---------------------------------------------------------------------------
Version 6.1.10  [BETA] (rgerhards), 2011-06-22
- bugfix: problems in failover action handling
  closes: http://bugzilla.adiscon.com/show_bug.cgi?id=270
  closes: http://bugzilla.adiscon.com/show_bug.cgi?id=254
- bugfix: mutex was invalidly left unlocked during action processing
  At least one case where this can occur is during thread shutdown, which
  may be initiated by lower activity. In most cases, this is quite
  unlikely to happen. However, if it does, data structures may be 
  corrupted which could lead to fatal failure and segfault. I detected
  this via a testbench test, not a user report. But I assume that some
  users may have had unreproducable aborts that were cause by this bug.
---------------------------------------------------------------------------
Version 6.1.9  [BETA] (rgerhards), 2011-06-14
- bugfix: problems in failover action handling
  closes: http://bugzilla.adiscon.com/show_bug.cgi?id=270
  closes: http://bugzilla.adiscon.com/show_bug.cgi?id=254
- bugfix: mutex was invalidly left unlocked during action processing
  At least one case where this can occur is during thread shutdown, which
  may be initiated by lower activity. In most cases, this is quite
  unlikely to happen. However, if it does, data structures may be 
  corrupted which could lead to fatal failure and segfault. I detected
  this via a testbench test, not a user report. But I assume that some
  users may have had unreproducable aborts that were cause by this bug.
- bugfix/improvement:$WorkDirectory now gracefully handles trailing slashes
- bugfix: memory leak in imtcp & subsystems under some circumstances
  This leak is tied to error conditions which lead to incorrect cleanup
  of some data structures. [backport from v6.3]
- bugfix: $ActionFileDefaultTemplate did not work
  closes: http://bugzilla.adiscon.com/show_bug.cgi?id=262
---------------------------------------------------------------------------
Version 6.1.8  [BETA] (rgerhards), 2011-05-20
- official new beta version (note that in a sense 6.1.7 was already beta,
  so we may release the first stable v6 earlier than usual)
- new module mmsnmptrapd, a sample message modification module
- import of minor bug fixes from v4 & v5
---------------------------------------------------------------------------
Version 6.1.7  [DEVEL] (rgerhards), 2011-04-15
- added log classification capabilities (via mmnormalize & tags)
- speeded up tcp forwarding by reducing number of API calls
  this especially speeds up TLS processing
- somewhat improved documentation index
- bugfix: enhanced imudp config processing code disabled due to wrong
  merge (affected UDP realtime capabilities)
- bugfix (kind of): memory leak with tcp reception epoll handler
  This was an extremely unlikely leak and, if it happend, quite small.
  Still it is better to handle this border case.
- bugfix: IPv6-address could not be specified in omrelp
  this was due to improper parsing of ":"
  closes: http://bugzilla.adiscon.com/show_bug.cgi?id=250
- bugfix: do not open files with full privileges, if privs will be dropped
  This make the privilege drop code more bulletproof, but breaks Ubuntu's
  work-around for log files created by external programs with the wrong
  user and/or group. Note that it was long said that this "functionality"
  would break once we go for serious privilege drop code, so hopefully
  nobody still depends on it (and, if so, they lost...).
- bugfix: pipes not opened in full priv mode when privs are to be dropped
---------------------------------------------------------------------------
Version 6.1.6  [DEVEL] (rgerhards), 2011-03-14
- enhanced omhdfs to support batching mode. This permits to increase
  performance, as we now call the HDFS API with much larger message
  sizes and far more infrequently
- improved testbench
  among others, life tests for ommysql (against a test database) have
  been added, valgrind-based testing enhanced, ...
- bugfix: minor memory leak in omlibdbi (< 1k per instance and run)
- bugfix: (regression) omhdfs did no longer compile
- bugfix: omlibdbi did not use password from rsyslog.con
  closes: http://bugzilla.adiscon.com/show_bug.cgi?id=203
- systemd support somewhat improved (can now take over existing log sockt)
- bugfix: discard action did not work under some circumstances
  fixes: http://bugzilla.adiscon.com/show_bug.cgi?id=217
- bugfix: file descriptor leak in gnutls netstream driver
  fixes: http://bugzilla.adiscon.com/show_bug.cgi?id=222
- fixed compile problem in imtemplate
  fixes: http://bugzilla.adiscon.com/show_bug.cgi?id=235
---------------------------------------------------------------------------
Version 6.1.5  [DEVEL] (rgerhards), 2011-03-04
- improved testbench
- enhanced imtcp to use a pool of worker threads to process incoming
  messages. This enables higher processing rates, especially in the TLS
  case (where more CPU is needed for the crypto functions)
- added support for TLS (in anon mode) to tcpflood
- improved TLS error reporting
- improved TLS startup (Diffie-Hellman bits do not need to be generated,
  as we do not support full anon key exchange -- we always need certs)
- bugfix: fixed a memory leak and potential abort condition
  this could happen if multiple rulesets were used and some output batches
  contained messages belonging to more than one ruleset.
  fixes: http://bugzilla.adiscon.com/show_bug.cgi?id=226
  fixes: http://bugzilla.adiscon.com/show_bug.cgi?id=218
- bugfix: memory leak when $RepeatedMsgReduction on was used
  bug tracker: http://bugzilla.adiscon.com/show_bug.cgi?id=225
- bugfix: potential abort condition when $RepeatedMsgReduction set to on
  as well as potentially in a number of other places where MsgDup() was
  used. This only happened when the imudp input module was used and it
  depended on name resolution not yet had taken place. In other words,
  this was a strange problem that could lead to hard to diagnose 
  instability. So if you experience instability, chances are good that
  this fix will help.
---------------------------------------------------------------------------
Version 6.1.4  [DEVEL] (rgerhards), 2011-02-18
- bugfix/omhdfs: directive $OMHDFSFileName rendered unusable 
  due to a search and replace-induced bug ;)
- bugfix: minor race condition in action.c - considered cosmetic
  This is considered cosmetic as multiple threads tried to write exactly
  the same value into the same memory location without sync. The method
  has been changed so this can no longer happen.
- added pmsnare parser module (written by David Lang)
- enhanced imfile to support non-cancel input termination
- improved systemd socket activation thanks to Marius Tomaschweski
- improved error reporting for $WorkDirectory
  non-existance and other detectable problems are now reported,
  and the work directory is NOT set in this case
- bugfix: pmsnare causded abort under some conditions
- bugfix: abort if imfile reads file line of more than 64KiB
  Thanks to Peter Eisentraut for reporting and analysing this problem.
  bug tracker: http://bugzilla.adiscon.com/show_bug.cgi?id=221
- bugfix: queue engine did not properly slow down inputs in FULL_DELAY mode
  when in disk-assisted mode. This especially affected imfile, which
  created unnecessarily queue files if a large set of input file data was
  to process.
- bugfix: very long running actions could prevent shutdown under some
  circumstances. This has now been solved, at least for common
  situations.
- bugfix: fixed compile problem due to empty structs
  this occured only on some platforms/compilers. thanks to Dražen Kačar 
  for the fix
---------------------------------------------------------------------------
Version 6.1.3  [DEVEL] (rgerhards), 2011-02-01
- experimental support for monogodb added
- added $IMUDPSchedulingPolicy and $IMUDPSchedulingPriority config settings
- added $LocalHostName config directive
- improved tcpsrv performance by enabling multiple-entry epoll
  so far, we always pulled a single event from the epoll interface. 
  Now 128, what should result in performance improvement (less API
  calls) on busy systems. Most importantly affects imtcp.
- imptcp now supports non-cancel termination mode, a plus in stability
- imptcp speedup: multiple worker threads can now be used to read data
- new directive $InputIMPTcpHelperThreads added
- bugfix: fixed build problems on some platforms
  namely those that have 32bit atomic operations but not 64 bit ones
- bugfix: local hostname was pulled too-early, so that some config 
  directives (namely FQDN settings) did not have any effect
- enhanced tcpflood to support multiple sender threads
  this is required for some high-throughput scenarios (and necessary to
  run some performance tests, because otherwise the sender is too slow).
- added some new custom parsers (snare, aix, some Cisco "specialities")
  thanks to David Lang
---------------------------------------------------------------------------
Version 6.1.2  [DEVEL] (rgerhards), 2010-12-16
- added experimental support for log normalizaton (via liblognorm)
  support for normalizing log messages has been added in the form of
  mmnormalize. The core engine (property replacer, filter engine) has
  been enhanced to support properties from normalized events.
  Note: this is EXPERIMENTAL code. It is currently know that
  there are issues if the functionality is used with
  - disk-based queues
  - asynchronous action queues
  You can not use the new functionality together with these features.
  This limitation will be removed in later releases. However, we 
  preferred to release early, so that one can experiment with the new
  feature set and accepted the price that this means the full set of
  functionality is not yet available. If not used together with
  these features, log normalizing should be pretty stable.
- enhanced testing tool tcpflood
  now supports sending via UDP and the capability to run multiple
  iterations and generate statistics data records
- bugfix: potential abort when output modules with different parameter
  passing modes were used in configured output modules
---------------------------------------------------------------------------
Version 6.1.1  [DEVEL] (rgerhards), 2010-11-30
- bugfix(important): problem in TLS handling could cause rsyslog to loop
  in a tight loop, effectively disabling functionality and bearing the
  risk of unresponsiveness of the whole system.
  Bug tracker: http://bugzilla.adiscon.com/show_bug.cgi?id=194
- support for omhdfs officially added (import from 5.7.1)
- merged imuxsock improvements from 5.7.1 (see there)
- support for systemd officially added (import from 5.7.0)
- bugfix: a couple of problems that imfile had on some platforms, namely
  Ubuntu (not their fault, but occured there)
- bugfix: imfile utilizes 32 bit to track offset. Most importantly,
  this problem can not experienced on Fedora 64 bit OS (which has
  64 bit long's!)
- a number of other bugfixes from older versions imported
---------------------------------------------------------------------------
Version 6.1.0  [DEVEL] (rgerhards), 2010-08-12

*********************************** NOTE **********************************
The v6 versions of rsyslog feature a greatly redesigned config system 
which, among others, supports scoping. However, the initial version does
not contain the whole new system. Rather it will evolve. So it is
expected that interfaces, even new ones, break during the initial
6.x.y releases.
*********************************** NOTE **********************************

- added $Begin, $End and $ScriptScoping config scope statments
  (at this time for actions only).
- added imptcp, a simplified, Linux-specific and potentielly fast
  syslog plain tcp input plugin (NOT supporting TLS!)
  [ported from v4]
---------------------------------------------------------------------------
Version 5.10.1  [V5-STABLE], 2012-0?-??
- bugfix: invalid property name in property-filter could cause abort
  if action chaining (& operator) was used
  http://bugzilla.adiscon.com/show_bug.cgi?id=355
  Thanks to pilou@gmx.com for the bug report
- bugfix: remove invalid socket option call from imuxsock
  Thanks to Cristian Ionescu-Idbohrn and Jonny Törnbom 
---------------------------------------------------------------------------
Version 5.10.0  [V5-STABLE], 2012-08-23

NOTE: this is the new rsyslog v5-stable, incorporating all changes from the
      5.9.x series. In addition to that, it contains the fixes and
      enhancements listed below in this entry.

- bugfix: delayble source could block action queue, even if there was
  a disk queue associated with it. The root cause of this problem was
  that it makes no sense to delay messages once they arrive in the 
  action queue - the "input" that is being held in that case is the main
  queue worker, what makes no sense.
  Thanks to Marcin for alerting us on this problem and providing 
  instructions to reproduce it.
- bugfix: disk queue was not persisted on shutdown, regression of fix to
  http://bugzilla.adiscon.com/show_bug.cgi?id=299
  The new code also handles the case of shutdown of blocking light and 
  full delayable sources somewhat smarter and permits, assuming sufficient
  timouts, to persist message up to the max queue capacity. Also some nits
  in debug instrumentation have been fixed.
- add small delay (50ms) after sending shutdown message
  There seem to be cases where the shutdown message is otherwise not
  processed, not even on an idle system. Thanks to Marcin for
  bringing this problem up.
- support for resolving huge groups
  closes: http://bugzilla.adiscon.com/show_bug.cgi?id=310
  Thanks to Alec Warner for the patch
- bugfix: potential hang due to mutex deadlock
  closes: http://bugzilla.adiscon.com/show_bug.cgi?id=316
  Thanks to Andreas Piesk for reporting&analyzing this bug as well as
  providing patches and other help in resolving it.
- bugfix: property PROCID empty instead of proper nilvalue if not present
  If it is not present, it must have the nilvalue "-" as of RFC5424
  closes: http://bugzilla.adiscon.com/show_bug.cgi?id=332
  Thanks to John N for reporting this issue.
- bugfix: "last message repeated n times" message was missing hostname
  Thanks to Zdenek Salvet for finding this bug and to Bodik for reporting
- bugfix: multiple main queues with same queue file name was not detected
  This lead to queue file corruption. While the root cause is a config
  error, it is a bug that this important and hard to find config error
  was not detected by rsyslog.
---------------------------------------------------------------------------
Version 5.9.7  [V5-BETA], 2012-05-10
- added capability to specify substrings for field extraction mode
- bugfix: ommysql did not properly init/exit the mysql runtime library
  this could lead to segfaults. Triggering condition: multiple action
  instances using ommysql.  Thanks to Tomas Heinrich for reporting this
  problem and providing an initial patch (which my solution is based on,
  I need to add more code to clean the mess up).
- bugfix: rsyslog did not terminate when delayable inputs were blocked
  due to unvailable sources. Fixes:
  http://bugzilla.adiscon.com/show_bug.cgi?id=299
  Thanks to Marcin M for bringing up this problem and Andre Lorbach
  for helping to reproduce and fix it.
- bugfix/tcpflood: sending small test files did not work correctly
---------------------------------------------------------------------------
Version 5.9.6  [V5-BETA], 2012-04-12
- added configuration directives to customize queue light delay marks
- permit size modifiers (k,m,g,...) in integer config parameters
  Thanks to Jo Rhett for the suggestion.
- bugfix: hostname was not requeried on HUP
  Thanks to Per Jessen for reporting this bug and Marius Tomaschewski for
  his help in testing the fix.
- bugfix: imklog invalidly computed facility and severity
  closes: http://bugzilla.adiscon.com/show_bug.cgi?id=313
- bugfix: imptcp input name could not be set
  config directive was accepted, but had no effect
- added configuration directive to disable octet-counted framing
  for imtcp, directive is $InputTCPServerSupportOctetCountedFraming 
  for imptcp, directive is $InputPTCPServerSupportOctetCountedFraming 
- added capability to use a local interface IP address as fromhost-ip for
  locally originating messages. New directive $LocalHostIPIF
- added configuration directives to customize queue light delay marks
  $MainMsgQueueLightDelayMark, $ActionQueueLightDelayMark; both
  specify number of messages starting at which a delay happens.
---------------------------------------------------------------------------
Version 5.9.5  [V5-DEVEL], 2012-01-27
- improved impstats subsystem, added many new counters
- enhanced module loader to not rely on PATH_MAX
- refactored imklog linux driver, now combined with BSD driver
  The Linux driver no longer supports outdated kernel symbol resolution,
  which was disabled by default for very long. Also overall cleanup,
  resulting in much smaller code. Linux and BSD are now covered by a
  single small driver.
- $IMUXSockRateLimitInterval DEFAULT CHANGED, was 5, now 0
  The new default turns off rate limiting. This was chosen as people
  experienced problems with rate-limiting activated by default. Now it
  needs an explicit opt-in by setting this parameter.
  Thanks to Chris Gaffney for suggesting to make it opt-in; thanks to
  many unnamed others who already had complained at the time Chris made
  the suggestion ;-)
---------------------------------------------------------------------------
Version 5.9.4  [V5-DEVEL], 2011-11-29
- imuxsock: added capability to "annotate" messages with "trusted
  information", which contains some properties obtained from the system
  and as such sure to not be faked. This is inspired by the similiar idea
  introduced in systemd.
- removed dependency on gcrypt for recently-enough GnuTLS
  see: http://bugzilla.adiscon.com/show_bug.cgi?id=289
- bugfix: imuxsock did no longer ignore message-provided timestamp, if
  so configured (the *default*). Lead to no longer sub-second timestamps.
  closes: http://bugzilla.adiscon.com/show_bug.cgi?id=281
- bugfix: omfile returns fatal error code for things that go really wrong
  previously, RS_RET_RESUME was returned, which lead to a loop inside the
  rule engine as omfile could not really recover.
- bugfix: rsyslogd -v always said 64 atomics were not present
  thanks to mono_matsuko for the patch
---------------------------------------------------------------------------
Version 5.9.3  [V5-DEVEL], 2011-09-01
- bugfix/security: off-by-two bug in legacy syslog parser, CVE-2011-3200
- bugfix: mark message processing did not work correctly
- added capability to emit config error location info for warnings 
  otherwise, omusrmsg's warning about new config format was not
  accompanied by problem location.
- bugfix: potential misadressing in property replacer
- bugfix: MSGID corruption in RFC5424 parser under some circumstances
  closes: http://bugzilla.adiscon.com/show_bug.cgi?id=275
- bugfix: The NUL-Byte for the syslogtag was not copied in MsgDup (msg.c)
---------------------------------------------------------------------------
Version 5.9.2  [V5-DEVEL] (rgerhards), 2011-07-11
- systemd support: set stdout/stderr to null - thx to Lennart for the patch
- added support for the ":omusrmsg:" syntax in configuring user messages
- added support for the ":omfile:" syntax for actions
---------------------------------------------------------------------------
Version 5.9.1  [V5-DEVEL] (rgerhards), 2011-06-30
- added support for obtaining timestamp for kernel message from message
  If the kernel time-stamps messages, time is now take from that
  timestamp instead of the system time when the message was read. This
  provides much better accuracy. Thanks to Lennart Poettering for
  suggesting this feature and his help during implementation.
- added support for obtaining timestamp from system for imuxsock
  This permits to read the time a message was submitted to the system
  log socket. Most importantly, this is provided in microsecond resolution.
  So we are able to obtain high precision timestampis even for messages
  that were - as is usual - not formatted with them. This also simplifies
  things in regard to local time calculation in chroot environments.
  Many thanks to Lennart Poettering for suggesting this feature,
  providing some guidance on implementing it and coordinating getting the
  necessary support into the Linux kernel.
- bugfix: timestamp was incorrectly calculated for timezones with minute
  offset
  closes: http://bugzilla.adiscon.com/show_bug.cgi?id=271
- bugfix: problems in failover action handling
  closes: http://bugzilla.adiscon.com/show_bug.cgi?id=270
  closes: http://bugzilla.adiscon.com/show_bug.cgi?id=254
- bugfix: mutex was invalidly left unlocked during action processing
  At least one case where this can occur is during thread shutdown, which
  may be initiated by lower activity. In most cases, this is quite
  unlikely to happen. However, if it does, data structures may be 
  corrupted which could lead to fatal failure and segfault. I detected
  this via a testbench test, not a user report. But I assume that some
  users may have had unreproducable aborts that were cause by this bug.
- bugfix: memory leak in imtcp & subsystems under some circumstances
  This leak is tied to error conditions which lead to incorrect cleanup
  of some data structures. [backport from v6]
- bugfix/improvement:$WorkDirectory now gracefully handles trailing slashes
---------------------------------------------------------------------------
Version 5.9.0  [V5-DEVEL] (rgerhards), 2011-06-08
- imfile: added $InputFileMaxLinesAtOnce directive
- enhanced imfile to support input batching
- added capability for imtcp and imptcp to activate keep-alive packets
  at the socket layer. This has not been added to imttcp, as the latter is
  only an experimental module, and one which did not prove to be useful.
  reference: http://kb.monitorware.com/post20791.html
- added support to control KEEPALIVE settings in imptcp
  this has not yet been added to imtcp, but could be done on request.
- $ActionName is now also used for naming of queues in impstats
  as well as in the debug output
- bugfix: do not open files with full privileges, if privs will be dropped
  This make the privilege drop code more bulletproof, but breaks Ubuntu's
  work-around for log files created by external programs with the wrong
  user and/or group. Note that it was long said that this "functionality"
  would break once we go for serious privilege drop code, so hopefully
  nobody still depends on it (and, if so, they lost...).
- bugfix: pipes not opened in full priv mode when privs are to be dropped
- this begins a new devel branch for v5
- better handling of queue i/o errors in disk queues. This is kind of a
  bugfix, but a very intrusive one, this it goes into the devel version
  first. Right now, "file not found" is handled and leads to the new
  emergency mode, in which disk action is stopped and the queue run
  in direct mode. An error message is emited if this happens.
- added support for user-level PRI provided via systemd
- added new config directive $InputTCPFlowControl to select if tcp
  received messages shall be flagged as light delayable or not.
- enhanced omhdfs to support batching mode. This permits to increase
  performance, as we now call the HDFS API with much larger message
  sizes and far more infrequently
- bugfix: failover did not work correctly if repeated msg reduction was on
  affected directive was: $ActionExecOnlyWhenPreviousIsSuspended on
  closes: http://bugzilla.adiscon.com/show_bug.cgi?id=236
---------------------------------------------------------------------------
Version 5.8.13  [V5-stable] 2012-08-22
- bugfix: DA queue could cause abort
- bugfix: "last message repeated n times" message was missing hostname
  Thanks to Zdenek Salvet for finding this bug and to Bodik for reporting
- bugfix "$PreserveFQDN on" was not honored in some modules
  Thanks to bodik for reporting this bug.
- bugfix: randomized IP option header in omudpspoof caused problems
  closes: http://bugzilla.adiscon.com/show_bug.cgi?id=327
  Thanks to Rick Brown for helping to test out the patch.
- bugfix: potential abort if output plugin logged message during shutdown
  note that none of the rsyslog-provided plugins does this
  Thanks to bodik and Rohit Prasad for alerting us on this bug and
  analyzing it.
  fixes: http://bugzilla.adiscon.com/show_bug.cgi?id=347
- bugfix: multiple main queues with same queue file name was not detected
  This lead to queue file corruption. While the root cause is a config
  error, it is a bug that this important and hard to find config error
  was not detected by rsyslog.
---------------------------------------------------------------------------
Version 5.8.12  [V5-stable] 2012-06-06
- add small delay (50ms) after sending shutdown message
  There seem to be cases where the shutdown message is otherwise not
  processed, not even on an idle system. Thanks to Marcin for
  bringing this problem up.
- support for resolving huge groups
  closes: http://bugzilla.adiscon.com/show_bug.cgi?id=310
  Thanks to Alec Warner for the patch
- bugfix: delayble source could block action queue, even if there was
  a disk queue associated with it. The root cause of this problem was
  that it makes no sense to delay messages once they arrive in the 
  action queue - the "input" that is being held in that case is the main
  queue worker, what makes no sense.
  Thanks to Marcin for alerting us on this problem and providing 
  instructions to reproduce it.
- bugfix: disk queue was not persisted on shutdown, regression of fix to
  http://bugzilla.adiscon.com/show_bug.cgi?id=299
  The new code also handles the case of shutdown of blocking light and 
  full delayable sources somewhat smarter and permits, assuming sufficient
  timouts, to persist message up to the max queue capacity. Also some nits
  in debug instrumentation have been fixed.
- bugfix/omudpspoof: problems, including abort, happend when run on
  multiple threads. Root cause is that libnet is not thread-safe. 
  omudpspoof now guards libnet calls with their own mutex.
- bugfix: if debug message could end up in log file when forking
  if rsyslog was set to auto-background (thus fork, the default) and debug
  mode to stdout was enabled, debug messages ended up in the first log file
  opened. Currently, stdout logging is completely disabled in forking mode
  (but writing to the debug log file is still possible). This is a change 
  in behaviour, which is under review. If it causes problems to you,
  please let us know.
  Thanks to Tomas Heinrich for the patch.
- bugfix/tcpflood: sending small test files did not work correctly
- bugfix: potential hang due to mutex deadlock
  closes: http://bugzilla.adiscon.com/show_bug.cgi?id=316
  Thanks to Andreas Piesk for reporting&analyzing this bug as well as
  providing patches and other help in resolving it.
- bugfix: property PROCID empty instead of proper nilvalue if not present
  If it is not present, it must have the nilvalue "-" as of RFC5424
  closes: http://bugzilla.adiscon.com/show_bug.cgi?id=332
  Thanks to John N for reporting this issue.
---------------------------------------------------------------------------
Version 5.8.11  [V5-stable] 2012-05-03
- bugfix: ommysql did not properly init/exit the mysql runtime library
  this could lead to segfaults. Triggering condition: multiple action
  instances using ommysql.  Thanks to Tomas Heinrich for reporting this
  problem and providing an initial patch (which my solution is based on,
  I need to add more code to clean the mess up).
- bugfix: rsyslog did not terminate when delayable inputs were blocked
  due to unvailable sources. Fixes:
  http://bugzilla.adiscon.com/show_bug.cgi?id=299
  Thanks to Marcin M for bringing up this problem and Andre Lorbach
  for helping to reproduce and fix it.
- bugfix: active input in "light delay state" could block rsyslog
  termination, at least for prolonged period of time
- bugfix: imptcp input name could not be set
  config directive was accepted, but had no effect
- bugfix: assigned ruleset was lost when using disk queues
  This looked quite hard to diagnose for disk-assisted queues, as the
  pure memory part worked well, but ruleset info was lost for messages
  stored inside the disk queue.
- bugfix: hostname was not requeried on HUP
  Thanks to Per Jessen for reporting this bug and Marius Tomaschewski for
  his help in testing the fix.
- bugfix: inside queue.c, some thread cancel states were not correctly
  reset. While this is a bug, we assume it did have no practical effect
  because the reset as it was done was set to the state the code actually
  had at this point. But better fix this...
---------------------------------------------------------------------------
Version 5.8.10  [V5-stable] 2012-04-05
- bugfix: segfault on startup if $actionqueuefilename was missing for disk
  queue config
  Thanks to Tomas Heinrich for the patch.
- bugfix: segfault if disk-queue was started up with old queue file
  Thanks to Tomas Heinrich for the patch.
- bugfix: memory leak in array passing output module mode
---------------------------------------------------------------------------
Version 5.8.9  [V5-stable] 2012-03-15
- added tool to recover disk queue if .qi file is missing (recover_qi.pl)
  Thanks to Kaiwang Chen for contributing this tool
- bugfix: stopped DA queue was never processed after a restart due to a
  regression from statistics module
- added better doc for statsobj interface
  Thanks to Kaiwang Chen for his suggestions and analysis in regard to the
  stats subsystem.
---------------------------------------------------------------------------
Version 5.8.8  [V5-stable] 2012-03-05
- added capability to use a local interface IP address as fromhost-ip for
  imuxsock imklog
  new config directives: $IMUXSockLocalIPIF, $klogLocalIPIF
- added configuration directives to customize queue light delay marks
  $MainMsgQueueLightDelayMark, $ActionQueueLightDelayMark; both
  specify number of messages starting at which a delay happens.
- bugfix: omprog made rsyslog abort on startup if not binary to
  execute was configured
- bugfix: imklog invalidly computed facility and severity
  closes: http://bugzilla.adiscon.com/show_bug.cgi?id=313
---------------------------------------------------------------------------
Version 5.8.7  [V5-stable] 2012-01-17
- bugfix: instabilities when using RFC5424 header fields
  Thanks to Kaiwang Chen for the patch
- bugfix: imuxsock did truncate part of received message if it did not
  contain a proper date. The truncation occured because we removed that
  part of the messages that was expected to be the date.
  closes: http://bugzilla.adiscon.com/show_bug.cgi?id=295
- bugfix: potential abort after reading invalid X.509 certificate
  closes: http://bugzilla.adiscon.com/show_bug.cgi?id=290
  Thanks to Tomas Heinrich for the patch
- bugfix: stats counter were not properly initialized on creation
- FQDN hostname for multihomed host was not always set to the correct name
  if multiple aliases existed. Thanks to Tomas Heinreich for the patch.
- re-licensed larger parts of the codebase under the Apache license 2.0
---------------------------------------------------------------------------
Version 5.8.6  [V5-stable] 2011-10-21
- bugfix: missing whitespace after property-based filter was not detected
- bugfix: $OMFileFlushInterval period was doubled - now using correct value
- bugfix: ActionQueue could malfunction due to index error
  Thanks to Vlad Grigorescu for the patch
- bugfix: $ActionExecOnlyOnce interval did not work properly
  Thanks to Tomas Heinrich for the patch
- bugfix: race condition when extracting program name, APPNAME, structured
  data and PROCID (RFC5424 fields) could lead to invalid characters e.g.
  in dynamic file names or during forwarding (general malfunction of these
  fields in templates, mostly under heavy load)
- bugfix: imuxsock did no longer ignore message-provided timestamp, if
  so configured (the *default*). Lead to no longer sub-second timestamps.
  closes: http://bugzilla.adiscon.com/show_bug.cgi?id=281
- bugfix: omfile returns fatal error code for things that go really wrong
  previously, RS_RET_RESUME was returned, which lead to a loop inside the
  rule engine as omfile could not really recover.
- bugfix: imfile did invalid system call under some circumstances
  when a file that was to be monitored did not exist BUT the state file
  actually existed. Mostly a cosmetic issue. Root cause was incomplete
  error checking in stream.c; so patch may affect other code areas.
- bugfix: rsyslogd -v always said 64 atomics were not present
  thanks to mono_matsuko for the patch
---------------------------------------------------------------------------
Version 5.8.5  [V5-stable] (rgerhards/al), 2011-09-01
- bugfix/security: off-by-two bug in legacy syslog parser, CVE-2011-3200
- bugfix: mark message processing did not work correctly
- bugfix: potential hang condition during tag emulation
- bugfix: too-early string termination during tag emulation
- bugfix: The NUL-Byte for the syslogtag was not copied in MsgDup (msg.c)
- bugfix: fixed incorrect state handling for Discard Action (transactions)
  Note: This caused all messages in a batch to be set to COMMITTED, 
  even if they were discarded. 
---------------------------------------------------------------------------
Version 5.8.4  [V5-stable] (al), 2011-08-10
- bugfix: potential misadressing in property replacer
- bugfix: memcpy overflow can occur in allowed sender checkig
  if a name is resolved to IPv4-mapped-on-IPv6 address
  Found by Ismail Dönmez at suse
- bugfix: potential misadressing in property replacer
- bugfix: MSGID corruption in RFC5424 parser under some circumstances
  closes: http://bugzilla.adiscon.com/show_bug.cgi?id=275
---------------------------------------------------------------------------
Version 5.8.3  [V5-stable] (rgerhards), 2011-07-11
- systemd support: set stdout/stderr to null - thx to Lennart for the patch
- added support for the ":omusrmsg:" syntax in configuring user messages
- added support for the ":omfile:" syntax for actions
  Note: previous outchannel syntax will generate a warning message. This
  may be surprising to some users, but it is quite urgent to alert them
  of the new syntax as v6 can no longer support the previous one.
---------------------------------------------------------------------------
Version 5.8.2  [V5-stable] (rgerhards), 2011-06-21
- bugfix: problems in failover action handling
  closes: http://bugzilla.adiscon.com/show_bug.cgi?id=270
  closes: http://bugzilla.adiscon.com/show_bug.cgi?id=254
- bugfix: mutex was invalidly left unlocked during action processing
  At least one case where this can occur is during thread shutdown, which
  may be initiated by lower activity. In most cases, this is quite
  unlikely to happen. However, if it does, data structures may be 
  corrupted which could lead to fatal failure and segfault. I detected
  this via a testbench test, not a user report. But I assume that some
  users may have had unreproducable aborts that were cause by this bug.
- bugfix: memory leak in imtcp & subsystems under some circumstances
  This leak is tied to error conditions which lead to incorrect cleanup
  of some data structures. [backport from v6]
- bugfix/improvement:$WorkDirectory now gracefully handles trailing slashes
---------------------------------------------------------------------------
Version 5.8.1  [V5-stable] (rgerhards), 2011-05-19
- bugfix: invalid processing in QUEUE_FULL condition
  If the the multi-submit interface was used and a QUEUE_FULL condition
  occured, the failed message was properly destructed. However, the
  rest of the input batch, if it existed, was not processed. So this
  lead to potential loss of messages and a memory leak. The potential
  loss of messages was IMHO minor, because they would have been dropped
  in most cases due to the queue remaining full, but very few lucky ones
  from the batch may have made it. Anyhow, this has now been changed so
  that the rest of the batch is properly tried to be enqueued and, if
  not possible, destructed.
- new module mmsnmptrapd, a sample message modification module
  This can be useful to reformat snmptrapd messages and also serves as
  a sample for how to write message modification modules using the
  output module interface. Note that we introduced this new 
  functionality directly into the stable release, as it does not 
  modify the core and as such cannot have any side-effects if it is
  not used (and thus the risk is solely on users requiring that
  functionality).
- bugfix: rate-limiting inside imuxsock did not work 100% correct
  reason was that a global config variable was invalidly accessed where a
  listener variable should have been used.
  Also performance-improved the case when rate limiting is turned off (this
  is a very unintrusive change, thus done directly to the stable version).
- bugfix: $myhostname not available in RainerScript (and no error message)
  closes: http://bugzilla.adiscon.com/show_bug.cgi?id=233
- bugfix: memory and file descriptor leak in stream processing
  Leaks could occur under some circumstances if the file stream handler
  errored out during the open call. Among others, this could cause very
  big memory leaks if there were a problem with unreadable disk queue
  files. In regard to the memory leak, this
  closes: http://bugzilla.adiscon.com/show_bug.cgi?id=256
- bugfix: doc for impstats had wrong config statements
  also, config statements were named a bit inconsistent, resolved that
  problem by introducing an alias and only documenting the consistent
  statements
  Thanks to Marcin for bringing up this problem.
- bugfix: IPv6-address could not be specified in omrelp
  this was due to improper parsing of ":"
  closes: http://bugzilla.adiscon.com/show_bug.cgi?id=250
- bugfix: TCP connection invalidly aborted when messages needed to be
  discarded (due to QUEUE_FULL or similar problem)
- bugfix: $LocalHostName was not honored under all circumstances
  closes: http://bugzilla.adiscon.com/show_bug.cgi?id=258
- bugfix(minor): improper template function call in syslogd.c
---------------------------------------------------------------------------
Version 5.8.0  [V5-stable] (rgerhards), 2011-04-12

This is the new v5-stable branch, importing all feature from the 5.7.x
versions. To see what has changed in regard to the previous v5-stable,
check the Changelog for 5.7.x below.

- bugfix: race condition in deferred name resolution
  closes: http://bugzilla.adiscon.com/show_bug.cgi?id=238
  Special thanks to Marcin for his persistence in helping to solve this
  bug.
- bugfix: DA queue was never shutdown once it was started
  closes: http://bugzilla.adiscon.com/show_bug.cgi?id=241
---------------------------------------------------------------------------
Version 5.7.10  [V5-BETA] (rgerhards), 2011-03-29
- bugfix: ompgsql did not work properly with ANSI SQL strings
  closes: http://bugzilla.adiscon.com/show_bug.cgi?id=229
- bugfix: rsyslog did not build with --disable-regexp configure option
  closes: http://bugzilla.adiscon.com/show_bug.cgi?id=243
- bugfix: PRI was invalid on Solaris for message from local log socket
- enhance: added $BOM system property to ease writing byte order masks
- bugfix: RFC5424 parser confused by empty structured data
  closes: http://bugzilla.adiscon.com/show_bug.cgi?id=237
- bugfix: error return from strgen caused abort, now causes action to be
  ignored (just like a failed filter)
- new sample plugin for a strgen to generate sql statement consumable
  by a database plugin
- bugfix: strgen could not be used together with database outputs
  because the sql/stdsql option could not be specified. This has been
  solved by permitting the strgen to include the opton inside its name.
  closes: http://bugzilla.adiscon.com/show_bug.cgi?id=195
---------------------------------------------------------------------------
Version 5.7.9  [V5-BETA] (rgerhards), 2011-03-16
- improved testbench
  among others, life tests for ommysql (against a test database) have
  been added, valgrind-based testing enhanced, ...
- enhance: fallback *at runtime* to epoll_create if epoll_create1 is not
  available. Thanks to Michael Biebl for analysis and patch!
- bugfix: failover did not work correctly if repeated msg reduction was on
  closes: http://bugzilla.adiscon.com/show_bug.cgi?id=236
  affected directive was: $ActionExecOnlyWhenPreviousIsSuspended on
- bugfix: minor memory leak in omlibdbi (< 1k per instance and run)
- bugfix: (regression) omhdfs did no longer compile
- bugfix: omlibdbi did not use password from rsyslog.conf
  closes: http://bugzilla.adiscon.com/show_bug.cgi?id=203
---------------------------------------------------------------------------
Version 5.7.8  [V5-BETA] (rgerhards), 2011-03-09
- systemd support somewhat improved (can now take over existing log sockt)
- bugfix: discard action did not work under some circumstances
  fixes: http://bugzilla.adiscon.com/show_bug.cgi?id=217
- bugfix: file descriptor leak in gnutls netstream driver
  fixes: http://bugzilla.adiscon.com/show_bug.cgi?id=222
---------------------------------------------------------------------------
Version 5.7.7  [V5-BETA] (rgerhards), 2011-03-02
- bugfix: potential abort condition when $RepeatedMsgReduction set to on
  as well as potentially in a number of other places where MsgDup() was
  used. This only happened when the imudp input module was used and it
  depended on name resolution not yet had taken place. In other words,
  this was a strange problem that could lead to hard to diagnose 
  instability. So if you experience instability, chances are good that
  this fix will help.
---------------------------------------------------------------------------
Version 5.7.6  [V5-BETA] (rgerhards), 2011-02-25
- bugfix: fixed a memory leak and potential abort condition
  this could happen if multiple rulesets were used and some output batches
  contained messages belonging to more than one ruleset.
  fixes: http://bugzilla.adiscon.com/show_bug.cgi?id=226
  fixes: http://bugzilla.adiscon.com/show_bug.cgi?id=218
- bugfix: memory leak when $RepeatedMsgReduction on was used
  bug tracker: http://bugzilla.adiscon.com/show_bug.cgi?id=225
---------------------------------------------------------------------------
Version 5.7.5  [V5-BETA] (rgerhards), 2011-02-23
- enhance: imfile did not yet support multiple rulesets, now added
  we do this directly in the beta because a) it does not affect existing
  functionality and b) one may argue that this missing functionality is
  close to a bug.
- improved testbench, added tests for imuxsock
- bugfix: imuxsock did no longer sanitize received messages
  This was a regression from the imuxsock partial rewrite. Happened
  because the message is no longer run through the standard parsers. 
  bug tracker: http://bugzilla.adiscon.com/show_bug.cgi?id=224
- bugfix: minor race condition in action.c - considered cosmetic
  This is considered cosmetic as multiple threads tried to write exactly
  the same value into the same memory location without sync. The method
  has been changed so this can no longer happen.
---------------------------------------------------------------------------
Version 5.7.4  [V5-BETA] (rgerhards), 2011-02-17
- added pmsnare parser module (written by David Lang)
- enhanced imfile to support non-cancel input termination
- improved systemd socket activation thanks to Marius Tomaschweski
- improved error reporting for $WorkDirectory
  non-existance and other detectable problems are now reported,
  and the work directory is NOT set in this case
- bugfix: pmsnare causded abort under some conditions
- bugfix: abort if imfile reads file line of more than 64KiB
  Thanks to Peter Eisentraut for reporting and analysing this problem.
  bug tracker: http://bugzilla.adiscon.com/show_bug.cgi?id=221
- bugfix: queue engine did not properly slow down inputs in FULL_DELAY mode
  when in disk-assisted mode. This especially affected imfile, which
  created unnecessarily queue files if a large set of input file data was
  to process.
- bugfix: very long running actions could prevent shutdown under some
  circumstances. This has now been solved, at least for common
  situations.
- bugfix: fixed compile problem due to empty structs
  this occured only on some platforms/compilers. thanks to Dražen Kačar 
  for the fix
---------------------------------------------------------------------------
Version 5.7.3  [V5-BETA] (rgerhards), 2011-02-07
- added support for processing multi-line messages in imfile
- added $IMUDPSchedulingPolicy and $IMUDPSchedulingPriority config settings
- added $LocalHostName config directive
- bugfix: fixed build problems on some platforms
  namely those that have 32bit atomic operations but not 64 bit ones
- bugfix: local hostname was pulled too-early, so that some config 
  directives (namely FQDN settings) did not have any effect
- bugfix: imfile did duplicate messages under some circumstances
- added $OMMySQLConfigFile config directive
- added $OMMySQLConfigSection config directive
---------------------------------------------------------------------------
Version 5.7.2  [V5-DEVEL] (rgerhards), 2010-11-26
- bugfix(important): problem in TLS handling could cause rsyslog to loop
  in a tight loop, effectively disabling functionality and bearing the
  risk of unresponsiveness of the whole system.
  Bug tracker: http://bugzilla.adiscon.com/show_bug.cgi?id=194
- bugfix: imfile state file was not written when relative file name
  for it was specified
- bugfix: compile failed on systems without epoll_create1()
  Thanks to David Hill for providing a fix.
- bugfix: atomic increment for msg object may not work correct on all
  platforms. Thanks to Chris Metcalf for the patch
- bugfix: replacements for atomic operations for non-int sized types had
  problems. At least one instance of that problem could potentially lead
  to abort (inside omfile).
---------------------------------------------------------------------------
Version 5.7.1  [V5-DEVEL] (rgerhards), 2010-10-05
- support for Hadoop's HDFS added (via omhdfs)
- imuxsock now optionally use SCM_CREDENTIALS to pull the pid from the log
  socket itself
  (thanks to Lennart Poettering for the suggesting this feature)
- imuxsock now optionally uses per-process input rate limiting, guarding the
  user against processes spamming the system log
  (thanks to Lennart Poettering for suggesting this feature)
- added new config statements
  * $InputUnixListenSocketUsePIDFromSystem 
  * $SystemLogUsePIDFromSystem 
  * $SystemLogRateLimitInterval
  * $SystemLogRateLimitBurst
  * $SystemLogRateLimitSeverity
  * $IMUxSockRateLimitInterval
  * $IMUxSockRateLimitBurst
  * $IMUxSockRateLimitSeverity
- imuxsock now supports up to 50 different sockets for input
- some code cleanup in imuxsock (consider this a release a major
  modification, especially if problems show up)
- bugfix: /dev/log was unlinked even when passed in from systemd
  in which case it should be preserved as systemd owns it
---------------------------------------------------------------------------
Version 5.7.0  [V5-DEVEL] (rgerhards), 2010-09-16
- added module impstat to emit periodic statistics on rsyslog counters
- support for systemd officially added
  * acquire /dev/log socket optionally from systemd
    thanks to Lennart Poettering for this patch
  * sd-systemd API added as part of rsyslog runtime library
---------------------------------------------------------------------------
Version 5.6.5  [V5-STABLE] (rgerhards), 2011-03-22
- bugfix: failover did not work correctly if repeated msg reduction was on
  affected directive was: $ActionExecOnlyWhenPreviousIsSuspended on
  closes: http://bugzilla.adiscon.com/show_bug.cgi?id=236
- bugfix: omlibdbi did not use password from rsyslog.con
  closes: http://bugzilla.adiscon.com/show_bug.cgi?id=203
- bugfix(kind of): tell users that config graph can currently not be
  generated
  closes: http://bugzilla.adiscon.com/show_bug.cgi?id=232
- bugfix: discard action did not work under some circumstances
  fixes: http://bugzilla.adiscon.com/show_bug.cgi?id=217
  (backport from 5.7.8)
---------------------------------------------------------------------------
Version 5.6.4  [V5-STABLE] (rgerhards), 2011-03-03
- bugfix: potential abort condition when $RepeatedMsgReduction set to on
  as well as potentially in a number of other places where MsgDup() was
  used. This only happened when the imudp input module was used and it
  depended on name resolution not yet had taken place. In other words,
  this was a strange problem that could lead to hard to diagnose 
  instability. So if you experience instability, chances are good that
  this fix will help.
- bugfix: fixed a memory leak and potential abort condition
  this could happen if multiple rulesets were used and some output batches
  contained messages belonging to more than one ruleset.
  fixes: http://bugzilla.adiscon.com/show_bug.cgi?id=226
  fixes: http://bugzilla.adiscon.com/show_bug.cgi?id=218
- bugfix: memory leak when $RepeatedMsgReduction on was used
  bug tracker: http://bugzilla.adiscon.com/show_bug.cgi?id=225
---------------------------------------------------------------------------
Version 5.6.3  [V5-STABLE] (rgerhards), 2011-01-26
- bugfix: action processor released memory too early, resulting in
  potential issue in retry cases (but very unlikely due to another
  bug, which I also fixed -- only after the fix this problem here
  became actually visible).
- bugfix: batch processing flagged invalid message as "bad" under some
  circumstances
- bugfix: unitialized variable could cause issues under extreme conditions
  plus some minor nits. This was found after a clang static code analyzer
  analysis (great tool, and special thanks to Marcin for telling me about
  it!)
- bugfix: batches which had actions in error were not properly retried in
  all cases
- bugfix: imfile did duplicate messages under some circumstances
- bugfix: testbench was not activated if no Java was present on system
  ... what actually was a left-over. Java is no longer required.
---------------------------------------------------------------------------
Version 5.6.2  [V5-STABLE] (rgerhards), 2010-11-30
- bugfix: compile failed on systems without epoll_create1()
  Thanks to David Hill for providing a fix.
- bugfix: atomic increment for msg object may not work correct on all
  platforms. Thanks to Chris Metcalf for the patch
- bugfix: replacements for atomic operations for non-int sized types had
  problems. At least one instance of that problem could potentially lead
  to abort (inside omfile).
- added the $InputFilePersistStateInterval config directive to imfile
- changed imfile so that the state file is never deleted (makes imfile
  more robust in regard to fatal failures)
- bugfix: a slightly more informative error message when a TCP
  connections is aborted
---------------------------------------------------------------------------
Version 5.6.1  [V5-STABLE] (rgerhards), 2010-11-24
- bugfix(important): problem in TLS handling could cause rsyslog to loop
  in a tight loop, effectively disabling functionality and bearing the
  risk of unresponsiveness of the whole system.
  Bug tracker: http://bugzilla.adiscon.com/show_bug.cgi?id=194
- permitted imptcp to work on systems which support epoll(), but not
  epoll_create().
  Bug: http://bugzilla.adiscon.com/show_bug.cgi?id=204
  Thanks to Nicholas Brink for reporting this problem.
- bugfix: testbench failed if imptcp was not enabled
- bugfix: segfault when an *empty* template was used
  Bug: http://bugzilla.adiscon.com/show_bug.cgi?id=206
  Thanks to David Hill for alerting us.
- bugfix: compile failed with --enable-unlimited-select
  thanks varmojfekoj for the patch
---------------------------------------------------------------------------
Version 5.6.0  [V5-STABLE] (rgerhards), 2010-10-19

This release brings all changes and enhancements of the 5.5.x series
to the v5-stable branch.

- bugfix: a couple of problems that imfile had on some platforms, namely
  Ubuntu (not their fault, but occured there)
- bugfix: imfile utilizes 32 bit to track offset. Most importantly,
  this problem can not experienced on Fedora 64 bit OS (which has
  64 bit long's!)
---------------------------------------------------------------------------
Version 5.5.7  [V5-BETA] (rgerhards), 2010-08-09
- changed omudpspoof default spoof address to simplify typical use case
  thanks to David Lang for suggesting this
- doc bugfix: pmlastmsg doc samples had errors
- bugfix[minor]: pmrfc3164sd had invalid name (resided in rsyslog name 
  space, what should not be the case for a contributed module)
- added omuxsock, which permits to write message to local Unix sockets
  this is the counterpart to imuxsock, enabling fast local forwarding
---------------------------------------------------------------------------
Version 5.5.6  [DEVEL] (rgerhards), 2010-07-21
- added parser modules
  * pmlastmsg, which supports the notoriously malformed "last message
    repeated n times" messages from some syslogd's (namely sysklogd)
  * pmrfc3164sd (contributed), supports RFC5424 structured data in 
    RFC3164 messages [untested]
- added new module type "string generator", used to speed up output
  processing. Expected speedup for (typical) rsyslog processing is
  roughly 5 to 6 percent compared to using string-based templates.
  They may also be used to do more complex formatting with custom
  C code, what provided greater flexibility and probably far higher
  speed, for example if using multiple regular expressions within a 
  template.
- added 4 string generators for
  * RSYSLOG_FileFormat
  * RSYSLOG_TraditionalFileFormat
  * RSYSLOG_ForwardFormat
  * RSYSLOG_TraditionalForwardFormat
- bugfix: mutexes used to simulate atomic instructions were not destructed
- bugfix: regression caused more locking action in msg.c than necessary
- bugfix: "$ActionExecOnlyWhenPreviousIsSuspended on" was broken
- bugfix: segfault on HUP when "HUPIsRestart" was set to "on"
  thanks varmojfekoj for the patch
- bugfix: default for $OMFileFlushOnTXEnd was wrong ("off").
  This, in default mode, caused buffered writing to be used, what
  means that it looked like no output were written or partial
  lines. Thanks to Michael Biebl for pointing out this bug.
- bugfix: programname filter in ! configuration can not be reset
  Thanks to Kiss Gabor for the patch.
---------------------------------------------------------------------------
Version 5.5.5  [DEVEL] (rgerhards), 2010-05-20
- added new cancel-reduced action thread termination method
  We now manage to cancel threads that block inside a retry loop to
  terminate without the need to cancel the thread. Avoiding cancellation
  helps keep the system complexity minimal and thus provides for better
  stability. This also solves some issues with improper shutdown when
  inside an action retry loop.
---------------------------------------------------------------------------
Version 5.5.4  [DEVEL] (rgerhards), 2010-05-03
- This version offers full support for Solaris on Intel and Sparc
- bugfix: problems with atomic operations emulation
  replaced atomic operation emulation with new code. The previous code
  seemed to have some issue and also limited concurrency severely. The
  whole atomic operation emulation has been rewritten.
- bugfix: netstream ptcp support class was not correctly build on systems
  without epoll() support
- bugfix: segfault on Solaris/Sparc
---------------------------------------------------------------------------
Version 5.5.3  [DEVEL] (rgerhards), 2010-04-09
- added basic but functional support for Solaris
- imported many bugfixes from 3.6.2/4.6.1 (see ChangeLog below!)
- added new property replacer option "date-rfc3164-buggyday" primarily
  to ease migration from syslog-ng. See property replacer doc for
  details.
- added capability to turn off standard LF delimiter in TCP server
  via new directive "$InputTCPServerDisableLFDelimiter on"
- bugfix: failed to compile on systems without epoll support
- bugfix: comment char ('#') in literal terminated script parsing
  and thus could not be used.
  but tracker: http://bugzilla.adiscon.com/show_bug.cgi?id=119
  [merged in from v3.22.2]
- imported patches from 4.6.0:
  * improved testbench to contain samples for totally malformed messages
    which miss parts of the message content
  * bugfix: some malformed messages could lead to a missing LF inside files
    or some other missing parts of the template content.
  * bugfix: if a message ended immediately with a hostname, the hostname
    was mistakenly interpreted as TAG, and localhost be used as hostname
---------------------------------------------------------------------------
Version 5.5.2  [DEVEL] (rgerhards), 2010-02-05
- applied patches that make rsyslog compile under Apple OS X.
  Thanks to trey for providing these.
- replaced data type "bool" by "sbool" because this created some
  portability issues.
- added $Escape8BitCharactersOnReceive directive
  Thanks to David Lang for suggesting it.
- worked around an issue where omfile failed to compile on 32 bit platforms
  under some circumstances (this smells like a gcc problem, but a simple
  solution was available). Thanks to Kenneth Marshall for some advice.
- extended testbench
---------------------------------------------------------------------------
Version 5.5.1  [DEVEL] (rgerhards), 2009-11-27
- introduced the ablity for netstream drivers to utilize an epoll interface
  This offers increased performance and removes the select() FDSET size
  limit from imtcp. Note that we fall back to select() if there is no
  epoll netstream drivers. So far, an epoll driver has only been
  implemented for plain tcp syslog, the rest will follow once the code
  proves well in practice AND there is demand.
- re-implemented $EscapeControlCharacterTab config directive
  Based on Jonathan Bond-Caron's patch for v4. This now also includes some
  automatted tests.
- bugfix: enabling GSSServer crashes rsyslog startup
  Thanks to Tomas Kubina for the patch [imgssapi]
- bugfix (kind of): check if TCP connection is still alive if using TLS
  Thanks to Jonathan Bond-Caron for the patch.
---------------------------------------------------------------------------
Version 5.5.0  [DEVEL] (rgerhards), 2009-11-18
- moved DNS resolution code out of imudp and into the backend processing
  Most importantly, DNS resolution now never happens if the resolved name
  is not required. Note that this applies to imudp - for the other inputs,
  DNS resolution almost comes for free, so we do not do it there. However,
  the new method has been implemented in a generic way and as such may 
  also be used by other modules in the future.
- added option to use unlimited-size select() calls
  Thanks to varmjofekoj for the patch
  This is not done in imudp, as it natively supports epoll().
- doc: improved description of what loadable modules can do
---------------------------------------------------------------------------
Version 5.4.2  [v5-stable] (rgerhards), 2010-03-??
- bugfix(kind of): output plugin retry behaviour could cause engine to loop
  The rsyslog engine did not guard itself against output modules that do
  not properly convey back the tryResume() behaviour. This then leads to
  what looks like an endless loop. I consider this to be a bug of the 
  engine not only because it should be hardened against plugin misbehaviour,
  but also because plugins may not be totally able to avoid this situation
  (depending on the type of and processing done by the plugin).
- bugfix: testbench failed when not executed in UTC+1 timezone
  accidently, the time zone information was kept inside some
  to-be-checked-for responses
- temporary bugfix replaced by permanent one for
  message-induced off-by-one error (potential segfault) (see 4.6.2)
  The analysis has been completed and a better fix been crafted and 
  integrated.
- bugfix(minor): status variable was uninitialized
  However, this would have caused harm only if NO parser modules at
  all were loaded, which would lead to a defunctional configuration
  at all. And, even more important, this is impossible as two parser
  modules are built-in and thus can not be "not loaded", so we always
  have a minimum of two.
---------------------------------------------------------------------------
Version 5.4.1  [v5-stable] (rgerhards), 2010-03-??
- added new property replacer option "date-rfc3164-buggyday" primarily
  to ease migration from syslog-ng. See property replacer doc for
  details. [backport from 5.5.3 because urgently needed by some]
- imported all bugfixes vom 4.6.2 (see below)
---------------------------------------------------------------------------
Version 5.4.0  [v5-stable] (rgerhards), 2010-03-08
***************************************************************************
* This is a new stable v5 version. It contains all fixes and enhancements *
* made during the 5.3.x phase as well as those listed below.              *
* Note that the 5.2.x series was quite buggy and as such all users are    *
* strongly advised to upgrade to 5.4.0.                                   *
***************************************************************************
- bugfix: omruleset failed to work in many cases
  bug tracker: http://bugzilla.adiscon.com/show_bug.cgi?id=179
  Thanks to Ryan B. Lynch for reporting this issue.
- bugfix: comment char ('#') in literal terminated script parsing
  and thus could not be used.
  but tracker: http://bugzilla.adiscon.com/show_bug.cgi?id=119
  [merged in from v3.22.2]
---------------------------------------------------------------------------
Version 5.3.7  [BETA] (rgerhards), 2010-01-27
- bugfix: queues in direct mode could case a segfault, especially if an
  action failed for action queues. The issue was an invalid increment of
  a stack-based pointer which lead to destruction of the stack frame and
  thus a segfault on function return.
  Thanks to Michael Biebl for alerting us on this problem.
- bugfix: hostname accidently set to IP address for some message sources,
  for example imudp. Thanks to Anton for reporting this bug. [imported v4]
- bugfix: ompgsql had problems with transaction support, what actually 
  rendered it unsuable. Thanks to forum user "horhe" for alerting me
  on this bug and helping to debug/fix it! [imported from 5.3.6]
- bugfix: $CreateDirs variable not properly initialized, default thus
  was random (but most often "on") [imported from v3]
- bugfix: potential segfaults during queue shutdown
  (bugs require certain non-standard settings to appear)
  Thanks to varmojfekoj for the patch [imported from 4.5.8]
  [backport from 5.5.2]
- bugfix: wrong memory assignment for a config variable (probably
  without causing any harm) [backport from 5.2.2]
- bugfix: rsyslog hangs when writing to a named pipe which nobody was
  reading. Thanks to Michael Biebl for reporting this bug.
  Bugzilla entry: http://bugzilla.adiscon.com/show_bug.cgi?id=169
  [imported from 4.5.8]
---------------------------------------------------------------------------
Version 5.3.6  [BETA] (rgerhards), 2010-01-13
- bugfix: ompgsql did not properly check the server connection in
  tryResume(), which could lead to rsyslog running in a thight loop
- bugfix: suspension during beginTransaction() was not properly handled
  by rsyslog core
- bugfix: omfile output was only written when buffer was full, not at
  end of transaction
- bugfix: commit transaction was not properly conveyed to message layer,
  potentially resulting in non-message destruction and thus hangs
- bugfix: enabling GSSServer crashes rsyslog startup
  Thanks to Tomas Kubina for the patch [imgssapi]
- bugfix (kind of): check if TCP connection is still alive if using TLS
  Thanks to Jonathan Bond-Caron for the patch.
- bugfix: $CreateDirs variable not properly initialized, default thus
  was random (but most often "on") [imported from v3]
- bugfix: ompgsql had problems with transaction support, what actually 
  rendered it unsuable. Thanks to forum user "horhe" for alerting me
  on this bug and helping to debug/fix it!
- bugfix: memory leak when sending messages in zip-compressed format
  Thanks to Naoya Nakazawa for analyzing this issue and providing a patch.
- worked around an issue where omfile failed to compile on 32 bit platforms
  under some circumstances (this smells like a gcc problem, but a simple
  solution was available). Thanks to Kenneth Marshall for some advice.
  [backported from 5.5.x branch]
---------------------------------------------------------------------------
Version 5.3.5  [BETA] (rgerhards), 2009-11-13
- some light performance enhancement by replacing time() call with much
  faster (at least under linux) gettimeofday() calls.
- some improvement of omfile performance with dynafiles
  saved costly time() calls by employing a logical clock, which is 
  sufficient for the use case
- bugfix: omudpspoof miscalculated source and destination ports
  while this was probably not noticed for source ports, it resulted in
  almost all destination ports being wrong, except for the default port
  of 514, which by virtue of its binary representation was calculated 
  correct (and probably thus the bug not earlier detected).
- bugfixes imported from earlier releases
  * bugfix: named pipes did no longer work (they always got an open error)
    this was a regression from the omfile rewrite in 4.5.0
  * bugfix(testbench): sequence check was not always performed correctly,
    that could result in tests reporting success when they actually failed
- improved testbench: added tests for UDP forwarding and omudpspoof
- doc bugfix: omudpspoof had wrong config command names ("om" missing)
- bugfix [imported from 4.4.3]: $ActionExecOnlyOnceEveryInterval did
  not work.
- [inport v4] improved testbench, contains now tcp and gzip test cases
- [import v4] added a so-called "On Demand Debug" mode, in which debug
  output can be generated only after the process has started, but not right
  from the beginning. This is assumed to be useful for hard-to-find bugs.
  Also improved the doc on the debug system.
- bugfix: segfault on startup when -q or -Q option was given
  [imported from v3-stable]
---------------------------------------------------------------------------
Version 5.3.4  [DEVEL] (rgerhards), 2009-11-04
- added the ability to create custom message parsers
- added $RulesetParser config directive that permits to bind specific
  parsers to specific rulesets
- added omruleset output module, which provides great flexibility in 
  action processing. THIS IS A VERY IMPORTANT ADDITION, see its doc
  for why.
- added the capability to have ruleset-specific main message queues
  This offers considerable additional flexibility AND superior performance
  (in cases where multiple inputs now can avoid lock contention)
- bugfix: correct default for escape ('#') character restored
  This was accidently changed to '\\', thanks to David Lang for reporting
- bugfix(testbench): testcase did not properly wait for rsyslogd shutdown
  thus some unpredictable behavior and a false negative test result
  could occur.
---------------------------------------------------------------------------
Version 5.3.3  [DEVEL] (rgerhards), 2009-10-27
- simplified and thus speeded up the queue engine, also fixed some
  potential race conditions (in very unusual shutdown conditions)
  along the way. The threading model has seriously changes, so there may
  be some regressions.
- enhanced test environment (inlcuding testbench): support for enhancing
  probability of memory addressing failure by using non-NULL default
  value for malloced memory (optional, only if requested by configure
  option). This helps to track down some otherwise undetected issues
  within the testbench.
- bugfix: potential abort if inputname property was not set 
  primarily a problem of imdiag
- bugfix: message processing states were not set correctly in all cases
  however, this had no negative effect, as the message processing state
  was not evaluated when a batch was deleted, and that was the only case
  where the state could be wrong.
---------------------------------------------------------------------------
Version 5.3.2  [DEVEL] (rgerhards), 2009-10-21
- enhanced omfile to support transactional interface. This will increase
  performance in many cases.
- added multi-ruleset support to imudp
- re-enabled input thread termination handling that does avoid thread
  cancellation where possible. This provides a more reliable mode of
  rsyslogd termination (canceling threads my result in not properly
  freed resouces and potential later hangs, even though we perform
  proper cancel handling in our code). This is part of an effort to
  reduce thread cancellation as much as possible in rsyslog.
  NOTE: the code previously written code for this functionality had a
  subtle race condition. The new code solves that.
- enhanced immark to support non-cancel input module termination
- improved imudp so that epoll can be used in more environments,
  fixed potential compile time problem if EPOLL_CLOEXEC is not available.
- some cleanup/slight improvement:
  * changed imuxsock to no longer use deprecated submitAndParseMsg() IF
  * changed submitAndParseMsg() interface to be a wrapper around the new
    way of message creation/submission. This enables older plugins to be
    used together with the new interface. The removal also enables us to
    drop a lot of duplicate code, reducing complexity and increasing
    maintainability.
- bugfix: segfault when starting up with an invalid .qi file for a disk queue
  Failed for both pure disk as well as DA queues. Now, we emit an error
  message and disable disk queueing facility.
- bugfix: potential segfault on messages with empty MSG part. This was a
  recently introduced regression.
- bugfix: debug string larger than 1K were improperly displayed. Max size
  is now 32K, and if a string is even longer it is meaningfully truncated.
---------------------------------------------------------------------------
Version 5.3.1  [DEVEL] (rgerhards), 2009-10-05
- added $AbortOnUncleanConfig directive - permits to prevent startup when
  there are problems with the configuration file. See it's doc for
  details.
- included some important fixes from v4-stable:
  * bugfix: invalid handling of zero-sized messages
  * bugfix: zero-sized UDP messages are no longer processed
  * bugfix: random data could be appended to message
  * bugfix: reverse lookup reduction logic in imudp do DNS queries too often
- bugfixes imported from 4.5.4:
  * bugfix: potential segfault in stream writer on destruction
  * bugfix: potential race in object loader (obj.c) during use/release
  * bugfixes: potential problems in out file zip writer
---------------------------------------------------------------------------
Version 5.3.0  [DEVEL] (rgerhards), 2009-09-14
- begun to add simple GUI programs to gain insight into running rsyslogd
  instances and help setup and troubleshooting (active via the
  --enable-gui ./configure switch)
- changed imudp to utilize epoll(), where available. This shall provide
  slightly better performance (just slightly because we called select()
  rather infrequently on a busy system)
---------------------------------------------------------------------------
Version 5.2.2  [v5-stable] (rgerhards), 2009-11-??
- bugfix: enabling GSSServer crashes rsyslog startup
  Thanks to Tomas Kubina for the patch [imgssapi]
---------------------------------------------------------------------------
Version 5.2.1  [v5-stable] (rgerhards), 2009-11-02
- bugfix [imported from 4.4.3]: $ActionExecOnlyOnceEveryInterval did
  not work.
- bugfix: segfault on startup when -q or -Q option was given
  [imported from v3-stable]
---------------------------------------------------------------------------
Version 5.2.0  [v5-stable] (rgerhards), 2009-11-02
This is a re-release of version 5.1.6 as stable after we did not get any bug 
reports during the whole beta phase. Still, this first v5-stable may not be 
as stable as one hopes for, I am not sure if we did not get bug reports
just because nobody tried it. Anyhow, we need to go forward and so we
have the initial v5-stable.
---------------------------------------------------------------------------
Version 5.1.6  [v5-beta] (rgerhards), 2009-10-15
- feature imports from v4.5.6
- bugfix: potential race condition when queue worker threads were
  terminated
- bugfix: solved potential (temporary) stall of messages when the queue was
  almost empty and few new data added (caused testbench to sometimes hang!)
- fixed some race condition in testbench
- added more elaborate diagnostics to parts of the testbench
- bugfixes imported from 4.5.4:
  * bugfix: potential segfault in stream writer on destruction
  * bugfix: potential race in object loader (obj.c) during use/release
  * bugfixes: potential problems in out file zip writer
- included some important fixes from 4.4.2:
  * bugfix: invalid handling of zero-sized messages
  * bugfix: zero-sized UDP messages are no longer processed
  * bugfix: random data could be appended to message
  * bugfix: reverse lookup reduction logic in imudp do DNS queries too often
---------------------------------------------------------------------------
Version 5.1.5  [v5-beta] (rgerhards), 2009-09-11
- added new config option $ActionWriteAllMarkMessages
  this option permites to process mark messages under all circumstances,
  even if an action was recently called. This can be useful to use mark
  messages as a kind of heartbeat.
- added new config option $InputUnixListenSocketCreatePath
  to permit the auto-creation of pathes to additional log sockets. This
  turns out to be useful if they reside on temporary file systems and
  rsyslogd starts up before the daemons that create these sockets
  (rsyslogd always creates the socket itself if it does not exist).
- added $LogRSyslogStatusMessages configuration directive
  permitting to turn off rsyslog start/stop/HUP messages. See Debian
  ticket http://bugs.debian.org/cgi-bin/bugreport.cgi?bug=463793
- bugfix: hostnames with dashes in them were incorrectly treated as
  malformed, thus causing them to be treated as TAG (this was a regression
  introduced from the "rfc3164 strict" change in 4.5.0). Testbench has been
  updated to include a smaple message with a hostname containing a dash.
- bugfix: strings improperly reused, resulting in some message properties
  be populated with strings from previous messages. This was caused by
  an improper predicate check.
- added new config directive $omfileForceChown [import from 4.7.0]
---------------------------------------------------------------------------
Version 5.1.4  [DEVEL] (rgerhards), 2009-08-20
- legacy syslog parser changed so that it now accepts date stamps in
  wrong case. Some devices seem to create them and I do not see any harm
  in supporting that.
- added $InputTCPMaxListeners directive - permits to specify how many 
  TCP servers shall be possible (default is 20).
- bugfix: memory leak with some input modules. Those inputs that
  use parseAndSubmitMsg() leak two small memory blocks with every message.
  Typically, those process only relatively few messages, so the issue 
  does most probably not have any effect in practice.
- bugfix: if tcp listen port could not be created, no error message was
  emitted
- bugfix: discard action did not work (did not discard messages)
- bugfix: discard action caused segfault
- bugfix: potential segfault in output file writer (omfile)
  In async write mode, we use modular arithmetic to index the output
  buffer array. However, the counter variables accidently were signed,
  thus resulting in negative indizes after integer overflow. That in turn
  could lead to segfaults, but was depending on the memory layout of 
  the instance in question (which in turn depended on a number of
  variables, like compile settings but also configuration). The counters
  are now unsigned (as they always should have been) and so the dangling
  mis-indexing does no longer happen. This bug potentially affected all
  installations, even if only some may actually have seen a segfault.
---------------------------------------------------------------------------
Version 5.1.3  [DEVEL] (rgerhards), 2009-07-28
- architecture change: queue now always has at least one worker thread
  if not running in direct mode. Previous versions could run without 
  any active workers. This simplifies the code at a very small expense.
  See v5 compatibility note document for more in-depth discussion.
- enhance: UDP spoofing supported via new output module omudpspoof
  See the omudpspoof documentation for details and samples
- bugfix: message could be truncated after TAG, often when forwarding
  This was a result of an internal processing error if maximum field
  sizes had been specified in the property replacer.
- bugfix: minor static memory leak while reading configuration
  did NOT leak based on message volume
- internal: added ability to terminate input modules not via pthread_cancel
  but an alternate approach via pthread_kill. This is somewhat safer as we
  do not need to think about the cancel-safeness of all libraries we use.
  However, not all inputs can easily supported, so this now is a feature
  that can be requested by the input module (the most important ones
  request it).
---------------------------------------------------------------------------
Version 5.1.2  [DEVEL] (rgerhards), 2009-07-08
- bugfix: properties inputname, fromhost, fromhost-ip, msg were lost when
  working with disk queues
- some performance enhancements
- bugfix: abort condition when RecvFrom was not set and message reduction
  was on. Happend e.g. with imuxsock.
- added $klogConsoleLogLevel directive which permits to set a new
  console log level while rsyslog is active
- some internal code cleanup
---------------------------------------------------------------------------
Version 5.1.1  [DEVEL] (rgerhards), 2009-07-03
- bugfix: huge memory leak in queue engine (made rsyslogd unusable in
  production). Occured if at least one queue was in direct mode 
  (the default for action queues)
- imported many performance optimizations from v4-devel (4.5.0)
- bugfix: subtle (and usually irrelevant) issue in timout processing
  timeout could be one second too early if nanoseconds wrapped
- set a more sensible timeout for shutdow, now 1.5 seconds to complete
  processing (this also removes those cases where the shutdown message
  was not written because the termination happened before it)
---------------------------------------------------------------------------
Version 5.1.0  [DEVEL] (rgerhards), 2009-05-29

*********************************** NOTE **********************************
The v5 versions of rsyslog feature a greatly redesigned queue engine. The
major theme for the v5 release is twofold:

a) greatly improved performance
b) enable audit-grade processing

Here, audit-grade processing means that rsyslog, if used together with
audit-grade transports and configured correctly, will never lose messages
that already have been acknowledged, not even in fatal failure cases like
sudden loss of power.

Note that large parts of rsyslog's important core components have been
restructured to support these design goals. As such, early versions of
the engine will probably be less stable than the v3/v4 engine.

Also note that the initial versions do not cover all and everything. As
usual, the code will evolve toward the final goal as version numbers
increase.
*********************************** NOTE **********************************

- redesigned queue engine so that it supports ultra-reliable operations
  This resulted in a rewrite of large parts. The new capability can be
  used to build audit-grade systems on the basis of rsyslog.
- added $MainMsgQueueDequeueBatchSize and $ActionQueueDequeueBatchSize 
  configuration directives
- implemented a new transactional output module interface which provides
  superior performance (for databases potentially far superior performance)
- increased ompgsql performance by adapting to new transactional
  output module interface
---------------------------------------------------------------------------
Version 4.8.1  [v4-stable], 2011-09-??
- increased max config file line size to 64k
  We now also emit an error message if even 64k is not enough (not
  doing so previously may rightfully be considered as a bug)
- bugfix: omprog made rsyslog abort on startup if not binary to
  execute was configured
- bugfix: $ActionExecOnlyOnce interval did not work properly
  Thanks to Tomas Heinrich for the patch
- bugfix: potential abort if ultra-large file io buffers are used and
  dynafile cache exhausts address space (primarily a problem on 32 bit
  platforms)
- bugfix: potential abort after reading invalid X.509 certificate
  closes: http://bugzilla.adiscon.com/show_bug.cgi?id=290
  Thanks to Tomas Heinrich for the patch.
- bugfix: potential fatal abort in omgssapi
  Thanks to Tomas Heinrich for the patch.
- added doc for omprog
- FQDN hostname for multihomed host was not always set to the correct name
  if multiple aliases existed. Thanks to Tomas Heinreich for the patch.
- re-licensed larger parts of the codebase under the Apache license 2.0
---------------------------------------------------------------------------
Version 4.8.0  [v4-stable] (rgerhards), 2011-09-07
***************************************************************************
* This is a new stable v4 version. It contains all fixes and enhancements *
* made during the 4.7.x phase as well as those listed below.              *
* Note: major new development to v4 is concluded  and will only be done   *
*       for custom projects.                                              *
***************************************************************************
There are no changes compared to 4.7.5, just a re-release with the new
version number as new v4-stable. The most important new feature is Solaris
support.
---------------------------------------------------------------------------
Version 4.7.5  [v4-beta], 2011-09-01
- bugfix/security: off-by-two bug in legacy syslog parser, CVE-2011-3200
- bugfix: potential misadressing in property replacer
- bugfix: The NUL-Byte for the syslogtag was not copied in MsgDup (msg.c)
---------------------------------------------------------------------------
Version 4.7.4  [v4-beta] (rgerhards), 2011-07-11
- added support for the ":omusrmsg:" syntax in configuring user messages
- added support for the ":omfile:" syntax in configuring user messages
- added $LocalHostName config directive
- bugfix: PRI was invalid on Solaris for message from local log socket
Version 4.7.3  [v4-devel] (rgerhards), 2010-11-25
- added omuxsock, which permits to write message to local Unix sockets
  this is the counterpart to imuxsock, enabling fast local forwarding
- added imptcp, a simplified, Linux-specific and potentielly fast
  syslog plain tcp input plugin (NOT supporting TLS!)
- bugfix: a couple of problems that imfile had on some platforms, namely
  Ubuntu (not their fault, but occured there)
- bugfix: imfile utilizes 32 bit to track offset. Most importantly,
  this problem can not experienced on Fedora 64 bit OS (which has
  64 bit long's!)
- added the $InputFilePersistStateInterval config directive to imfile
- changed imfile so that the state file is never deleted (makes imfile
  more robust in regard to fatal failures)
---------------------------------------------------------------------------
Version 4.7.2  [v4-devel] (rgerhards), 2010-05-03
- bugfix: problems with atomic operations emulaton
  replaced atomic operation emulation with new code. The previous code
  seemed to have some issue and also limited concurrency severely. The
  whole atomic operation emulation has been rewritten.
- added new $Sleep directive to hold processing for a couple of seconds
  during startup
- bugfix: programname filter in ! configuration can not be reset
  Thanks to Kiss Gabor for the patch.
---------------------------------------------------------------------------
Version 4.7.1  [v4-devel] (rgerhards), 2010-04-22
- Solaris support much improved -- was not truely usable in 4.7.0
  Solaris is no longer supported in imklog, but rather there is a new
  plugin imsolaris, which is used to pull local log sources on a Solaris
  machine.
- testbench improvement: Java is no longer needed for testing tool creation
---------------------------------------------------------------------------
Version 4.7.0  [v4-devel] (rgerhards), 2010-04-14
- new: support for Solaris added (but not yet the Solaris door API)
- added function getenv() to RainerScript
- added new config option $InputUnixListenSocketCreatePath
  to permit the auto-creation of pathes to additional log sockets. This
  turns out to be useful if they reside on temporary file systems and
  rsyslogd starts up before the daemons that create these sockets
  (rsyslogd always creates the socket itself if it does not exist).
- added $LogRSyslogStatusMessages configuration directive
  permitting to turn off rsyslog start/stop/HUP messages. See Debian
  ticket http://bugs.debian.org/cgi-bin/bugreport.cgi?bug=463793
- added new config directive $omfileForceChown to (try to) fix some broken
  system configs.
  See ticket for details: http://bugzilla.adiscon.com/show_bug.cgi?id=150
- added $EscapeControlCharacterTab config directive
  Thanks to Jonathan Bond-Caron for the patch.
- added option to use unlimited-size select() calls
  Thanks to varmjofekoj for the patch
- debugondemand mode caused backgrounding to fail - close to a bug, but I'd
  consider the ability to background in this mode a new feature...
- bugfix (kind of): check if TCP connection is still alive if using TLS
  Thanks to Jonathan Bond-Caron for the patch.
- imported changes from 4.5.7 and below
- bugfix: potential segfault when -p command line option was used
  Thanks for varmojfekoj for pointing me at this bug.
- imported changes from 4.5.6 and below
---------------------------------------------------------------------------
Version 4.6.8  [v4-stable] (rgerhards), 2011-09-01
- bugfix/security: off-by-two bug in legacy syslog parser, CVE-2011-3200
- bugfix: potential misadressing in property replacer
- bugfix: memcpy overflow can occur in allowed sender checking
  if a name is resolved to IPv4-mapped-on-IPv6 address
  Found by Ismail Dönmez at suse
- bugfix: The NUL-Byte for the syslogtag was not copied in MsgDup (msg.c)
---------------------------------------------------------------------------
Version 4.6.7  [v4-stable] (rgerhards), 2011-07-11
- added support for the ":omusrmsg:" syntax in configuring user messages
- added support for the ":omfile:" syntax for actions
---------------------------------------------------------------------------
Version 4.6.6  [v4-stable] (rgerhards), 2011-06-24
- bugfix: memory leak in imtcp & subsystems under some circumstances
  This leak is tied to error conditions which lead to incorrect cleanup
  of some data structures. [backport from v6, limited testing under v4]
- bugfix: invalid processing in QUEUE_FULL condition
  If the the multi-submit interface was used and a QUEUE_FULL condition
  occured, the failed message was properly destructed. However, the
  rest of the input batch, if it existed, was not processed. So this
  lead to potential loss of messages and a memory leak. The potential
  loss of messages was IMHO minor, because they would have been dropped
  in most cases due to the queue remaining full, but very few lucky ones
  from the batch may have made it. Anyhow, this has now been changed so
  that the rest of the batch is properly tried to be enqueued and, if
  not possible, destructed.
- bugfix: invalid storage type for config variables
- bugfix: stream driver mode was not correctly set on tcp ouput on big
  endian systems.
  thanks varmojfekoj for the patch
- bugfix: IPv6-address could not be specified in omrelp
  this was due to improper parsing of ":"
  closes: http://bugzilla.adiscon.com/show_bug.cgi?id=250
- bugfix: memory and file descriptor leak in stream processing
  Leaks could occur under some circumstances if the file stream handler
  errored out during the open call. Among others, this could cause very
  big memory leaks if there were a problem with unreadable disk queue
  files. In regard to the memory leak, this
  closes: http://bugzilla.adiscon.com/show_bug.cgi?id=256
- bugfix: imfile potentially duplicates lines
  This can happen when 0 bytes are read from the input file, and some
  writer appends data to the file BEFORE we check if a rollover happens.
  The check for rollover uses the inode and size as a criterion. So far,
  we checked for equality of sizes, which is not given in this scenario,
  but that does not indicate a rollover. From the source code comments:
     Note that when we check the size, we MUST NOT check for equality.
     The reason is that the file may have been written right after we
     did try to read (so the file size has increased). That is NOT in
     indicator of a rollover (this is an actual bug scenario we 
     experienced). So we need to check if the new size is smaller than
     what we already have seen!
  Also, under some circumstances an invalid truncation was detected. This
  code has now been removed, a file change (and thus resent) is only
  detected if the inode number changes.
- bugfix: a couple of problems that imfile had on some platforms, namely
  Ubuntu (not their fault, but occured there)
- bugfix: imfile utilizes 32 bit to track offset. Most importantly,
  this problem can not experienced on Fedora 64 bit OS (which has
  64 bit long's!)
- bugfix: abort if imfile reads file line of more than 64KiB
  Thanks to Peter Eisentraut for reporting and analysing this problem.
  bug tracker: http://bugzilla.adiscon.com/show_bug.cgi?id=221
- bugfix: omlibdbi did not use password from rsyslog.con
  closes: http://bugzilla.adiscon.com/show_bug.cgi?id=203
- bugfix: TCP connection invalidly aborted when messages needed to be
  discarded (due to QUEUE_FULL or similar problem)
- bugfix: a slightly more informative error message when a TCP
  connections is aborted
- bugfix: timestamp was incorrectly calculated for timezones with minute
  offset
  closes: http://bugzilla.adiscon.com/show_bug.cgi?id=271
- some improvements thanks to clang's static code analyzer
  o overall cleanup (mostly unnecessary writes and otherwise unused stuff)
  o bugfix: fixed a very remote problem in msg.c which could occur when
    running under extremely low memory conditions
---------------------------------------------------------------------------
Version 4.6.5  [v4-stable] (rgerhards), 2010-11-24
- bugfix(important): problem in TLS handling could cause rsyslog to loop
  in a tight loop, effectively disabling functionality and bearing the
  risk of unresponsiveness of the whole system.
  Bug tracker: http://bugzilla.adiscon.com/show_bug.cgi?id=194
---------------------------------------------------------------------------
Version 4.6.4  [v4-stable] (rgerhards), 2010-08-05
- bugfix: zero-sized (empty) messages were processed by imtcp
  they are now dropped as they always should have been
- bugfix: programname filter in ! configuration can not be reset
  Thanks to Kiss Gabor for the patch.
---------------------------------------------------------------------------
Version 4.6.3  [v4-stable] (rgerhards), 2010-07-07
- improvded testbench
  - added test with truly random data received via syslog to test
    robustness
  - added new configure option that permits to disable and enable an
    extended testbench
- bugfix: segfault on HUP when "HUPIsRestart" was set to "on"
  thanks varmojfekoj for the patch
- bugfix: default for $OMFileFlushOnTXEnd was wrong ("off").
  This, in default mode, caused buffered writing to be used, what
  means that it looked like no output were written or partial
  lines. Thanks to Michael Biebl for pointing out this bug.
- bugfix: testbench failed when not executed in UTC+1 timezone
  accidently, the time zone information was kept inside some
  to-be-checked-for responses
- temporary bugfix replaced by permanent one for
  message-induced off-by-one error (potential segfault) (see 4.6.2)
  The analysis has been completed and a better fix been crafted and 
  integrated.
- bugfix: the T/P/E config size specifiers did not work properly under
  all 32-bit platforms
- bugfix: local unix system log socket was deleted even when it was
  not configured
- some doc fixes; incorrect config samples could cause confusion
  thanks to Anthony Edwards for pointing the problems out
---------------------------------------------------------------------------
Version 4.6.2  [v4-stable] (rgerhards), 2010-03-26
- new feature: "." action type added to support writing files to relative
  pathes (this is primarily meant as a debug aid)
- added replacements for atomic instructions on systems that do not
  support them. [backport of Stefen Sledz' patch for v5)
- new feature: $OMFileAsyncWriting directive added
  it permits to specifiy if asynchronous writing should be done or not
- bugfix(temporary): message-induced off-by-one error (potential segfault)
  Some types of malformed messages could trigger an off-by-one error
  (for example, \0 or \n as the last character, and generally control
  character escaption is questionable). This is due to not strictly
  following a the \0 or string counted string paradigm (during the last
  optimization on the cstring class). As a temporary fix, we have 
  introduced a proper recalculation of the size. However, a final
  patch is expected in the future. See bug tracker for further details
  and when the final patch will be available:
  http://bugzilla.adiscon.com/show_bug.cgi?id=184
  Note that the current patch is considered sufficient to solve the
  situation, but it requires a bit more runtime than desirable.
- bugfix: potential segfault in dynafile cache
  This bug was triggered by an open failure. The the cache was full and
  a new entry needed to be placed inside it, a victim for eviction was
  selected. That victim was freed, then the open of the new file tried. If
  the open failed, the victim entry was still freed, and the function
  exited. However, on next invocation and cache search, the victim entry
  was used as if it were populated, most probably resulting in a segfault.
- bugfix: race condition during directory creation
  If multiple files try to create a directory at (almost) the same time,
  some of them may fail. This is a data race and also exists with other
  processes that may create the same directory. We do now check for this
  condition and gracefully handle it.
- bugfix: potential re-use of free()ed file stream object in omfile
  when dynaCache is enabled, the cache is full, a new entry needs to
  be allocated, thus the LRU discarded, then a new entry is opend and that
  fails. In that case, it looks like the discarded stream may be reused
  improperly (based on code analysis, test case and confirmation pending)
- added new property replacer option "date-rfc3164-buggyday" primarily
  to ease migration from syslog-ng. See property replacer doc for
  details. [backport from 5.5.3 because urgently needed by some]
- improved testbench
- bugfix: invalid buffer write in (file) stream class
  currently being accessed buffer could be overwritten with new data.
  While this probably did not cause access violations, it could case loss
  and/or duplication of some data (definitely a race with no deterministic
  outcome)
- bugfix: potential hang condition during filestream close
  predicate was not properly checked when waiting for the background file
  writer
- bugfix: improper synchronization when "$OMFileFlushOnTXEnd on" was used
  Internal data structures were not properly protected due to missing
  mutex calls.
- bugfix: potential data loss during file stream shutdown
- bugfix: potential problems during file stream shutdown
  The shutdown/close sequence was not clean, what potentially (but
  unlikely) could lead to some issues. We have not been able to describe
  any fatal cases, but there was some bug potential. Sequence has now
  been straighted out.
- bugfix: potential problem (loop, abort) when file write error occured
  When a write error occured in stream.c, variable iWritten had the error
  code but this was handled as if it were the actual number of bytes
  written. That was used in pointer arithmetic later on, and thus could
  lead to all sorts of problems. However, this could only happen if the
  error was EINTR or the file in question was a tty. All other cases were
  handled properly. Now, iWritten is reset to zero in such cases, resulting
  in proper retries.
- bugfix: $omfileFlushOnTXEnd was turned on when set to off and vice
  versa due to an invalid check
- bugfix: recent patch to fix small memory leak could cause invalid free.
  This could only happen during config file parsing.
- bugfix(minor): handling of extremely large strings in dbgprintf() fixed
  Previously, it could lead to garbagge output and, in extreme cases, also
  to segfaults. Note: this was a problem only when debug output was 
  actually enabled, so it caused no problem in production use.
- bugfix(minor): BSD_SO_COMPAT query function had some global vars not
  properly initialized. However, in practice the loader initializes them 
  with zero, the desired value, so there were no actual issue in almost 
  all cases.
---------------------------------------------------------------------------
Version 4.6.1  [v4-stable] (rgerhards), 2010-03-04
- re-enabled old pipe output (using new module ompipe, built-in) after
  some problems with pipes (and especially in regard to xconsole) were
  discovered. Thanks to Michael Biebl for reporting the issues.
- bugfix: potential problems with large file support could cause segfault
  ... and other weird problems. This seemed to affect 32bit-platforms
  only, but I can not totally outrule there were issues on other
  platforms as well. The previous code could cause system data types
  to be defined inconsistently, and that could lead to various 
  troubles. Special thanks go to the Mandriva team for identifying
  an initial problem, help discussing it and ultimately a fix they
  contributed.
- bugfix: fixed problem that caused compilation on FreeBSD 9.0 to fail.
  bugtracker: http://bugzilla.adiscon.com/show_bug.cgi?id=181
  Thanks to Christiano for reporting.
- bugfix: potential segfault in omfile when a dynafile open failed
  In that case, a partial cache entry was written, and some internal
  pointers (iCurrElt) not correctly updated. In the next iteration, that
  could lead to a segfault, especially if iCurrElt then points to the
  then-partial record. Not very likely, but could happen in practice.
- bugfix (theoretical): potential segfault in omfile under low memory
  condition. This is only a theoretical bug, because it would only 
  happen when strdup() fails to allocate memory - which is highly 
  unlikely and will probably lead to all other sorts of errors.
- bugfix: comment char ('#') in literal terminated script parsing
  and thus could not be used.
  but tracker: http://bugzilla.adiscon.com/show_bug.cgi?id=119
  [merged in from v3.22.2]
---------------------------------------------------------------------------
Version 4.6.0  [v4-stable] (rgerhards), 2010-02-24
***************************************************************************
* This is a new stable v4 version. It contains all fixes and enhancements *
* made during the 4.5.x phase as well as those listed below.              *
* Note: this version is scheduled to conclude the v4 development process. *
*       Do not expect any more new developments in v4. The focus is now   *
*       on v5 (what also means we have a single devel branch again).      *
*       ("development" means new feature development, bug fixes are of    *
*       course provided for v4-stable)                                    *
***************************************************************************
- improved testbench to contain samples for totally malformed messages
  which miss parts of the message content
- bugfix: some malformed messages could lead to a missing LF inside files
  or some other missing parts of the template content.
- bugfix: if a message ended immediately with a hostname, the hostname
  was mistakenly interpreted as TAG, and localhost be used as hostname
- bugfix: message without MSG part could case a segfault
  [backported from v5 commit 98d1ed504ec001728955a5bcd7916f64cd85f39f]
  This actually was a "recent" regression, but I did not realize that it
  was introduced by the performance optimization in v4-devel. Shame on
  me for having two devel versions at the same time...
---------------------------------------------------------------------------
Version 4.5.8  [v4-beta] (rgerhards), 2010-02-10
- enhanced doc for using PostgreSQL
  Thanks to Marc Schiffbauer for the new/updated doc
- bugfix: property replacer returned invalid parameters under some (unusual)
  conditions. In extreme cases, this could lead to garbled logs and/or
  a system failure.
- bugfix: invalid length returned (often) when using regular expressions
  inside the property replacer
- bugfix: submatch regex in property replacer did not honor "return 0 on
  no match" config case
- bugfix: imuxsock incorrectly stated inputname "imudp"
  Thanks to Ryan Lynch for reporting this.
- (slightly) enhanced support for FreeBSD by setting _PATH_MODDIR to
  the correct value on FreeBSD.
  Thanks to Cristiano for the patch.
- bugfix: -d did not enable display of debug messages
  regression from introduction of "debug on demand" mode
  Thanks to Michael Biebl for reporting this bug
- bugfix: blanks inside file names did not terminate file name parsing.
  This could reslult in the whole rest of a line (including comments)
  to be treated as file name in "write to file" actions.
  Thanks to Jack for reporting this issue.
- bugfix: rsyslog hang when writing to a named pipe which nobody was
  reading. Thanks to Michael Biebl for reporting this bug.
  Bugzilla entry: http://bugzilla.adiscon.com/show_bug.cgi?id=169
- bugfix: potential segfaults during queue shutdown
  (bugs require certain non-standard settings to appear)
  Thanks to varmojfekoj for the patch
---------------------------------------------------------------------------
Version 4.5.7  [v4-beta] (rgerhards), 2009-11-18
- added a so-called "On Demand Debug" mode, in which debug output can
  be generated only after the process has started, but not right from
  the beginning. This is assumed to be useful for hard-to-find bugs.
  Also improved the doc on the debug system.
- bugfix (kind of): check if TCP connection is still alive if using TLS
  Thanks to Jonathan Bond-Caron for the patch.
- bugfix: hostname accidently set to IP address for some message sources,
  for example imudp. Thanks to Anton for reporting this bug.
- bugfix [imported from 4.4.3]: $ActionExecOnlyOnceEveryInterval did
  not work.
---------------------------------------------------------------------------
Version 4.5.6  [v4-beta] (rgerhards), 2009-11-05
- bugfix: named pipes did no longer work (they always got an open error)
  this was a regression from the omfile rewrite in 4.5.0
- bugfix(minor): diag function returned wrong queue memeber count
  for the main queue if an active DA queue existed. This had no relevance
  to real deployments (assuming they are not running the debug/diagnostic
  module...), but sometimes caused grief and false alerts in the 
  testbench.
- included some important fixes from v4-stable:
  * bugfix: invalid handling of zero-sized messages
  * bugfix: zero-sized UDP messages are no longer processed
  * bugfix: random data could be appended to message
  * bugfix: reverse lookup reduction logic in imudp do DNS queries too often
- bugfix(testbench): testcase did not properly wait for rsyslod shutdown
  thus some unpredictable behavior and a false negative test result
  could occur. [BACKPORTED from v5]
- bugfix(testbench): sequence check was not always performed correctly,
  that could result in tests reporting success when they actually failed
---------------------------------------------------------------------------
Version 4.5.5  [v4-beta] (rgerhards), 2009-10-21
- added $InputTCPServerNotifyOnConnectionClose config directive
  see doc for details
- bugfix: debug string larger than 1K were improperly displayed. Max size
  is now 32K
- bugfix: invalid storage class selected for some size config parameters.
  This resulted in wrong values. The most prominent victim was the
  directory creation mode, which was set to zero in some cases. For 
  details, see related blog post:
  http://blog.gerhards.net/2009/10/another-note-on-hard-to-find-bugs.html
---------------------------------------------------------------------------
Version 4.5.4  [v4-beta] (rgerhards), 2009-09-29
- bugfix: potential segfault in stream writer on destruction
  Most severely affected omfile. The problem was that some buffers were
  freed before the asynchronous writer thread was shut down. So the
  writer thread accessed invalid data, which may even already be
  overwritten. Symptoms (with omfile) were segfaults, grabled data
  and files with random names placed around the file system (most
  prominently into the root directory). Special thanks to Aaron for
  helping to track this down.
- bugfix: potential race in object loader (obj.c) during use/release
  of object interface
- bugfixes: potential problems in out file zip writer. Problems could
  lead to abort and/or memory leak. The module is now hardened in a very
  conservative way, which is sub-optimal from a performance point of view.
  This should be improved if it has proven reliable in practice.
---------------------------------------------------------------------------
Version 4.5.3  [v4-beta] (rgerhards), 2009-09-17
- bugfix: repeated messages were incorrectly processed
  this could lead to loss of the repeated message content. As a side-
  effect, it could probably also be possible that some segfault occurs
  (quite unlikely). The root cause was that some counters introduced
  during the malloc optimizations were not properly duplicated in
  MsgDup(). Note that repeated message processing is not enabled
  by default.
- bugfix: message sanitation had some issues:
  - control character DEL was not properly escaped
  - NUL and LF characters were not properly stripped if no control
    character replacement was to be done
  - NUL characters in the message body were silently dropped (this was
    a regeression introduced by some of the recent optimizations)
- bugfix: strings improperly reused, resulting in some message properties
  be populated with strings from previous messages. This was caused by
  an improper predicate check. [backported from v5]
- fixed some minor portability issues
- bugfix: reverse lookup reduction logic in imudp do DNS queries too often
  [imported from 4.4.2]
---------------------------------------------------------------------------
Version 4.5.2  [v4-beta] (rgerhards), 2009-08-21
- legacy syslog parser changed so that it now accepts date stamps in
  wrong case. Some devices seem to create them and I do not see any harm
  in supporting that.
- added $InputTCPMaxListeners directive - permits to specify how many 
  TCP servers shall be possible (default is 20).
- bugfix: memory leak with some input modules. Those inputs that
  use parseAndSubmitMsg() leak two small memory blocks with every message.
  Typically, those process only relatively few messages, so the issue 
  does most probably not have any effect in practice.
- bugfix: if tcp listen port could not be created, no error message was
  emitted
- bugfix: potential segfault in output file writer (omfile)
  In async write mode, we use modular arithmetic to index the output
  buffer array. However, the counter variables accidently were signed,
  thus resulting in negative indizes after integer overflow. That in turn
  could lead to segfaults, but was depending on the memory layout of 
  the instance in question (which in turn depended on a number of
  variables, like compile settings but also configuration). The counters
  are now unsigned (as they always should have been) and so the dangling
  mis-indexing does no longer happen. This bug potentially affected all
  installations, even if only some may actually have seen a segfault.
- bugfix: hostnames with dashes in them were incorrectly treated as
  malformed, thus causing them to be treated as TAG (this was a regression
  introduced from the "rfc3164 strict" change in 4.5.0).
---------------------------------------------------------------------------
Version 4.5.1  [DEVEL] (rgerhards), 2009-07-15
- CONFIG CHANGE: $HUPisRestart default is now "off". We are doing this
  to support removal of restart-type HUP in v5.
- bugfix: fromhost-ip was sometimes truncated
- bugfix: potential segfault when zip-compressed syslog records were
  received (double free)
- bugfix: properties inputname, fromhost, fromhost-ip, msg were lost when
  working with disk queues
- performance enhancement: much faster, up to twice as fast (depending
  on configuration)
- bugfix: abort condition when RecvFrom was not set and message reduction
  was on. Happend e.g. with imuxsock.
- added $klogConsoleLogLevel directive which permits to set a new
  console log level while rsyslog is active
- bugfix: message could be truncated after TAG, often when forwarding
  This was a result of an internal processing error if maximum field
  sizes had been specified in the property replacer.
- added ability for the TCP output action to "rebind" its send socket after
  sending n messages (actually, it re-opens the connection, the name is 
  used because this is a concept very similiar to $ActionUDPRebindInterval).
  New config directive $ActionSendTCPRebindInterval added for the purpose.
  By default, rebinding is disabled. This is considered useful for load
  balancers.
- testbench improvements
---------------------------------------------------------------------------
Version 4.5.0  [DEVEL] (rgerhards), 2009-07-02
- activation order of inputs changed, they are now activated only after
  privileges are dropped. Thanks to Michael Terry for the patch.
- greatly improved performance
- greatly reduced memory requirements of msg object
  to around half of the previous demand. This means that more messages can
  be stored in core! Due to fewer cache misses, this also means some
  performance improvement.
- improved config error messages: now contain a copy of the config line
  that (most likely) caused the error
- reduced max value for $DynaFileCacheSize to 1,000 (the former maximum
  of 10,000 really made no sense, even 1,000 is very high, but we like
  to keep the user in control ;)).
- added capability to fsync() queue disk files for enhanced reliability
  (also add's speed, because you do no longer need to run the whole file
  system in sync mode)
- more strict parsing of the hostname in rfc3164 mode, hopefully
  removes false positives (but may cause some trouble with hostname
  parsing). For details, see this bug tracker:
  http://bugzilla.adiscon.com/show_bug.cgi?id=126
- omfile rewrite to natively support zip files (includes large extension
  of the stream class)
- added configuration commands (see doc for explanations)
  * $OMFileZipLevel
  * $OMFileIOBufferSize
  * $OMFileFlushOnTXEnd
  * $MainMsgQueueSyncQueueFiles
  * $ActionQueueSyncQueueFiles
- done some memory accesses explicitely atomic
- bugfix: subtle (and usually irrelevant) issue in timout processing
  timeout could be one second too early if nanoseconds wrapped
- set a more sensible timeout for shutdow, now 1.5 seconds to complete
  processing (this also removes those cases where the shutdown message
  was not written because the termination happened before it)
- internal bugfix: object pointer was only reset to NULL when an object
  was actually destructed. This most likely had no effect to existing code,
  but it may also have caused trouble in remote cases. Similarly, the fix
  may also cause trouble...
- bugfix: missing initialization during timestamp creation
  This could lead to timestamps written in the wrong format, but not to
  an abort
---------------------------------------------------------------------------
Version 4.4.3  [v4-stable] (rgerhards), 2009-10-??
- bugfix: several smaller bugs resolved after flexelint review
  Thanks to varmojfekoj for the patch.
- bugfix: $ActionExecOnlyOnceEveryInterval did not work.
  This was a regression from the time() optimizations done in v4.
  Bug tracker: http://bugzilla.adiscon.com/show_bug.cgi?id=143
  Thanks to Klaus Tachtler for reporting this bug.
- bugfix: potential segfault on queue shutdown
  Thanks to varmojfekoj for the patch.
- bugfix: potential hang condition on queue shutdown
  [imported from v3-stable]
- bugfix: segfault on startup when -q or -Q option was given
  [imported from v3-stable]
---------------------------------------------------------------------------
Version 4.4.2  [v4-stable] (rgerhards), 2009-10-09
- bugfix: invalid handling of zero-sized messages, could lead to mis-
  addressing and potential memory corruption/segfault
- bugfix: zero-sized UDP messages are no longer processed
  until now, they were forwarded to processing, but this makes no sense
  Also, it looks like the system seems to provide a zero return code
  on a UDP recvfrom() from time to time for some internal reasons. These
  "receives" are now silently ignored.
- bugfix: random data could be appended to message, possibly causing
  segfaults
- bugfix: reverse lookup reduction logic in imudp do DNS queries too often
  A comparison was done between the current and the former source address.
  However, this was done on the full sockaddr_storage structure and not
  on the host address only. This has now been changed for IPv4 and IPv6.
  The end result of this bug could be a higher UDP message loss rate than
  necessary (note that UDP message loss can not totally be avoided due
  to the UDP spec)
---------------------------------------------------------------------------
Version 4.4.1  [v4-stable] (rgerhards), 2009-09-02
- features requiring Java are automatically disabled if Java is not
  present (thanks to Michael Biebl for his help!)
- bugfix: invalid double-quoted PRI, among others in outgoing messages
  This causes grief with all receivers.
  Bug tracker: http://bugzilla.adiscon.com/show_bug.cgi?id=147
- bugfix: Java testing tools were required, even if testbench was disabled
  This resulted in build errors if no Java was present on the build system,
  even though none of the selected option actually required Java.
  (I forgot to backport a similar fix to newer releases).
- bugfix (backport): omfwd segfault
  Note that the orginal (higher version) patch states this happens only
  when debugging mode is turned on. That statement is wrong: if debug
  mode is turned off, the message is not being emitted, but the division
  by zero in the actual parameters still happens.
---------------------------------------------------------------------------
Version 4.4.0  [v4-stable] (rgerhards), 2009-08-21
- bugfix: stderr/stdout were not closed to be able to emit error messages,
  but this caused ssh sessions to hang. Now we close them after the 
  initial initialization. See forum thread:
  http://kb.monitorware.com/controlling-terminal-issues-t9875.html
- bugfix: sending syslog messages with zip compression did not work
---------------------------------------------------------------------------
Version 4.3.2  [v4-beta] (rgerhards), 2009-06-24
- removed long-obsoleted property UxTradMsg
- added a generic network stream server (in addition to rather specific
  syslog tcp server)
- added ability for the UDP output action to rebind its send socket after
  sending n messages. New config directive $ActionSendUDPRebindInterval
  added for the purpose. By default, rebinding is disabled. This is 
  considered useful for load balancers.
- bugfix: imdiag/imtcp had a race condition
- improved testbench (now much better code design and reuse)
- added config switch --enable-testbench=no to turn off testbench
---------------------------------------------------------------------------
Version 4.3.1  [DEVEL] (rgerhards), 2009-05-25
- added capability to run multiple tcp listeners (on different ports)
- performance enhancement: imtcp calls parser no longer on input thread
  but rather inside on of the potentially many main msg queue worker
  threads (an enhancement scheduled for all input plugins where this is
  possible)
- added $GenerateConfigGraph configuration command which can be used
  to generate nice-looking (and very informative) rsyslog configuration
  graphs.
- added $ActionName configuration directive (currently only used for
  graph generation, but may find other uses)
- improved doc
  * added (hopefully) easier to grasp queue explanation
- improved testbench
  * added tests for queue disk-only mode (checks disk queue logic)
- bugfix: light and full delay watermarks had invalid values, badly
  affecting performance for delayable inputs
- build system improvements - thanks to Michael Biebl
- added new testing module imdiag, which enables to talk to the 
  rsyslog core at runtime. The current implementation is only a 
  beginning, but can be expanded over time
---------------------------------------------------------------------------
Version 4.3.0  [DEVEL] (rgerhards), 2009-04-17
- new feature: new output plugin omprog, which permits to start program
  and feed it (via its stdin) with syslog messages. If the program
  terminates, it is restarted.
- improved internal handling of RainerScript functions, building the
  necessary plumbing to support more functions with decent runtime
  performance. This is also necessary towards the long-term goal
  of loadable library modules.
- added new RainerScript function "tolower"
- improved testbench
  * added tests for tcp-based reception
  * added tcp-load test (1000 connections, 20,000 messages)
- added $MaxOpenFiles configuration directive
- bugfix: solved potential memory leak in msg processing, could manifest
  itself in imtcp
- bugfix: ompgsql did not detect problems in sql command execution
  this could cause loss of messages. The handling was correct if the
  connection broke, but not if there was a problem with statement
  execution. The most probable case for such a case would be invalid
  sql inside the template, and this is now much easier to diagnose.
---------------------------------------------------------------------------
Version 4.2.0  [v4-stable] (rgerhards), 2009-06-23
- bugfix: light and full delay watermarks had invalid values, badly
  affecting performance for delayable inputs
- imported all patches from 3.22.1 as of today (see below)
- bugfix: compile problems in im3195
---------------------------------------------------------------------------
Version 4.1.7  [BETA] (rgerhards), 2009-04-22
- bugfix: $InputTCPMaxSessions config directive was accepted, but not
  honored. This resulted in a fixed upper limit of 200 connections.
- bugfix: the default for $DirCreateMode was 0644, and as such wrong.
  It has now been changed to 0700. For some background, please see
  http://lists.adiscon.net/pipermail/rsyslog/2009-April/001986.html
- bugfix: ompgsql did not detect problems in sql command execution
  this could cause loss of messages. The handling was correct if the
  connection broke, but not if there was a problem with statement
  execution. The most probable case for such a case would be invalid
  sql inside the template, and this is now much easier to diagnose.
---------------------------------------------------------------------------
Version 4.1.6  [DEVEL] (rgerhards), 2009-04-07
- added new "csv" property replacer options to enable simple creation
  of CSV-formatted outputs (format from RFC4180 is used)
- implemented function support in RainerScript. That means the engine
  parses and compile functions, as well as executes a few build-in
  ones. Dynamic loading and registration of functions is not yet
  supported - but we now have a good foundation to do that later on.
- implemented the strlen() RainerScript function
- added a template output module
- added -T rsyslogd command line option, enables to specify a directory
  where to chroot() into on startup. This is NOT a security feature but
  introduced to support testing. Thus, -T does not make sure chroot()
  is used in a secure way. (may be removed later)
- added omstdout module for testing purposes. Spits out all messages to
  stdout - no config option, no other features
- added a parser testing suite (still needs to be extended, but a good
  start)
- modified $ModLoad statement so that for modules whom's name starts with
  a dot, no path is prepended (this enables relative-pathes and should
  not break any valid current config)
- fixed a bug that caused action retries not to work correctly
  situation was only cleared by a restart
- bugfix: closed dynafile was potentially never written until another
  dynafile name was generated - potential loss of messages
- improved omfile so that it properly suspends itself if there is an
  i/o or file name generation error. This enables it to be used with
  the full high availability features of rsyslog's engine
- bugfix: fixed some segaults on Solaris, where vsprintf() does not
  check for NULL pointers
- improved performance of regexp-based filters
  Thanks to Arnaud Cornet for providing the idea and initial patch.
- added a new way how output plugins may be passed parameters. This is
  more effcient for some outputs. They new can receive fields not only
  as a single string but rather in an array where each string is seperated.
- added (some) developer documentation for output plugin interface
- bugfix: potential abort with DA queue after high watermark is reached
  There exists a race condition that can lead to a segfault. Thanks
  go to vbernetr, who performed the analysis and provided patch, which
  I only tweaked a very little bit.
- bugfix: imtcp did incorrectly parse hostname/tag
  Thanks to Luis Fernando Muñoz Mejías for the patch.
---------------------------------------------------------------------------
Version 4.1.5  [DEVEL] (rgerhards), 2009-03-11
- bugfix: parser did not correctly parse fields in UDP-received messages
- added ERE support in filter conditions
  new comparison operation "ereregex"
- added new config directive $RepeatedMsgContainsOriginalMsg so that the
  "last message repeated n times" messages, if generated, may
  have an alternate format that contains the message that is being repeated
---------------------------------------------------------------------------
Version 4.1.4  [DEVEL] (rgerhards), 2009-01-29
- bugfix: inconsistent use of mutex/atomic operations could cause segfault
  details are too many, for full analysis see blog post at:
  http://blog.gerhards.net/2009/01/rsyslog-data-race-analysis.html
- bugfix: unitialized mutex was used in msg.c:getPRI
  This was subtle, because getPRI is called as part of the debugging code
  (always executed) in syslogd.c:logmsg.
- bufgix: $PreserveFQDN was not properly handled for locally emitted
  messages
---------------------------------------------------------------------------
Version 4.1.3  [DEVEL] (rgerhards), 2008-12-17
- added $InputTCPServerAddtlFrameDelimiter config directive, which
  enables to specify an additional, non-standard message delimiter
  for processing plain tcp syslog. This is primarily a fix for the invalid
  framing used in Juniper's NetScreen products. Credit to forum user
  Arv for suggesting this solution.
- added $InputTCPServerInputName property, which enables a name to be
  specified that will be available during message processing in the
  inputname property. This is considered useful for logic that treats
  messages differently depending on which input received them.
- added $PreserveFQDN config file directive
  Enables to use FQDNs in sender names where the legacy default
  would have stripped the domain part.
  Thanks to BlinkMind, Inc. http://www.blinkmind.com for sponsoring this
  development.
- bugfix: imudp went into an endless loop under some circumstances
  (but could also leave it under some other circumstances...)
  Thanks to David Lang and speedfox for reporting this issue.
---------------------------------------------------------------------------
Version 4.1.2  [DEVEL] (rgerhards), 2008-12-04
- bugfix: code did not compile without zlib
- security bugfix: $AllowedSender was not honored, all senders were
  permitted instead (see http://www.rsyslog.com/Article322.phtml)
- security fix: imudp emitted a message when a non-permitted sender
  tried to send a message to it. This behaviour is operator-configurable.
  If enabled, a message was emitted each time. That way an attacker could
  effectively fill the disk via this facility. The message is now
  emitted only once in a minute (this currently is a hard-coded limit,
  if someone comes up with a good reason to make it configurable, we
  will probably do that).
- doc bugfix: typo in v3 compatibility document directive syntax
  thanks to Andrej for reporting
- imported other changes from 3.21.8 and 3.20.1 (see there)
---------------------------------------------------------------------------
Version 4.1.1  [DEVEL] (rgerhards), 2008-11-26
- added $PrivDropToGroup, $PrivDropToUser, $PrivDropToGroupID,
  $PrivDropToUserID config directives to enable dropping privileges.
  This is an effort to provide a security enhancement. For the limits of this
  approach, see http://wiki.rsyslog.com/index.php/Security
- re-enabled imklog to compile on FreeBSD (brought in from beta)
---------------------------------------------------------------------------
Version 4.1.0  [DEVEL] (rgerhards), 2008-11-18

********************************* WARNING *********************************
This version has a slightly different on-disk format for message entries.
As a consequence, old queue files being read by this version may have
an invalid output timestamp, which could result to some malfunction inside
the output driver. It is recommended to drain queues with the previous
version before switching to this one.
********************************* WARNING *********************************

- greatly enhanced performance when compared to v3.
- added configuration directive "HUPisRestart" which enables to configure
  HUP to be either a full restart or "just" a leightweight way to
  close open files.
- enhanced legacy syslog parser to detect year if part of the timestamp
  the format is based on what Cisco devices seem to emit.
- added a setting "$OptimizeForUniprocessor" to enable users to turn off
  pthread_yield calls which are counter-productive on multiprocessor 
  machines (but have been shown to be useful on uniprocessors)
- reordered imudp processing. Message parsing is now done as part of main
  message queue worker processing (was part of the input thread)
  This should also improve performance, as potentially more work is
  done in parallel.
- bugfix: compressed syslog messages could be slightly mis-uncompressed
  if the last byte of the compressed record was a NUL
- added $UDPServerTimeRequery option which enables to work with
  less acurate timestamps in favor of performance. This enables querying
  of the time only every n-th time if imudp is running in the tight
  receive loop (aka receiving messsages at a high rate)
- doc bugfix: queue doc had wrong parameter name for setting controlling
  worker thread shutdown period
- restructured rsyslog.conf documentation
- bugfix: memory leak in ompgsql
  Thanks to Ken for providing the patch
---------------------------------------------------------------------------
Version 3.22.4 [v3-stable] (rgerhards), 2010-??-??
- bugfix: action resume interval incorrectly handled, thus took longer to
  resume
- bugfix: cosmetic: proper constant used instead of number in open call
- bugfix: timestamp was incorrectly calculated for timezones with minute
  offset
  closes: http://bugzilla.adiscon.com/show_bug.cgi?id=271
- improved some code based on clang static analyzer results
- bugfix: potential misadressing in property replacer
---------------------------------------------------------------------------
Version 3.22.3 [v3-stable] (rgerhards), 2010-11-24
- bugfix(important): problem in TLS handling could cause rsyslog to loop
  in a tight loop, effectively disabling functionality and bearing the
  risk of unresponsiveness of the whole system.
  Bug tracker: http://bugzilla.adiscon.com/show_bug.cgi?id=194
---------------------------------------------------------------------------
Version 3.22.2 [v3-stable] (rgerhards), 2010-08-05
- bugfix: comment char ('#') in literal terminated script parsing
  and thus could not be used.
  but tracker: http://bugzilla.adiscon.com/show_bug.cgi?id=119
- enhance: imrelp now also provides remote peer's IP address 
  [if librelp != 1.0.0 is used]
- bugfix: sending syslog messages with zip compression did not work
- bugfix: potential hang condition on queue shutdown
- bugfix: segfault on startup when -q or -Q option was given
  bug tracker: http://bugzilla.adiscon.com/show_bug.cgi?id=157
  Thanks to Jonas Nogueira for reporting this bug.
- clarified use of $ActionsSendStreamDriver[AuthMode/PermittedPeers]
  in doc set (require TLS drivers)
- bugfix: $CreateDirs variable not properly initialized, default thus
  was random (but most often "on")
- bugfix: potential segfault when -p command line option was used
  thanks to varmojfekoj for pointing me at this bug
- bugfix: programname filter in ! configuration can not be reset
  Thanks to Kiss Gabor for the patch.
---------------------------------------------------------------------------
Version 3.22.1 [v3-stable] (rgerhards), 2009-07-02
- bugfix: invalid error message issued if $inlcudeConfig was on an empty
  set of files (e.g. *.conf, where none such files existed)
  thanks to Michael Biebl for reporting this bug
- bugfix: when run in foreground (but not in debug mode), a 
  debug message ("DoDie called") was emitted at shutdown. Removed.
  thanks to Michael Biebl for reporting this bug
- bugfix: some garbagge was emitted to stderr on shutdown. This
  garbage consisted of file names, which were written during 
  startup (key point: not a pointer error)
  thanks to Michael Biebl for reporting this bug
- bugfix: startup and shutdown message were emitted to stdout
  thanks to Michael Biebl for reporting this bug
- bugfix: error messages were not emitted to stderr in forked mode
  (stderr and stdo are now kept open across forks)
- bugfix: internal messages were emitted to whatever file had fd2 when
  rsyslogd ran in forked mode (as usual!)
  Thanks to varmojfekoj for the patch
- small enhancement: config validation run now exits with code 1 if an
  error is detected. This change is considered important but small enough
  to apply it directly to the stable version. [But it is a border case,
  the change requires more code than I had hoped. Thus I have NOT tried
  to actually catch all cases, this is left for the current devel
  releases, if necessary]
- bugfix: light and full delay watermarks had invalid values, badly
  affecting performance for delayable inputs
- bugfix: potential segfault issue when multiple $UDPServerRun directives
  are specified. Thanks to Michael Biebl for helping to debug this one.
- relaxed GnuTLS version requirement to 1.4.0 after confirmation from the
  field that this version is sufficient
- bugfix: parser did not properly handle empty structured data
- bugfix: invalid mutex release in msg.c (detected under thread debugger,
  seems not to have any impact on actual deployments)
---------------------------------------------------------------------------
Version 3.22.0 [v3-stable] (rgerhards), 2009-04-21
This is the first stable release that includes the full functionality
of the 3.21.x version tree.
- bugfix: $InputTCPMaxSessions config directive was accepted, but not
  honored. This resulted in a fixed upper limit of 200 connections.
- bugfix: the default for $DirCreateMode was 0644, and as such wrong.
  It has now been changed to 0700. For some background, please see
  http://lists.adiscon.net/pipermail/rsyslog/2009-April/001986.html
- bugfix: ompgsql did not detect problems in sql command execution
  this could cause loss of messages. The handling was correct if the
  connection broke, but not if there was a problem with statement
  execution. The most probable case for such a case would be invalid
  sql inside the template, and this is now much easier to diagnose.
---------------------------------------------------------------------------
Version 3.21.11 [BETA] (rgerhards), 2009-04-03
- build system improvements contributed by Michael Biebl - thx!
- all patches from 3.20.5 incorporated (see it's ChangeLog entry)
---------------------------------------------------------------------------
Version 3.21.10 [BETA] (rgerhards), 2009-02-02
- bugfix: inconsistent use of mutex/atomic operations could cause segfault
  details are too many, for full analysis see blog post at:
  http://blog.gerhards.net/2009/01/rsyslog-data-race-analysis.html
- the string "Do Die" was accidently emited upon exit in non-debug mode
  This has now been corrected. Thanks to varmojfekoj for the patch.
- some legacy options were not correctly processed.
  Thanks to varmojfekoj for the patch.
- doc bugfix: v3-compatiblity document had typo in config directive
  thanks to Andrej for reporting this
---------------------------------------------------------------------------
Version 3.21.9 [BETA] (rgerhards), 2008-12-04
- re-release of 3.21.8 with an additional fix, that could also lead
  to DoS; 3.21.8 has been removed from the official download archives
- security fix: imudp emitted a message when a non-permitted sender
  tried to send a message to it. This behaviour is operator-configurable.
  If enabled, a message was emitted each time. That way an attacker could
  effectively fill the disk via this facility. The message is now
  emitted only once in a minute (this currently is a hard-coded limit,
  if someone comes up with a good reason to make it configurable, we
  will probably do that).
---------------------------------------------------------------------------
Version 3.21.8  [BETA] (rgerhards), 2008-12-04
- bugfix: imklog did not compile on FreeBSD
- security bugfix: $AllowedSender was not honored, all senders were
  permitted instead (see http://www.rsyslog.com/Article322.phtml)
- merged in all other changes from 3.20.1 (see there)
---------------------------------------------------------------------------
Version 3.21.7  [BETA] (rgerhards), 2008-11-11
- this is the new beta branch, based on the former 3.21.6 devel
- new functionality: ZERO property replacer nomatch option (from v3-stable)
---------------------------------------------------------------------------
Version 3.21.6  [DEVEL] (rgerhards), 2008-10-22
- consolidated time calls during msg object creation, improves performance
  and consistency
- bugfix: solved a segfault condition
- bugfix: subsecond time properties generated by imfile, imklog and
  internal messages could be slightly inconsistent
- bugfix: (potentially big) memory leak on HUP if queues could not be
  drained before timeout - thanks to David Lang for pointing this out
- added capability to support multiple module search pathes. Thank
  to Marius Tomaschewski for providing the patch.
- bugfix: im3195 did no longer compile
- improved "make distcheck" by ensuring everything relevant is recompiled
---------------------------------------------------------------------------
Version 3.21.5  [DEVEL] (rgerhards), 2008-09-30
- performance optimization: unnecessary time() calls during message
  parsing removed - thanks to David Lang for his excellent performance
  analysis
- added new capability to property replacer: multiple immediately
  successive field delimiters are treated as a single one.
  Thanks to Zhuang Yuyao for the patch.
- added message property "inputname", which contains the name of the
  input (module) that generated it. Presence is depending on suport in
  each input module (else it is blank).
- added system property "$myhostname", which contains the name of the
  local host as it knows itself.
- imported a number of fixes and enhancements from the stable and
  devel branches, including a fix to a potential segfault on HUP
  when using UDP listners
- re-enabled gcc builtin atomic operations and added a proper
  ./configure check
- bugfix: potential race condition when adding messages to queue
  There was a wrong order of mutex lock operations. It is hard to
  believe that really caused problems, but in theory it could and with
  threading we often see that theory becomes practice if something is only
  used long enough on a fast enough machine with enough CPUs ;)
- cleaned up internal debug system code and made it behave better
  in regard to multi-threading
---------------------------------------------------------------------------
Version 3.21.4  [DEVEL] (rgerhards), 2008-09-04
- removed compile time fixed message size limit (was 2K), limit can now
  be set via $MaxMessageSize global config directive (finally gotten rid
  of MAXLINE ;))
- enhanced doc for $ActionExecOnlyEveryNthTimeTimeout
- integrated a number of patches from 3.18.4, namely
  - bugfix: order-of magnitude issue with base-10 size definitions
    in config file parser. Could lead to invalid sizes, constraints
    etc for e.g. queue files and any other object whose size was specified
    in base-10 entities. Did not apply to binary entities. Thanks to
    RB for finding this bug and providing a patch.
  - bugfix: action was not called when system time was set backwards
    (until the previous time was reached again). There are still some
    side-effects when time is rolled back (A time rollback is really a bad
    thing to do, ideally the OS should issue pseudo time (like NetWare did)
    when the user tries to roll back time). Thanks to varmojfekoj for this
    patch.
  - doc bugfix: rsyslog.conf man page improved and minor nit fixed
    thanks to Lukas Kuklinek for the patch.
---------------------------------------------------------------------------
Version 3.21.3  [DEVEL] (rgerhards), 2008-08-13
- added ability to specify flow control mode for imuxsock
- added ability to execute actions only after the n-th call of the action
  This also lead to the addition of two new config directives:
  $ActionExecOnlyEveryNthTime and $ActionExecOnlyEveryNthTimeTimeout
  This feature is useful, for example, for alerting: it permits you to
  send an alert only after at least n occurences of a specific message
  have been seen by rsyslogd. This protectes against false positives
  due to waiting for additional confirmation.
- bugfix: IPv6 addresses could not be specified in forwarding actions
  New syntax @[addr]:port introduced to enable that. Root problem was IPv6
  addresses contain colons.
- somewhat enhanced debugging messages
- imported from 3.18.3:
  - enhanced ommysql to support custom port to connect to server
    Port can be set via new $ActionOmmysqlServerPort config directive
    Note: this was a very minor change and thus deemed appropriate to be
    done in the stable release.
  - bugfix: misspelled config directive, previously was
    $MainMsgQueueWorkeTimeoutrThreadShutdown, is now
    $MainMsgQueueWorkerTimeoutThreadShutdown. Note that the misspelled
    directive is not preserved - if the misspelled directive was used
    (which I consider highly unlikely), the config file must be changed.
    Thanks to lperr for reporting the bug.
---------------------------------------------------------------------------
Version 3.21.2  [DEVEL] (rgerhards), 2008-08-04
- added $InputUnixListenSocketHostName config directive, which permits to
  override the hostname being used on a local unix socket. This is useful
  for differentiating "hosts" running in several jails. Feature was
  suggested by David Darville, thanks for the suggestion.
- enhanced ommail to support multiple email recipients. This is done by
  specifying $ActionMailTo multiple times. Note that this introduces a
  small incompatibility to previous config file syntax: the recipient
  list is now reset for each action (we honestly believe that will
  not cause any problem - apologies if it does).
- enhanced troubleshooting documentation
---------------------------------------------------------------------------
Version 3.21.1  [DEVEL] (rgerhards), 2008-07-30
- bugfix: no error was reported if the target of a $IncludeConfig
  could not be accessed.
- added testbed for common config errors
- added doc for -u option to rsyslogd man page
- enhanced config file checking - no active actions are detected
- added -N rsyslogd command line option for a config validation run
  (which does not execute actual syslogd code and does not interfere
  with a running instance)
- somewhat improved emergency configuration. It is now also selected
  if the config contains no active actions
- rsyslogd error messages are now reported to stderr by default. can be
  turned off by the new "$ErrorMessagesToStderr off" directive
 Thanks to HKS for suggesting the new features.
---------------------------------------------------------------------------
Version 3.21.0  [DEVEL] (rgerhards), 2008-07-18
- starts a new devel branch
- added a generic test driver for RainerScript plus some test cases
  to the testbench
- added a small diagnostic tool to obtain result of gethostname() API
- imported all changes from 3.18.1 until today (some quite important,
  see below)
---------------------------------------------------------------------------
Version 3.20.6 [v3-stable] (rgerhards), 2009-04-16
- this is the last v3-stable for the 3.20.x series
- bugfix: $InputTCPMaxSessions config directive was accepted, but not
  honored. This resulted in a fixed upper limit of 200 connections.
- bugfix: the default for $DirCreateMode was 0644, and as such wrong.
  It has now been changed to 0700. For some background, please see
  http://lists.adiscon.net/pipermail/rsyslog/2009-April/001986.html
---------------------------------------------------------------------------
Version 3.20.5 [v3-stable] (rgerhards), 2009-04-02
- bugfix: potential abort with DA queue after high watermark is reached
  There exists a race condition that can lead to a segfault. Thanks
  go to vbernetr, who performed the analysis and provided patch, which
  I only tweaked a very little bit.
- fixed bugs in RainerScript:
  o when converting a number and a string to a common type, both were 
    actually converted to the other variable's type.
  o the value of rsCStrConvertToNumber() was miscalculated.
  Thanks to varmojfekoj for the patch
- fixed a bug in configure.ac which resulted in problems with
  environment detection - thanks to Michael Biebl for the patch
- fixed a potential segfault problem in gssapi code
  thanks to varmojfekoj for the patch
- doc enhance: provide standard template for MySQL module and instructions
  on how to modify schema
---------------------------------------------------------------------------
Version 3.20.4 [v3-stable] (rgerhards), 2009-02-09
- bugfix: inconsistent use of mutex/atomic operations could cause segfault
  details are too many, for full analysis see blog post at:
  http://blog.gerhards.net/2009/01/rsyslog-data-race-analysis.html
- bugfix: invalid ./configure settings for RFC3195
  thanks to Michael Biebl for the patch
- bugfix: invalid mutex access in msg.c
- doc bugfix: dist tarball missed 2 files, had one extra file that no
  longer belongs into it. Thanks to Michael Biebl for pointing this out.
---------------------------------------------------------------------------
Version 3.20.3 [v3-stable] (rgerhards), 2009-01-19
- doc bugfix: v3-compatiblity document had typo in config directive
  thanks to Andrej for reporting this
- fixed a potential segfault condition with $AllowedSender directive
  On HUP, the root pointers were not properly cleaned up. Thanks to
  Michael Biebel, olgoat, and Juha Koho for reporting and analyzing
  the bug.
---------------------------------------------------------------------------
Version 3.20.2 [v3-stable] (rgerhards), 2008-12-04
- re-release of 3.20.1 with an additional fix, that could also lead
  to DoS; 3.20.1 has been removed from the official download archives
- security fix: imudp emitted a message when a non-permitted sender
  tried to send a message to it. This behaviour is operator-configurable.
  If enabled, a message was emitted each time. That way an attacker could
  effectively fill the disk via this facility. The message is now
  emitted only once in a minute (this currently is a hard-coded limit,
  if someone comes up with a good reason to make it configurable, we
  will probably do that).
---------------------------------------------------------------------------
Version 3.20.1 [v3-stable] (rgerhards), 2008-12-04
- security bugfix: $AllowedSender was not honored, all senders were
  permitted instead
- enhance: regex nomatch option "ZERO" has been added
  This allows to return the string 0 if a regular expression is
  not found. This is probably useful for storing numerical values into
  database columns.
- bugfix: memory leak in gtls netstream driver fixed
  memory was lost each time a TLS session was torn down. This could 
  result in a considerable memory leak if it happened quite frequently
  (potential system crash condition)
- doc update: documented how to specify multiple property replacer
  options + link to new online regex generator tool added
- minor bufgfix: very small memory leak in gtls netstream driver
  around a handful of bytes (< 20) for each HUP
- improved debug output for regular expressions inside property replacer
  RE's seem to be a big trouble spot and I would like to have more
  information inside the debug log. So I decided to add some additional
  debug strings permanently.
---------------------------------------------------------------------------
Version 3.20.0 [v3-stable] (rgerhards), 2008-11-05
- this is the inital release of the 3.19.x branch as a stable release
- bugfix: double-free in pctp netstream driver. Thank to varmojfeko
  for the patch
---------------------------------------------------------------------------
Version 3.19.12 [BETA] (rgerhards), 2008-10-16
- bugfix: subseconds where not correctly extracted from a timestamp
  if that timestamp did not contain any subsecond information (the
  resulting string was garbagge but should have been "0", what it
  now is).
- increased maximum size of a configuration statement to 4K (was 1K)
- imported all fixes from the stable branch (quite a lot)
- bugfix: (potentially big) memory leak on HUP if queues could not be
  drained before timeout - thanks to David Lang for pointing this out
---------------------------------------------------------------------------
Version 3.19.11 [BETA] (rgerhards), 2008-08-25
This is a refresh of the beta. No beta-specific fixes have been added.
- included fixes from v3-stable (most importantly 3.18.3)
---------------------------------------------------------------------------
Version 3.19.10 [BETA] (rgerhards), 2008-07-15
- start of a new beta branch based on former 3.19 devel branch
- bugfix: bad memory leak in disk-based queue modes
- bugfix: UDP syslog forwarding did not work on all platforms
  the ai_socktype was incorrectly set to 1. On some platforms, this
  lead to failing name resolution (e.g. FreeBSD 7). Thanks to HKS for
  reporting the bug.
- bugfix: priority was incorrectly calculated on FreeBSD 7,
  because the LOG_MAKEPRI() C macro has a different meaning there (it
  is just a simple addition of faciltity and severity). I have changed
  this to use own, consistent, code for PRI calculation. Thank to HKS
  for reporting this bug.
- bugfix (cosmetical): authorization was not checked when gtls handshake
  completed immediately. While this sounds scary, the situation can not
  happen in practice. We use non-blocking IO only for server-based gtls
  session setup. As TLS requires the exchange of multiple frames before
  the handshake completes, it simply is impossible to do this in one
  step. However, it is useful to have the code path correct even for 
  this case - otherwise, we may run into problems if the code is changed
  some time later (e.g. to use blocking sockets). Thanks to varmojfekoj
  for providing the patch.
- important queue bugfix from 3.18.1 imported (see below)
- cleanup of some debug messages
---------------------------------------------------------------------------
Version 3.19.9 (rgerhards), 2008-07-07
- added tutorial for creating a TLS-secured syslog infrastructure
- rewritten omusrmsg to no longer fork() a new process for sending messages
  this caused some problems with the threading model, e.g. zombies. Also,
  it was far less optimal than it is now.
- bugfix: machine certificate was required for client even in TLS anon mode
  Reference: http://bugzilla.adiscon.com/show_bug.cgi?id=85
  The fix also slightly improves performance by not storing certificates in
  client sessions when there is no need to do so.
- bugfix: RainerScript syntax error was not always detected
---------------------------------------------------------------------------
Version 3.19.8 (rgerhards), 2008-07-01
- bugfix: gtls module did not correctly handle EGAIN (and similar) recv()
  states. This has been fixed by introducing a new abstraction layer inside
  gtls.
- added (internal) error codes to error messages; added redirector to
  web description of error codes
  closes bug http://bugzilla.adiscon.com/show_bug.cgi?id=20
- disabled compile warnings caused by third-party libraries
- reduced number of compile warnings in gcc's -pedantic mode
- some minor documentation improvements
- included all fixes from beta 3.17.5
---------------------------------------------------------------------------
Version 3.19.7 (rgerhards), 2008-06-11
- added new property replacer option "date-subseconds" that enables
  to query just the subsecond part of a high-precision timestamp
- somewhat improved plain tcp syslog reliability by doing a connection
  check before sending. Credits to Martin Schuette for providing the
  idea. Details are available at
  http://blog.gerhards.net/2008/06/reliable-plain-tcp-syslog-once-again.html
- made rsyslog tickless in the (usual and default) case that repeated
  message reduction is turned off. More info:
  http://blog.gerhards.net/2008/06/coding-to-save-environment.html
- some build system cleanup, thanks to Michael Biebl
- bugfix: compile under (Free)BSD failed due to some invalid library
  definitions - this is fixed now. Thanks to Michael Biebl for the patch.
---------------------------------------------------------------------------
Version 3.19.6 (rgerhards), 2008-06-06
- enhanced property replacer to support multiple regex matches
- bugfix: part of permittedPeer structure was not correctly initialized
  thanks to varmojfekoj for spotting this
- bugfix: off-by-one bug during certificate check
- bugfix: removed some memory leaks in TLS code
---------------------------------------------------------------------------
Version 3.19.5 (rgerhards), 2008-05-30
- enabled Posix ERE expressions inside the property replacer
  (previously BRE was permitted only)
- provided ability to specify that a regular expression submatch shall
  be used inside the property replacer
- implemented in property replacer: if a regular expression does not match,
  it can now either return "**NO MATCH** (default, as before), a blank
  property or the full original property text
- enhanced property replacer to support multiple regex matches
---------------------------------------------------------------------------
Version 3.19.4 (rgerhards), 2008-05-27
- implemented x509/certvalid gtls auth mode
- implemented x509/name gtls auth mode (including wildcards)
- changed fingerprint gtls auth mode to new format fingerprint
- protected gtls error string function by a mutex. Without it, we
  could have a race condition in extreme cases. This was very remote,
  but now can no longer happen.
- changed config directive name to reflect different use
  $ActionSendStreamDriverCertFingerprint is now
  $ActionSendStreamDriverPermittedPeer and can be used both for
  fingerprint and name authentication (similar to the input side)
- bugfix: sender information (fromhost et al) was missing in imudp
  thanks to sandiso for reporting this bug
- this release fully inplements IETF's syslog-transport-tls-12 plus
  the latest text changes Joe Salowey provided via email. Not included
  is ipAddress subjectAltName authentication, which I think will be
  dropped from the draft. I don't think there is any real need for it.
This release also includes all bug fix up to today from the beta
and stable branches. Most importantly, this means the bugfix for
100% CPU utilization by imklog.
---------------------------------------------------------------------------
Version 3.19.3 (rgerhards), 2008-05-21
- added ability to authenticate the server against its certificate
  fingerprint
- added ability for client to provide its fingerprint
- added ability for server to obtain client cert's fingerprint
- bugfix: small mem leak in omfwd on exit (strmdriver name was not freed)
- bugfix: $ActionSendStreamDriver had no effect
- bugfix: default syslog port was no longer used if none was
  configured. Thanks to varmojfekoj for the patch
- bugfix: missing linker options caused build to fail on some
  systems. Thanks to Tiziano Mueller for the patch.
---------------------------------------------------------------------------
Version 3.19.2 (rgerhards), 2008-05-16
- bugfix: TCP input modules did incorrectly set fromhost property
  (always blank)
- bugfix: imklog did not set fromhost property
- added "fromhost-ip" property
  Note that adding this property changes the on-disk format for messages.
  However, that should not have any bad effect on existing spool files.
  But you will run into trouble if you create a spool file with this
  version and then try to process it with an older one (after a downgrade).
  Don't do that ;)
- added "RSYSLOG_DebugFormat" canned template
- bugfix: hostname and fromhost were swapped when a persisted message
  (in queued mode) was read in
- bugfix: lmtcpclt, lmtcpsrv and lmgssutil did all link to the static
  runtime library, resulting in a large size increase (and potential
  "interesting" effects). Thanks to Michael Biebel for reporting the size
  issue.
- bugfix: TLS server went into an endless loop in some situations.
  Thanks to Michael Biebl for reporting the problem.
- fixed potential segfault due to invalid call to cfsysline
  thanks to varmojfekoj for the patch
---------------------------------------------------------------------------
Version 3.19.1 (rgerhards), 2008-05-07
- configure help for --enable-gnutls wrong - said default is "yes" but
  default actually is "no" - thanks to darix for pointing this out
- file dirty.h was missing - thanks to darix for pointing this out
- bugfix: man files were not properly distributed - thanks to
  darix for reporting and to Michael Biebl for help with the fix
- some minor cleanup
---------------------------------------------------------------------------
Version 3.19.0 (rgerhards), 2008-05-06
- begins new devel branch version
- implemented TLS for plain tcp syslog (this is also the world's first
  implementation of IETF's upcoming syslog-transport-tls draft)
- partly rewritten and improved omfwd among others, now loads TCP
  code only if this is actually necessary
- split of a "runtime library" for rsyslog - this is not yet a clean
  model, because some modularization is still outstanding. In theory,
  this shall enable other utilities but rsyslogd to use the same
  runtime
- implemented im3195, the RFC3195 input as a plugin
- changed directory structure, files are now better organized
- a lot of cleanup in regard to modularization
- -c option no longer must be the first option - thanks to varmjofekoj
  for the patch
---------------------------------------------------------------------------
Version 3.18.7 (rgerhards), 2008-12-??
- bugfix: the default for $DirCreateMode was 0644, and as such wrong.
  It has now been changed to 0700. For some background, please see
  http://lists.adiscon.net/pipermail/rsyslog/2009-April/001986.html
- fixed a potential segfault condition with $AllowedSender directive
  On HUP, the root pointers were not properly cleaned up. Thanks to
  Michael Biebel, olgoat, and Juha Koho for reporting and analyzing
  the bug.
- some legacy options were not correctly processed.
  Thanks to varmojfekoj for the patch.
- doc bugfix: some spelling errors in man pages corrected. Thanks to
  Geoff Simmons for the patch.
---------------------------------------------------------------------------
Version 3.18.6 (rgerhards), 2008-12-08
- security bugfix: $AllowedSender was not honored, all senders were
  permitted instead (see http://www.rsyslog.com/Article322.phtml)
  (backport from v3-stable, v3.20.9)
- minor bugfix: dual close() call on tcp session closure
---------------------------------------------------------------------------
Version 3.18.5 (rgerhards), 2008-10-09
- bugfix: imudp input module could cause segfault on HUP
  It did not properly de-init a variable acting as a linked list head.
  That resulted in trying to access freed memory blocks after the HUP.
- bugfix:  rsyslogd could hang on HUP
  because getnameinfo() is not cancel-safe, but was not guarded against
  being cancelled. pthread_cancel() is routinely being called during
  HUP processing.
- bugfix[minor]: if queue size reached light_delay mark, enqueuing
  could potentially be blocked for a longer period of time, which
  was not the behaviour desired.
- doc bugfix: $ActionExecOnlyWhenPreviousIsSuspended was still misspelled
  as $...OnlyIfPrev... in some parts of the documentation. Thanks to 
  Lorenzo M. Catucci for reporting this bug.
- added doc on malformed messages, cause and how to work-around, to the
  doc set
- added doc on how to build from source repository
---------------------------------------------------------------------------
Version 3.18.4 (rgerhards), 2008-09-18
- bugfix: order-of magnitude issue with base-10 size definitions
  in config file parser. Could lead to invalid sizes, constraints
  etc for e.g. queue files and any other object whose size was specified
  in base-10 entities. Did not apply to binary entities. Thanks to
  RB for finding this bug and providing a patch.
- bugfix: action was not called when system time was set backwards
  (until the previous time was reached again). There are still some
  side-effects when time is rolled back (A time rollback is really a bad
  thing to do, ideally the OS should issue pseudo time (like NetWare did)
  when the user tries to roll back time). Thanks to varmojfekoj for this
  patch.
- doc bugfix: rsyslog.conf man page improved and minor nit fixed
  thanks to Lukas Kuklinek for the patch.
- bugfix: error code -2025 was used for two different errors. queue full
  is now -2074 and -2025 is unique again. (did cause no real problem
  except for troubleshooting)
- bugfix: default discard severity was incorrectly set to 4, which lead
  to discard-on-queue-full to be enabled by default. That could cause
  message loss where non was expected.  The default has now been changed
  to the correct value of 8, which disables the functionality. This
  problem applied both to the main message queue and the action queues.
  Thanks to Raoul Bhatia for pointing out this problem.
- bugfix: option value for legacy -a option could not be specified,
  resulting in strange operations. Thanks to Marius Tomaschewski
  for the patch.
- bugfix: colon after date should be ignored, but was not. This has
  now been corrected. Required change to the internal ParseTIMESTAMP3164()
  interface.
---------------------------------------------------------------------------
Version 3.18.3 (rgerhards), 2008-08-18
- bugfix: imfile could cause a segfault upon rsyslogd HUP and termination
  Thanks to lperr for an excellent bug report that helped detect this
  problem.
- enhanced ommysql to support custom port to connect to server
  Port can be set via new $ActionOmmysqlServerPort config directive
  Note: this was a very minor change and thus deemed appropriate to be
  done in the stable release.
- bugfix: misspelled config directive, previously was
  $MainMsgQueueWorkeTimeoutrThreadShutdown, is now
  $MainMsgQueueWorkerTimeoutThreadShutdown. Note that the misspelled
  directive is not preserved - if the misspelled directive was used
  (which I consider highly unlikely), the config file must be changed.
  Thanks to lperr for reporting the bug.
- disabled flow control for imuxsock, as it could cause system hangs
  under some circumstances. The devel (3.21.3 and above) will
  re-enable it and provide enhanced configurability to overcome the
  problems if they occur.
---------------------------------------------------------------------------
Version 3.18.2 (rgerhards), 2008-08-08
- merged in IPv6 forwarding address bugfix from v2-stable
---------------------------------------------------------------------------
Version 3.18.1 (rgerhards), 2008-07-21
- bugfix: potential segfault in creating message mutex in non-direct queue
  mode. rsyslogd segfaults on freeeBSD 7.0 (an potentially other platforms)
  if an action queue is running in any other mode than non-direct. The
  same problem can potentially be triggered by some main message queue
  settings. In any case, it will manifest during rsylog's startup. It is
  unlikely to happen after a successful startup (the only window of
  exposure may be a relatively seldom executed action running in queued
  mode). This has been corrected. Thank to HKS for point out the problem.
- bugfix: priority was incorrectly calculated on FreeBSD 7,
  because the LOG_MAKEPRI() C macro has a different meaning there (it
  is just a simple addition of faciltity and severity). I have changed
  this to use own, consistent, code for PRI calculation. [Backport from
  3.19.10]
- bugfix: remove PRI part from kernel message if it is present
  Thanks to Michael Biebl for reporting this bug
- bugfix: mark messages were not correctly written to text log files
  the markmessageinterval was not correctly propagated to all places
  where it was needed. This resulted in rsyslog using the default
  (20 minutes) in some code pathes, what looked to the user like mark
  messages were never written.
- added a new property replacer option "sp-if-no-1st-sp" to cover
  a problem with RFC 3164 based interpreation of tag separation. While
  it is a generic approach, it fixes a format problem introduced in
  3.18.0, where kernel messages no longer had a space after the tag.
  This is done by a modifcation of the default templates.
  Please note that this may affect some messages where there intentionally
  is no space between the tag and the first character of the message
  content. If so, this needs to be worked around via a specific
  template. However, we consider this scenario to be quite remote and,
  even if it exists, it is not expected that it will actually cause
  problems with log parsers (instead, we assume the new default template
  behaviour may fix previous problems with log parsers due to the 
  missing space).
- bugfix: imklog module was not correctly compiled for GNU/kFreeBSD.
  Thanks to Petr Salinger for the patch
- doc bugfix: property replacer options secpath-replace and
  secpath-drop were not documented
- doc bugfix: fixed some typos in rsyslog.conf man page
- fixed typo in source comment  - thanks to Rio Fujita
- some general cleanup (thanks to Michael Biebl)
---------------------------------------------------------------------------
Version 3.18.0 (rgerhards), 2008-07-11
- begun a new v3-stable based on former 3.17.4 beta plus patches to
  previous v3-stable
- bugfix in RainerScript: syntax error was not always detected
---------------------------------------------------------------------------
Version 3.17.5 (rgerhards), 2008-06-27
- added doc: howto set up a reliable connection to remote server via
  queued mode (and plain tcp protocol)
- bugfix: comments after actions were not properly treated. For some
  actions (e.g. forwarding), this could also lead to invalid configuration
---------------------------------------------------------------------------
Version 3.17.4 (rgerhards), 2008-06-16
- changed default for $KlogSymbolLookup to "off". The directive is
  also scheduled for removal in a later version. This was necessary
  because on kernels >= 2.6, the kernel does the symbol lookup itself. The
  imklog lookup logic then breaks the log message and makes it unusable.
---------------------------------------------------------------------------
Version 3.17.3 (rgerhards), 2008-05-28
- bugfix: imklog went into an endless loop if a PRI value was inside
  a kernel log message (unusual case under Linux, frequent under BSD)
---------------------------------------------------------------------------
Version 3.17.2 (rgerhards), 2008-05-04
- this version is the new beta, based on 3.17.1 devel feature set
- merged in imklog bug fix from v3-stable (3.16.1)
---------------------------------------------------------------------------
Version 3.17.1 (rgerhards), 2008-04-15
- removed dependency on MAXHOSTNAMELEN as much as it made sense.
  GNU/Hurd does not define it (because it has no limit), and we have taken
  care for cases where it is undefined now. However, some very few places
  remain where IMHO it currently is not worth fixing the code. If it is
  not defined, we have used a generous value of 1K, which is above IETF
  RFC's on hostname length at all. The memory consumption is no issue, as
  there are only a handful of this buffers allocated *per run* -- that's
  also the main reason why we consider it not worth to be fixed any further.
- enhanced legacy syslog parser to handle slightly malformed messages
  (with a space in front of the timestamp) - at least HP procurve is
  known to do that and I won't outrule that others also do it. The 
  change looks quite unintrusive and so we added it to the parser.
- implemented klogd functionality for BSD
- implemented high precision timestamps for the kernel log. Thanks to
  Michael Biebl for pointing out that the kernel log did not have them.
- provided ability to discard non-kernel messages if they are present
  in the kernel log (seems to happen on BSD)
- implemented $KLogInternalMsgFacility config directive
- implemented $KLogPermitNonKernelFacility config directive
Plus a number of bugfixes that were applied to v3-stable and beta
branches (not mentioned here in detail).
---------------------------------------------------------------------------
Version 3.17.0 (rgerhards), 2008-04-08
- added native ability to send mail messages
- removed no longer needed file relptuil.c/.h
- added $ActionExecOnlyOnceEveryInterval config directive
- bugfix: memory leaks in script engine
- bugfix: zero-length strings were not supported in object
  deserializer
- properties are now case-insensitive everywhere (script, filters,
  templates)
- added the capability to specify a processing (actually dequeue)
  timeframe with queues - so things can be configured to be done
  at off-peak hours
- We have removed the 32 character size limit (from RFC3164) on the
  tag. This had bad effects on existing envrionments, as sysklogd didn't
  obey it either (probably another bug in RFC3164...). We now receive
  the full size, but will modify the outputs so that only 32 characters
  max are used by default. If you need large tags in the output, you need
  to provide custom templates.
- changed command line processing. -v, -M, -c options are now parsed
  and processed before all other options. Inter-option dependencies
  have been relieved. Among others, permits to specify intial module
  load path via -M only (not the environment) which makes it much
  easier to work with non-standard module library locations. Thanks
  to varmojfekoj for suggesting this change. Matches bugzilla bug 55.
- bugfix: some messages were emited without hostname
Plus a number of bugfixes that were applied to v3-stable and beta
branches (not mentioned here in detail).
---------------------------------------------------------------------------
Version 3.16.3 (rgerhards), 2008-07-11
- updated information on rsyslog packages
- bugfix: memory leak in disk-based queue modes
---------------------------------------------------------------------------
Version 3.16.2 (rgerhards), 2008-06-25
- fixed potential segfault due to invalid call to cfsysline
  thanks to varmojfekoj for the patch
- bugfix: some whitespaces where incorrectly not ignored when parsing
  the config file. This is now corrected. Thanks to Michael Biebl for
  pointing out the problem.
---------------------------------------------------------------------------
Version 3.16.1 (rgerhards), 2008-05-02
- fixed a bug in imklog which lead to startup problems (including
  segfault) on some platforms under some circumsances. Thanks to
  Vieri for reporting this bug and helping to troubleshoot it.
---------------------------------------------------------------------------
Version 3.16.0 (rgerhards), 2008-04-24
- new v3-stable (3.16.x) based on beta 3.15.x (RELP support)
- bugfix: omsnmp had a too-small sized buffer for hostname+port. This
  could not lead to a segfault, as snprintf() was used, but could cause
  some trouble with extensively long hostnames.
- applied patch from Tiziano Müller to remove some compiler warnings
- added gssapi overview/howto thanks to Peter Vrabec
- changed some files to grant LGPLv3 extended persmissions on top of GPLv3
  this also is the first sign of something that will evolve into a
  well-defined "rsyslog runtime library"
---------------------------------------------------------------------------
Version 3.15.1 (rgerhards), 2008-04-11
- bugfix: some messages were emited without hostname
- disabled atomic operations for the time being because they introduce some
  cross-platform trouble - need to see how to fix this in the best 
  possible way
- bugfix: zero-length strings were not supported in object
  deserializer
- added librelp check via PKG_CHECK thanks to Michael Biebl's patch
- file relputil.c deleted, is not actually needed
- added more meaningful error messages to rsyslogd (when some errors
  happens during startup)
- bugfix: memory leaks in script engine
- bugfix: $hostname and $fromhost in RainerScript did not work
This release also includes all changes applied to the stable versions
up to today.
---------------------------------------------------------------------------
Version 3.15.0 (rgerhards), 2008-04-01
- major new feature: imrelp/omrelp support reliable delivery of syslog
  messages via the RELP protocol and librelp (http://www.librelp.com).
  Plain tcp syslog, so far the best reliability solution, can lose
  messages when something goes wrong or a peer goes down. With RELP,
  this can no longer happen. See imrelp.html for more details.
- bugfix: rsyslogd was no longer build by default; man pages are 
  only installed if corresponding option is selected. Thanks to
  Michael Biebl for pointing these problems out.
---------------------------------------------------------------------------
Version 3.14.2 (rgerhards), 2008-04-09
- bugfix: segfault with expression-based filters
- bugfix: omsnmp did not deref errmsg object on exit (no bad effects caused)
- some cleanup
- bugfix: imklog did not work well with kernel 2.6+. Thanks to Peter
  Vrabec for patching it based on the development in sysklogd - and thanks
  to the sysklogd project for upgrading klogd to support the new
  functionality
- some cleanup in imklog
- bugfix: potential segfault in imklog when kernel is compiled without
  /proc/kallsyms and the file System.map is missing. Thanks to
  Andrea Morandi for pointing it out and suggesting a fix.
- bugfixes, credits to varmojfekoj:
  * reset errno before printing a warning message
  * misspelled directive name in code processing legacy options
- bugfix: some legacy options not correctly interpreted - thanks to
  varmojfekoj for the patch
- improved detection of modules being loaded more than once
  thanks to varmojfekoj for the patch
---------------------------------------------------------------------------
Version 3.14.1 (rgerhards), 2008-04-04
- bugfix: some messages were emited without hostname
- bugfix: rsyslogd was no longer build by default; man pages are 
  only installed if corresponding option is selected. Thanks to
  Michael Biebl for pointing these problems out.
- bugfix: zero-length strings were not supported in object
  deserializer
- disabled atomic operations for this stable build as it caused
  platform problems
- bugfix: memory leaks in script engine
- bugfix: $hostname and $fromhost in RainerScript did not work
- bugfix: some memory leak when queue is runing in disk mode
- man pages improved thanks to varmofekoj and Peter Vrabec
- We have removed the 32 character size limit (from RFC3164) on the
  tag. This had bad effects on existing envrionments, as sysklogd didn't
  obey it either (probably another bug in RFC3164...). We now receive
  the full size, but will modify the outputs so that only 32 characters
  max are used by default. If you need large tags in the output, you need
  to provide custom templates.
- bugfix: some memory leak when queue is runing in disk mode
---------------------------------------------------------------------------
Version 3.14.0 (rgerhards), 2008-04-02
An interim version was accidently released to the web. It was named 3.14.0.
To avoid confusion, we have not assigned this version number to any
official release. If you happen to use 3.14.0, please update to 3.14.1.
---------------------------------------------------------------------------
Version 3.13.0-dev0 (rgerhards), 2008-03-31
- bugfix: accidently set debug option in 3.12.5 reset to production
  This option prevented dlclose() to be called. It had no real bad effects,
  as the modules were otherwise correctly deinitialized and dlopen()
  supports multiple opens of the same module without any memory footprint.
- removed --enable-mudflap, added --enable-valgrind ./configure setting
- bugfix: tcp receiver could segfault due to uninitialized variable
- docfix: queue doc had a wrong directive name that prevented max worker
  threads to be correctly set
- worked a bit on atomic memory operations to support problem-free
  threading (only at non-intrusive places)
- added a --enable/disable-rsyslogd configure option so that
  source-based packaging systems can build plugins without the need
  to compile rsyslogd
- some cleanup
- test of potential new version number scheme
---------------------------------------------------------------------------
Version 3.12.5 (rgerhards), 2008-03-28
- changed default for "last message repeated n times", which is now
  off by default
- implemented backward compatibility commandline option parsing
- automatically generated compatibility config lines are now also
  logged so that a user can diagnose problems with them
- added compatibility mode for -a, -o and -p options
- compatibility mode processing finished
- changed default file output format to include high-precision timestamps
- added a buid-in template for previous syslogd file format
- added new $ActionFileDefaultTemplate directive
- added support for high-precision timestamps when receiving legacy
  syslog messages
- added new $ActionForwardDefaultTemplate directive
- added new $ActionGSSForwardDefaultTemplate directive
- added build-in templates for easier configuration
- bugfix: fixed small memory leak in tcpclt.c
- bugfix: fixed small memory leak in template regular expressions
- bugfix: regular expressions inside property replacer did not work
  properly
- bugfix: QHOUR and HHOUR properties were wrongly calculated
- bugfix: fixed memory leaks in stream class and imfile
- bugfix: $ModDir did invalid bounds checking, potential overlow in
  dbgprintf() - thanks to varmojfekoj for the patch
- bugfix: -t and -g legacy options max number of sessions had a wrong
  and much too high value
---------------------------------------------------------------------------
Version 3.12.4 (rgerhards), 2008-03-25
- Greatly enhanced rsyslogd's file write performance by disabling
  file syncing capability of output modules by default. This
  feature is usually not required, not useful and an extreme performance
  hit (both to rsyslogd as well as the system at large). Unfortunately,
  most users enable it by default, because it was most intuitive to enable
  it in plain old sysklogd syslog.conf format. There is now the
  $ActionFileEnableSync config setting which must be enabled in order to
  support syncing. By default it is off. So even if the old-format config
  lines request syncing, it is not done unless explicitely enabled. I am
  sure this is a very useful change and not a risk at all. I need to think
  if I undo it under compatibility mode, but currently this does not
  happen (I fear a lot of lazy users will run rsyslogd in compatibility
  mode, again bringing up this performance problem...).
- added flow control options to other input sources
- added $HHOUR and $QHOUR system properties - can be used for half- and
  quarter-hour logfile rotation
- changed queue's discard severities default value to 8 (do not discard)
  to prevent unintentional message loss
- removed a no-longer needed callback from the output module 
  interface. Results in reduced code complexity.
- bugfix/doc: removed no longer supported -h option from man page
- bugfix: imklog leaked several hundered KB on each HUP. Thanks to
  varmojfekoj for the patch
- bugfix: potential segfault on module unload. Thanks to varmojfekoj for
  the patch
- bugfix: fixed some minor memory leaks
- bugfix: fixed some slightly invalid memory accesses
- bugfix: internally generated messages had "FROMHOST" property not set
---------------------------------------------------------------------------
Version 3.12.3 (rgerhards), 2008-03-18
- added advanced flow control for congestion cases (mode depending on message
  source and its capablity to be delayed without bad side effects)
- bugfix: $ModDir should not be reset on $ResetConfig - this can cause a lot
  of confusion and there is no real good reason to do so. Also conflicts with
  the new -M option and environment setting.
- bugfix: TCP and GSSAPI framing mode variable was uninitialized, leading to
  wrong framing (caused, among others, interop problems)
- bugfix: TCP (and GSSAPI) octet-counted frame did not work correctly in all
  situations. If the header was split across two packet reads, it was invalidly
  processed, causing loss or modification of messages.
- bugfix: memory leak in imfile
- bugfix: duplicate public symbol in omfwd and omgssapi could lead to
  segfault. thanks to varmojfekoj for the patch.
- bugfix: rsyslogd aborted on sigup - thanks to varmojfekoj for the patch
- some more internal cleanup ;)
- begun relp modules, but these are not functional yet
- Greatly enhanced rsyslogd's file write performance by disabling
  file syncing capability of output modules by default. This
  feature is usually not required, not useful and an extreme performance
  hit (both to rsyslogd as well as the system at large). Unfortunately,
  most users enable it by default, because it was most intuitive to enable
  it in plain old sysklogd syslog.conf format. There is now a new config
  setting which must be enabled in order to support syncing. By default it
  is off. So even if the old-format config lines request syncing, it is
  not done unless explicitely enabled. I am sure this is a very useful
  change and not a risk at all. I need to think if I undo it under
  compatibility mode, but currently this does not happen (I fear a lot of
  lazy users will run rsyslogd in compatibility mode, again bringing up
  this performance problem...).
---------------------------------------------------------------------------
Version 3.12.2 (rgerhards), 2008-03-13
- added RSYSLOGD_MODDIR environment variable
- added -M rsyslogd option (allows to specify module directory location)
- converted net.c into a loadable library plugin
- bugfix: debug module now survives unload of loadable module when
  printing out function call data
- bugfix: not properly initialized data could cause several segfaults if
  there were errors in the config file - thanks to varmojfekoj for the patch
- bugfix: rsyslogd segfaulted when imfile read an empty line - thanks
  to Johnny Tan for an excellent bug report
- implemented dynamic module unload capability (not visible to end user)
- some more internal cleanup
- bugfix: imgssapi segfaulted under some conditions; this fix is actually
  not just a fix but a change in the object model. Thanks to varmojfekoj
  for providing the bug report, an initial fix and lots of good discussion
  that lead to where we finally ended up.
- improved session recovery when outbound tcp connection breaks, reduces
  probability of message loss at the price of a highly unlikely potential
  (single) message duplication
---------------------------------------------------------------------------
Version 3.12.1 (rgerhards), 2008-03-06
- added library plugins, which can be automatically loaded
- bugfix: actions were not correctly retried; caused message loss
- changed module loader to automatically add ".so" suffix if not
  specified (over time, this shall also ease portability of config
  files)
- improved debugging support; debug runtime options can now be set via
  an environment variable
- bugfix: removed debugging code that I forgot to remove before releasing
  3.12.0 (does not cause harm and happened only during startup)
- added support for the MonitorWare syslog MIB to omsnmp
- internal code improvements (more code converted into classes)
- internal code reworking of the imtcp/imgssapi module
- added capability to ignore client-provided timestamp on unix sockets and
  made this mode the default; this was needed, as some programs (e.g. sshd)
  log with inconsistent timezone information, what messes up the local
  logs (which by default don't even contain time zone information). This
  seems to be consistent with what sysklogd did for the past four years.
  Alternate behaviour may be desirable if gateway-like processes send
  messages via the local log slot - in this case, it can be enabled
  via the $InputUnixListenSocketIgnoreMsgTimestamp and
  $SystemLogSocketIgnoreMsgTimestamp config directives
- added ability to compile on HP UX; verified that imudp worked on HP UX;
  however, we are still in need of people trying out rsyslogd on HP UX,
  so it can not yet be assumed it runs there
- improved session recovery when outbound tcp connection breaks, reduces
  probability of message loss at the price of a highly unlikely potential
  (single) message duplication
---------------------------------------------------------------------------
Version 3.12.0 (rgerhards), 2008-02-28
- added full expression support for filters; filters can now contain
  arbitrary complex boolean, string and arithmetic expressions
---------------------------------------------------------------------------
Version 3.11.6 (rgerhards), 2008-02-27
- bugfix: gssapi libraries were still linked to rsyslog core, what should
  no longer be necessary. Applied fix by Michael Biebl to solve this.
- enabled imgssapi to be loaded side-by-side with imtcp
- added InputGSSServerPermitPlainTCP config directive
- split imgssapi source code somewhat from imtcp
- bugfix: queue cancel cleanup handler could be called with
  invalid pointer if dequeue failed
- bugfix: rsyslogd segfaulted on second SIGHUP
  tracker: http://bugzilla.adiscon.com/show_bug.cgi?id=38
- improved stability of queue engine
- bugfix: queue disk file were not properly persisted when 
  immediately after closing an output file rsyslog was stopped
  or huped (the new output file open must NOT have happend at
  that point) - this lead to a sparse and invalid queue file
  which could cause several problems to the engine (unpredictable
  results). This situation should have happened only in very
  rare cases. tracker: http://bugzilla.adiscon.com/show_bug.cgi?id=40
- bugfix: during queue shutdown, an assert invalidly triggered when
  the primary queue's DA worker was terminated while the DA queue's
  regular worker was still executing. This could result in a segfault
  during shutdown.
  tracker: http://bugzilla.adiscon.com/show_bug.cgi?id=41
- bugfix: queue properties sizeOnDisk, bytesRead were persisted to 
  disk with wrong data type (long instead of int64) - could cause
  problems on 32 bit machines
- bugfix: queue aborted when it was shut down, DA-enabled, DA mode
  was just initiated but not fully initialized (a race condition)
- bugfix: imfile could abort under extreme stress conditions
  (when it was terminated before it could open all of its
  to be monitored files)
- applied patch from varmojfekoj to fix an issue with compatibility 
  mode and default module directories (many thanks!):
  I've also noticed a bug in the compatibility code; the problem is that 
  options are parsed before configuration file so options which need a 
  module to be loaded will currently ignore any $moddir directive. This 
  can be fixed by moving legacyOptsHook() after config file parsing. 
  (see the attached patch) This goes against the logical order of 
  processing, but the legacy options are only few and it doesn't seem to 
  be a problem.
- bugfix: object property deserializer did not handle negative numbers
---------------------------------------------------------------------------
Version 3.11.5 (rgerhards), 2008-02-25
- new imgssapi module, changed imtcp module - this enables to load/package
  GSSAPI support separately - thanks to varmojfekoj for the patch
- compatibility mode (the -c option series) is now at least partly
  completed - thanks to varmojfekoj for the patch
- documentation for imgssapi and imtcp added
- duplicate $ModLoad's for the same module are now detected and
  rejected -- thanks to varmojfekoj for the patch
---------------------------------------------------------------------------
Version 3.11.4 (rgerhards), 2008-02-21
- bugfix: debug.html was missing from release tarball - thanks to Michael
  Biebl for bringing this to my attention
- some internal cleanup on the stringbuf object calling interface
- general code cleanup and further modularization
- $MainMessageQueueDiscardSeverity can now also handle textual severities
  (previously only integers)
- bugfix: message object was not properly synchronized when the 
  main queue had a single thread and non-direct action queues were used
- some documentation improvements
---------------------------------------------------------------------------
Version 3.11.3 (rgerhards), 2008-02-18
- fixed a bug in imklog which lead to duplicate message content in
  kernel logs
- added support for better plugin handling in libdbi (we contributed
  a patch to do that, we just now need to wait for the next libdbi
  version)
- bugfix: fixed abort when invalid template was provided to an action
  bug http://bugzilla.adiscon.com/show_bug.cgi?id=4
- re-instantiated SIGUSR1 function; added SIGUSR2 to generate debug
  status output
- added some documentation on runtime-debug settings
- slightly improved man pages for novice users
---------------------------------------------------------------------------
Version 3.11.2 (rgerhards), 2008-02-15
- added the capability to monitor text files and process their content
  as syslog messages (including forwarding)
- added support for libdbi, a database abstraction layer. rsyslog now
  also supports the following databases via dbi drivers:
  * Firebird/Interbase
  * FreeTDS (access to MS SQL Server and Sybase)
  * SQLite/SQLite3
  * Ingres (experimental)
  * mSQL (experimental)
  * Oracle (experimental)
  Additional drivers may be provided by the libdbi-drivers project, which
  can be used by rsyslog as soon as they become available.
- removed some left-over unnecessary dbgprintf's (cluttered screen,
  cosmetic)
- doc bugfix: html documentation for omsnmp was missing
---------------------------------------------------------------------------
Version 3.11.1 (rgerhards), 2008-02-12
- SNMP trap sender added thanks to Andre Lorbach (omsnmp)
- added input-plugin interface specification in form of a (copy) template
  input module
- applied documentation fix by Michael Biebl -- many thanks!
- bugfix: immark did not have MARK flags set...
- added x-info field to rsyslogd startup/shutdown message. Hopefully
  points users to right location for further info (many don't even know
  they run rsyslog ;))
- bugfix: trailing ":" of tag was lost while parsing legacy syslog messages
  without timestamp - thanks to Anders Blomdell for providing a patch!
- fixed a bug in stringbuf.c related to STRINGBUF_TRIM_ALLOCSIZE, which
  wasn't supposed to be used with rsyslog. Put a warning message up that
  tells this feature is not tested and probably not worth the effort.
  Thanks to Anders Blomdell fro bringing this to our attention
- somewhat improved performance of string buffers
- fixed bug that caused invalid treatment of tabs (HT) in rsyslog.conf
- bugfix: setting for $EscapeCopntrolCharactersOnReceive was not 
  properly initialized
- clarified usage of space-cc property replacer option
- improved abort diagnostic handler
- some initial effort for malloc/free runtime debugging support
- bugfix: using dynafile actions caused rsyslogd abort
- fixed minor man errors thanks to Michael Biebl
---------------------------------------------------------------------------
Version 3.11.0 (rgerhards), 2008-01-31
- implemented queued actions
- implemented simple rate limiting for actions
- implemented deliberate discarding of lower priority messages over higher
  priority ones when a queue runs out of space
- implemented disk quotas for disk queues
- implemented the $ActionResumeRetryCount config directive
- added $ActionQueueFilename config directive
- added $ActionQueueSize config directive
- added $ActionQueueHighWaterMark config directive
- added $ActionQueueLowWaterMark config directive
- added $ActionQueueDiscardMark config directive
- added $ActionQueueDiscardSeverity config directive
- added $ActionQueueCheckpointInterval config directive
- added $ActionQueueType config directive
- added $ActionQueueWorkerThreads config directive
- added $ActionQueueTimeoutshutdown config directive
- added $ActionQueueTimeoutActionCompletion config directive
- added $ActionQueueTimeoutenQueue config directive
- added $ActionQueueTimeoutworkerThreadShutdown config directive
- added $ActionQueueWorkerThreadMinimumMessages config directive
- added $ActionQueueMaxFileSize config directive
- added $ActionQueueSaveonShutdown config directive
- addded $ActionQueueDequeueSlowdown config directive
- addded $MainMsgQueueDequeueSlowdown config directive
- bugfix: added forgotten docs to package
- improved debugging support
- fixed a bug that caused $MainMsgQueueCheckpointInterval to work incorrectly
- when a long-running action needs to be cancelled on shutdown, the message
  that was processed by it is now preserved. This finishes support for
  guaranteed delivery of messages (if the output supports it, of course)
- fixed bug in output module interface, see
  http://sourceforge.net/tracker/index.php?func=detail&aid=1881008&group_id=123448&atid=696552
- changed the ommysql output plugin so that the (lengthy) connection
  initialization now takes place in message processing. This works much
  better with the new queued action mode (fast startup)
- fixed a bug that caused a potential hang in file and fwd output module
  varmojfekoj provided the patch - many thanks!
- bugfixed stream class offset handling on 32bit platforms
---------------------------------------------------------------------------
Version 3.10.3 (rgerhards), 2008-01-28
- fixed a bug with standard template definitions (not a big deal) - thanks
  to varmojfekoj for spotting it
- run-time instrumentation added
- implemented disk-assisted queue mode, which enables on-demand disk
  spooling if the queue's in-memory queue is exhausted
- implemented a dynamic worker thread pool for processing incoming
  messages; workers are started and shut down as need arises
- implemented a run-time instrumentation debug package
- implemented the $MainMsgQueueSaveOnShutdown config directive
- implemented the $MainMsgQueueWorkerThreadMinimumMessages config directive
- implemented the $MainMsgQueueTimeoutWorkerThreadShutdown config directive
---------------------------------------------------------------------------
Version 3.10.2 (rgerhards), 2008-01-14
- added the ability to keep stop rsyslogd without the need to drain
  the main message queue. In disk queue mode, rsyslog continues to
  run from the point where it stopped. In case of a system failure, it
  continues to process messages from the last checkpoint.
- fixed a bug that caused a segfault on startup when no $WorkDir directive
  was specified in rsyslog.conf
- provided more fine-grain control over shutdown timeouts and added a
  way to specify the enqueue timeout when the main message queue is full
- implemented $MainMsgQueueCheckpointInterval config directive
- implemented $MainMsgQueueTimeoutActionCompletion config directive
- implemented $MainMsgQueueTimeoutEnqueue config directive
- implemented $MainMsgQueueTimeoutShutdown config directive
---------------------------------------------------------------------------
Version 3.10.1 (rgerhards), 2008-01-10
- implemented the "disk" queue mode. However, it currently is of very
  limited use, because it does not support persistence over rsyslogd
  runs. So when rsyslogd is stopped, the queue is drained just as with
  the in-memory queue modes. Persistent queues will be a feature of
  the next release.
- performance-optimized string class, should bring an overall improvement
- fixed a memory leak in imudp -- thanks to varmojfekoj for the patch
- fixed a race condition that could lead to a rsyslogd hang when during
  HUP or termination
- done some doc updates
- added $WorkDirectory config directive
- added $MainMsgQueueFileName config directive
- added $MainMsgQueueMaxFileSize config directive
---------------------------------------------------------------------------
Version 3.10.0 (rgerhards), 2008-01-07
- implemented input module interface and initial input modules
- enhanced threading for input modules (each on its own thread now)
- ability to bind UDP listeners to specific local interfaces/ports and
  ability to run multiple of them concurrently
- added ability to specify listen IP address for UDP syslog server
- license changed to GPLv3
- mark messages are now provided by loadble module immark
- rklogd is no longer provided. Its functionality has now been taken over
  by imklog, a loadable input module. This offers a much better integration
  into rsyslogd and makes sure that the kernel logger process is brought
  up and down at the appropriate times
- enhanced $IncludeConfig directive to support wildcard characters
  (thanks to Michael Biebl)
- all inputs are now implemented as loadable plugins
- enhanced threading model: each input module now runs on its own thread
- enhanced message queue which now supports different queueing methods
  (among others, this can be used for performance fine-tuning)
- added a large number of new configuration directives for the new
  input modules
- enhanced multi-threading utilizing a worker thread pool for the
  main message queue
- compilation without pthreads is no longer supported
- much cleaner code due to new objects and removal of single-threading
  mode
---------------------------------------------------------------------------
Version 2.0.8 V2-STABLE (rgerhards), 2008-??-??
- bugfix: ompgsql did not detect problems in sql command execution
  this could cause loss of messages. The handling was correct if the
  connection broke, but not if there was a problem with statement
  execution. The most probable case for such a case would be invalid
  sql inside the template, and this is now much easier to diagnose.
- doc bugfix: default for $DirCreateMode incorrectly stated
---------------------------------------------------------------------------
Version 2.0.7 V2-STABLE (rgerhards), 2008-04-14
- bugfix: the default for $DirCreateMode was 0644, and as such wrong.
  It has now been changed to 0700. For some background, please see
  http://lists.adiscon.net/pipermail/rsyslog/2009-April/001986.html
- bugfix: "$CreateDirs off" also disabled file creation
  Thanks to William Tisater for analyzing this bug and providing a patch.
  The actual code change is heavily based on William's patch.
- bugfix: memory leak in ompgsql
  Thanks to Ken for providing the patch
- bugfix: potential memory leak in msg.c
  This one did not surface yet and the issue was actually found due to
  a problem in v4 - but better fix it here, too
---------------------------------------------------------------------------
Version 2.0.6 V2-STABLE (rgerhards), 2008-08-07
- bugfix: memory leaks in rsyslogd, primarily in singlethread mode
  Thanks to Frederico Nunez for providing the fix
- bugfix: copy&paste error lead to dangling if - this caused a very minor
  issue with re-formatting a RFC3164 date when the message was invalidly
  formatted and had a colon immediately after the date. This was in the
  code for some years (even v1 had it) and I think it never had any
  effect at all in practice. Though, it should be fixed - but definitely
  nothing to worry about.
---------------------------------------------------------------------------
Version 2.0.6 V2-STABLE (rgerhards), 2008-08-07
- bugfix: IPv6 addresses could not be specified in forwarding actions
  New syntax @[addr]:port introduced to enable that. Root problem was IPv6
  addresses contain colons. (backport from 3.21.3)
---------------------------------------------------------------------------
Version 2.0.5 STABLE (rgerhards), 2008-05-15
- bugfix: regular expressions inside property replacer did not work
  properly
- adapted to liblogging 0.7.1+
---------------------------------------------------------------------------
Version 2.0.4 STABLE (rgerhards), 2008-03-27
- bugfix: internally generated messages had "FROMHOST" property not set
- bugfix: continue parsing if tag is oversize (discard oversize part) - thanks
  to mclaughlin77@gmail.com for the patch
- added $HHOUR and $QHOUR system properties - can be used for half- and
  quarter-hour logfile rotation
---------------------------------------------------------------------------
Version 2.0.3 STABLE (rgerhards), 2008-03-12
- bugfix: setting for $EscapeCopntrolCharactersOnReceive was not 
  properly initialized
- bugfix: resolved potential segfault condition on HUP (extremely
  unlikely to happen in practice), for details see tracker:
  http://bugzilla.adiscon.com/show_bug.cgi?id=38
- improved the man pages a bit - thanks to Michael Biebl for the patch
- bugfix: not properly initialized data could cause several segfaults if
  there were errors in the config file - thanks to varmojfekoj for the patch
---------------------------------------------------------------------------
Version 2.0.2 STABLE (rgerhards), 2008-02-12
- fixed a bug that could cause invalid string handling via strerror_r
  varmojfekoj provided the patch - many thanks!
- added x-info field to rsyslogd startup/shutdown message. Hopefully
  points users to right location for further info (many don't even know
  they run rsyslog ;))
- bugfix: suspended actions were not always properly resumed
  varmojfekoj provided the patch - many thanks!
- bugfix: errno could be changed during mark processing, leading to
  invalid error messages when processing inputs. Thank to varmojfekoj for
  pointing out this problem.
- bugfix: trailing ":" of tag was lost while parsing legacy syslog messages
  without timestamp - thanks to Anders Blomdell for providing a patch!
- bugfix (doc): misspelled config directive, invalid signal info
- applied some doc fixes from Michel Biebl and cleaned up some no longer
  needed files suggested by him
- cleaned up stringbuf.c to fix an annoyance reported by Anders Blomdell
- fixed bug that caused invalid treatment of tabs (HT) in rsyslog.conf
---------------------------------------------------------------------------
Version 2.0.1 STABLE (rgerhards), 2008-01-24
- fixed a bug in integer conversion - but this function was never called,
  so it is not really a useful bug fix ;)
- fixed a bug with standard template definitions (not a big deal) - thanks
  to varmojfekoj for spotting it
- fixed a bug that caused a potential hang in file and fwd output module
  varmojfekoj provided the patch - many thanks!
---------------------------------------------------------------------------
Version 2.0.0 STABLE (rgerhards), 2008-01-02
- re-release of 1.21.2 as STABLE with no modifications except some
  doc updates
---------------------------------------------------------------------------
Version 1.21.2 (rgerhards), 2007-12-28
- created a gss-api output module. This keeps GSS-API code and
  TCP/UDP code separated. It is also important for forward-
  compatibility with v3. Please note that this change breaks compatibility
  with config files created for 1.21.0 and 1.21.1 - this was considered
  acceptable.
- fixed an error in forwarding retry code (could lead to message corruption
  but surfaced very seldom)
- increased portability for older platforms (AI_NUMERICSERV moved)
- removed socket leak in omfwd.c
- cross-platform patch for GSS-API compile problem on some platforms
  thanks to darix for the patch!
---------------------------------------------------------------------------
Version 1.21.1 (rgerhards), 2007-12-23
- small doc fix for $IncludeConfig
- fixed a bug in llDestroy()
- bugfix: fixing memory leak when message queue is full and during
  parsing. Thanks to varmojfekoj for the patch.
- bugfix: when compiled without network support, unix sockets were
  not properply closed
- bugfix: memory leak in cfsysline.c/doGetWord() fixed
---------------------------------------------------------------------------
Version 1.21.0 (rgerhards), 2007-12-19
- GSS-API support for syslog/TCP connections was added. Thanks to
  varmojfekoj for providing the patch with this functionality
- code cleanup
- enhanced $IncludeConfig directive to support wildcard filenames
- changed some multithreading synchronization
---------------------------------------------------------------------------
Version 1.20.1 (rgerhards), 2007-12-12
- corrected a debug setting that survived release. Caused TCP connections
  to be retried unnecessarily often.
- When a hostname ACL was provided and DNS resolution for that name failed,
  ACL processing was stopped at that point. Thanks to mildew for the patch.
  Fedora Bugzilla: http://bugzilla.redhat.com/show_bug.cgi?id=395911
- fixed a potential race condition, see link for details:
  http://rgerhards.blogspot.com/2007/12/rsyslog-race-condition.html
  Note that the probability of problems from this bug was very remote
- fixed a memory leak that happend when PostgreSQL date formats were
  used
---------------------------------------------------------------------------
Version 1.20.0 (rgerhards), 2007-12-07
- an output module for postgres databases has been added. Thanks to
  sur5r for contributing this code
- unloading dynamic modules has been cleaned up, we now have a
  real implementation and not just a dummy "good enough for the time
  being".
- enhanced platform independence - thanks to Bartosz Kuzma and Michael
  Biebl for their very useful contributions
- some general code cleanup (including warnings on 64 platforms, only)
---------------------------------------------------------------------------
Version 1.19.12 (rgerhards), 2007-12-03
- cleaned up the build system (thanks to Michael Biebl for the patch)
- fixed a bug where ommysql was still not compiled with -pthread option
---------------------------------------------------------------------------
Version 1.19.11 (rgerhards), 2007-11-29
- applied -pthread option to build when building for multi-threading mode
  hopefully solves an issue with segfaulting
---------------------------------------------------------------------------
Version 1.19.10 (rgerhards), 2007-10-19
- introdcued the new ":modulename:" syntax for calling module actions
  in selector lines; modified ommysql to support it. This is primarily
  an aid for further modules and a prequisite to actually allow third
  party modules to be created.
- minor fix in slackware startup script, "-r 0" is now "-r0"
- updated rsyslogd doc set man page; now in html format
- undid creation of a separate thread for the main loop -- this did not
  turn out to be needed or useful, so reduce complexity once again.
- added doc fixes provided by Michael Biebl - thanks
---------------------------------------------------------------------------
Version 1.19.9 (rgerhards), 2007-10-12
- now packaging system which again contains all components in a single
  tarball
- modularized main() a bit more, resulting in less complex code
- experimentally added an additional thread - will see if that affects
  the segfault bug we experience on some platforms. Note that this change
  is scheduled to be removed again later.
---------------------------------------------------------------------------
Version 1.19.8 (rgerhards), 2007-09-27
- improved repeated message processing
- applied patch provided by varmojfekoj to support building ommysql
  in its own way (now also resides in a plugin subdirectory);
  ommysql is now a separate package
- fixed a bug in cvthname() that lead to message loss if part
  of the source hostname would have been dropped
- created some support for distributing ommysql together with the
  main rsyslog package. I need to re-think it in the future, but
  for the time being the current mode is best. I now simply include
  one additional tarball for ommysql inside the main distribution.
  I look forward to user feedback on how this should be done best. In the
  long term, a separate project should be spawend for ommysql, but I'd
  like to do that only after the plugin interface is fully stable (what
  it is not yet).
---------------------------------------------------------------------------
Version 1.19.7 (rgerhards), 2007-09-25
- added code to handle situations where senders send us messages ending with
  a NUL character. It is now simply removed. This also caused trailing LF
  reduction to fail, when it was followed by such a NUL. This is now also
  handled.
- replaced some non-thread-safe function calls by their thread-safe
  counterparts
- fixed a minor memory leak that occured when the %APPNAME% property was
  used (I think nobody used that in practice)
- fixed a bug that caused signal handlers in cvthname() not to be restored when
  a malicious pointer record was detected and processing of the message been
  stopped for that reason (this should be really rare and can not be related
  to the segfault bug we are hunting).
- fixed a bug in cvthname that lead to passing a wrong parameter - in
  practice, this had no impact.
- general code cleanup (e.g. compiler warnings, comments)
---------------------------------------------------------------------------
Version 1.19.6 (rgerhards), 2007-09-11
- applied patch by varmojfekoj to change signal handling to the new
  sigaction API set (replacing the depreciated signal() calls and its
  friends.
- fixed a bug that in --enable-debug mode caused an assertion when the
  discard action was used
- cleaned up compiler warnings
- applied patch by varmojfekoj to FIX a bug that could cause 
  segfaults if empty properties were processed using modifying
  options (e.g. space-cc, drop-cc)
- fixed man bug: rsyslogd supports -l option
---------------------------------------------------------------------------
Version 1.19.5 (rgerhards), 2007-09-07
- changed part of the CStr interface so that better error tracking
  is provided and the calling sequence is more intuitive (there were
  invalid calls based on a too-weired interface)
- (hopefully) fixed some remaining bugs rooted in wrong use of 
  the CStr class. These could lead to program abort.
- applied patch by varmojfekoj two fix two potential segfault situations
- added $ModDir config directive
- modified $ModLoad so that an absolute path may be specified as
  module name (e.g. /rsyslog/ommysql.so)
---------------------------------------------------------------------------
Version 1.19.4 (rgerhards/varmojfekoj), 2007-09-04
- fixed a number of small memory leaks - thanks varmojfekoj for patching
- fixed an issue with CString class that could lead to rsyslog abort
  in tplToString() - thanks varmojfekoj for patching
- added a man-version of the config file documenation - thanks to Michel
  Samia for providing the man file
- fixed bug: a template like this causes an infinite loop:
  $template opts,"%programname:::a,b%"
  thanks varmojfekoj for the patch
- fixed bug: case changing options crash freeing the string pointer
  because they modify it: $template opts2,"%programname::1:lowercase%"
  thanks varmojfekoj for the patch
---------------------------------------------------------------------------
Version 1.19.3 (mmeckelein/varmojfekoj), 2007-08-31
- small mem leak fixed (after calling parseSelectorAct) - Thx varmojkekoj
- documentation section "Regular File" und "Blocks" updated
- solved an issue with dynamic file generation - Once again many thanks
  to varmojfekoj
- the negative selector for program name filter (Blocks) does not work as
  expected - Thanks varmojfekoj for patching
- added forwarding information to sysklogd (requires special template)
  to config doc
---------------------------------------------------------------------------
Version 1.19.2 (mmeckelein/varmojfekoj), 2007-08-28
- a specifically formed message caused a segfault - Many thanks varmojfekoj
  for providing a patch
- a typo and a weird condition are fixed in msg.c - Thanks again
  varmojfekoj 
- on file creation the file was always owned by root:root. This is fixed
  now - Thanks ypsa for solving this issue
---------------------------------------------------------------------------
Version 1.19.1 (mmeckelein), 2007-08-22
- a bug that caused a high load when a TCP/UDP connection was closed is 
  fixed now - Thanks mildew for solving this issue
- fixed a bug which caused a segfault on reinit - Thx varmojfekoj for the
  patch
- changed the hardcoded module path "/lib/rsyslog" to $(pkglibdir) in order
  to avoid trouble e.g. on 64 bit platforms (/lib64) - many thanks Peter
  Vrabec and darix, both provided a patch for solving this issue
- enhanced the unloading of modules - thanks again varmojfekoj
- applied a patch from varmojfekoj which fixes various little things in
  MySQL output module
---------------------------------------------------------------------------
Version 1.19.0 (varmojfekoj/rgerhards), 2007-08-16
- integrated patch from varmojfekoj to make the mysql module a loadable one
  many thanks for the patch, MUCH appreciated
---------------------------------------------------------------------------
Version 1.18.2 (rgerhards), 2007-08-13
- fixed a bug in outchannel code that caused templates to be incorrectly
  parsed
- fixed a bug in ommysql that caused a wrong ";template" missing message
- added some code for unloading modules; not yet fully complete (and we do
  not yet have loadable modules, so this is no problem)
- removed debian subdirectory by request of a debian packager (this is a special
  subdir for debian and there is also no point in maintaining it when there
  is a debian package available - so I gladly did this) in some cases
- improved overall doc quality (some pages were quite old) and linked to
  more of the online resources.
- improved /contrib/delete_mysql script by adding a host option and some
  other minor modifications
---------------------------------------------------------------------------
Version 1.18.1 (rgerhards), 2007-08-08
- applied a patch from varmojfekoj which solved a potential segfault
  of rsyslogd on HUP
- applied patch from Michel Samia to fix compilation when the pthreads
  feature is disabled
- some code cleanup (moved action object to its own file set)
- add config directive $MainMsgQueueSize, which now allows to configure the
  queue size dynamically
- all compile-time settings are now shown in rsyslogd -v, not just the
  active ones
- enhanced performance a little bit more
- added config file directive $ActionResumeInterval
- fixed a bug that prevented compilation under debian sid
- added a contrib directory for user-contributed useful things
---------------------------------------------------------------------------
Version 1.18.0 (rgerhards), 2007-08-03
- rsyslog now supports fallback actions when an action did not work. This
  is a great feature e.g. for backup database servers or backup syslog
  servers
- modified rklogd to only change the console log level if -c is specified
- added feature to use multiple actions inside a single selector
- implemented $ActionExecOnlyWhenPreviousIsSuspended config directive
- error messages during startup are now spit out to the configured log
  destinations
---------------------------------------------------------------------------
Version 1.17.6 (rgerhards), 2007-08-01
- continued to work on output module modularization - basic stage of
  this work is now FINISHED
- fixed bug in OMSRcreate() - always returned SR_RET_OK
- fixed a bug that caused ommysql to always complain about missing
  templates
- fixed a mem leak in OMSRdestruct - freeing the object itself was
  forgotten - thanks to varmojfekoj for the patch
- fixed a memory leak in syslogd/init() that happend when the config
  file could not be read - thanks to varmojfekoj for the patch
- fixed insufficient memory allocation in addAction() and its helpers.
  The initial fix and idea was developed by mildew, I fine-tuned
  it a bit. Thanks a lot for the fix, I'd probably had pulled out my
  hair to find the bug...
- added output of config file line number when a parsing error occured
- fixed bug in objomsr.c that caused program to abort in debug mode with
  an invalid assertion (in some cases)
- fixed a typo that caused the default template for MySQL to be wrong.
  thanks to mildew for catching this.
- added configuration file command $DebugPrintModuleList and
  $DebugPrintCfSysLineHandlerList
- fixed an invalid value for the MARK timer - unfortunately, there was
  a testing aid left in place. This resulted in quite frequent MARK messages
- added $IncludeConfig config directive
- applied a patch from mildew to prevent rsyslogd from freezing under heavy
  load. This could happen when the queue was full. Now, we drop messages
  but rsyslogd remains active.
---------------------------------------------------------------------------
Version 1.17.5 (rgerhards), 2007-07-30
- continued to work on output module modularization
- fixed a missing file bug - thanks to Andrea Montanari for reporting
  this problem
- fixed a problem with shutting down the worker thread and freeing the
  selector_t list - this caused messages to be lost, because the
  message queue was not properly drained before the selectors got
  destroyed.
---------------------------------------------------------------------------
Version 1.17.4 (rgerhards), 2007-07-27
- continued to work on output module modularization
- fixed a situation where rsyslogd could create zombie processes
  thanks to mildew for the patch
- applied patch from Michel Samia to fix compilation when NOT
  compiled for pthreads
---------------------------------------------------------------------------
Version 1.17.3 (rgerhards), 2007-07-25
- continued working on output module modularization
- fixed a bug that caused rsyslogd to segfault on exit (and
  probably also on HUP), when there was an unsent message in a selector
  that required forwarding and the dns lookup failed for that selector
  (yes, it was pretty unlikely to happen;))
  thanks to varmojfekoj <varmojfekoj@gmail.com> for the patch
- fixed a memory leak in config file parsing and die()
  thanks to varmojfekoj <varmojfekoj@gmail.com> for the patch
- rsyslogd now checks on startup if it is capable to performa any work
  at all. If it cant, it complains and terminates
  thanks to Michel Samia for providing the patch!
- fixed a small memory leak when HUPing syslogd. The allowed sender
  list now gets freed. thanks to mildew for the patch.
- changed the way error messages in early startup are logged. They
  now do no longer use the syslogd code directly but are rather
  send to stderr.
---------------------------------------------------------------------------
Version 1.17.2 (rgerhards), 2007-07-23
- made the port part of the -r option optional. Needed for backward
  compatibility with sysklogd
- replaced system() calls with something more reasonable. Please note that
  this might break compatibility with some existing configuration files.
  We accept this in favour of the gained security.
- removed a memory leak that could occur if timegenerated was used in
  RFC 3164 format in templates
- did some preparation in msg.c for advanced multithreading - placed the
  hooks, but not yet any active code
- worked further on modularization
- added $ModLoad MySQL (dummy) config directive
- added DropTrailingLFOnReception config directive
---------------------------------------------------------------------------
Version 1.17.1 (rgerhards), 2007-07-20
- fixed a bug that caused make install to install rsyslogd and rklogd under
  the wrong names
- fixed bug that caused $AllowedSenders to handle IPv6 scopes incorrectly;
  also fixed but that could grabble $AllowedSender wildcards. Thanks to
  mildew@gmail.com for the patch
- minor code cleanup - thanks to Peter Vrabec for the patch
- fixed minimal memory leak on HUP (caused by templates)
  thanks to varmojfekoj <varmojfekoj@gmail.com> for the patch
- fixed another memory leak on HUPing and on exiting rsyslogd
  again thanks to varmojfekoj <varmojfekoj@gmail.com> for the patch
- code cleanup (removed compiler warnings)
- fixed portability bug in configure.ac - thanks to Bartosz Kuźma for patch
- moved msg object into its own file set
- added the capability to continue trying to write log files when the
  file system is full. Functionality based on patch by Martin Schulze
  to sysklogd package.
---------------------------------------------------------------------------
Version 1.17.0 (RGer), 2007-07-17
- added $RepeatedLineReduction config parameter
- added $EscapeControlCharactersOnReceive config parameter
- added $ControlCharacterEscapePrefix config parameter
- added $DirCreateMode config parameter
- added $CreateDirs config parameter
- added $DebugPrintTemplateList config parameter
- added $ResetConfigVariables config parameter
- added $FileOwner config parameter
- added $FileGroup config parameter
- added $DirOwner config parameter
- added $DirGroup config parameter
- added $FailOnChownFailure config parameter
- added regular expression support to the filter engine
  thanks to Michel Samia for providing the patch!
- enhanced $AllowedSender functionality. Credits to mildew@gmail.com for
  the patch doing that
  - added IPv6 support
  - allowed DNS hostnames
  - allowed DNS wildcard names
- added new option $DropMsgsWithMaliciousDnsPTRRecords
- added autoconf so that rfc3195d, rsyslogd and klogd are stored to /sbin
- added capability to auto-create directories with dynaFiles
---------------------------------------------------------------------------
Version 1.16.0 (RGer/Peter Vrabec), 2007-07-13 - The Friday, 13th Release ;)
- build system switched to autotools
- removed SYSV preprocessor macro use, replaced with autotools equivalents
- fixed a bug that caused rsyslogd to segfault when TCP listening was
  disabled and it terminated
- added new properties "syslogfacility-text" and "syslogseverity-text"
  thanks to varmojfekoj <varmojfekoj@gmail.com> for the patch
- added the -x option to disable hostname dns reslution
  thanks to varmojfekoj <varmojfekoj@gmail.com> for the patch
- begun to better modularize syslogd.c - this is an ongoing project; moved
  type definitions to a separate file
- removed some now-unused fields from struct filed
- move file size limit fields in struct field to the "right spot" (the file
  writing part of the union - f_un.f_file)
- subdirectories linux and solaris are no longer part of the distribution
  package. This is not because we cease support for them, but there are no
  longer any files in them after the move to autotools
---------------------------------------------------------------------------
Version 1.15.1 (RGer), 2007-07-10
- fixed a bug that caused a dynaFile selector to stall when there was
  an open error with one file 
- improved template processing for dynaFiles; templates are now only
  looked up during initialization - speeds up processing
- optimized memory layout in struct filed when compiled with MySQL
  support
- fixed a bug that caused compilation without SYSLOG_INET to fail
- re-enabled the "last message repeated n times" feature. This
  feature was not taken care of while rsyslogd evolved from sysklogd
  and it was more or less defunct. Now it is fully functional again.
- added system properties: $NOW, $YEAR, $MONTH, $DAY, $HOUR, $MINUTE
- fixed a bug in iovAsString() that caused a memory leak under stress
  conditions (most probably memory shortage). This was unlikely to
  ever happen, but it doesn't hurt doing it right
- cosmetic: defined type "uchar", change all unsigned chars to uchar
---------------------------------------------------------------------------
Version 1.15.0 (RGer), 2007-07-05
- added ability to dynamically generate file names based on templates
  and thus properties. This was a much-requested feature. It makes
  life easy when it e.g. comes to splitting files based on the sender
  address.
- added $umask and $FileCreateMode config file directives
- applied a patch from Bartosz Kuzma to compile cleanly under NetBSD
- checks for extra (unexpected) characters in system config file lines
  have been added
- added IPv6 documentation - was accidently missing from CVS
- begun to change char to unsigned char
---------------------------------------------------------------------------
Version 1.14.2 (RGer), 2007-07-03
** this release fixes all known nits with IPv6 **
- restored capability to do /etc/service lookup for "syslog"
  service when -r 0 was given
- documented IPv6 handling of syslog messages
- integrate patch from Bartosz Kuźma to make rsyslog compile under
  Solaris again (the patch replaced a strndup() call, which is not
  available under Solaris
- improved debug logging when waiting on select
- updated rsyslogd man page with new options (-46A)
---------------------------------------------------------------------------
Version 1.14.1 (RGer/Peter Vrabec), 2007-06-29
- added Peter Vrabec's patch for IPv6 TCP
- prefixed all messages send to stderr in rsyslogd with "rsyslogd: "
---------------------------------------------------------------------------
Version 1.14.0 (RGer/Peter Vrabec), 2007-06-28
- Peter Vrabec provided IPv6 for rsyslog, so we are now IPv6 enabled
  IPv6 Support is currently for UDP only, TCP is to come soon.
  AllowedSender configuration does not yet work for IPv6.
- fixed code in iovCreate() that broke C's strict aliasing rules 
- fixed some char/unsigned char differences that forced the compiler
  to spit out warning messages
- updated the Red Hat init script to fix a known issue (thanks to
  Peter Vrabec)
---------------------------------------------------------------------------
Version 1.13.5 (RGer), 2007-06-22
- made the TCP session limit configurable via command line switch
  now -t <port>,<max sessions>
- added man page for rklogd(8) (basically a copy from klogd, but now
  there is one...)
- fixed a bug that caused internal messages (e.g. rsyslogd startup) to
  appear without a tag.
- removed a minor memory leak that occurred when TAG processing requalified
  a HOSTNAME to be a TAG (and a TAG already was set).
- removed potential small memory leaks in MsgSet***() functions. There
  would be a leak if a property was re-set, something that happened
  extremely seldom.
---------------------------------------------------------------------------
Version 1.13.4 (RGer), 2007-06-18
- added a new property "PRI-text", which holds the PRI field in
  textual form (e.g. "syslog.info")
- added alias "syslogseverity" for "syslogpriority", which is a
  misleading property name that needs to stay for historical
  reasons (and backward-compatility)
- added doc on how to record PRI value in log file
- enhanced signal handling in klogd, including removal of an unsafe
  call to the logging system during signal handling
---------------------------------------------------------------------------
Version 1.13.3 (RGer), 2007-06-15
- create a version of syslog.c from scratch. This is now
  - highly optimized for rsyslog
  - removes an incompatible license problem as the original
    version had a BSD license with advertising clause
  - fixed in the regard that rklogd will continue to work when
    rsysogd has been restarted (the original version, as well
    as sysklogd, will remain silent then)
  - solved an issue with an extra NUL char at message end that the
    original version had
- applied some changes to klogd to care for the new interface
- fixed a bug in syslogd.c which prevented compiling under debian
---------------------------------------------------------------------------
Version 1.13.2 (RGer), 2007-06-13
- lib order in makefile patched to facilitate static linking - thanks
  to Bennett Todd for providing the patch
- Integrated a patch from Peter Vrabec (pvrabec@redheat.com):
  - added klogd under the name of rklogd (remove dependency on
    original sysklogd package
  - createDB.sql now in UTF
  - added additional config files for use on Red Hat
---------------------------------------------------------------------------
Version 1.13.1 (RGer), 2007-02-05
- changed the listen backlog limit to a more reasonable value based on
  the maximum number of TCP connections configurd (10% + 5) - thanks to Guy
  Standen for the hint (actually, the limit was 5 and that was a 
  left-over from early testing).
- fixed a bug in makefile which caused DB-support to be disabled when
  NETZIP support was enabled
- added the -e option to allow transmission of every message to remote
  hosts (effectively turns off duplicate message suppression)
- (somewhat) improved memory consumption when compiled with MySQL support
- looks like we fixed an incompatibility with MySQL 5.x and above software
  At least in one case, the remote server name was destroyed, leading to 
  a connection failure. The new, improved code does not have this issue and
  so we see this as solved (the new code is generally somewhat better, so
  there is a good chance we fixed this incompatibility).
---------------------------------------------------------------------------
Version 1.13.0 (RGer), 2006-12-19
- added '$' as ToPos proptery replacer specifier - means "up to the
  end of the string"
- property replacer option "escape-cc", "drop-cc" and "space-cc"  added
- changed the handling of \0 characters inside syslog messages. We now
  consistently escape them to "#000". This is somewhat recommended in
  the draft-ietf-syslog-protocol-19 draft. While the real recomendation
  is to not escape any characters at all, we can not do this without
  considerable modification of the code. So we escape it to "#000", which
  is consistent with a sample found in the Internet-draft.
- removed message glue logic (see printchopped() comment for details)
  Also caused removal of parts table and thus some improvements in
  memory usage.
- changed the default MAXLINE to 2048 to take care of recent syslog
  standardization efforts (can easily be changed in syslogd.c)
- added support for byte-counted TCP syslog messages (much like
  syslog-transport-tls-05 Internet Draft). This was necessary to
  support compression over TCP.
- added support for receiving compressed syslog messages
- added support for sending compressed syslog messages
- fixed a bug where the last message in a syslog/tcp stream was
  lost if it was not properly terminated by a LF character
---------------------------------------------------------------------------
Version 1.12.3 (RGer), 2006-10-04
- implemented some changes to support Solaris (but support is not
  yet complete)
- commented out (via #if 0) some methods that are currently not being use
  but should be kept for further us
- added (interim) -u 1 option to turn off hostname and tag parsing
- done some modifications to better support Fedora
- made the field delimiter inside property replace configurable via
  template
- fixed a bug in property replacer: if fields were used, the delimitor
  became part of the field. Up until now, this was barely noticable as 
  the delimiter as TAB only and thus invisible to a human. With other
  delimiters available now, it quickly showed up. This bug fix might cause
  some grief to existing installations if they used the extra TAB for
  whatever reasons - sorry folks... Anyhow, a solution is easy: just add
  a TAB character contstant into your template. Thus, there has no attempt
  been made to do this in a backwards-compatible way.
---------------------------------------------------------------------------
Version 1.12.2 (RGer), 2006-02-15
- fixed a bug in the RFC 3339 date formatter. An extra space was added
  after the actual timestamp
- added support for providing high-precision RFC3339 timestamps for
  (rsyslogd-)internally-generated messages
- very (!) experimental support for syslog-protocol internet draft
  added (the draft is experimental, the code is solid ;))
- added support for field-extracting in the property replacer
- enhanced the legacy-syslog parser so that it can interpret messages
  that do not contain a TIMESTAMP
- fixed a bug that caused the default socket (usually /dev/log) to be
  opened even when -o command line option was given
- fixed a bug in the Debian sample startup script - it caused rsyslogd
  to listen to remote requests, which it shouldn't by default
---------------------------------------------------------------------------
Version 1.12.1 (RGer), 2005-11-23
- made multithreading work with BSD. Some signal-handling needed to be
  restructured. Also, there might be a slight delay of up to 10 seconds
  when huping and terminating rsyslogd under BSD
- fixed a bug where a NULL-pointer was passed to printf() in logmsg().
- fixed a bug during "make install" where rc3195d was not installed
  Thanks to Bennett Todd for spotting this.
- fixed a bug where rsyslogd dumped core when no TAG was found in the
  received message
- enhanced message parser so that it can deal with missing hostnames
  in many cases (may not be totally fail-safe)
- fixed a bug where internally-generated messages did not have the correct
  TAG
---------------------------------------------------------------------------
Version 1.12.0 (RGer), 2005-10-26
- moved to a multi-threaded design. single-threading is still optionally
  available. Multi-threading is experimental!
- fixed a potential race condition. In the original code, marking was done
  by an alarm handler, which could lead to all sorts of bad things. This
  has been changed now. See comments in syslogd.c/domark() for details.
- improved debug output for property-based filters
- not a code change, but: I have checked all exit()s to make sure that
  none occurs once rsyslogd has started up. Even in unusual conditions
  (like low-memory conditions) rsyslogd somehow remains active. Of course,
  it might loose a message or two, but at least it does not abort and it
  can also recover when the condition no longer persists.
- fixed a bug that could cause loss of the last message received
  immediately before rsyslogd was terminated.
- added comments on thread-safety of global variables in syslogd.c
- fixed a small bug: spurios printf() when TCP syslog was used
- fixed a bug that causes rsyslogd to dump core on termination when one
  of the selector lines did not receive a message during the run (very
  unlikely)
- fixed an one-too-low memory allocation in the TCP sender. Could result
  in rsyslogd dumping core.
- fixed a bug with regular expression support (thanks to Andres Riancho)
- a little bit of code restructuring (especially main(), which was
  horribly large)
---------------------------------------------------------------------------
Version 1.11.1 (RGer), 2005-10-19
- support for BSD-style program name and host blocks
- added a new property "programname" that can be used in templates
- added ability to specify listen port for rfc3195d
- fixed a bug that rendered the "startswith" comparison operation
  unusable.
- changed more functions to "static" storage class to help compiler
  optimize (should have been static in the first place...)
- fixed a potential memory leak in the string buffer class destructor.
  As the destructur was previously never called, the leak did not actually
  appear.
- some internal restructuring in anticipation/preparation of minimal
  multi-threading support
- rsyslogd still shares some code with the sysklogd project. Some patches
  for this shared code have been brought over from the sysklogd CVS.
---------------------------------------------------------------------------
Version 1.11.0 (RGer), 2005-10-12
- support for receiving messages via RFC 3195; added rfc3195d for that
  purpose
- added an additional guard to prevent rsyslogd from aborting when the
  2gb file size limit is hit. While a user can configure rsyslogd to
  handle such situations, it would abort if that was not done AND large
  file support was not enabled (ok, this is hopefully an unlikely scenario)
- fixed a bug that caused additional Unix domain sockets to be incorrectly
  processed - could lead to message loss in extreme cases
---------------------------------------------------------------------------
Version 1.10.2 (RGer), 2005-09-27
- added comparison operations in property-based filters:
  * isequal
  * startswith
- added ability to negate all property-based filter comparison operations
  by adding a !-sign right in front of the operation name
- added the ability to specify remote senders for UDP and TCP
  received messages. Allows to block all but well-known hosts
- changed the $-config line directives to be case-INsensitive
- new command line option -w added: "do not display warnings if messages
  from disallowed senders are received"
- fixed a bug that caused rsyslogd to dump core when the compare value
  was not quoted in property-based filters
- fixed a bug in the new CStr compare function which lead to invalid
  results (fortunately, this function was not yet used widely)
- added better support for "debugging" rsyslog.conf property filters
  (only if -d switch is given)
- changed some function definitions to static, which eventually enables
  some compiler optimizations
- fixed a bug in MySQL code; when a SQL error occured, rsyslogd could
  run in a tight loop. This was due to invalid sequence of error reporting
  and is now fixed.
---------------------------------------------------------------------------
Version 1.10.1 (RGer), 2005-09-23
- added the ability to execute a shell script as an action.
  Thanks to Bjoern Kalkbrenner for providing the code!
- fixed a bug in the MySQL code; due to the bug the automatic one-time
  retry after an error did not happen - this lead to error message in
  cases where none should be seen (e.g. after a MySQL restart)
- fixed a security issue with SQL-escaping in conjunction with
  non-(SQL-)standard MySQL features.
---------------------------------------------------------------------------
Version 1.10.0 (RGer), 2005-09-20
  REMINDER: 1.10 is the first unstable version if the 1.x series!
- added the capability to filter on any property in selector lines
  (not just facility and priority)
- changed stringbuf into a new counted string class
- added support for a "discard" action. If a selector line with
  discard (~ character) is found, no selector lines *after* that
  line will be processed.
- thanks to Andres Riancho, regular expression support has been
  added to the template engine
- added the FROMHOST property in the template processor, which could
  previously not be obtained. Thanks to Cristian Testa for pointing
  this out and even providing a fix.
- added display of compile-time options to -v output
- performance improvement for production build - made some checks
  to happen only during debug mode
- fixed a problem with compiling on SUSE and - while doing so - removed
  the socket call to set SO_BSDCOMPAT in cases where it is obsolete.
---------------------------------------------------------------------------
Version 1.0.4 (RGer), 2006-02-01
- a small but important fix: the tcp receiver had two forgotten printf's
  in it that caused a lot of unnecessary output to stdout. This was
  important enough to justify a new release
---------------------------------------------------------------------------
Version 1.0.3 (RGer), 2005-11-14
- added an additional guard to prevent rsyslogd from aborting when the
  2gb file size limit is hit. While a user can configure rsyslogd to
  handle such situations, it would abort if that was not done AND large
  file support was not enabled (ok, this is hopefully an unlikely scenario)
- fixed a bug that caused additional Unix domain sockets to be incorrectly
  processed - could lead to message loss in extreme cases
- applied some patches available from the sysklogd project to code
  shared from there
- fixed a bug that causes rsyslogd to dump core on termination when one
  of the selector lines did not receive a message during the run (very
  unlikely)
- fixed an one-too-low memory allocation in the TCP sender. Could result
  in rsyslogd dumping core.
- fixed a bug in the TCP sender that caused the retry logic to fail
  after an error or receiver overrun
- fixed a bug in init() that could lead to dumping core
- fixed a bug that could lead to dumping core when no HOSTNAME or no TAG
  was present in the syslog message
---------------------------------------------------------------------------
Version 1.0.2 (RGer), 2005-10-05
- fixed an issue with MySQL error reporting. When an error occured,
  the MySQL driver went into an endless loop (at least in most cases).
---------------------------------------------------------------------------
Version 1.0.1 (RGer), 2005-09-23
- fixed a security issue with SQL-escaping in conjunction with
  non-(SQL-)standard MySQL features.
---------------------------------------------------------------------------
Version 1.0.0 (RGer), 2005-09-12
- changed install doc to cover daily cron scripts - a trouble source
- added rc script for slackware (provided by Chris Elvidge - thanks!) 
- fixed a really minor bug in usage() - the -r option was still
  reported as without the port parameter
---------------------------------------------------------------------------
Version 0.9.8 (RGer), 2005-09-05
- made startup and shutdown message more consistent and included the
  pid, so that they can be easier correlated. Used syslog-protocol
  structured data format for this purpose.
- improved config info in startup message, now tells not only
  if it is listening remote on udp, but also for tcp. Also includes
  the port numbers. The previous startup message was misleading, because
  it did not say "remote reception" if rsyslogd was only listening via
  tcp (but not via udp).
- added a "how can you help" document to the doc set
---------------------------------------------------------------------------
Version 0.9.7 (RGer), 2005-08-15
- some of the previous doc files (like INSTALL) did not properly
  reflect the changes to the build process and the new doc. Fixed
  that.
- changed syslogd.c so that when compiled without database support,
  an error message is displayed when a database action is detected
  in the config file (previously this was used as an user rule ;))
- fixed a bug in the os-specific Makefiles which caused MySQL
  support to not be compiled, even if selected
---------------------------------------------------------------------------
Version 0.9.6 (RGer), 2005-08-09
- greatly enhanced documentation. Now available in html format in
  the "doc" folder and FreeBSD. Finally includes an install howto.
- improved MySQL error messages a little - they now show up as log
  messages, too (formerly only in debug mode)
- added the ability to specify the listen port for udp syslog.
  WARNING: This introduces an incompatibility. Formerly, udp
  syslog was enabled by the -r command line option. Now, it is
  "-r [port]", which is consistent with the tcp listener. However,
  just -r will now return an error message.
- added sample startup scripts for Debian and FreeBSD
- added support for easy feature selection in the makefile. Un-
  fortunately, this also means I needed to spilt the make file
  for different OS and distros. There are some really bad syntax
  differences between FreeBSD and Linux make.
---------------------------------------------------------------------------
Version 0.9.5 (RGer), 2005-08-01
- the "semicolon bug" was actually not (fully) solved in 0.9.4. One
  part of the bug was solved, but another still existed. This one
  is fixed now, too.
- the "semicolon bug" actually turned out to be a more generic bug.
  It appeared whenever an invalid template name was given. With some
  selector actions, rsyslogd dumped core, with other it "just" had
  a small ressource leak with others all worked well. These anomalies
  are now fixed. Note that they only appeared during system initaliziation
  once the system was running, nothing bad happened.
- improved error reporting for template errors on startup. They are now
  shown on the console and the start-up tty. Formerly, they were only
  visible in debug mode.
- support for multiple instances of rsyslogd on a single machine added
- added new option "-o" --> omit local unix domain socket. This option
  enables rsyslogd NOT to listen to the local socket. This is most
  helpful when multiple instances of rsyslogd (or rsyslogd and another
  syslogd) shall run on a single system.
- added new option "-i <pidfile>" which allows to specify the pidfile.
  This is needed when multiple instances of rsyslogd are to be run.
- the new project home page is now online at www.rsyslog.com
---------------------------------------------------------------------------
Version 0.9.4 (RGer), 2005-07-25
- finally added the TCP sender. It now supports non-blocking mode, no
  longer disabling message reception during connect. As it is now, it
  is usable in production. The code could be more sophisticated, but
  I've kept it short in anticipation of the move to liblogging, which
  will lead to the removal of the code just written ;)
- the "exiting on signal..." message still had the "syslogd" name in 
  it. Changed this to "rsyslogd", as we do not have a large user base
  yet, this should pose no problem.
- fixed "the semiconlon" bug. rsyslogd dumped core if a write-db action
  was specified but no semicolon was given after the password (an empty
  template was ok, but the semicolon needed to be present).
- changed a default for traditional output format. During testing, it
  was seen that the timestamp written to file in default format was
  the time of message reception, not the time specified in the TIMESTAMP
  field of the message itself. Traditionally, the message TIMESTAMP is
  used and this has been changed now.
---------------------------------------------------------------------------
Version 0.9.3 (RGer), 2005-07-19
- fixed a bug in the message parser. In June, the RFC 3164 timestamp
  was not correctly parsed (yes, only in June and some other months,
  see the code comment to learn why...)
- added the ability to specify the destination port when forwarding
  syslog messages (both for TCP and UDP)
- added an very experimental TCP sender (activated by
  @@machine:port in config). This is not yet for production use. If
  the receiver is not alive, rsyslogd will wait quite some time until
  the connection request times out, which most probably leads to
  loss of incoming messages.

---------------------------------------------------------------------------
Version 0.9.2 (RGer), around 2005-07-06
- I intended to change the maxsupported message size to 32k to
  support IHE - but given the memory inefficiency in the usual use
  cases, I have not done this. I have, however, included very
  specific instructions on how to do this in the source code. I have
  also done some testing with 32k messages, so you can change the
  max size without taking too much risk.
- added a syslog/tcp receiver; we now can receive messages via
  plain tcp, but we can still send only via UDP. The syslog/tcp
  receiver is the primary enhancement of this release.
- slightly changed some error messages that contained a spurios \n at
  the end of the line (which gives empty lines in your log...)

---------------------------------------------------------------------------
Version 0.9.1 (RGer)
- fixed code so that it compiles without errors under FreeBSD
- removed now unused function "allocate_log()" from syslogd.c
- changed the make file so that it contains more defines for
  different environments (in the long term, we need a better
  system for disabling/enabling features...)
- changed some printf's printing off_t types to %lld and
  explicit (long long) casts. I tried to figure out the exact type,
  but did not succeed in this. In the worst case, ultra-large peta-
  byte files will now display funny informational messages on rollover,
  something I think we can live with for the neersion 3.11.2 (rgerhards), 2008-02-??
---------------------------------------------------------------------------
Version 3.11.1 (rgerhards), 2008-02-12
- SNMP trap sender added thanks to Andre Lorbach (omsnmp)
- added input-plugin interface specification in form of a (copy) template
  input module
- applied documentation fix by Michael Biebl -- many thanks!
- bugfix: immark did not have MARK flags set...
- added x-info field to rsyslogd startup/shutdown message. Hopefully
  points users to right location for further info (many don't even know
  they run rsyslog ;))
- bugfix: trailing ":" of tag was lost while parsing legacy syslog messages
  without timestamp - thanks to Anders Blomdell for providing a patch!
- fixed a bug in stringbuf.c related to STRINGBUF_TRIM_ALLOCSIZE, which
  wasn't supposed to be used with rsyslog. Put a warning message up that
  tells this feature is not tested and probably not worth the effort.
  Thanks to Anders Blomdell fro bringing this to our attention
- somewhat improved performance of string buffers
- fixed bug that caused invalid treatment of tabs (HT) in rsyslog.conf
- bugfix: setting for $EscapeCopntrolCharactersOnReceive was not 
  properly initialized
- clarified usage of space-cc property replacer option
- improved abort diagnostic handler
- some initial effort for malloc/free runtime debugging support
- bugfix: using dynafile actions caused rsyslogd abort
- fixed minor man errors thanks to Michael Biebl
---------------------------------------------------------------------------
Version 3.11.0 (rgerhards), 2008-01-31
- implemented queued actions
- implemented simple rate limiting for actions
- implemented deliberate discarding of lower priority messages over higher
  priority ones when a queue runs out of space
- implemented disk quotas for disk queues
- implemented the $ActionResumeRetryCount config directive
- added $ActionQueueFilename config directive
- added $ActionQueueSize config directive
- added $ActionQueueHighWaterMark config directive
- added $ActionQueueLowWaterMark config directive
- added $ActionQueueDiscardMark config directive
- added $ActionQueueDiscardSeverity config directive
- added $ActionQueueCheckpointInterval config directive
- added $ActionQueueType config directive
- added $ActionQueueWorkerThreads config directive
- added $ActionQueueTimeoutshutdown config directive
- added $ActionQueueTimeoutActionCompletion config directive
- added $ActionQueueTimeoutenQueue config directive
- added $ActionQueueTimeoutworkerThreadShutdown config directive
- added $ActionQueueWorkerThreadMinimumMessages config directive
- added $ActionQueueMaxFileSize config directive
- added $ActionQueueSaveonShutdown config directive
- addded $ActionQueueDequeueSlowdown config directive
- addded $MainMsgQueueDequeueSlowdown config directive
- bugfix: added forgotten docs to package
- improved debugging support
- fixed a bug that caused $MainMsgQueueCheckpointInterval to work incorrectly
- when a long-running action needs to be cancelled on shutdown, the message
  that was processed by it is now preserved. This finishes support for
  guaranteed delivery of messages (if the output supports it, of course)
- fixed bug in output module interface, see
  http://sourceforge.net/tracker/index.php?func=detail&aid=1881008&group_id=123448&atid=696552
- changed the ommysql output plugin so that the (lengthy) connection
  initialization now takes place in message processing. This works much
  better with the new queued action mode (fast startup)
- fixed a bug that caused a potential hang in file and fwd output module
  varmojfekoj provided the patch - many thanks!
- bugfixed stream class offset handling on 32bit platforms
---------------------------------------------------------------------------
Version 3.10.3 (rgerhards), 2008-01-28
- fixed a bug with standard template definitions (not a big deal) - thanks
  to varmojfekoj for spotting it
- run-time instrumentation added
- implemented disk-assisted queue mode, which enables on-demand disk
  spooling if the queue's in-memory queue is exhausted
- implemented a dynamic worker thread pool for processing incoming
  messages; workers are started and shut down as need arises
- implemented a run-time instrumentation debug package
- implemented the $MainMsgQueueSaveOnShutdown config directive
- implemented the $MainMsgQueueWorkerThreadMinimumMessages config directive
- implemented the $MainMsgQueueTimeoutWorkerThreadShutdown config directive
---------------------------------------------------------------------------
Version 3.10.2 (rgerhards), 2008-01-14
- added the ability to keep stop rsyslogd without the need to drain
  the main message queue. In disk queue mode, rsyslog continues to
  run from the point where it stopped. In case of a system failure, it
  continues to process messages from the last checkpoint.
- fixed a bug that caused a segfault on startup when no $WorkDir directive
  was specified in rsyslog.conf
- provided more fine-grain control over shutdown timeouts and added a
  way to specify the enqueue timeout when the main message queue is full
- implemented $MainMsgQueueCheckpointInterval config directive
- implemented $MainMsgQueueTimeoutActionCompletion config directive
- implemented $MainMsgQueueTimeoutEnqueue config directive
- implemented $MainMsgQueueTimeoutShutdown config directive
---------------------------------------------------------------------------
Version 3.10.1 (rgerhards), 2008-01-10
- implemented the "disk" queue mode. However, it currently is of very
  limited use, because it does not support persistence over rsyslogd
  runs. So when rsyslogd is stopped, the queue is drained just as with
  the in-memory queue modes. Persistent queues will be a feature of
  the next release.
- performance-optimized string class, should bring an overall improvement
- fixed a memory leak in imudp -- thanks to varmojfekoj for the patch
- fixed a race condition that could lead to a rsyslogd hang when during
  HUP or termination
- done some doc updates
- added $WorkDirectory config directive
- added $MainMsgQueueFileName config directive
- added $MainMsgQueueMaxFileSize config directive
---------------------------------------------------------------------------
Version 3.10.0 (rgerhards), 2008-01-07
- implemented input module interface and initial input modules
- enhanced threading for input modules (each on its own thread now)
- ability to bind UDP listeners to specific local interfaces/ports and
  ability to run multiple of them concurrently
- added ability to specify listen IP address for UDP syslog server
- license changed to GPLv3
- mark messages are now provided by loadble module immark
- rklogd is no longer provided. Its functionality has now been taken over
  by imklog, a loadable input module. This offers a much better integration
  into rsyslogd and makes sure that the kernel logger process is brought
  up and down at the appropriate times
- enhanced $IncludeConfig directive to support wildcard characters
  (thanks to Michael Biebl)
- all inputs are now implemented as loadable plugins
- enhanced threading model: each input module now runs on its own thread
- enhanced message queue which now supports different queueing methods
  (among others, this can be used for performance fine-tuning)
- added a large number of new configuration directives for the new
  input modules
- enhanced multi-threading utilizing a worker thread pool for the
  main message queue
- compilation without pthreads is no longer supported
- much cleaner code due to new objects and removal of single-threading
  mode
---------------------------------------------------------------------------
Version 2.0.1 STABLE (rgerhards), 2008-01-24
- fixed a bug in integer conversion - but this function was never called,
  so it is not really a useful bug fix ;)
- fixed a bug with standard template definitions (not a big deal) - thanks
  to varmojfekoj for spotting it
- fixed a bug that caused a potential hang in file and fwd output module
  varmojfekoj provided the patch - many thanks!
---------------------------------------------------------------------------
Version 2.0.0 STABLE (rgerhards), 2008-01-02
- re-release of 1.21.2 as STABLE with no modifications except some
  doc updates
---------------------------------------------------------------------------
Version 1.21.2 (rgerhards), 2007-12-28
- created a gss-api output module. This keeps GSS-API code and
  TCP/UDP code separated. It is also important for forward-
  compatibility with v3. Please note that this change breaks compatibility
  with config files created for 1.21.0 and 1.21.1 - this was considered
  acceptable.
- fixed an error in forwarding retry code (could lead to message corruption
  but surfaced very seldom)
- increased portability for older platforms (AI_NUMERICSERV moved)
- removed socket leak in omfwd.c
- cross-platform patch for GSS-API compile problem on some platforms
  thanks to darix for the patch!
---------------------------------------------------------------------------
Version 1.21.1 (rgerhards), 2007-12-23
- small doc fix for $IncludeConfig
- fixed a bug in llDestroy()
- bugfix: fixing memory leak when message queue is full and during
  parsing. Thanks to varmojfekoj for the patch.
- bugfix: when compiled without network support, unix sockets were
  not properply closed
- bugfix: memory leak in cfsysline.c/doGetWord() fixed
---------------------------------------------------------------------------
Version 1.21.0 (rgerhards), 2007-12-19
- GSS-API support for syslog/TCP connections was added. Thanks to
  varmojfekoj for providing the patch with this functionality
- code cleanup
- enhanced $IncludeConfig directive to support wildcard filenames
- changed some multithreading synchronization
---------------------------------------------------------------------------
Version 1.20.1 (rgerhards), 2007-12-12
- corrected a debug setting that survived release. Caused TCP connections
  to be retried unnecessarily often.
- When a hostname ACL was provided and DNS resolution for that name failed,
  ACL processing was stopped at that point. Thanks to mildew for the patch.
  Fedora Bugzilla: http://bugzilla.redhat.com/show_bug.cgi?id=395911
- fixed a potential race condition, see link for details:
  http://rgerhards.blogspot.com/2007/12/rsyslog-race-condition.html
  Note that the probability of problems from this bug was very remote
- fixed a memory leak that happend when PostgreSQL date formats were
  used
---------------------------------------------------------------------------
Version 1.20.0 (rgerhards), 2007-12-07
- an output module for postgres databases has been added. Thanks to
  sur5r for contributing this code
- unloading dynamic modules has been cleaned up, we now have a
  real implementation and not just a dummy "good enough for the time
  being".
- enhanced platform independence - thanks to Bartosz Kuzma and Michael
  Biebl for their very useful contributions
- some general code cleanup (including warnings on 64 platforms, only)
---------------------------------------------------------------------------
Version 1.19.12 (rgerhards), 2007-12-03
- cleaned up the build system (thanks to Michael Biebl for the patch)
- fixed a bug where ommysql was still not compiled with -pthread option
---------------------------------------------------------------------------
Version 1.19.11 (rgerhards), 2007-11-29
- applied -pthread option to build when building for multi-threading mode
  hopefully solves an issue with segfaulting
---------------------------------------------------------------------------
Version 1.19.10 (rgerhards), 2007-10-19
- introdcued the new ":modulename:" syntax for calling module actions
  in selector lines; modified ommysql to support it. This is primarily
  an aid for further modules and a prequisite to actually allow third
  party modules to be created.
- minor fix in slackware startup script, "-r 0" is now "-r0"
- updated rsyslogd doc set man page; now in html format
- undid creation of a separate thread for the main loop -- this did not
  turn out to be needed or useful, so reduce complexity once again.
- added doc fixes provided by Michael Biebl - thanks
---------------------------------------------------------------------------
Version 1.19.9 (rgerhards), 2007-10-12
- now packaging system which again contains all components in a single
  tarball
- modularized main() a bit more, resulting in less complex code
- experimentally added an additional thread - will see if that affects
  the segfault bug we experience on some platforms. Note that this change
  is scheduled to be removed again later.
---------------------------------------------------------------------------
Version 1.19.8 (rgerhards), 2007-09-27
- improved repeated message processing
- applied patch provided by varmojfekoj to support building ommysql
  in its own way (now also resides in a plugin subdirectory);
  ommysql is now a separate package
- fixed a bug in cvthname() that lead to message loss if part
  of the source hostname would have been dropped
- created some support for distributing ommysql together with the
  main rsyslog package. I need to re-think it in the future, but
  for the time being the current mode is best. I now simply include
  one additional tarball for ommysql inside the main distribution.
  I look forward to user feedback on how this should be done best. In the
  long term, a separate project should be spawend for ommysql, but I'd
  like to do that only after the plugin interface is fully stable (what
  it is not yet).
---------------------------------------------------------------------------
Version 1.19.7 (rgerhards), 2007-09-25
- added code to handle situations where senders send us messages ending with
  a NUL character. It is now simply removed. This also caused trailing LF
  reduction to fail, when it was followed by such a NUL. This is now also
  handled.
- replaced some non-thread-safe function calls by their thread-safe
  counterparts
- fixed a minor memory leak that occured when the %APPNAME% property was
  used (I think nobody used that in practice)
- fixed a bug that caused signal handlers in cvthname() not to be restored when
  a malicious pointer record was detected and processing of the message been
  stopped for that reason (this should be really rare and can not be related
  to the segfault bug we are hunting).
- fixed a bug in cvthname that lead to passing a wrong parameter - in
  practice, this had no impact.
- general code cleanup (e.g. compiler warnings, comments)
---------------------------------------------------------------------------
Version 1.19.6 (rgerhards), 2007-09-11
- applied patch by varmojfekoj to change signal handling to the new
  sigaction API set (replacing the depreciated signal() calls and its
  friends.
- fixed a bug that in --enable-debug mode caused an assertion when the
  discard action was used
- cleaned up compiler warnings
- applied patch by varmojfekoj to FIX a bug that could cause 
  segfaults if empty properties were processed using modifying
  options (e.g. space-cc, drop-cc)
- fixed man bug: rsyslogd supports -l option
---------------------------------------------------------------------------
Version 1.19.5 (rgerhards), 2007-09-07
- changed part of the CStr interface so that better error tracking
  is provided and the calling sequence is more intuitive (there were
  invalid calls based on a too-weired interface)
- (hopefully) fixed some remaining bugs rooted in wrong use of 
  the CStr class. These could lead to program abort.
- applied patch by varmojfekoj two fix two potential segfault situations
- added $ModDir config directive
- modified $ModLoad so that an absolute path may be specified as
  module name (e.g. /rsyslog/ommysql.so)
---------------------------------------------------------------------------
Version 1.19.4 (rgerhards/varmojfekoj), 2007-09-04
- fixed a number of small memory leaks - thanks varmojfekoj for patching
- fixed an issue with CString class that could lead to rsyslog abort
  in tplToString() - thanks varmojfekoj for patching
- added a man-version of the config file documenation - thanks to Michel
  Samia for providing the man file
- fixed bug: a template like this causes an infinite loop:
  $template opts,"%programname:::a,b%"
  thanks varmojfekoj for the patch
- fixed bug: case changing options crash freeing the string pointer
  because they modify it: $template opts2,"%programname::1:lowercase%"
  thanks varmojfekoj for the patch
---------------------------------------------------------------------------
Version 1.19.3 (mmeckelein/varmojfekoj), 2007-08-31
- small mem leak fixed (after calling parseSelectorAct) - Thx varmojkekoj
- documentation section "Regular File" und "Blocks" updated
- solved an issue with dynamic file generation - Once again many thanks
  to varmojfekoj
- the negative selector for program name filter (Blocks) does not work as
  expected - Thanks varmojfekoj for patching
- added forwarding information to sysklogd (requires special template)
  to config doc
---------------------------------------------------------------------------
Version 1.19.2 (mmeckelein/varmojfekoj), 2007-08-28
- a specifically formed message caused a segfault - Many thanks varmojfekoj
  for providing a patch
- a typo and a weird condition are fixed in msg.c - Thanks again
  varmojfekoj 
- on file creation the file was always owned by root:root. This is fixed
  now - Thanks ypsa for solving this issue
---------------------------------------------------------------------------
Version 1.19.1 (mmeckelein), 2007-08-22
- a bug that caused a high load when a TCP/UDP connection was closed is 
  fixed now - Thanks mildew for solving this issue
- fixed a bug which caused a segfault on reinit - Thx varmojfekoj for the
  patch
- changed the hardcoded module path "/lib/rsyslog" to $(pkglibdir) in order
  to avoid trouble e.g. on 64 bit platforms (/lib64) - many thanks Peter
  Vrabec and darix, both provided a patch for solving this issue
- enhanced the unloading of modules - thanks again varmojfekoj
- applied a patch from varmojfekoj which fixes various little things in
  MySQL output module
---------------------------------------------------------------------------
Version 1.19.0 (varmojfekoj/rgerhards), 2007-08-16
- integrated patch from varmojfekoj to make the mysql module a loadable one
  many thanks for the patch, MUCH appreciated
---------------------------------------------------------------------------
Version 1.18.2 (rgerhards), 2007-08-13
- fixed a bug in outchannel code that caused templates to be incorrectly
  parsed
- fixed a bug in ommysql that caused a wrong ";template" missing message
- added some code for unloading modules; not yet fully complete (and we do
  not yet have loadable modules, so this is no problem)
- removed debian subdirectory by request of a debian packager (this is a special
  subdir for debian and there is also no point in maintaining it when there
  is a debian package available - so I gladly did this) in some cases
- improved overall doc quality (some pages were quite old) and linked to
  more of the online resources.
- improved /contrib/delete_mysql script by adding a host option and some
  other minor modifications
---------------------------------------------------------------------------
Version 1.18.1 (rgerhards), 2007-08-08
- applied a patch from varmojfekoj which solved a potential segfault
  of rsyslogd on HUP
- applied patch from Michel Samia to fix compilation when the pthreads
  feature is disabled
- some code cleanup (moved action object to its own file set)
- add config directive $MainMsgQueueSize, which now allows to configure the
  queue size dynamically
- all compile-time settings are now shown in rsyslogd -v, not just the
  active ones
- enhanced performance a little bit more
- added config file directive $ActionResumeInterval
- fixed a bug that prevented compilation under debian sid
- added a contrib directory for user-contributed useful things
---------------------------------------------------------------------------
Version 1.18.0 (rgerhards), 2007-08-03
- rsyslog now supports fallback actions when an action did not work. This
  is a great feature e.g. for backup database servers or backup syslog
  servers
- modified rklogd to only change the console log level if -c is specified
- added feature to use multiple actions inside a single selector
- implemented $ActionExecOnlyWhenPreviousIsSuspended config directive
- error messages during startup are now spit out to the configured log
  destinations
---------------------------------------------------------------------------
Version 1.17.6 (rgerhards), 2007-08-01
- continued to work on output module modularization - basic stage of
  this work is now FINISHED
- fixed bug in OMSRcreate() - always returned SR_RET_OK
- fixed a bug that caused ommysql to always complain about missing
  templates
- fixed a mem leak in OMSRdestruct - freeing the object itself was
  forgotten - thanks to varmojfekoj for the patch
- fixed a memory leak in syslogd/init() that happend when the config
  file could not be read - thanks to varmojfekoj for the patch
- fixed insufficient memory allocation in addAction() and its helpers.
  The initial fix and idea was developed by mildew, I fine-tuned
  it a bit. Thanks a lot for the fix, I'd probably had pulled out my
  hair to find the bug...
- added output of config file line number when a parsing error occured
- fixed bug in objomsr.c that caused program to abort in debug mode with
  an invalid assertion (in some cases)
- fixed a typo that caused the default template for MySQL to be wrong.
  thanks to mildew for catching this.
- added configuration file command $DebugPrintModuleList and
  $DebugPrintCfSysLineHandlerList
- fixed an invalid value for the MARK timer - unfortunately, there was
  a testing aid left in place. This resulted in quite frequent MARK messages
- added $IncludeConfig config directive
- applied a patch from mildew to prevent rsyslogd from freezing under heavy
  load. This could happen when the queue was full. Now, we drop messages
  but rsyslogd remains active.
---------------------------------------------------------------------------
Version 1.17.5 (rgerhards), 2007-07-30
- continued to work on output module modularization
- fixed a missing file bug - thanks to Andrea Montanari for reporting
  this problem
- fixed a problem with shutting down the worker thread and freeing the
  selector_t list - this caused messages to be lost, because the
  message queue was not properly drained before the selectors got
  destroyed.
---------------------------------------------------------------------------
Version 1.17.4 (rgerhards), 2007-07-27
- continued to work on output module modularization
- fixed a situation where rsyslogd could create zombie processes
  thanks to mildew for the patch
- applied patch from Michel Samia to fix compilation when NOT
  compiled for pthreads
---------------------------------------------------------------------------
Version 1.17.3 (rgerhards), 2007-07-25
- continued working on output module modularization
- fixed a bug that caused rsyslogd to segfault on exit (and
  probably also on HUP), when there was an unsent message in a selector
  that required forwarding and the dns lookup failed for that selector
  (yes, it was pretty unlikely to happen;))
  thanks to varmojfekoj <varmojfekoj@gmail.com> for the patch
- fixed a memory leak in config file parsing and die()
  thanks to varmojfekoj <varmojfekoj@gmail.com> for the patch
- rsyslogd now checks on startup if it is capable to performa any work
  at all. If it cant, it complains and terminates
  thanks to Michel Samia for providing the patch!
- fixed a small memory leak when HUPing syslogd. The allowed sender
  list now gets freed. thanks to mildew for the patch.
- changed the way error messages in early startup are logged. They
  now do no longer use the syslogd code directly but are rather
  send to stderr.
---------------------------------------------------------------------------
Version 1.17.2 (rgerhards), 2007-07-23
- made the port part of the -r option optional. Needed for backward
  compatibility with sysklogd
- replaced system() calls with something more reasonable. Please note that
  this might break compatibility with some existing configuration files.
  We accept this in favour of the gained security.
- removed a memory leak that could occur if timegenerated was used in
  RFC 3164 format in templates
- did some preparation in msg.c for advanced multithreading - placed the
  hooks, but not yet any active code
- worked further on modularization
- added $ModLoad MySQL (dummy) config directive
- added DropTrailingLFOnReception config directive
---------------------------------------------------------------------------
Version 1.17.1 (rgerhards), 2007-07-20
- fixed a bug that caused make install to install rsyslogd and rklogd under
  the wrong names
- fixed bug that caused $AllowedSenders to handle IPv6 scopes incorrectly;
  also fixed but that could grabble $AllowedSender wildcards. Thanks to
  mildew@gmail.com for the patch
- minor code cleanup - thanks to Peter Vrabec for the patch
- fixed minimal memory leak on HUP (caused by templates)
  thanks to varmojfekoj <varmojfekoj@gmail.com> for the patch
- fixed another memory leak on HUPing and on exiting rsyslogd
  again thanks to varmojfekoj <varmojfekoj@gmail.com> for the patch
- code cleanup (removed compiler warnings)
- fixed portability bug in configure.ac - thanks to Bartosz Kuźma for patch
- moved msg object into its own file set
- added the capability to continue trying to write log files when the
  file system is full. Functionality based on patch by Martin Schulze
  to sysklogd package.
---------------------------------------------------------------------------
Version 1.17.0 (RGer), 2007-07-17
- added $RepeatedLineReduction config parameter
- added $EscapeControlCharactersOnReceive config parameter
- added $ControlCharacterEscapePrefix config parameter
- added $DirCreateMode config parameter
- added $CreateDirs config parameter
- added $DebugPrintTemplateList config parameter
- added $ResetConfigVariables config parameter
- added $FileOwner config parameter
- added $FileGroup config parameter
- added $DirOwner config parameter
- added $DirGroup config parameter
- added $FailOnChownFailure config parameter
- added regular expression support to the filter engine
  thanks to Michel Samia for providing the patch!
- enhanced $AllowedSender functionality. Credits to mildew@gmail.com for
  the patch doing that
  - added IPv6 support
  - allowed DNS hostnames
  - allowed DNS wildcard names
- added new option $DropMsgsWithMaliciousDnsPTRRecords
- added autoconf so that rfc3195d, rsyslogd and klogd are stored to /sbin
- added capability to auto-create directories with dynaFiles
---------------------------------------------------------------------------
Version 1.16.0 (RGer/Peter Vrabec), 2007-07-13 - The Friday, 13th Release ;)
- build system switched to autotools
- removed SYSV preprocessor macro use, replaced with autotools equivalents
- fixed a bug that caused rsyslogd to segfault when TCP listening was
  disabled and it terminated
- added new properties "syslogfacility-text" and "syslogseverity-text"
  thanks to varmojfekoj <varmojfekoj@gmail.com> for the patch
- added the -x option to disable hostname dns reslution
  thanks to varmojfekoj <varmojfekoj@gmail.com> for the patch
- begun to better modularize syslogd.c - this is an ongoing project; moved
  type definitions to a separate file
- removed some now-unused fields from struct filed
- move file size limit fields in struct field to the "right spot" (the file
  writing part of the union - f_un.f_file)
- subdirectories linux and solaris are no longer part of the distribution
  package. This is not because we cease support for them, but there are no
  longer any files in them after the move to autotools
---------------------------------------------------------------------------
Version 1.15.1 (RGer), 2007-07-10
- fixed a bug that caused a dynaFile selector to stall when there was
  an open error with one file 
- improved template processing for dynaFiles; templates are now only
  looked up during initialization - speeds up processing
- optimized memory layout in struct filed when compiled with MySQL
  support
- fixed a bug that caused compilation without SYSLOG_INET to fail
- re-enabled the "last message repeated n times" feature. This
  feature was not taken care of while rsyslogd evolved from sysklogd
  and it was more or less defunct. Now it is fully functional again.
- added system properties: $NOW, $YEAR, $MONTH, $DAY, $HOUR, $MINUTE
- fixed a bug in iovAsString() that caused a memory leak under stress
  conditions (most probably memory shortage). This was unlikely to
  ever happen, but it doesn't hurt doing it right
- cosmetic: defined type "uchar", change all unsigned chars to uchar
---------------------------------------------------------------------------
Version 1.15.0 (RGer), 2007-07-05
- added ability to dynamically generate file names based on templates
  and thus properties. This was a much-requested feature. It makes
  life easy when it e.g. comes to splitting files based on the sender
  address.
- added $umask and $FileCreateMode config file directives
- applied a patch from Bartosz Kuzma to compile cleanly under NetBSD
- checks for extra (unexpected) characters in system config file lines
  have been added
- added IPv6 documentation - was accidently missing from CVS
- begun to change char to unsigned char
---------------------------------------------------------------------------
Version 1.14.2 (RGer), 2007-07-03
** this release fixes all known nits with IPv6 **
- restored capability to do /etc/service lookup for "syslog"
  service when -r 0 was given
- documented IPv6 handling of syslog messages
- integrate patch from Bartosz Kuźma to make rsyslog compile under
  Solaris again (the patch replaced a strndup() call, which is not
  available under Solaris
- improved debug logging when waiting on select
- updated rsyslogd man page with new options (-46A)
---------------------------------------------------------------------------
Version 1.14.1 (RGer/Peter Vrabec), 2007-06-29
- added Peter Vrabec's patch for IPv6 TCP
- prefixed all messages send to stderr in rsyslogd with "rsyslogd: "
---------------------------------------------------------------------------
Version 1.14.0 (RGer/Peter Vrabec), 2007-06-28
- Peter Vrabec provided IPv6 for rsyslog, so we are now IPv6 enabled
  IPv6 Support is currently for UDP only, TCP is to come soon.
  AllowedSender configuration does not yet work for IPv6.
- fixed code in iovCreate() that broke C's strict aliasing rules 
- fixed some char/unsigned char differences that forced the compiler
  to spit out warning messages
- updated the Red Hat init script to fix a known issue (thanks to
  Peter Vrabec)
---------------------------------------------------------------------------
Version 1.13.5 (RGer), 2007-06-22
- made the TCP session limit configurable via command line switch
  now -t <port>,<max sessions>
- added man page for rklogd(8) (basically a copy from klogd, but now
  there is one...)
- fixed a bug that caused internal messages (e.g. rsyslogd startup) to
  appear without a tag.
- removed a minor memory leak that occurred when TAG processing requalified
  a HOSTNAME to be a TAG (and a TAG already was set).
- removed potential small memory leaks in MsgSet***() functions. There
  would be a leak if a property was re-set, something that happened
  extremely seldom.
---------------------------------------------------------------------------
Version 1.13.4 (RGer), 2007-06-18
- added a new property "PRI-text", which holds the PRI field in
  textual form (e.g. "syslog.info")
- added alias "syslogseverity" for "syslogpriority", which is a
  misleading property name that needs to stay for historical
  reasons (and backward-compatility)
- added doc on how to record PRI value in log file
- enhanced signal handling in klogd, including removal of an unsafe
  call to the logging system during signal handling
---------------------------------------------------------------------------
Version 1.13.3 (RGer), 2007-06-15
- create a version of syslog.c from scratch. This is now
  - highly optimized for rsyslog
  - removes an incompatible license problem as the original
    version had a BSD license with advertising clause
  - fixed in the regard that rklogd will continue to work when
    rsysogd has been restarted (the original version, as well
    as sysklogd, will remain silent then)
  - solved an issue with an extra NUL char at message end that the
    original version had
- applied some changes to klogd to care for the new interface
- fixed a bug in syslogd.c which prevented compiling under debian
---------------------------------------------------------------------------
Version 1.13.2 (RGer), 2007-06-13
- lib order in makefile patched to facilitate static linking - thanks
  to Bennett Todd for providing the patch
- Integrated a patch from Peter Vrabec (pvrabec@redheat.com):
  - added klogd under the name of rklogd (remove dependency on
    original sysklogd package
  - createDB.sql now in UTF
  - added additional config files for use on Red Hat
---------------------------------------------------------------------------
Version 1.13.1 (RGer), 2007-02-05
- changed the listen backlog limit to a more reasonable value based on
  the maximum number of TCP connections configurd (10% + 5) - thanks to Guy
  Standen for the hint (actually, the limit was 5 and that was a 
  left-over from early testing).
- fixed a bug in makefile which caused DB-support to be disabled when
  NETZIP support was enabled
- added the -e option to allow transmission of every message to remote
  hosts (effectively turns off duplicate message suppression)
- (somewhat) improved memory consumption when compiled with MySQL support
- looks like we fixed an incompatibility with MySQL 5.x and above software
  At least in one case, the remote server name was destroyed, leading to 
  a connection failure. The new, improved code does not have this issue and
  so we see this as solved (the new code is generally somewhat better, so
  there is a good chance we fixed this incompatibility).
---------------------------------------------------------------------------
Version 1.13.0 (RGer), 2006-12-19
- added '$' as ToPos proptery replacer specifier - means "up to the
  end of the string"
- property replacer option "escape-cc", "drop-cc" and "space-cc"  added
- changed the handling of \0 characters inside syslog messages. We now
  consistently escape them to "#000". This is somewhat recommended in
  the draft-ietf-syslog-protocol-19 draft. While the real recomendation
  is to not escape any characters at all, we can not do this without
  considerable modification of the code. So we escape it to "#000", which
  is consistent with a sample found in the Internet-draft.
- removed message glue logic (see printchopped() comment for details)
  Also caused removal of parts table and thus some improvements in
  memory usage.
- changed the default MAXLINE to 2048 to take care of recent syslog
  standardization efforts (can easily be changed in syslogd.c)
- added support for byte-counted TCP syslog messages (much like
  syslog-transport-tls-05 Internet Draft). This was necessary to
  support compression over TCP.
- added support for receiving compressed syslog messages
- added support for sending compressed syslog messages
- fixed a bug where the last message in a syslog/tcp stream was
  lost if it was not properly terminated by a LF character
---------------------------------------------------------------------------
Version 1.12.3 (RGer), 2006-10-04
- implemented some changes to support Solaris (but support is not
  yet complete)
- commented out (via #if 0) some methods that are currently not being use
  but should be kept for further us
- added (interim) -u 1 option to turn off hostname and tag parsing
- done some modifications to better support Fedora
- made the field delimiter inside property replace configurable via
  template
- fixed a bug in property replacer: if fields were used, the delimitor
  became part of the field. Up until now, this was barely noticable as 
  the delimiter as TAB only and thus invisible to a human. With other
  delimiters available now, it quickly showed up. This bug fix might cause
  some grief to existing installations if they used the extra TAB for
  whatever reasons - sorry folks... Anyhow, a solution is easy: just add
  a TAB character contstant into your template. Thus, there has no attempt
  been made to do this in a backwards-compatible way.
---------------------------------------------------------------------------
Version 1.12.2 (RGer), 2006-02-15
- fixed a bug in the RFC 3339 date formatter. An extra space was added
  after the actual timestamp
- added support for providing high-precision RFC3339 timestamps for
  (rsyslogd-)internally-generated messages
- very (!) experimental support for syslog-protocol internet draft
  added (the draft is experimental, the code is solid ;))
- added support for field-extracting in the property replacer
- enhanced the legacy-syslog parser so that it can interpret messages
  that do not contain a TIMESTAMP
- fixed a bug that caused the default socket (usually /dev/log) to be
  opened even when -o command line option was given
- fixed a bug in the Debian sample startup script - it caused rsyslogd
  to listen to remote requests, which it shouldn't by default
---------------------------------------------------------------------------
Version 1.12.1 (RGer), 2005-11-23
- made multithreading work with BSD. Some signal-handling needed to be
  restructured. Also, there might be a slight delay of up to 10 seconds
  when huping and terminating rsyslogd under BSD
- fixed a bug where a NULL-pointer was passed to printf() in logmsg().
- fixed a bug during "make install" where rc3195d was not installed
  Thanks to Bennett Todd for spotting this.
- fixed a bug where rsyslogd dumped core when no TAG was found in the
  received message
- enhanced message parser so that it can deal with missing hostnames
  in many cases (may not be totally fail-safe)
- fixed a bug where internally-generated messages did not have the correct
  TAG
---------------------------------------------------------------------------
Version 1.12.0 (RGer), 2005-10-26
- moved to a multi-threaded design. single-threading is still optionally
  available. Multi-threading is experimental!
- fixed a potential race condition. In the original code, marking was done
  by an alarm handler, which could lead to all sorts of bad things. This
  has been changed now. See comments in syslogd.c/domark() for details.
- improved debug output for property-based filters
- not a code change, but: I have checked all exit()s to make sure that
  none occurs once rsyslogd has started up. Even in unusual conditions
  (like low-memory conditions) rsyslogd somehow remains active. Of course,
  it might loose a message or two, but at least it does not abort and it
  can also recover when the condition no longer persists.
- fixed a bug that could cause loss of the last message received
  immediately before rsyslogd was terminated.
- added comments on thread-safety of global variables in syslogd.c
- fixed a small bug: spurios printf() when TCP syslog was used
- fixed a bug that causes rsyslogd to dump core on termination when one
  of the selector lines did not receive a message during the run (very
  unlikely)
- fixed an one-too-low memory allocation in the TCP sender. Could result
  in rsyslogd dumping core.
- fixed a bug with regular expression support (thanks to Andres Riancho)
- a little bit of code restructuring (especially main(), which was
  horribly large)
---------------------------------------------------------------------------
Version 1.11.1 (RGer), 2005-10-19
- support for BSD-style program name and host blocks
- added a new property "programname" that can be used in templates
- added ability to specify listen port for rfc3195d
- fixed a bug that rendered the "startswith" comparison operation
  unusable.
- changed more functions to "static" storage class to help compiler
  optimize (should have been static in the first place...)
- fixed a potential memory leak in the string buffer class destructor.
  As the destructur was previously never called, the leak did not actually
  appear.
- some internal restructuring in anticipation/preparation of minimal
  multi-threading support
- rsyslogd still shares some code with the sysklogd project. Some patches
  for this shared code have been brought over from the sysklogd CVS.
---------------------------------------------------------------------------
Version 1.11.0 (RGer), 2005-10-12
- support for receiving messages via RFC 3195; added rfc3195d for that
  purpose
- added an additional guard to prevent rsyslogd from aborting when the
  2gb file size limit is hit. While a user can configure rsyslogd to
  handle such situations, it would abort if that was not done AND large
  file support was not enabled (ok, this is hopefully an unlikely scenario)
- fixed a bug that caused additional Unix domain sockets to be incorrectly
  processed - could lead to message loss in extreme cases
---------------------------------------------------------------------------
Version 1.10.2 (RGer), 2005-09-27
- added comparison operations in property-based filters:
  * isequal
  * startswith
- added ability to negate all property-based filter comparison operations
  by adding a !-sign right in front of the operation name
- added the ability to specify remote senders for UDP and TCP
  received messages. Allows to block all but well-known hosts
- changed the $-config line directives to be case-INsensitive
- new command line option -w added: "do not display warnings if messages
  from disallowed senders are received"
- fixed a bug that caused rsyslogd to dump core when the compare value
  was not quoted in property-based filters
- fixed a bug in the new CStr compare function which lead to invalid
  results (fortunately, this function was not yet used widely)
- added better support for "debugging" rsyslog.conf property filters
  (only if -d switch is given)
- changed some function definitions to static, which eventually enables
  some compiler optimizations
- fixed a bug in MySQL code; when a SQL error occured, rsyslogd could
  run in a tight loop. This was due to invalid sequence of error reporting
  and is now fixed.
---------------------------------------------------------------------------
Version 1.10.1 (RGer), 2005-09-23
- added the ability to execute a shell script as an action.
  Thanks to Bjoern Kalkbrenner for providing the code!
- fixed a bug in the MySQL code; due to the bug the automatic one-time
  retry after an error did not happen - this lead to error message in
  cases where none should be seen (e.g. after a MySQL restart)
- fixed a security issue with SQL-escaping in conjunction with
  non-(SQL-)standard MySQL features.
---------------------------------------------------------------------------
Version 1.10.0 (RGer), 2005-09-20
  REMINDER: 1.10 is the first unstable version if the 1.x series!
- added the capability to filter on any property in selector lines
  (not just facility and priority)
- changed stringbuf into a new counted string class
- added support for a "discard" action. If a selector line with
  discard (~ character) is found, no selector lines *after* that
  line will be processed.
- thanks to Andres Riancho, regular expression support has been
  added to the template engine
- added the FROMHOST property in the template processor, which could
  previously not be obtained. Thanks to Cristian Testa for pointing
  this out and even providing a fix.
- added display of compile-time options to -v output
- performance improvement for production build - made some checks
  to happen only during debug mode
- fixed a problem with compiling on SUSE and - while doing so - removed
  the socket call to set SO_BSDCOMPAT in cases where it is obsolete.
---------------------------------------------------------------------------
Version 1.0.4 (RGer), 2006-02-01
- a small but important fix: the tcp receiver had two forgotten printf's
  in it that caused a lot of unnecessary output to stdout. This was
  important enough to justify a new release
---------------------------------------------------------------------------
Version 1.0.3 (RGer), 2005-11-14
- added an additional guard to prevent rsyslogd from aborting when the
  2gb file size limit is hit. While a user can configure rsyslogd to
  handle such situations, it would abort if that was not done AND large
  file support was not enabled (ok, this is hopefully an unlikely scenario)
- fixed a bug that caused additional Unix domain sockets to be incorrectly
  processed - could lead to message loss in extreme cases
- applied some patches available from the sysklogd project to code
  shared from there
- fixed a bug that causes rsyslogd to dump core on termination when one
  of the selector lines did not receive a message during the run (very
  unlikely)
- fixed an one-too-low memory allocation in the TCP sender. Could result
  in rsyslogd dumping core.
- fixed a bug in the TCP sender that caused the retry logic to fail
  after an error or receiver overrun
- fixed a bug in init() that could lead to dumping core
- fixed a bug that could lead to dumping core when no HOSTNAME or no TAG
  was present in the syslog message
---------------------------------------------------------------------------
Version 1.0.2 (RGer), 2005-10-05
- fixed an issue with MySQL error reporting. When an error occured,
  the MySQL driver went into an endless loop (at least in most cases).
---------------------------------------------------------------------------
Version 1.0.1 (RGer), 2005-09-23
- fixed a security issue with SQL-escaping in conjunction with
  non-(SQL-)standard MySQL features.
---------------------------------------------------------------------------
Version 1.0.0 (RGer), 2005-09-12
- changed install doc to cover daily cron scripts - a trouble source
- added rc script for slackware (provided by Chris Elvidge - thanks!) 
- fixed a really minor bug in usage() - the -r option was still
  reported as without the port parameter
---------------------------------------------------------------------------
Version 0.9.8 (RGer), 2005-09-05
- made startup and shutdown message more consistent and included the
  pid, so that they can be easier correlated. Used syslog-protocol
  structured data format for this purpose.
- improved config info in startup message, now tells not only
  if it is listening remote on udp, but also for tcp. Also includes
  the port numbers. The previous startup message was misleading, because
  it did not say "remote reception" if rsyslogd was only listening via
  tcp (but not via udp).
- added a "how can you help" document to the doc set
---------------------------------------------------------------------------
Version 0.9.7 (RGer), 2005-08-15
- some of the previous doc files (like INSTALL) did not properly
  reflect the changes to the build process and the new doc. Fixed
  that.
- changed syslogd.c so that when compiled without database support,
  an error message is displayed when a database action is detected
  in the config file (previously this was used as an user rule ;))
- fixed a bug in the os-specific Makefiles which caused MySQL
  support to not be compiled, even if selected
---------------------------------------------------------------------------
Version 0.9.6 (RGer), 2005-08-09
- greatly enhanced documentation. Now available in html format in
  the "doc" folder and FreeBSD. Finally includes an install howto.
- improved MySQL error messages a little - they now show up as log
  messages, too (formerly only in debug mode)
- added the ability to specify the listen port for udp syslog.
  WARNING: This introduces an incompatibility. Formerly, udp
  syslog was enabled by the -r command line option. Now, it is
  "-r [port]", which is consistent with the tcp listener. However,
  just -r will now return an error message.
- added sample startup scripts for Debian and FreeBSD
- added support for easy feature selection in the makefile. Un-
  fortunately, this also means I needed to spilt the make file
  for different OS and distros. There are some really bad syntax
  differences between FreeBSD and Linux make.
---------------------------------------------------------------------------
Version 0.9.5 (RGer), 2005-08-01
- the "semicolon bug" was actually not (fully) solved in 0.9.4. One
  part of the bug was solved, but another still existed. This one
  is fixed now, too.
- the "semicolon bug" actually turned out to be a more generic bug.
  It appeared whenever an invalid template name was given. With some
  selector actions, rsyslogd dumped core, with other it "just" had
  a small ressource leak with others all worked well. These anomalies
  are now fixed. Note that they only appeared during system initaliziation
  once the system was running, nothing bad happened.
- improved error reporting for template errors on startup. They are now
  shown on the console and the start-up tty. Formerly, they were only
  visible in debug mode.
- support for multiple instances of rsyslogd on a single machine added
- added new option "-o" --> omit local unix domain socket. This option
  enables rsyslogd NOT to listen to the local socket. This is most
  helpful when multiple instances of rsyslogd (or rsyslogd and another
  syslogd) shall run on a single system.
- added new option "-i <pidfile>" which allows to specify the pidfile.
  This is needed when multiple instances of rsyslogd are to be run.
- the new project home page is now online at www.rsyslog.com
---------------------------------------------------------------------------
Version 0.9.4 (RGer), 2005-07-25
- finally added the TCP sender. It now supports non-blocking mode, no
  longer disabling message reception during connect. As it is now, it
  is usable in production. The code could be more sophisticated, but
  I've kept it short in anticipation of the move to liblogging, which
  will lead to the removal of the code just written ;)
- the "exiting on signal..." message still had the "syslogd" name in 
  it. Changed this to "rsyslogd", as we do not have a large user base
  yet, this should pose no problem.
- fixed "the semiconlon" bug. rsyslogd dumped core if a write-db action
  was specified but no semicolon was given after the password (an empty
  template was ok, but the semicolon needed to be present).
- changed a default for traditional output format. During testing, it
  was seen that the timestamp written to file in default format was
  the time of message reception, not the time specified in the TIMESTAMP
  field of the message itself. Traditionally, the message TIMESTAMP is
  used and this has been changed now.
---------------------------------------------------------------------------
Version 0.9.3 (RGer), 2005-07-19
- fixed a bug in the message parser. In June, the RFC 3164 timestamp
  was not correctly parsed (yes, only in June and some other months,
  see the code comment to learn why...)
- added the ability to specify the destination port when forwarding
  syslog messages (both for TCP and UDP)
- added an very experimental TCP sender (activated by
  @@machine:port in config). This is not yet for production use. If
  the receiver is not alive, rsyslogd will wait quite some time until
  the connection request times out, which most probably leads to
  loss of incoming messages.

---------------------------------------------------------------------------
Version 0.9.2 (RGer), around 2005-07-06
- I intended to change the maxsupported message size to 32k to
  support IHE - but given the memory inefficiency in the usual use
  cases, I have not done this. I have, however, included very
  specific instructions on how to do this in the source code. I have
  also done some testing with 32k messages, so you can change the
  max size without taking too much risk.
- added a syslog/tcp receiver; we now can receive messages via
  plain tcp, but we can still send only via UDP. The syslog/tcp
  receiver is the primary enhancement of this release.
- slightly changed some error messages that contained a spurios \n at
  the end of the line (which gives empty lines in your log...)

---------------------------------------------------------------------------
Version 0.9.1 (RGer)
- fixed code so that it compiles without errors under FreeBSD
- removed now unused function "allocate_log()" from syslogd.c
- changed the make file so that it contains more defines for
  different environments (in the long term, we need a better
  system for disabling/enabling features...)
- changed some printf's printing off_t types to %lld and
  explicit (long long) casts. I tried to figure out the exact type,
  but did not succeed in this. In the worst case, ultra-large peta-
  byte files will now display funny informational messages on rollover,
  something I think we can live with for the neersion 3.11.2 (rgerhards), 2008-02-??
---------------------------------------------------------------------------
Version 3.11.1 (rgerhards), 2008-02-12
- SNMP trap sender added thanks to Andre Lorbach (omsnmp)
- added input-plugin interface specification in form of a (copy) template
  input module
- applied documentation fix by Michael Biebl -- many thanks!
- bugfix: immark did not have MARK flags set...
- added x-info field to rsyslogd startup/shutdown message. Hopefully
  points users to right location for further info (many don't even know
  they run rsyslog ;))
- bugfix: trailing ":" of tag was lost while parsing legacy syslog messages
  without timestamp - thanks to Anders Blomdell for providing a patch!
- fixed a bug in stringbuf.c related to STRINGBUF_TRIM_ALLOCSIZE, which
  wasn't supposed to be used with rsyslog. Put a warning message up that
  tells this feature is not tested and probably not worth the effort.
  Thanks to Anders Blomdell fro bringing this to our attention
- somewhat improved performance of string buffers
- fixed bug that caused invalid treatment of tabs (HT) in rsyslog.conf
- bugfix: setting for $EscapeCopntrolCharactersOnReceive was not 
  properly initialized
- clarified usage of space-cc property replacer option
- improved abort diagnostic handler
- some initial effort for malloc/free runtime debugging support
- bugfix: using dynafile actions caused rsyslogd abort
- fixed minor man errors thanks to Michael Biebl
---------------------------------------------------------------------------
Version 3.11.0 (rgerhards), 2008-01-31
- implemented queued actions
- implemented simple rate limiting for actions
- implemented deliberate discarding of lower priority messages over higher
  priority ones when a queue runs out of space
- implemented disk quotas for disk queues
- implemented the $ActionResumeRetryCount config directive
- added $ActionQueueFilename config directive
- added $ActionQueueSize config directive
- added $ActionQueueHighWaterMark config directive
- added $ActionQueueLowWaterMark config directive
- added $ActionQueueDiscardMark config directive
- added $ActionQueueDiscardSeverity config directive
- added $ActionQueueCheckpointInterval config directive
- added $ActionQueueType config directive
- added $ActionQueueWorkerThreads config directive
- added $ActionQueueTimeoutshutdown config directive
- added $ActionQueueTimeoutActionCompletion config directive
- added $ActionQueueTimeoutenQueue config directive
- added $ActionQueueTimeoutworkerThreadShutdown config directive
- added $ActionQueueWorkerThreadMinimumMessages config directive
- added $ActionQueueMaxFileSize config directive
- added $ActionQueueSaveonShutdown config directive
- addded $ActionQueueDequeueSlowdown config directive
- addded $MainMsgQueueDequeueSlowdown config directive
- bugfix: added forgotten docs to package
- improved debugging support
- fixed a bug that caused $MainMsgQueueCheckpointInterval to work incorrectly
- when a long-running action needs to be cancelled on shutdown, the message
  that was processed by it is now preserved. This finishes support for
  guaranteed delivery of messages (if the output supports it, of course)
- fixed bug in output module interface, see
  http://sourceforge.net/tracker/index.php?func=detail&aid=1881008&group_id=123448&atid=696552
- changed the ommysql output plugin so that the (lengthy) connection
  initialization now takes place in message processing. This works much
  better with the new queued action mode (fast startup)
- fixed a bug that caused a potential hang in file and fwd output module
  varmojfekoj provided the patch - many thanks!
- bugfixed stream class offset handling on 32bit platforms
---------------------------------------------------------------------------
Version 3.10.3 (rgerhards), 2008-01-28
- fixed a bug with standard template definitions (not a big deal) - thanks
  to varmojfekoj for spotting it
- run-time instrumentation added
- implemented disk-assisted queue mode, which enables on-demand disk
  spooling if the queue's in-memory queue is exhausted
- implemented a dynamic worker thread pool for processing incoming
  messages; workers are started and shut down as need arises
- implemented a run-time instrumentation debug package
- implemented the $MainMsgQueueSaveOnShutdown config directive
- implemented the $MainMsgQueueWorkerThreadMinimumMessages config directive
- implemented the $MainMsgQueueTimeoutWorkerThreadShutdown config directive
---------------------------------------------------------------------------
Version 3.10.2 (rgerhards), 2008-01-14
- added the ability to keep stop rsyslogd without the need to drain
  the main message queue. In disk queue mode, rsyslog continues to
  run from the point where it stopped. In case of a system failure, it
  continues to process messages from the last checkpoint.
- fixed a bug that caused a segfault on startup when no $WorkDir directive
  was specified in rsyslog.conf
- provided more fine-grain control over shutdown timeouts and added a
  way to specify the enqueue timeout when the main message queue is full
- implemented $MainMsgQueueCheckpointInterval config directive
- implemented $MainMsgQueueTimeoutActionCompletion config directive
- implemented $MainMsgQueueTimeoutEnqueue config directive
- implemented $MainMsgQueueTimeoutShutdown config directive
---------------------------------------------------------------------------
Version 3.10.1 (rgerhards), 2008-01-10
- implemented the "disk" queue mode. However, it currently is of very
  limited use, because it does not support persistence over rsyslogd
  runs. So when rsyslogd is stopped, the queue is drained just as with
  the in-memory queue modes. Persistent queues will be a feature of
  the next release.
- performance-optimized string class, should bring an overall improvement
- fixed a memory leak in imudp -- thanks to varmojfekoj for the patch
- fixed a race condition that could lead to a rsyslogd hang when during
  HUP or termination
- done some doc updates
- added $WorkDirectory config directive
- added $MainMsgQueueFileName config directive
- added $MainMsgQueueMaxFileSize config directive
---------------------------------------------------------------------------
Version 3.10.0 (rgerhards), 2008-01-07
- implemented input module interface and initial input modules
- enhanced threading for input modules (each on its own thread now)
- ability to bind UDP listeners to specific local interfaces/ports and
  ability to run multiple of them concurrently
- added ability to specify listen IP address for UDP syslog server
- license changed to GPLv3
- mark messages are now provided by loadble module immark
- rklogd is no longer provided. Its functionality has now been taken over
  by imklog, a loadable input module. This offers a much better integration
  into rsyslogd and makes sure that the kernel logger process is brought
  up and down at the appropriate times
- enhanced $IncludeConfig directive to support wildcard characters
  (thanks to Michael Biebl)
- all inputs are now implemented as loadable plugins
- enhanced threading model: each input module now runs on its own thread
- enhanced message queue which now supports different queueing methods
  (among others, this can be used for performance fine-tuning)
- added a large number of new configuration directives for the new
  input modules
- enhanced multi-threading utilizing a worker thread pool for the
  main message queue
- compilation without pthreads is no longer supported
- much cleaner code due to new objects and removal of single-threading
  mode
---------------------------------------------------------------------------
Version 2.0.1 STABLE (rgerhards), 2008-01-24
- fixed a bug in integer conversion - but this function was never called,
  so it is not really a useful bug fix ;)
- fixed a bug with standard template definitions (not a big deal) - thanks
  to varmojfekoj for spotting it
- fixed a bug that caused a potential hang in file and fwd output module
  varmojfekoj provided the patch - many thanks!
---------------------------------------------------------------------------
Version 2.0.0 STABLE (rgerhards), 2008-01-02
- re-release of 1.21.2 as STABLE with no modifications except some
  doc updates
---------------------------------------------------------------------------
Version 1.21.2 (rgerhards), 2007-12-28
- created a gss-api output module. This keeps GSS-API code and
  TCP/UDP code separated. It is also important for forward-
  compatibility with v3. Please note that this change breaks compatibility
  with config files created for 1.21.0 and 1.21.1 - this was considered
  acceptable.
- fixed an error in forwarding retry code (could lead to message corruption
  but surfaced very seldom)
- increased portability for older platforms (AI_NUMERICSERV moved)
- removed socket leak in omfwd.c
- cross-platform patch for GSS-API compile problem on some platforms
  thanks to darix for the patch!
---------------------------------------------------------------------------
Version 1.21.1 (rgerhards), 2007-12-23
- small doc fix for $IncludeConfig
- fixed a bug in llDestroy()
- bugfix: fixing memory leak when message queue is full and during
  parsing. Thanks to varmojfekoj for the patch.
- bugfix: when compiled without network support, unix sockets were
  not properply closed
- bugfix: memory leak in cfsysline.c/doGetWord() fixed
---------------------------------------------------------------------------
Version 1.21.0 (rgerhards), 2007-12-19
- GSS-API support for syslog/TCP connections was added. Thanks to
  varmojfekoj for providing the patch with this functionality
- code cleanup
- enhanced $IncludeConfig directive to support wildcard filenames
- changed some multithreading synchronization
---------------------------------------------------------------------------
Version 1.20.1 (rgerhards), 2007-12-12
- corrected a debug setting that survived release. Caused TCP connections
  to be retried unnecessarily often.
- When a hostname ACL was provided and DNS resolution for that name failed,
  ACL processing was stopped at that point. Thanks to mildew for the patch.
  Fedora Bugzilla: http://bugzilla.redhat.com/show_bug.cgi?id=395911
- fixed a potential race condition, see link for details:
  http://rgerhards.blogspot.com/2007/12/rsyslog-race-condition.html
  Note that the probability of problems from this bug was very remote
- fixed a memory leak that happend when PostgreSQL date formats were
  used
---------------------------------------------------------------------------
Version 1.20.0 (rgerhards), 2007-12-07
- an output module for postgres databases has been added. Thanks to
  sur5r for contributing this code
- unloading dynamic modules has been cleaned up, we now have a
  real implementation and not just a dummy "good enough for the time
  being".
- enhanced platform independence - thanks to Bartosz Kuzma and Michael
  Biebl for their very useful contributions
- some general code cleanup (including warnings on 64 platforms, only)
---------------------------------------------------------------------------
Version 1.19.12 (rgerhards), 2007-12-03
- cleaned up the build system (thanks to Michael Biebl for the patch)
- fixed a bug where ommysql was still not compiled with -pthread option
---------------------------------------------------------------------------
Version 1.19.11 (rgerhards), 2007-11-29
- applied -pthread option to build when building for multi-threading mode
  hopefully solves an issue with segfaulting
---------------------------------------------------------------------------
Version 1.19.10 (rgerhards), 2007-10-19
- introdcued the new ":modulename:" syntax for calling module actions
  in selector lines; modified ommysql to support it. This is primarily
  an aid for further modules and a prequisite to actually allow third
  party modules to be created.
- minor fix in slackware startup script, "-r 0" is now "-r0"
- updated rsyslogd doc set man page; now in html format
- undid creation of a separate thread for the main loop -- this did not
  turn out to be needed or useful, so reduce complexity once again.
- added doc fixes provided by Michael Biebl - thanks
---------------------------------------------------------------------------
Version 1.19.9 (rgerhards), 2007-10-12
- now packaging system which again contains all components in a single
  tarball
- modularized main() a bit more, resulting in less complex code
- experimentally added an additional thread - will see if that affects
  the segfault bug we experience on some platforms. Note that this change
  is scheduled to be removed again later.
---------------------------------------------------------------------------
Version 1.19.8 (rgerhards), 2007-09-27
- improved repeated message processing
- applied patch provided by varmojfekoj to support building ommysql
  in its own way (now also resides in a plugin subdirectory);
  ommysql is now a separate package
- fixed a bug in cvthname() that lead to message loss if part
  of the source hostname would have been dropped
- created some support for distributing ommysql together with the
  main rsyslog package. I need to re-think it in the future, but
  for the time being the current mode is best. I now simply include
  one additional tarball for ommysql inside the main distribution.
  I look forward to user feedback on how this should be done best. In the
  long term, a separate project should be spawend for ommysql, but I'd
  like to do that only after the plugin interface is fully stable (what
  it is not yet).
---------------------------------------------------------------------------
Version 1.19.7 (rgerhards), 2007-09-25
- added code to handle situations where senders send us messages ending with
  a NUL character. It is now simply removed. This also caused trailing LF
  reduction to fail, when it was followed by such a NUL. This is now also
  handled.
- replaced some non-thread-safe function calls by their thread-safe
  counterparts
- fixed a minor memory leak that occured when the %APPNAME% property was
  used (I think nobody used that in practice)
- fixed a bug that caused signal handlers in cvthname() not to be restored when
  a malicious pointer record was detected and processing of the message been
  stopped for that reason (this should be really rare and can not be related
  to the segfault bug we are hunting).
- fixed a bug in cvthname that lead to passing a wrong parameter - in
  practice, this had no impact.
- general code cleanup (e.g. compiler warnings, comments)
---------------------------------------------------------------------------
Version 1.19.6 (rgerhards), 2007-09-11
- applied patch by varmojfekoj to change signal handling to the new
  sigaction API set (replacing the depreciated signal() calls and its
  friends.
- fixed a bug that in --enable-debug mode caused an assertion when the
  discard action was used
- cleaned up compiler warnings
- applied patch by varmojfekoj to FIX a bug that could cause 
  segfaults if empty properties were processed using modifying
  options (e.g. space-cc, drop-cc)
- fixed man bug: rsyslogd supports -l option
---------------------------------------------------------------------------
Version 1.19.5 (rgerhards), 2007-09-07
- changed part of the CStr interface so that better error tracking
  is provided and the calling sequence is more intuitive (there were
  invalid calls based on a too-weired interface)
- (hopefully) fixed some remaining bugs rooted in wrong use of 
  the CStr class. These could lead to program abort.
- applied patch by varmojfekoj two fix two potential segfault situations
- added $ModDir config directive
- modified $ModLoad so that an absolute path may be specified as
  module name (e.g. /rsyslog/ommysql.so)
---------------------------------------------------------------------------
Version 1.19.4 (rgerhards/varmojfekoj), 2007-09-04
- fixed a number of small memory leaks - thanks varmojfekoj for patching
- fixed an issue with CString class that could lead to rsyslog abort
  in tplToString() - thanks varmojfekoj for patching
- added a man-version of the config file documenation - thanks to Michel
  Samia for providing the man file
- fixed bug: a template like this causes an infinite loop:
  $template opts,"%programname:::a,b%"
  thanks varmojfekoj for the patch
- fixed bug: case changing options crash freeing the string pointer
  because they modify it: $template opts2,"%programname::1:lowercase%"
  thanks varmojfekoj for the patch
---------------------------------------------------------------------------
Version 1.19.3 (mmeckelein/varmojfekoj), 2007-08-31
- small mem leak fixed (after calling parseSelectorAct) - Thx varmojkekoj
- documentation section "Regular File" und "Blocks" updated
- solved an issue with dynamic file generation - Once again many thanks
  to varmojfekoj
- the negative selector for program name filter (Blocks) does not work as
  expected - Thanks varmojfekoj for patching
- added forwarding information to sysklogd (requires special template)
  to config doc
---------------------------------------------------------------------------
Version 1.19.2 (mmeckelein/varmojfekoj), 2007-08-28
- a specifically formed message caused a segfault - Many thanks varmojfekoj
  for providing a patch
- a typo and a weird condition are fixed in msg.c - Thanks again
  varmojfekoj 
- on file creation the file was always owned by root:root. This is fixed
  now - Thanks ypsa for solving this issue
---------------------------------------------------------------------------
Version 1.19.1 (mmeckelein), 2007-08-22
- a bug that caused a high load when a TCP/UDP connection was closed is 
  fixed now - Thanks mildew for solving this issue
- fixed a bug which caused a segfault on reinit - Thx varmojfekoj for the
  patch
- changed the hardcoded module path "/lib/rsyslog" to $(pkglibdir) in order
  to avoid trouble e.g. on 64 bit platforms (/lib64) - many thanks Peter
  Vrabec and darix, both provided a patch for solving this issue
- enhanced the unloading of modules - thanks again varmojfekoj
- applied a patch from varmojfekoj which fixes various little things in
  MySQL output module
---------------------------------------------------------------------------
Version 1.19.0 (varmojfekoj/rgerhards), 2007-08-16
- integrated patch from varmojfekoj to make the mysql module a loadable one
  many thanks for the patch, MUCH appreciated
---------------------------------------------------------------------------
Version 1.18.2 (rgerhards), 2007-08-13
- fixed a bug in outchannel code that caused templates to be incorrectly
  parsed
- fixed a bug in ommysql that caused a wrong ";template" missing message
- added some code for unloading modules; not yet fully complete (and we do
  not yet have loadable modules, so this is no problem)
- removed debian subdirectory by request of a debian packager (this is a special
  subdir for debian and there is also no point in maintaining it when there
  is a debian package available - so I gladly did this) in some cases
- improved overall doc quality (some pages were quite old) and linked to
  more of the online resources.
- improved /contrib/delete_mysql script by adding a host option and some
  other minor modifications
---------------------------------------------------------------------------
Version 1.18.1 (rgerhards), 2007-08-08
- applied a patch from varmojfekoj which solved a potential segfault
  of rsyslogd on HUP
- applied patch from Michel Samia to fix compilation when the pthreads
  feature is disabled
- some code cleanup (moved action object to its own file set)
- add config directive $MainMsgQueueSize, which now allows to configure the
  queue size dynamically
- all compile-time settings are now shown in rsyslogd -v, not just the
  active ones
- enhanced performance a little bit more
- added config file directive $ActionResumeInterval
- fixed a bug that prevented compilation under debian sid
- added a contrib directory for user-contributed useful things
---------------------------------------------------------------------------
Version 1.18.0 (rgerhards), 2007-08-03
- rsyslog now supports fallback actions when an action did not work. This
  is a great feature e.g. for backup database servers or backup syslog
  servers
- modified rklogd to only change the console log level if -c is specified
- added feature to use multiple actions inside a single selector
- implemented $ActionExecOnlyWhenPreviousIsSuspended config directive
- error messages during startup are now spit out to the configured log
  destinations
---------------------------------------------------------------------------
Version 1.17.6 (rgerhards), 2007-08-01
- continued to work on output module modularization - basic stage of
  this work is now FINISHED
- fixed bug in OMSRcreate() - always returned SR_RET_OK
- fixed a bug that caused ommysql to always complain about missing
  templates
- fixed a mem leak in OMSRdestruct - freeing the object itself was
  forgotten - thanks to varmojfekoj for the patch
- fixed a memory leak in syslogd/init() that happend when the config
  file could not be read - thanks to varmojfekoj for the patch
- fixed insufficient memory allocation in addAction() and its helpers.
  The initial fix and idea was developed by mildew, I fine-tuned
  it a bit. Thanks a lot for the fix, I'd probably had pulled out my
  hair to find the bug...
- added output of config file line number when a parsing error occured
- fixed bug in objomsr.c that caused program to abort in debug mode with
  an invalid assertion (in some cases)
- fixed a typo that caused the default template for MySQL to be wrong.
  thanks to mildew for catching this.
- added configuration file command $DebugPrintModuleList and
  $DebugPrintCfSysLineHandlerList
- fixed an invalid value for the MARK timer - unfortunately, there was
  a testing aid left in place. This resulted in quite frequent MARK messages
- added $IncludeConfig config directive
- applied a patch from mildew to prevent rsyslogd from freezing under heavy
  load. This could happen when the queue was full. Now, we drop messages
  but rsyslogd remains active.
---------------------------------------------------------------------------
Version 1.17.5 (rgerhards), 2007-07-30
- continued to work on output module modularization
- fixed a missing file bug - thanks to Andrea Montanari for reporting
  this problem
- fixed a problem with shutting down the worker thread and freeing the
  selector_t list - this caused messages to be lost, because the
  message queue was not properly drained before the selectors got
  destroyed.
---------------------------------------------------------------------------
Version 1.17.4 (rgerhards), 2007-07-27
- continued to work on output module modularization
- fixed a situation where rsyslogd could create zombie processes
  thanks to mildew for the patch
- applied patch from Michel Samia to fix compilation when NOT
  compiled for pthreads
---------------------------------------------------------------------------
Version 1.17.3 (rgerhards), 2007-07-25
- continued working on output module modularization
- fixed a bug that caused rsyslogd to segfault on exit (and
  probably also on HUP), when there was an unsent message in a selector
  that required forwarding and the dns lookup failed for that selector
  (yes, it was pretty unlikely to happen;))
  thanks to varmojfekoj <varmojfekoj@gmail.com> for the patch
- fixed a memory leak in config file parsing and die()
  thanks to varmojfekoj <varmojfekoj@gmail.com> for the patch
- rsyslogd now checks on startup if it is capable to performa any work
  at all. If it cant, it complains and terminates
  thanks to Michel Samia for providing the patch!
- fixed a small memory leak when HUPing syslogd. The allowed sender
  list now gets freed. thanks to mildew for the patch.
- changed the way error messages in early startup are logged. They
  now do no longer use the syslogd code directly but are rather
  send to stderr.
---------------------------------------------------------------------------
Version 1.17.2 (rgerhards), 2007-07-23
- made the port part of the -r option optional. Needed for backward
  compatibility with sysklogd
- replaced system() calls with something more reasonable. Please note that
  this might break compatibility with some existing configuration files.
  We accept this in favour of the gained security.
- removed a memory leak that could occur if timegenerated was used in
  RFC 3164 format in templates
- did some preparation in msg.c for advanced multithreading - placed the
  hooks, but not yet any active code
- worked further on modularization
- added $ModLoad MySQL (dummy) config directive
- added DropTrailingLFOnReception config directive
---------------------------------------------------------------------------
Version 1.17.1 (rgerhards), 2007-07-20
- fixed a bug that caused make install to install rsyslogd and rklogd under
  the wrong names
- fixed bug that caused $AllowedSenders to handle IPv6 scopes incorrectly;
  also fixed but that could grabble $AllowedSender wildcards. Thanks to
  mildew@gmail.com for the patch
- minor code cleanup - thanks to Peter Vrabec for the patch
- fixed minimal memory leak on HUP (caused by templates)
  thanks to varmojfekoj <varmojfekoj@gmail.com> for the patch
- fixed another memory leak on HUPing and on exiting rsyslogd
  again thanks to varmojfekoj <varmojfekoj@gmail.com> for the patch
- code cleanup (removed compiler warnings)
- fixed portability bug in configure.ac - thanks to Bartosz Kuźma for patch
- moved msg object into its own file set
- added the capability to continue trying to write log files when the
  file system is full. Functionality based on patch by Martin Schulze
  to sysklogd package.
---------------------------------------------------------------------------
Version 1.17.0 (RGer), 2007-07-17
- added $RepeatedLineReduction config parameter
- added $EscapeControlCharactersOnReceive config parameter
- added $ControlCharacterEscapePrefix config parameter
- added $DirCreateMode config parameter
- added $CreateDirs config parameter
- added $DebugPrintTemplateList config parameter
- added $ResetConfigVariables config parameter
- added $FileOwner config parameter
- added $FileGroup config parameter
- added $DirOwner config parameter
- added $DirGroup config parameter
- added $FailOnChownFailure config parameter
- added regular expression support to the filter engine
  thanks to Michel Samia for providing the patch!
- enhanced $AllowedSender functionality. Credits to mildew@gmail.com for
  the patch doing that
  - added IPv6 support
  - allowed DNS hostnames
  - allowed DNS wildcard names
- added new option $DropMsgsWithMaliciousDnsPTRRecords
- added autoconf so that rfc3195d, rsyslogd and klogd are stored to /sbin
- added capability to auto-create directories with dynaFiles
---------------------------------------------------------------------------
Version 1.16.0 (RGer/Peter Vrabec), 2007-07-13 - The Friday, 13th Release ;)
- build system switched to autotools
- removed SYSV preprocessor macro use, replaced with autotools equivalents
- fixed a bug that caused rsyslogd to segfault when TCP listening was
  disabled and it terminated
- added new properties "syslogfacility-text" and "syslogseverity-text"
  thanks to varmojfekoj <varmojfekoj@gmail.com> for the patch
- added the -x option to disable hostname dns reslution
  thanks to varmojfekoj <varmojfekoj@gmail.com> for the patch
- begun to better modularize syslogd.c - this is an ongoing project; moved
  type definitions to a separate file
- removed some now-unused fields from struct filed
- move file size limit fields in struct field to the "right spot" (the file
  writing part of the union - f_un.f_file)
- subdirectories linux and solaris are no longer part of the distribution
  package. This is not because we cease support for them, but there are no
  longer any files in them after the move to autotools
---------------------------------------------------------------------------
Version 1.15.1 (RGer), 2007-07-10
- fixed a bug that caused a dynaFile selector to stall when there was
  an open error with one file 
- improved template processing for dynaFiles; templates are now only
  looked up during initialization - speeds up processing
- optimized memory layout in struct filed when compiled with MySQL
  support
- fixed a bug that caused compilation without SYSLOG_INET to fail
- re-enabled the "last message repeated n times" feature. This
  feature was not taken care of while rsyslogd evolved from sysklogd
  and it was more or less defunct. Now it is fully functional again.
- added system properties: $NOW, $YEAR, $MONTH, $DAY, $HOUR, $MINUTE
- fixed a bug in iovAsString() that caused a memory leak under stress
  conditions (most probably memory shortage). This was unlikely to
  ever happen, but it doesn't hurt doing it right
- cosmetic: defined type "uchar", change all unsigned chars to uchar
---------------------------------------------------------------------------
Version 1.15.0 (RGer), 2007-07-05
- added ability to dynamically generate file names based on templates
  and thus properties. This was a much-requested feature. It makes
  life easy when it e.g. comes to splitting files based on the sender
  address.
- added $umask and $FileCreateMode config file directives
- applied a patch from Bartosz Kuzma to compile cleanly under NetBSD
- checks for extra (unexpected) characters in system config file lines
  have been added
- added IPv6 documentation - was accidently missing from CVS
- begun to change char to unsigned char
---------------------------------------------------------------------------
Version 1.14.2 (RGer), 2007-07-03
** this release fixes all known nits with IPv6 **
- restored capability to do /etc/service lookup for "syslog"
  service when -r 0 was given
- documented IPv6 handling of syslog messages
- integrate patch from Bartosz Kuźma to make rsyslog compile under
  Solaris again (the patch replaced a strndup() call, which is not
  available under Solaris
- improved debug logging when waiting on select
- updated rsyslogd man page with new options (-46A)
---------------------------------------------------------------------------
Version 1.14.1 (RGer/Peter Vrabec), 2007-06-29
- added Peter Vrabec's patch for IPv6 TCP
- prefixed all messages send to stderr in rsyslogd with "rsyslogd: "
---------------------------------------------------------------------------
Version 1.14.0 (RGer/Peter Vrabec), 2007-06-28
- Peter Vrabec provided IPv6 for rsyslog, so we are now IPv6 enabled
  IPv6 Support is currently for UDP only, TCP is to come soon.
  AllowedSender configuration does not yet work for IPv6.
- fixed code in iovCreate() that broke C's strict aliasing rules 
- fixed some char/unsigned char differences that forced the compiler
  to spit out warning messages
- updated the Red Hat init script to fix a known issue (thanks to
  Peter Vrabec)
---------------------------------------------------------------------------
Version 1.13.5 (RGer), 2007-06-22
- made the TCP session limit configurable via command line switch
  now -t <port>,<max sessions>
- added man page for rklogd(8) (basically a copy from klogd, but now
  there is one...)
- fixed a bug that caused internal messages (e.g. rsyslogd startup) to
  appear without a tag.
- removed a minor memory leak that occurred when TAG processing requalified
  a HOSTNAME to be a TAG (and a TAG already was set).
- removed potential small memory leaks in MsgSet***() functions. There
  would be a leak if a property was re-set, something that happened
  extremely seldom.
---------------------------------------------------------------------------
Version 1.13.4 (RGer), 2007-06-18
- added a new property "PRI-text", which holds the PRI field in
  textual form (e.g. "syslog.info")
- added alias "syslogseverity" for "syslogpriority", which is a
  misleading property name that needs to stay for historical
  reasons (and backward-compatility)
- added doc on how to record PRI value in log file
- enhanced signal handling in klogd, including removal of an unsafe
  call to the logging system during signal handling
---------------------------------------------------------------------------
Version 1.13.3 (RGer), 2007-06-15
- create a version of syslog.c from scratch. This is now
  - highly optimized for rsyslog
  - removes an incompatible license problem as the original
    version had a BSD license with advertising clause
  - fixed in the regard that rklogd will continue to work when
    rsysogd has been restarted (the original version, as well
    as sysklogd, will remain silent then)
  - solved an issue with an extra NUL char at message end that the
    original version had
- applied some changes to klogd to care for the new interface
- fixed a bug in syslogd.c which prevented compiling under debian
---------------------------------------------------------------------------
Version 1.13.2 (RGer), 2007-06-13
- lib order in makefile patched to facilitate static linking - thanks
  to Bennett Todd for providing the patch
- Integrated a patch from Peter Vrabec (pvrabec@redheat.com):
  - added klogd under the name of rklogd (remove dependency on
    original sysklogd package
  - createDB.sql now in UTF
  - added additional config files for use on Red Hat
---------------------------------------------------------------------------
Version 1.13.1 (RGer), 2007-02-05
- changed the listen backlog limit to a more reasonable value based on
  the maximum number of TCP connections configurd (10% + 5) - thanks to Guy
  Standen for the hint (actually, the limit was 5 and that was a 
  left-over from early testing).
- fixed a bug in makefile which caused DB-support to be disabled when
  NETZIP support was enabled
- added the -e option to allow transmission of every message to remote
  hosts (effectively turns off duplicate message suppression)
- (somewhat) improved memory consumption when compiled with MySQL support
- looks like we fixed an incompatibility with MySQL 5.x and above software
  At least in one case, the remote server name was destroyed, leading to 
  a connection failure. The new, improved code does not have this issue and
  so we see this as solved (the new code is generally somewhat better, so
  there is a good chance we fixed this incompatibility).
---------------------------------------------------------------------------
Version 1.13.0 (RGer), 2006-12-19
- added '$' as ToPos proptery replacer specifier - means "up to the
  end of the string"
- property replacer option "escape-cc", "drop-cc" and "space-cc"  added
- changed the handling of \0 characters inside syslog messages. We now
  consistently escape them to "#000". This is somewhat recommended in
  the draft-ietf-syslog-protocol-19 draft. While the real recomendation
  is to not escape any characters at all, we can not do this without
  considerable modification of the code. So we escape it to "#000", which
  is consistent with a sample found in the Internet-draft.
- removed message glue logic (see printchopped() comment for details)
  Also caused removal of parts table and thus some improvements in
  memory usage.
- changed the default MAXLINE to 2048 to take care of recent syslog
  standardization efforts (can easily be changed in syslogd.c)
- added support for byte-counted TCP syslog messages (much like
  syslog-transport-tls-05 Internet Draft). This was necessary to
  support compression over TCP.
- added support for receiving compressed syslog messages
- added support for sending compressed syslog messages
- fixed a bug where the last message in a syslog/tcp stream was
  lost if it was not properly terminated by a LF character
---------------------------------------------------------------------------
Version 1.12.3 (RGer), 2006-10-04
- implemented some changes to support Solaris (but support is not
  yet complete)
- commented out (via #if 0) some methods that are currently not being use
  but should be kept for further us
- added (interim) -u 1 option to turn off hostname and tag parsing
- done some modifications to better support Fedora
- made the field delimiter inside property replace configurable via
  template
- fixed a bug in property replacer: if fields were used, the delimitor
  became part of the field. Up until now, this was barely noticable as 
  the delimiter as TAB only and thus invisible to a human. With other
  delimiters available now, it quickly showed up. This bug fix might cause
  some grief to existing installations if they used the extra TAB for
  whatever reasons - sorry folks... Anyhow, a solution is easy: just add
  a TAB character contstant into your template. Thus, there has no attempt
  been made to do this in a backwards-compatible way.
---------------------------------------------------------------------------
Version 1.12.2 (RGer), 2006-02-15
- fixed a bug in the RFC 3339 date formatter. An extra space was added
  after the actual timestamp
- added support for providing high-precision RFC3339 timestamps for
  (rsyslogd-)internally-generated messages
- very (!) experimental support for syslog-protocol internet draft
  added (the draft is experimental, the code is solid ;))
- added support for field-extracting in the property replacer
- enhanced the legacy-syslog parser so that it can interpret messages
  that do not contain a TIMESTAMP
- fixed a bug that caused the default socket (usually /dev/log) to be
  opened even when -o command line option was given
- fixed a bug in the Debian sample startup script - it caused rsyslogd
  to listen to remote requests, which it shouldn't by default
---------------------------------------------------------------------------
Version 1.12.1 (RGer), 2005-11-23
- made multithreading work with BSD. Some signal-handling needed to be
  restructured. Also, there might be a slight delay of up to 10 seconds
  when huping and terminating rsyslogd under BSD
- fixed a bug where a NULL-pointer was passed to printf() in logmsg().
- fixed a bug during "make install" where rc3195d was not installed
  Thanks to Bennett Todd for spotting this.
- fixed a bug where rsyslogd dumped core when no TAG was found in the
  received message
- enhanced message parser so that it can deal with missing hostnames
  in many cases (may not be totally fail-safe)
- fixed a bug where internally-generated messages did not have the correct
  TAG
---------------------------------------------------------------------------
Version 1.12.0 (RGer), 2005-10-26
- moved to a multi-threaded design. single-threading is still optionally
  available. Multi-threading is experimental!
- fixed a potential race condition. In the original code, marking was done
  by an alarm handler, which could lead to all sorts of bad things. This
  has been changed now. See comments in syslogd.c/domark() for details.
- improved debug output for property-based filters
- not a code change, but: I have checked all exit()s to make sure that
  none occurs once rsyslogd has started up. Even in unusual conditions
  (like low-memory conditions) rsyslogd somehow remains active. Of course,
  it might loose a message or two, but at least it does not abort and it
  can also recover when the condition no longer persists.
- fixed a bug that could cause loss of the last message received
  immediately before rsyslogd was terminated.
- added comments on thread-safety of global variables in syslogd.c
- fixed a small bug: spurios printf() when TCP syslog was used
- fixed a bug that causes rsyslogd to dump core on termination when one
  of the selector lines did not receive a message during the run (very
  unlikely)
- fixed an one-too-low memory allocation in the TCP sender. Could result
  in rsyslogd dumping core.
- fixed a bug with regular expression support (thanks to Andres Riancho)
- a little bit of code restructuring (especially main(), which was
  horribly large)
---------------------------------------------------------------------------
Version 1.11.1 (RGer), 2005-10-19
- support for BSD-style program name and host blocks
- added a new property "programname" that can be used in templates
- added ability to specify listen port for rfc3195d
- fixed a bug that rendered the "startswith" comparison operation
  unusable.
- changed more functions to "static" storage class to help compiler
  optimize (should have been static in the first place...)
- fixed a potential memory leak in the string buffer class destructor.
  As the destructur was previously never called, the leak did not actually
  appear.
- some internal restructuring in anticipation/preparation of minimal
  multi-threading support
- rsyslogd still shares some code with the sysklogd project. Some patches
  for this shared code have been brought over from the sysklogd CVS.
---------------------------------------------------------------------------
Version 1.11.0 (RGer), 2005-10-12
- support for receiving messages via RFC 3195; added rfc3195d for that
  purpose
- added an additional guard to prevent rsyslogd from aborting when the
  2gb file size limit is hit. While a user can configure rsyslogd to
  handle such situations, it would abort if that was not done AND large
  file support was not enabled (ok, this is hopefully an unlikely scenario)
- fixed a bug that caused additional Unix domain sockets to be incorrectly
  processed - could lead to message loss in extreme cases
---------------------------------------------------------------------------
Version 1.10.2 (RGer), 2005-09-27
- added comparison operations in property-based filters:
  * isequal
  * startswith
- added ability to negate all property-based filter comparison operations
  by adding a !-sign right in front of the operation name
- added the ability to specify remote senders for UDP and TCP
  received messages. Allows to block all but well-known hosts
- changed the $-config line directives to be case-INsensitive
- new command line option -w added: "do not display warnings if messages
  from disallowed senders are received"
- fixed a bug that caused rsyslogd to dump core when the compare value
  was not quoted in property-based filters
- fixed a bug in the new CStr compare function which lead to invalid
  results (fortunately, this function was not yet used widely)
- added better support for "debugging" rsyslog.conf property filters
  (only if -d switch is given)
- changed some function definitions to static, which eventually enables
  some compiler optimizations
- fixed a bug in MySQL code; when a SQL error occured, rsyslogd could
  run in a tight loop. This was due to invalid sequence of error reporting
  and is now fixed.
---------------------------------------------------------------------------
Version 1.10.1 (RGer), 2005-09-23
- added the ability to execute a shell script as an action.
  Thanks to Bjoern Kalkbrenner for providing the code!
- fixed a bug in the MySQL code; due to the bug the automatic one-time
  retry after an error did not happen - this lead to error message in
  cases where none should be seen (e.g. after a MySQL restart)
- fixed a security issue with SQL-escaping in conjunction with
  non-(SQL-)standard MySQL features.
---------------------------------------------------------------------------
Version 1.10.0 (RGer), 2005-09-20
  REMINDER: 1.10 is the first unstable version if the 1.x series!
- added the capability to filter on any property in selector lines
  (not just facility and priority)
- changed stringbuf into a new counted string class
- added support for a "discard" action. If a selector line with
  discard (~ character) is found, no selector lines *after* that
  line will be processed.
- thanks to Andres Riancho, regular expression support has been
  added to the template engine
- added the FROMHOST property in the template processor, which could
  previously not be obtained. Thanks to Cristian Testa for pointing
  this out and even providing a fix.
- added display of compile-time options to -v output
- performance improvement for production build - made some checks
  to happen only during debug mode
- fixed a problem with compiling on SUSE and - while doing so - removed
  the socket call to set SO_BSDCOMPAT in cases where it is obsolete.
---------------------------------------------------------------------------
Version 1.0.4 (RGer), 2006-02-01
- a small but important fix: the tcp receiver had two forgotten printf's
  in it that caused a lot of unnecessary output to stdout. This was
  important enough to justify a new release
---------------------------------------------------------------------------
Version 1.0.3 (RGer), 2005-11-14
- added an additional guard to prevent rsyslogd from aborting when the
  2gb file size limit is hit. While a user can configure rsyslogd to
  handle such situations, it would abort if that was not done AND large
  file support was not enabled (ok, this is hopefully an unlikely scenario)
- fixed a bug that caused additional Unix domain sockets to be incorrectly
  processed - could lead to message loss in extreme cases
- applied some patches available from the sysklogd project to code
  shared from there
- fixed a bug that causes rsyslogd to dump core on termination when one
  of the selector lines did not receive a message during the run (very
  unlikely)
- fixed an one-too-low memory allocation in the TCP sender. Could result
  in rsyslogd dumping core.
- fixed a bug in the TCP sender that caused the retry logic to fail
  after an error or receiver overrun
- fixed a bug in init() that could lead to dumping core
- fixed a bug that could lead to dumping core when no HOSTNAME or no TAG
  was present in the syslog message
---------------------------------------------------------------------------
Version 1.0.2 (RGer), 2005-10-05
- fixed an issue with MySQL error reporting. When an error occured,
  the MySQL driver went into an endless loop (at least in most cases).
---------------------------------------------------------------------------
Version 1.0.1 (RGer), 2005-09-23
- fixed a security issue with SQL-escaping in conjunction with
  non-(SQL-)standard MySQL features.
---------------------------------------------------------------------------
Version 1.0.0 (RGer), 2005-09-12
- changed install doc to cover daily cron scripts - a trouble source
- added rc script for slackware (provided by Chris Elvidge - thanks!) 
- fixed a really minor bug in usage() - the -r option was still
  reported as without the port parameter
---------------------------------------------------------------------------
Version 0.9.8 (RGer), 2005-09-05
- made startup and shutdown message more consistent and included the
  pid, so that they can be easier correlated. Used syslog-protocol
  structured data format for this purpose.
- improved config info in startup message, now tells not only
  if it is listening remote on udp, but also for tcp. Also includes
  the port numbers. The previous startup message was misleading, because
  it did not say "remote reception" if rsyslogd was only listening via
  tcp (but not via udp).
- added a "how can you help" document to the doc set
---------------------------------------------------------------------------
Version 0.9.7 (RGer), 2005-08-15
- some of the previous doc files (like INSTALL) did not properly
  reflect the changes to the build process and the new doc. Fixed
  that.
- changed syslogd.c so that when compiled without database support,
  an error message is displayed when a database action is detected
  in the config file (previously this was used as an user rule ;))
- fixed a bug in the os-specific Makefiles which caused MySQL
  support to not be compiled, even if selected
---------------------------------------------------------------------------
Version 0.9.6 (RGer), 2005-08-09
- greatly enhanced documentation. Now available in html format in
  the "doc" folder and FreeBSD. Finally includes an install howto.
- improved MySQL error messages a little - they now show up as log
  messages, too (formerly only in debug mode)
- added the ability to specify the listen port for udp syslog.
  WARNING: This introduces an incompatibility. Formerly, udp
  syslog was enabled by the -r command line option. Now, it is
  "-r [port]", which is consistent with the tcp listener. However,
  just -r will now return an error message.
- added sample startup scripts for Debian and FreeBSD
- added support for easy feature selection in the makefile. Un-
  fortunately, this also means I needed to spilt the make file
  for different OS and distros. There are some really bad syntax
  differences between FreeBSD and Linux make.
---------------------------------------------------------------------------
Version 0.9.5 (RGer), 2005-08-01
- the "semicolon bug" was actually not (fully) solved in 0.9.4. One
  part of the bug was solved, but another still existed. This one
  is fixed now, too.
- the "semicolon bug" actually turned out to be a more generic bug.
  It appeared whenever an invalid template name was given. With some
  selector actions, rsyslogd dumped core, with other it "just" had
  a small ressource leak with others all worked well. These anomalies
  are now fixed. Note that they only appeared during system initaliziation
  once the system was running, nothing bad happened.
- improved error reporting for template errors on startup. They are now
  shown on the console and the start-up tty. Formerly, they were only
  visible in debug mode.
- support for multiple instances of rsyslogd on a single machine added
- added new option "-o" --> omit local unix domain socket. This option
  enables rsyslogd NOT to listen to the local socket. This is most
  helpful when multiple instances of rsyslogd (or rsyslogd and another
  syslogd) shall run on a single system.
- added new option "-i <pidfile>" which allows to specify the pidfile.
  This is needed when multiple instances of rsyslogd are to be run.
- the new project home page is now online at www.rsyslog.com
---------------------------------------------------------------------------
Version 0.9.4 (RGer), 2005-07-25
- finally added the TCP sender. It now supports non-blocking mode, no
  longer disabling message reception during connect. As it is now, it
  is usable in production. The code could be more sophisticated, but
  I've kept it short in anticipation of the move to liblogging, which
  will lead to the removal of the code just written ;)
- the "exiting on signal..." message still had the "syslogd" name in 
  it. Changed this to "rsyslogd", as we do not have a large user base
  yet, this should pose no problem.
- fixed "the semiconlon" bug. rsyslogd dumped core if a write-db action
  was specified but no semicolon was given after the password (an empty
  template was ok, but the semicolon needed to be present).
- changed a default for traditional output format. During testing, it
  was seen that the timestamp written to file in default format was
  the time of message reception, not the time specified in the TIMESTAMP
  field of the message itself. Traditionally, the message TIMESTAMP is
  used and this has been changed now.
---------------------------------------------------------------------------
Version 0.9.3 (RGer), 2005-07-19
- fixed a bug in the message parser. In June, the RFC 3164 timestamp
  was not correctly parsed (yes, only in June and some other months,
  see the code comment to learn why...)
- added the ability to specify the destination port when forwarding
  syslog messages (both for TCP and UDP)
- added an very experimental TCP sender (activated by
  @@machine:port in config). This is not yet for production use. If
  the receiver is not alive, rsyslogd will wait quite some time until
  the connection request times out, which most probably leads to
  loss of incoming messages.

---------------------------------------------------------------------------
Version 0.9.2 (RGer), around 2005-07-06
- I intended to change the maxsupported message size to 32k to
  support IHE - but given the memory inefficiency in the usual use
  cases, I have not done this. I have, however, included very
  specific instructions on how to do this in the source code. I have
  also done some testing with 32k messages, so you can change the
  max size without taking too much risk.
- added a syslog/tcp receiver; we now can receive messages via
  plain tcp, but we can still send only via UDP. The syslog/tcp
  receiver is the primary enhancement of this release.
- slightly changed some error messages that contained a spurios \n at
  the end of the line (which gives empty lines in your log...)

---------------------------------------------------------------------------
Version 0.9.1 (RGer)
- fixed code so that it compiles without errors under FreeBSD
- removed now unused function "allocate_log()" from syslogd.c
- changed the make file so that it contains more defines for
  different environments (in the long term, we need a better
  system for disabling/enabling features...)
- changed some printf's printing off_t types to %lld and
  explicit (long long) casts. I tried to figure out the exact type,
  but did not succeed in this. In the worst case, ultra-large peta-
  byte files will now display funny informational messages on rollover,
  something I think we can live with for the next 10 years or so...

---------------------------------------------------------------------------
Version 0.9.0 (RGer)
- changed the filed structure to be a linked list. Previously, it
  was a table - well, for non-SYSV it was defined as linked list,
  but from what I see that code did no longer work after my
  modifications. I am now using a linked list in general because
  that is needed for other upcoming modifications.
- fixed a bug that caused rsyslogd not to listen to anything if
  the configuration file could not be read
- pervious versions disabled network logging (send/receive) if
  syslog/udp port was not in /etc/services. Now defaulting to
  port 514 in this case.
- internal error messages are now supported up to 256 bytes
- error message seen during config file read are now also displayed
  to the attached tty and not only the console
- changed some error messages during init to be sent to the console
  and/or emergency log. Previously, they were only seen if the
  -d (debug) option was present on the command line.
- fixed the "2gb file issue on 32bit systems". If a file grew to
  more than 2gb, the syslogd was aborted with "file size exceeded". 
  Now, defines have been added according to
  http://www.daimi.au.dk/~kasperd/comp.os.linux.development.faq.html#LARGEFILE
  Testing revealed that they work ;)
  HOWEVER, if your file system, glibc, kernel, whatever does not
  support files larger 2gb, you need to set a file size limit with
  the new output channel mechanism.
- updated man pages to reflect the changes

---------------------------------------------------------------------------
Version 0.8.4

- improved -d debug output (removed developer-only content)
- now compiles under FreeBSD and NetBSD (only quick testing done on NetBSD)
---------------------------------------------------------------------------
Version 0.8.3

- security model in "make install" changed
- minor doc updates
---------------------------------------------------------------------------
Version 0.8.2

- added man page for rsyslog.conf and rsyslogd
- gave up on the concept of rsyslog being a "drop in" replacement
  for syslogd. Now, the user installs rsyslogd and also needs to
  adjust his system settings to this specifically. This also lead
  to these changes:
  * changed Makefile so that install now installs rsyslogd instead
    of dealing with syslogd
  * changed the default config file name to rsyslog.conf
---------------------------------------------------------------------------
Version 0.8.1

- fixed a nasty memory leak (probably not the last one with this release)
- some enhancements to Makefile as suggested by Bennett Todd
- syslogd-internal messages (like restart) were missing the hostname
  this has been corrected
---------------------------------------------------------------------------
Version 0.8.0

Initial testing release. Based on the sysklogd package. Thanks to the
sysklogd maintainers for all their good work!
---------------------------------------------------------------------------

----------------------------------------------------------------------
The following comments were left in the syslogd source. While they provide
not too much detail, the help to date when Rainer started work on the
project (which was 2003, now even surprising for Rainer himself ;)).
 * \author Rainer Gerhards <rgerhards@adiscon.com>
 * \date 2003-10-17
 *       Some initial modifications on the sysklogd package to support
 *       liblogging. These have actually not yet been merged to the
 *       source you see currently (but they hopefully will)
 *
 * \date 2004-10-28
 *       Restarted the modifications of sysklogd. This time, we
 *       focus on a simpler approach first. The initial goal is to
 *       provide MySQL database support (so that syslogd can log
 *       to the database).
----------------------------------------------------------------------
The following comments are from the stock syslogd.c source. They provide
some insight into what happened to the source before we forked
rsyslogd. However, much of the code already has been replaced and more
is to be replaced. So over time, these comments become less valuable.
I have moved them out of the syslogd.c file to shrink it, especially
as a lot of them do no longer apply. For historical reasons and
understanding of how the daemon evolved, they are probably still
helpful.
 * Author: Eric Allman
 * extensive changes by Ralph Campbell
 * more extensive changes by Eric Allman (again)
 *
 * Steve Lord:	Fix UNIX domain socket code, added linux kernel logging
 *		change defines to
 *		SYSLOG_INET	- listen on a UDP socket
 *		SYSLOG_UNIXAF	- listen on unix domain socket
 *		SYSLOG_KERNEL	- listen to linux kernel
 *
 * Mon Feb 22 09:55:42 CST 1993:  Dr. Wettstein
 * 	Additional modifications to the source.  Changed priority scheme
 *	to increase the level of configurability.  In its stock configuration
 *	syslogd no longer logs all messages of a certain priority and above
 *	to a log file.  The * wildcard is supported to specify all priorities.
 *	Note that this is a departure from the BSD standard.
 *
 *	Syslogd will now listen to both the inetd and the unixd socket.  The
 *	strategy is to allow all local programs to direct their output to
 *	syslogd through the unixd socket while the program listens to the
 *	inetd socket to get messages forwarded from other hosts.
 *
 * Fri Mar 12 16:55:33 CST 1993:  Dr. Wettstein
 *	Thanks to Stephen Tweedie (dcs.ed.ac.uk!sct) for helpful bug-fixes
 *	and an enlightened commentary on the prioritization problem.
 *
 *	Changed the priority scheme so that the default behavior mimics the
 *	standard BSD.  In this scenario all messages of a specified priority
 *	and above are logged.
 *
 *	Add the ability to specify a wildcard (=) as the first character
 *	of the priority name.  Doing this specifies that ONLY messages with
 *	this level of priority are to be logged.  For example:
 *
 *		*.=debug			/usr/adm/debug
 *
 *	Would log only messages with a priority of debug to the /usr/adm/debug
 *	file.
 *
 *	Providing an * as the priority specifies that all messages are to be
 *	logged.  Note that this case is degenerate with specifying a priority
 *	level of debug.  The wildcard * was retained because I believe that
 *	this is more intuitive.
 *
 * Thu Jun 24 11:34:13 CDT 1993:  Dr. Wettstein
 *	Modified sources to incorporate changes in libc4.4.  Messages from
 *	syslog are now null-terminated, syslogd code now parses messages
 *	based on this termination scheme.  Linux as of libc4.4 supports the
 *	fsync system call.  Modified code to fsync after all writes to
 *	log files.
 *
 * Sat Dec 11 11:59:43 CST 1993:  Dr. Wettstein
 *	Extensive changes to the source code to allow compilation with no
 *	complaints with -Wall.
 *
 *	Reorganized the facility and priority name arrays so that they
 *	compatible with the syslog.h source found in /usr/include/syslog.h.
 *	NOTE that this should really be changed.  The reason I do not
 *	allow the use of the values defined in syslog.h is on account of
 *	the extensions made to allow the wildcard character in the
 *	priority field.  To fix this properly one should malloc an array,
 *	copy the contents of the array defined by syslog.h and then
 *	make whatever modifications that are desired.  Next round.
 *
 * Thu Jan  6 12:07:36 CST 1994:  Dr. Wettstein
 *	Added support for proper decomposition and re-assembly of
 *	fragment messages on UNIX domain sockets.  Lack of this capability
 *	was causing 'partial' messages to be output.  Since facility and
 *	priority information is encoded as a leader on the messages this
 *	was causing lines to be placed in erroneous files.
 *
 *	Also added a patch from Shane Alderton (shane@ion.apana.org.au) to
 *	correct a problem with syslogd dumping core when an attempt was made
 *	to write log messages to a logged-on user.  Thank you.
 *
 *	Many thanks to Juha Virtanen (jiivee@hut.fi) for a series of
 *	interchanges which lead to the fixing of problems with messages set
 *	to priorities of none and emerg.  Also thanks to Juha for a patch
 *	to exclude users with a class of LOGIN from receiving messages.
 *
 *	Shane Alderton provided an additional patch to fix zombies which
 *	were conceived when messages were written to multiple users.
 *
 * Mon Feb  6 09:57:10 CST 1995:  Dr. Wettstein
 *	Patch to properly reset the single priority message flag.  Thanks
 *	to Christopher Gori for spotting this bug and forwarding a patch.
 *
 * Wed Feb 22 15:38:31 CST 1995:  Dr. Wettstein
 *	Added version information to startup messages.
 *
 *	Added defines so that paths to important files are taken from
 *	the definitions in paths.h.  Hopefully this will insure that
 *	everything follows the FSSTND standards.  Thanks to Chris Metcalf
 *	for a set of patches to provide this functionality.  Also thanks
 *	Elias Levy for prompting me to get these into the sources.
 *
 * Wed Jul 26 18:57:23 MET DST 1995:  Martin Schulze
 *	Linux' gethostname only returns the hostname and not the fqdn as
 *	expected in the code. But if you call hostname with an fqdn then
 *	gethostname will return an fqdn, so we have to mention that. This
 *	has been changed.
 *
 *	The 'LocalDomain' and the hostname of a remote machine is
 *	converted to lower case, because the original caused some
 *	inconsistency, because the (at least my) nameserver did respond an
 *	fqdn containing of upper- _and_ lowercase letters while
 *	'LocalDomain' consisted only of lowercase letters and that didn't
 *	match.
 *
 * Sat Aug  5 18:59:15 MET DST 1995:  Martin Schulze
 *	Now no messages that were received from any remote host are sent
 *	out to another. At my domain this missing feature caused ugly
 *	syslog-loops, sometimes.
 *
 *	Remember that no message is sent out. I can't figure out any
 *	scenario where it might be useful to change this behavior and to
 *	send out messages to other hosts than the one from which we
 *	received the message, but I might be shortsighted. :-/
 *
 * Thu Aug 10 19:01:08 MET DST 1995:  Martin Schulze
 *	Added my pidfile.[ch] to it to perform a better handling with
 *	pidfiles. Now both, syslogd and klogd, can only be started
 *	once. They check the pidfile.
 *
 * Sun Aug 13 19:01:41 MET DST 1995:  Martin Schulze
 *	Add an addition to syslog.conf's interpretation. If a priority
 *	begins with an exclamation mark ('!') the normal interpretation
 *	of the priority is inverted: ".!*" is the same as ".none", ".!=info"
 *	don't logs the info priority, ".!crit" won't log any message with
 *	the priority crit or higher. For example:
 *
 *		mail.*;mail.!=info		/usr/adm/mail
 *
 *	Would log all messages of the facility mail except those with
 *	the priority info to /usr/adm/mail. This makes the syslogd
 *	much more flexible.
 *
 *	Defined TABLE_ALLPRI=255 and changed some occurrences.
 *
 * Sat Aug 19 21:40:13 MET DST 1995:  Martin Schulze
 *	Making the table of facilities and priorities while in debug
 *	mode more readable.
 *
 *	If debugging is turned on, printing the whole table of
 *	facilities and priorities every hexadecimal or 'X' entry is
 *	now 2 characters wide.
 *
 *	The number of the entry is prepended to each line of
 *	facilities and priorities, and F_UNUSED lines are not shown
 *	anymore.
 *
 *	Corrected some #ifdef SYSV's.
 *
 * Mon Aug 21 22:10:35 MET DST 1995:  Martin Schulze
 *	Corrected a strange behavior during parsing of configuration
 *	file. The original BSD syslogd doesn't understand spaces as
 *	separators between specifier and action. This syslogd now
 *	understands them. The old behavior caused some confusion over
 *	the Linux community.
 *
 * Thu Oct 19 00:02:07 MET 1995:  Martin Schulze
 *	The default behavior has changed for security reasons. The
 *	syslogd will not receive any remote message unless you turn
 *	reception on with the "-r" option.
 *
 *	Not defining SYSLOG_INET will result in not doing any network
 *	activity, i.e. not sending or receiving messages.  I changed
 *	this because the old idea is implemented with the "-r" option
 *	and the old thing didn't work anyway.
 *
 * Thu Oct 26 13:14:06 MET 1995:  Martin Schulze
 *	Added another logfile type F_FORW_UNKN.  The problem I ran into
 *	was a name server that runs on my machine and a forwarder of
 *	kern.crit to another host.  The hosts address can only be
 *	fetched using the nameserver.  But named is started after
 *	syslogd, so syslogd complained.
 *
 *	This logfile type will retry to get the address of the
 *	hostname ten times and then complain.  This should be enough to
 *	get the named up and running during boot sequence.
 *
 * Fri Oct 27 14:08:15 1995:  Dr. Wettstein
 *	Changed static array of logfiles to a dynamic array. This
 *	can grow during process.
 *
 * Fri Nov 10 23:08:18 1995:  Martin Schulze
 *	Inserted a new tabular sys_h_errlist that contains plain text
 *	for error codes that are returned from the net subsystem and
 *	stored in h_errno. I have also changed some wrong lookups to
 *	sys_errlist.
 *
 * Wed Nov 22 22:32:55 1995:  Martin Schulze
 *	Added the fabulous strip-domain feature that allows us to
 *	strip off (several) domain names from the fqdn and only log
 *	the simple hostname. This is useful if you're in a LAN that
 *	has a central log server and also different domains.
 *
 *	I have also also added the -l switch do define hosts as
 *	local. These will get logged with their simple hostname, too.
 *
 * Thu Nov 23 19:02:56 MET DST 1995:  Martin Schulze
 *	Added the possibility to omit fsyncing of logfiles after every
 *	write. This will give some performance back if you have
 *	programs that log in a very verbose manner (like innd or
 *	smartlist). Thanks to Stephen R. van den Berg <srb@cuci.nl>
 *	for the idea.
 *
 * Thu Jan 18 11:14:36 CST 1996:  Dr. Wettstein
 *	Added patche from beta-testers to stop compile error.  Also
 *	added removal of pid file as part of termination cleanup.
 *
 * Wed Feb 14 12:42:09 CST 1996:  Dr. Wettstein
 *	Allowed forwarding of messages received from remote hosts to
 *	be controlled by a command-line switch.  Specifying -h allows
 *	forwarding.  The default behavior is to disable forwarding of
 *	messages which were received from a remote host.
 *
 *	Parent process of syslogd does not exit until child process has
 *	finished initialization process.  This allows rc.* startup to
 *	pause until syslogd facility is up and operating.
 *
 *	Re-arranged the select code to move UNIX domain socket accepts
 *	to be processed later.  This was a contributed change which
 *	has been proposed to correct the delays sometimes encountered
 *	when syslogd starts up.
 *
 *	Minor code cleanups.
 *
 * Thu May  2 15:15:33 CDT 1996:  Dr. Wettstein
 *	Fixed bug in init function which resulted in file descripters
 *	being orphaned when syslogd process was re-initialized with SIGHUP
 *	signal.  Thanks to Edvard Tuinder
 *	(Edvard.Tuinder@praseodymium.cistron.nl) for putting me on the
 *	trail of this bug.  I am amazed that we didn't catch this one
 *	before now.
 *
 * Tue May 14 00:03:35 MET DST 1996:  Martin Schulze
 *	Corrected a mistake that causes the syslogd to stop logging at
 *	some virtual consoles under Linux. This was caused by checking
 *	the wrong error code. Thanks to Michael Nonweiler
 *	<mrn20@hermes.cam.ac.uk> for sending me a patch.
 *
 * Mon May 20 13:29:32 MET DST 1996:  Miquel van Smoorenburg <miquels@cistron.nl>
 *	Added continuation line supported and fixed a bug in
 *	the init() code.
 *
 * Tue May 28 00:58:45 MET DST 1996:  Martin Schulze
 *	Corrected behaviour of blocking pipes - i.e. the whole system
 *	hung.  Michael Nonweiler <mrn20@hermes.cam.ac.uk> has sent us
 *	a patch to correct this.  A new logfile type F_PIPE has been
 *	introduced.
 *
 * Mon Feb 3 10:12:15 MET DST 1997:  Martin Schulze
 *	Corrected behaviour of logfiles if the file can't be opened.
 *	There was a bug that causes syslogd to try to log into non
 *	existing files which ate cpu power.
 *
 * Sun Feb 9 03:22:12 MET DST 1997:  Martin Schulze
 *	Modified syslogd.c to not kill itself which confuses bash 2.0.
 *
 * Mon Feb 10 00:09:11 MET DST 1997:  Martin Schulze
 *	Improved debug code to decode the numeric facility/priority
 *	pair into textual information.
 *
 * Tue Jun 10 12:35:10 MET DST 1997:  Martin Schulze
 *	Corrected freeing of logfiles.  Thanks to Jos Vos <jos@xos.nl>
 *	for reporting the bug and sending an idea to fix the problem.
 *
 * Tue Jun 10 12:51:41 MET DST 1997:  Martin Schulze
 *	Removed sleep(10) from parent process.  This has caused a slow
 *	startup in former times - and I don't see any reason for this.
 *
 * Sun Jun 15 16:23:29 MET DST 1997: Michael Alan Dorman
 *	Some more glibc patches made by <mdorman@debian.org>.
 *
 * Thu Jan  1 16:04:52 CET 1998: Martin Schulze <joey@infodrom.north.de
 *	Applied patch from Herbert Thielen <Herbert.Thielen@lpr.e-technik.tu-muenchen.de>.
 *	This included some balance parentheses for emacs and a bug in
 *	the exclamation mark handling.
 *
 *	Fixed small bug which caused syslogd to write messages to the
 *	wrong logfile under some very rare conditions.  Thanks to
 *	Herbert Xu <herbert@gondor.apana.org.au> for fiddling this out.
 *
 * Thu Jan  8 22:46:35 CET 1998: Martin Schulze <joey@infodrom.north.de>
 *	Reworked one line of the above patch as it prevented syslogd
 *	from binding the socket with the result that no messages were
 *	forwarded to other hosts.
 *
 * Sat Jan 10 01:33:06 CET 1998: Martin Schulze <joey@infodrom.north.de>
 *	Fixed small bugs in F_FORW_UNKN meachanism.  Thanks to Torsten
 *	Neumann <torsten@londo.rhein-main.de> for pointing me to it.
 *
 * Mon Jan 12 19:50:58 CET 1998: Martin Schulze <joey@infodrom.north.de>
 *	Modified debug output concerning remote receiption.
 *
 * Mon Feb 23 23:32:35 CET 1998: Topi Miettinen <Topi.Miettinen@ml.tele.fi>
 *	Re-worked handling of Unix and UDP sockets to support closing /
 *	opening of them in order to have it open only if it is needed
 *	either for forwarding to a remote host or by receiption from
 *	the network.
 *
 * Wed Feb 25 10:54:09 CET 1998: Martin Schulze <joey@infodrom.north.de>
 *	Fixed little comparison mistake that prevented the MARK
 *	feature to work properly.
 *
 * Wed Feb 25 13:21:44 CET 1998: Martin Schulze <joey@infodrom.north.de>
 *	Corrected Topi's patch as it prevented forwarding during
 *	startup due to an unknown LogPort.
 *
 * Sat Oct 10 20:01:48 CEST 1998: Martin Schulze <joey@infodrom.north.de>
 *	Added support for TESTING define which will turn syslogd into
 *	stdio-mode used for debugging.
 *
 * Sun Oct 11 20:16:59 CEST 1998: Martin Schulze <joey@infodrom.north.de>
 *	Reworked the initialization/fork code.  Now the parent
 *	process activates a signal handler which the daughter process
 *	will raise if it is initialized.  Only after that one the
 *	parent process may exit.  Otherwise klogd might try to flush
 *	its log cache while syslogd can't receive the messages yet.
 *
 * Mon Oct 12 13:30:35 CEST 1998: Martin Schulze <joey@infodrom.north.de>
 *	Redirected some error output with regard to argument parsing to
 *	stderr.
 *
 * Mon Oct 12 14:02:51 CEST 1998: Martin Schulze <joey@infodrom.north.de>
 *	Applied patch provided vom Topi Miettinen with regard to the
 *	people from OpenBSD.  This provides the additional '-a'
 *	argument used for specifying additional UNIX domain sockets to
 *	listen to.  This is been used with chroot()'ed named's for
 *	example.  See for http://www.psionic.com/papers/dns.html
 *
 * Mon Oct 12 18:29:44 CEST 1998: Martin Schulze <joey@infodrom.north.de>
 *	Added `ftp' facility which was introduced in glibc version 2.
 *	It's #ifdef'ed so won't harm with older libraries.
 *
 * Mon Oct 12 19:59:21 MET DST 1998: Martin Schulze <joey@infodrom.north.de>
 *	Code cleanups with regard to bsd -> posix transition and
 *	stronger security (buffer length checking).  Thanks to Topi
 *	Miettinen <tom@medialab.sonera.net>
 *	. index() --> strchr()
 *	. sprintf() --> snprintf()
 *	. bcopy() --> memcpy()
 *	. bzero() --> memset()
 *	. UNAMESZ --> UT_NAMESIZE
 *	. sys_errlist --> strerror()
 *
 * Mon Oct 12 20:22:59 CEST 1998: Martin Schulze <joey@infodrom.north.de>
 *	Added support for setutent()/getutent()/endutend() instead of
 *	binary reading the UTMP file.  This is the the most portable
 *	way.  This allows /var/run/utmp format to change, even to a
 *	real database or utmp daemon. Also if utmp file locking is
 *	implemented in libc, syslog will use it immediately.  Thanks
 *	to Topi Miettinen <tom@medialab.sonera.net>.
 *
 * Mon Oct 12 20:49:18 MET DST 1998: Martin Schulze <joey@infodrom.north.de>
 *	Avoid logging of SIGCHLD when syslogd is in the process of
 *	exiting and closing its files.  Again thanks to Topi.
 *
 * Mon Oct 12 22:18:34 CEST 1998: Martin Schulze <joey@infodrom.north.de>
 *	Modified printline() to support 8bit characters - such as
 *	russion letters.  Thanks to Vladas Lapinskas <lapinskas@mail.iae.lt>.
 *
 * Sat Nov 14 02:29:37 CET 1998: Martin Schulze <joey@infodrom.north.de>
 *	``-m 0'' now turns of MARK logging entirely.
 *
 * Tue Jan 19 01:04:18 MET 1999: Martin Schulze <joey@infodrom.north.de>
 *	Finally fixed an error with `-a' processing, thanks to Topi
 *	Miettinen <tom@medialab.sonera.net>.
 *
 * Sun May 23 10:08:53 CEST 1999: Martin Schulze <joey@infodrom.north.de>
 *	Removed superflous call to utmpname().  The path to the utmp
 *	file is defined in the used libc and should not be hardcoded
 *	into the syslogd binary referring the system it was compiled on.
 *
 * Sun Sep 17 20:45:33 CEST 2000: Martin Schulze <joey@infodrom.ffis.de>
 *	Fixed some bugs in printline() code that did not escape
 *	control characters '\177' through '\237' and contained a
 *	single-byte buffer overflow.  Thanks to Solar Designer
 *	<solar@false.com>.
 *
 * Sun Sep 17 21:26:16 CEST 2000: Martin Schulze <joey@infodrom.ffis.de>
 *	Don't close open sockets upon reload.  Thanks to Bill
 *	Nottingham.
 *
 * Mon Sep 18 09:10:47 CEST 2000: Martin Schulze <joey@infodrom.ffis.de>
 *	Fixed bug in printchopped() that caused syslogd to emit
 *	kern.emerg messages when splitting long lines.  Thanks to
 *	Daniel Jacobowitz <dan@debian.org> for the fix.
 *
 * Mon Sep 18 15:33:26 CEST 2000: Martin Schulze <joey@infodrom.ffis.de>
 *	Removed unixm/unix domain sockets and switch to Datagram Unix
 *	Sockets.  This should remove one possibility to play DoS with
 *	syslogd.  Thanks to Olaf Kirch <okir@caldera.de> for the patch.
 *
 * Sun Mar 11 20:23:44 CET 2001: Martin Schulze <joey@infodrom.ffis.de>
 *	Don't return a closed fd if `-a' is called with a wrong path.
 *	Thanks to Bill Nottingham <notting@redhat.com> for providing
 *	a patch.<|MERGE_RESOLUTION|>--- conflicted
+++ resolved
@@ -1,5 +1,4 @@
 ---------------------------------------------------------------------------
-<<<<<<< HEAD
 Version 6.5.1  [devel] 2012-08-??
 - added pure JSON output plugin parameter passing mode
 - ommongodb now supports templates
@@ -48,10 +47,7 @@
   Note: patches were released under ASL 2.0, see
   http://bugzilla.adiscon.com/show_bug.cgi?id=353
 ---------------------------------------------------------------------------
-Version 6.4.2  [V6-STABLE] 2012-09-??
-=======
 Version 6.4.2  [V6-STABLE] 2012-09-20
->>>>>>> e99ca824
 - bugfix: potential abort, if action queue could not be properly started
   This most importantly could happen due to configuration errors.
 - bugfix: remove invalid socket option call from imuxsock
