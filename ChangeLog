--- conflicted
+++ resolved
@@ -1,10 +1,12 @@
 ---------------------------------------------------------------------------
-<<<<<<< HEAD
-Version 5.1.5  [DEVEL] (rgerhards), 2009-08-??
+Version 5.3.0  [DEVEL] (rgerhards), 2009-08-??
 - added new config option $ActionWriteAllMarkMessages
   this option permites to process mark messages under all circumstances,
   even if an action was recently called. This can be useful to use mark
   messages as a kind of heartbeat.
+- added $LogRSyslogStatusMessages configuration directive
+  permitting to turn off rsyslog start/stop/HUP messages. See Debian
+  ticket http://bugs.debian.org/cgi-bin/bugreport.cgi?bug=463793
 - bugfix: hostnames with dashes in them were incorrectly treated as
   malformed, thus causing them to be treated as TAG (this was a regression
   introduced from the "rfc3164 strict" change in 4.5.0). Testbench has been
@@ -110,12 +112,11 @@
   superior performance (for databases potentially far superior performance)
 - increased ompgsql performance by adapting to new transactional
   output module interface
-=======
+---------------------------------------------------------------------------
 Version 4.7.0  [v4-devel] (rgerhards), 2009-09-??
 - added $LogRSyslogStatusMessages configuration directive
   permitting to turn off rsyslog start/stop/HUP messages. See Debian
   ticket http://bugs.debian.org/cgi-bin/bugreport.cgi?bug=463793
->>>>>>> 7dcd960d
 ---------------------------------------------------------------------------
 Version 4.5.3  [v4-beta] (rgerhards), 2009-08-??
 - bugfix: message sanitation had some issues:
