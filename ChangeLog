---------------------------------------------------------------------------
<<<<<<< HEAD
Version 7.5.9 [v7-release candidate] 2014-01-??
- bugfix: imuxsock input parameters were not accepted
  due to copy&paste error. Thanks to Andy Goldstein for the fix.
---------------------------------------------------------------------------
Version 7.5.8 [v7-release candidate] 2014-01-09
- add exec_template() RainerScript function
- add debug.onShutdown and debug.logFile global paramters
  These enebale the new "debug on shutdown" mode, which can be used to
  track hard to find problems that occur during system shutdown.
- Add directives for numerically specifying GIDs/UIDs
  The already present directives (FileOwner, FileGroup, DirOwner,
  DirGroup) translate names to numerical IDs, which depends on the user
  information being available during rsyslog's startup. This can fail if
  the information is obtained over a network or from a service such as
  SSSD. The new directives provide a way to specify the numerical IDs
  directly and bypass the lookup.
  Thanks to Tomas Heinrich for the patch.
- actions now report if they suspend and resume themselves
  this is by default on and controllable by the action.reportSuspension
  global parameter
- bugfix: omelasticsearch fail.es stats counter was improperly maintained
- bugfix: mmrfc5424addhmac: "key" parameter was not properly processed
- add new impstats action counters:
  * suspended
  * suspended.duration
  * resumed
---------------------------------------------------------------------------
Version 7.5.7 [v7-devel] 2013-11-25
- queue defaults have changed
  * high water mark is now dynamically 90% of queue size
  * low water makr is now dynamically 70% of queue size
  * queue.discardMark is now dynamically 98% of queue size
  * queue.workerThreadMinimumMessage set to queue.size / num workers
  For queues with very low queue.maxSize (< 100), "emergency" defaults
  will be used.
- worker thread pool handling has been improved
  Among others, permits pool to actually shrink (was quite hard with
  previous implementation. This will also improve performance and/or
  lower system overhead on busy systems.
  Thanks to Pavel Levshin for the enhancement.
- bugfix: mmpstrucdata generated inaccessible properties
- bugfix: RainerScript optimizer did not optimize PRI filters
  things like "if $syslogfacility-text == "local3"" were not converted
  to PRIFILT. This was a regression introduced in 7.5.6.
- bugfix: legacy directive $ActionQueueWorkerThreads was not honored
- bugfix: segfault on startup when certain script constructs are used
  e.g. "if not $msg ..."
- bugfix: ommysql lost configfile/section parameters after first close
  This means that when a connection was broken, it was probably
  re-instantiated with different parameters than configured.
- bugfix: regression in template processing with subtrees in templates
  Thanks to Pavel Levshin for the fix
- bugfix: regular worker threads are not properly (re)started if DA
  mode is active.
  This occurs only under rare conditions, but definitely is a bug that
  needed to be addressed. It probably is present since version 4.
  Note that this patch has not been applied to v7.4-stable, as it
  is very unlikely to happen and the fix itself has some regression
  potential (the fix looks very solid, but it addresses a core component).
  Thanks to Pavel Levshin for the fix
- now emit warning message if om with msg passing mode uses action queue
  These can modify the message, and this causes races.
- bugfix: $SystemLogUseSysTimeStamp/$SystemLogUsePIDFromSystem did not work
  Thanks to Tomas Heinrich for the patch.
---------------------------------------------------------------------------
Version 7.5.6 [devel] 2013-10-29
- impstats: add capability to bind to a ruleset
- improved performance of RainerScript variable access
  by refactoring the whole body of variable handling code. This also
  solves some of the anomalies experienced in some versions of rsyslog.
  All variable types are now handled in unified code, including
  access via templates.
- RainerScript: make use of 64 bit for numbers where available
  Thanks to Pavel Levshin for enhancement.
- slight performance optimization if GCC is used
  We give branch prediction hints for the frequent RETiRet macro which is
  used for error handling. Some slight performance gain is to be expected
  from that.
- removed global variable support
  The original idea was not well thought out and global variables, as
  implemented, worked far different from what anybody would expect. As
  such, we consider the current approach as an experiment that did not
  work out and opt to removing it, clearing the way for a better future
  solution. Note: global vars were introduced in 7.5.3 on Sept, 11th 2013.
- new module mmsequence, primarily used for action load balancing
  Thanks to Pavel Levshin for contributing this module.
- bugfix: unset statement always worked on message var, even if local
  var was given
- imudp: support for binding to ruleset added
- bugfix: segfault if variable was assigned to non-container subtree
  Thanks to Pavel Levshin for the fix
- bugfix: imuxsock did not suport addtl sockets if syssock was disabled
  Thanks to Pavel Levshin for the fix
- bugfix: running imupd on multiple threads lead to segfault if recvmmsg
  is available
- bugfix: imudp when using recvmmsg could report wrong sender IP
- bugfix: segfault if re_extract() function was used and no match found
- bugfix: omelasticsearch did not compile on platforms without atomic
  instructions
- bugfix: potential misadressing on startup if property-filter was used
  This could happen if the property name was longer than 127 chars, a case
  that would not happen in practice.
- bugfix: invalid property filter was not properly disabled in ruleset
  Note: the cosmetic memory leak introduced with that patch in 7.4.5 is
  now also fixed.
- imported bugfixes from 7.4.6 stable release
---------------------------------------------------------------------------
Version 7.5.5 [devel] 2013-10-16
- imfile: permit to monitor an unlimited number of files
- imptcp: add "defaultTZ" input parameter
- imudp: support for multiple receiver threads added
- imudp: add "dfltTZ" input config parameter
- bugfix: memory leak in mmnormalize
- bugfix: mmutf8fix did not properly handle invalid UTF-8 at END of message
  if the very last character sequence was too long, this was not detected
  Thanks to Risto Vaarandi for reporting this problem.
- mmanon: removed the check for specific "terminator characters" after 
  last octet. As it turned out, this didn't work in practice as there
  was an enormous set of potential terminator chars -- so removing
  them was the best thing to do. Note that this may change behaviour of
  existing installations. Yet, we still consider this an important
  bugfix, that should be applied to the stable branch.
  closes: http://bugzilla.adiscon.com/show_bug.cgi?id=477
  Thanks to Muri Cicanor for initiating the discussion
- now requires libestr 0.1.7 as early versions had a nasty bug in
  string comparisons
- bugfix: mmanon did not detect all IP addresses in rewrite mode
  The problem occured if two IPs were close to each other and the first one
  was shrunk.
  closes: http://bugzilla.adiscon.com/show_bug.cgi?id=485
  Thanks to micah-at-riseup.net for reporting this bug
- bugfix: mmanon sometimes used invalid replacement char in simple mode
  depending on configuration sequence, the replacement character was set
  to 's' instead of the correct value. Most importantly, it was set to
  's' if simple mode was selected and no replacement char set.
  closes: http://bugzilla.adiscon.com/show_bug.cgi?id=484
  Thanks to micah-at-riseup.net for reporting this bug
- bugfix: memory leak in mmnormalize
- bugfix: array-based ==/!= comparisions lead to invalid results
  This was a regression introduced in 7.3.5 bei the PRI optimizer
---------------------------------------------------------------------------
Version 7.5.4 [devel] 2013-10-07
- mmpstrucdata: new module to parse RFC5424 structured data into json
  message properties
- change main/ruleset queue defaults to be more enterprise-like
  new defaults are queue.size 100,000 max workers 2, worker
  activation after 40,000 msgs are queued, batch size 256. These settings
  are much more useful for enterprises and will not hurt low-end systems
  that much. This is part of our re-focus on enterprise needs.
- omfwd: new action parameter "maxErrorMessages" added
- omfile: new module parameters to set action defaults added
  * dirCreateMode
  * fileCreateMode
- mmutf8fix: new module to fix invalid UTF-8 sequences
- imuxsock: handle unlimited number of additional listen sockets
- doc: improve usability by linking to relevant web ressources
  The idea is to enable users to quickly find additional information,
  samples, HOWTOs and the like on the main site.
  At the same time, (very) slightly remove memory footprint when
  few listeners are monitored.
- bugfix: omfwd parameter streamdrivermmode was not properly handled
  it was always overwritten by whatever value was set via the 
  legacy directive $ActionSendStreamDriverMode
- imtcp: add streamdriver.name module parameter
  permits overriding the system default stream driver (gtls, ptcp)
- bugfix: build system: libgcrypt.h needed even if libgrcypt was disabled
  Thanks to Jonny Törnbom for reporting this problem
- imported bugfixes from 7.4.4
---------------------------------------------------------------------------
Version 7.5.3 [devel] 2013-09-11
- imfile: support for escaping LF characters added
  embedded LF in syslog messages cause a lot of trouble. imfile now has
  the capability to escape them to "#012" (just like the regular control
  character escape option). This requires new-style input statements to be
  used. If legacy configuration statements are used, LF escaping is always
  turned off to preserve compatibility.
  NOTE: if input() statements were already used, there is a CHANGE OF
        BEHAVIOUR: starting with this version, escaping is enabled by
	default. So if you do not want it, you need to add
	escapeLF="off"
	to the input statement. Given the trouble LFs cause and the fact
	that the majority of installations still use legacy config, we
	considered this behaviour change acceptable and useful.
  see also: http://blog.gerhards.net/2013/09/imfile-multi-line-messages.html
- add support for global and local variables
- bugfix: queue file size was not correctly processed
  this could lead to using one queue file per message for sizes >2GiB
  Thanks to Tomas Heinrich for the patch.
- add main_queue() configuration object to configure main message queue
- bugfix: stream compression in imptcp caused timestamp to be corrupted
- imudp: add ability to specify SO_RCVBUF size (rcvbufSize parameter)
- imudp: use inputname for statistics, if configured
- impstats: add process resource usage counters [via getrusage()]
- impstats: add paramter "resetCounters" to report delta values
  possible for most, but not all, counters. See doc for details.
- librelp 1.2.0 is now required
- make use of new librelp generic error reporting facility
  This leads to more error messages being passed to the user and
  thus simplified troubleshooting.
- bugfix: very small memory leak in imrelp
  more or less cosmetic, a single memory block was not freed, but this
  only happens immediately before termination (when the OS automatically
  frees all memory). Still an annoyance e.g. in valgrind.
- fix compile problem in debug build
- imported fixes from 7.4.4
---------------------------------------------------------------------------
Version 7.5.2 [devel] 2013-07-04
- librelp 1.1.4 is now required
  We use API extensions for better error reporting and higher performance.
- omrelp: use transactional mode to make imrelp emit bulk sends
- omrelp: add "windowSize" parameter to set custom RELP window size
- bugfix: double-free in omelasticsearch
  closes: http://bugzilla.adiscon.com/show_bug.cgi?id=461
  a security advisory for this bug is available at:
     http://www.lsexperts.de/advisories/lse-2013-07-03.txt
  CVE: CVE-2013-4758 
  PLEASE NOTE: This issue only existed if omelasticsearch was used
  in a non-default configuration, where the "errorfile" parameter
  was specified. Without that parameter set, the bug could not
  be triggered.
  Thanks to Markus Vervier and Marius Ionescu for providing a detailled
  bug report. Special thanks to Markus for coordinating his security
  advisory with us.
- doc: fixed various typos
  closes: http://bugzilla.adiscon.com/show_bug.cgi?id=391
  Thanks to Georgi Georgiev for the patch.
---------------------------------------------------------------------------
Version 7.5.1 [devel] 2013-06-26
- librelp 1.1.3 is required - older versions can lead to a segfault
- add mmfields, which among others supports easy parsing of CEF messages
- omrelp:
  * new parameter "compression.prioritystring" to control encryption
    parameters used by GnuTLS
- imrelp:
  * new parameter "compression.dhbits" to control the number of
    bits being used for Diffie-Hellman key generation
  * new parameter "compression.prioritystring" to control encryption
    parameters used by GnuTLS
  * support for impstats added
  * support for setting permitted peers (client authentication) added
  * bugfix: potential segfault at startup on invalid config parameters
- imjournal: imported patches from 7.4.1
- omprog: add support for command line parameters
- added experimental TCP stream compression (imptcp only, currently)
- added BSD-specific syslog facilities
  * "console"
  * "bsd_security" - this is called "security" under BSD, but that name
    was unfortunately already taken by some standard facility. So I 
    did the (hopefully) second-best thing and renamed it a little.
- imported fixes from 7.4.2 (especially build problems on FreeBSD)
- bugfix: imptcp did not properly initialize compression status variable
  could lead to segfault if stream:always compression mode was selected
---------------------------------------------------------------------------
Version 7.5.0 [devel] 2013-06-11
- imrelp: implement "ruleset" module parameter
- imrelp/omrelp: add TLS & compression (zip) support
- omrelp: add "rebindInterval" parameter
- add -S command line option to specify IP address to use for RELP client
  connections
  Thanks to Axel Rau for the patch.
---------------------------------------------------------------------------
Version 7.4.9  [v7.4-stable] never released
=======
Version 7.4.9  [v7.4-stable] 2014-01-22
- added ProcessInternalMessages global system parameter
  This permits to inject rsyslog status messages into *another* main
  syslogd or the journal.
>>>>>>> 10994548
- bugfix: imuxsock input parameters were not accepted
  due to copy&paste error. Thanks to Andy Goldstein for the fix.
- bugfix: potential double-free in RainerScript equal comparison
  happens if the left-hand operand is JSON object and the right-hand
  operand is a non-string that does not convert to a number (for
  example, it can be another JSON object, probably the only case that
  could happen in practice). This is very unlikely to be triggered.
- bugfix: some RainerScript Json(Variable)/string comparisons were wrong
---------------------------------------------------------------------------
Version 7.4.8  [v7.4-stable] 2014-01-08
- rsgtutil provides better error messages on unfinished signature blocks
- bugfix: guard against control characters in internal (error) messages
  Thanks to Ahto Truu for alerting us.
- bugfix: immark did emit messages under kern.=info instead of syslog.=info
  Note that his can potentially break exisiting configurations that
  rely on immark sending as kern.=info. Unfortunately, we cannot leave
  this unfixed as we never should emit messages under the kern facility.
---------------------------------------------------------------------------
Version 7.4.7  [v7.4-stable] 2013-12-10
- bugfix: limiting queue disk space did not work properly
  * queue.maxdiskspace actually initializes queue.maxfilesize
  * total size of queue files was not checked against
    queue.maxdiskspace for disk assisted queues.
  Thanks to Karol Jurak for the patch.
- bugfix: linux kernel-like ratelimiter did not work properly with all
  inputs (for example, it did not work with imdup). The reason was that
  the PRI value was used, but that needed parsing of the message, which
  was done too late.
- bugfix: disk queues created files in wrong working directory
  if the $WorkDirectory was changed multiple times, all queues only
  used the last value set.
- bugfix: legacy directive $ActionQueueWorkerThreads was not honored
- bugfix: segfault on startup when certain script constructs are used
  e.g. "if not $msg ..."
- bugfix: imuxsock: UseSysTimeStamp config parameter did not work correctly
  Thanks to Tomas Heinrich for alerting us and provinding a solution
  suggestion.
- bugfix: $SystemLogUseSysTimeStamp/$SystemLogUsePIDFromSystem did not work
  Thanks to Tomas Heinrich for the patch.
- improved checking of queue config parameters on startup
- bugfix: call to ruleset with async queue did not use the queue
  closes: http://bugzilla.adiscon.com/show_bug.cgi?id=443
- bugfix: if imtcp is loaded and no listeners are configured (which is
  uncommon), rsyslog crashes during shutdown.
---------------------------------------------------------------------------
Version 7.4.6  [v7.4-stable] 2013-10-31
- bugfix: potential abort during HUP
  This could happen when one of imklog, imzmq3, imkmsg, impstats,
  imjournal, or imuxsock were under heavy load during a HUP.
  closes: http://bugzilla.adiscon.com/show_bug.cgi?id=489
  Thanks to Guy Rozendorn for reporting the problem and Peval Levhshin for
  his analysis.
- bugfix: imtcp flowControl parameter incorrectly defaulted to "off"
  This could cause message loss on systems under heavy load and was
  a change-of-behaviour to previous version. This is a regression
  most probably introduced in 5.9.0 (but did not try hard to find the
  exact point of its introduction).
- now requires libestr 0.1.9 as earlier versions lead to problems with
  number handling in RainerScript
- bugfix: memory leak in strlen() RainerScript function
  Thanks to Gregoire Seux for reportig this bug.
  closes: http://bugzilla.adiscon.com/show_bug.cgi?id=486
- bugfix: buffer overrun if re_extract function was called for submatch 50
  Thanks to Pavel Levshin for reporting the problem and its location.
- bugfix: memleak in re_extract() function
  Thanks to Pavel Levshin for reporting this problem.
- bugfix: potential abort in RainerScript optimizer
  closes: http://bugzilla.adiscon.com/show_bug.cgi?id=488
  Thanks to Thomas Doll for reporting the problem and Pavel Levshin for
  fixing it.
- bugfix: memory leak in omhiredis
  Thanks to Pavel Levshin for the fix
- bugfix: segfault if variable was assigned to non-container subtree
  Thanks to Pavel Levshin for the fix
---------------------------------------------------------------------------
Version 7.4.5  [v7.4-stable] 2013-10-22
- mmanon: removed the check for specific "terminator characters" after 
  last octet. As it turned out, this didn't work in practice as there
  was an enormous set of potential terminator chars -- so removing
  them was the best thing to do. Note that this may change behaviour of
  existing installations. Yet, we still consider this an important
  bugfix, that should be applied to the stable branch.
  closes: http://bugzilla.adiscon.com/show_bug.cgi?id=477
  Thanks to Muri Cicanor for initiating the discussion
- now requires libestr 0.1.8 as early versions had a nasty bug in
  string comparisons
- omelasticsearch: add failed.httprequests stats counter
- bugfix: invalid property filter was not properly disabled in ruleset
  Note that this bugfix introduces a very slight memory leak, which is
  cosmetic, as it just holds data until termination that is no longer
  needed. It is just the part of the config that was invalid. We will
  "fix" this "issue" in the devel version first, as the fix is a bit
  too intrusive to do without hard need in the stable version.
- bugfix: segfault if re_extract() function was used and no match found
- bugfix: potential misadressing on startup if property-filter was used
  This could happen if the property name was longer than 127 chars, a case
  that would not happen in practice.
- bugfix: omelasticsearch: correct failed.http stats counter
- bugfix: omelasticsearch: did not correctly initialize stats counters
- bugfix: omelasticsearch: failed.es counter was only maintained in bulk mode
  This usually did not lead to any problems, because they are in static
  memory, which is initialized to zero by the OS when the plugin is
  loaded. But it may cause problems especially on systems that do not
  support atomic instructions - in this case the associated mutexes also
  did not get properly initialized.
- bugfix: mmanon did not detect all IP addresses in rewrite mode
  The problem occured if two IPs were close to each other and the first one
  was shrunk.
  closes: http://bugzilla.adiscon.com/show_bug.cgi?id=485
  Thanks to micah-at-riseup.net for reporting this bug
- bugfix: mmanon sometimes used invalid replacement char in simple mode
  depending on configuration sequence, the replacement character was set
  to 's' instead of the correct value. Most importantly, it was set to
  's' if simple mode was selected and no replacement char set.
  closes: http://bugzilla.adiscon.com/show_bug.cgi?id=484
  Thanks to micah-at-riseup.net for reporting this bug
- bugfix: memory leak in mmnormalize
- bugfix: array-based ==/!= comparisions lead to invalid results
  This was a regression introduced in 7.3.5 bei the PRI optimizer
- bugfix: omprog blocked signals to executed programs
  The made it impossible to send signals to programs executed via
  omprog.
  Thanks to Risto Vaarandi for the analysis and a patch.
- bugfix: doc: imuxsock legacy param $SystemLogSocketParseTrusted was
  misspelled
  Thanks to David Lang for alerting us
- bugfix: imfile "facility" input parameter improperly handled
  caused facility not to be set, and severity to be overwritten with
  the facility value.
  Thanks to forum user dmunny for reporting this bug.
- bugfix: small memory leak in imfile when $ResetConfigVariables was used
  Thanks to Grégory Nuyttens for reporting this bug and providig a fix
- bugfix: segfault on startup if TLS was used but no CA cert set
- bugfix: segfault on startup if TCP TLS was used but no cert or key set
- bugfix: some more build problems with newer json-c versions
  Thanks to Michael Biebl for mentioning the problem.
- bugfix: build system: libgcrypt.h needed even if libgrcypt was disabled
  Thanks to Jonny Törnbom for reporting this problem
---------------------------------------------------------------------------
Version 7.4.4  [v7.4-stable] 2013-09-03
- better error messages in GuardTime signature provider
  Thanks to Ahto Truu for providing the patch.
- make rsyslog use the new json-c pkgconfig file if available
  Thanks to the Gentoo team for the patches.
- bugfix: imfile parameter "persistStateInterval" was unusable
  due to a case typo in imfile; work-around was to use legacy config
  Thanks to Brandon Murphy for reporting this bug.
- bugfix: TLV16 flag encoding error in signature files from GT provider
  This fixes a problem where the TLV16 flag was improperly encoded.
  Unfortunately, existing files already have the bug and may not properly
  be processed. The fix uses constants from the GuardTime API lib to
  prevent such problems in the future.
  Thanks to Ahto Truu for providing the patch.
- bugfix: slightly malformed SMTP handling in ommail
- bugfix: segfault in omprog if no template was provided (now dflt is used)
- bugfix: segfault in ompipe if no template was provided (now dflt is used)
- bugfix: segfault in omsnmp if no template was provided (now dflt is used)
- bugfix: some omsnmp optional config params were flagged as mandatory
- bugfix: segfault in omelasticsearch when resuming queued messages
  after restarting Elasticsearch
  closes: http://bugzilla.adiscon.com/show_bug.cgi?id=464
- bugfix: imtcp addtlframedelimiter could not be set to zero
  Thanks to Chris Norton for alerting us.
- doc bugfix: remove no-longer existing omtemplate from developer doc
  was specifically mentioned as a sample for creating new plugins
  Thanks to Yannick Brosseau for alerting us of this problem.
  closes: http://bugzilla.adiscon.com/show_bug.cgi?id=473
---------------------------------------------------------------------------
Version 7.4.3  [v7.4-stable] 2013-07-18
- bugfix: queue file size was not correctly processed
  this could lead to using one queue file per message for sizes >2GiB
  Thanks to Tomas Heinrich for the patch.
- bugfix: $QHOUR/$HHOUR were always "00" or "01"
  regression some time between v5 and here
  Thanks to forum user rjmcinty for reporting this bug
- bugfix: testbench tool chkseq did improperly report invalid file
  This happened when permitted duplicate values existed in the very
  last lines, right before end-of-file.
  Thanks to Radu Gheorghe for reporting this bug.
---------------------------------------------------------------------------
Version 7.4.3  [v7.4-stable] 2013-07-18
- bugfix: memory leak if disk queues were used and json data present
- bugfix: CEE/json data was lost during disk queue operation
- bugfix: potential segfault during startup on invalid config
  could happen if invalid actions were present, which could lead
  to improper handling in optimizer.
- bugfix: 100% CPU utilization when DA queue became full
- bugfix: omlibdbi did not properly close connection on some errors
  This happened to errors occuring in Begin/End Transaction entry
  points.
- cosmetic bugfix: file name buffer was not freed on disk queue destruction
  This was an extremely small one-time per run memleak, so nothing of
  concern. However, it bugs under valgrind and similar memory debuggers.
- fix build on FreeBSD
  Thanks to Christiano Rolim for the patch
---------------------------------------------------------------------------
Version 7.4.2  [v7.4-stable] 2013-07-04
- bugfix: in RFC5425 TLS, multiple wildcards in auth could cause segfault
- bugfix: RainerScript object required parameters were not properly
  checked - this clould result to segfaults on startup if parameters
  were missing.
- bugfix: double-free in omelasticsearch
  closes: http://bugzilla.adiscon.com/show_bug.cgi?id=461
  a security advisory for this bug is available at:
     http://www.lsexperts.de/advisories/lse-2013-07-03.txt
  CVE: CVE-2013-4758 
  PLEASE NOTE: This issue only existed if omelasticsearch was used
  in a non-default configuration, where the "errorfile" parameter
  was specified. Without that parameter set, the bug could not
  be triggered.
  Thanks to Markus Vervier and Marius Ionescu for providing a detailled
  bug report. Special thanks to Markus for coordinating his security
  advisory with us.
- bugfix: omrelp potential segfault at startup on invalid config parameters
- bugfix: small memory leak when $uptime property was used
- bugfix: potential segfault on rsyslog termination in imudp
  closes: http://bugzilla.adiscon.com/show_bug.cgi?id=456
- bugfix: lmsig_gt abort on invalid configuration parameters
  closes: http://bugzilla.adiscon.com/show_bug.cgi?id=448
  Thanks to Risto Laanoja for the patch.
- imtcp: fix typo in "listner" parameter, which is "listener"
  Currently, both names are accepted.
- solved build problems on FreeBSD
  closes: http://bugzilla.adiscon.com/show_bug.cgi?id=457
  closes: http://bugzilla.adiscon.com/show_bug.cgi?id=458
  Thanks to Christiano for reproting and suggesting patches
- solved build problems on CENTOS5
---------------------------------------------------------------------------
Version 7.4.1  [v7.4-stable] 2013-06-17
- imjournal: add ratelimiting capability
  The original imjournal code did not support ratelimiting at all. We
  now have our own ratelimiter. This can mitigate against journal
  database corruption, when the journal re-sends old data. This is a
  current bug in systemd journal, but we won't outrule this to happen
  in the future again. So it is better to have a safeguard in place.
  By default, we permit 20,000 messages witin 10 minutes. This may
  be a bit restrictive, but given the risk potential it seems reasonable.
  Users requiring larger traffic flows can always adjust the value.
- bugfix: potential loop in rate limiting
  if the message that tells about rate-limiting gets rate-limited itself,
  it will potentially create and endless loop
- bugfix: potential segfault in imjournal if journal DB is corrupted
- bugfix: prevent a segfault in imjournal if state file is not defined
- bugfix imzmq3: potential segfault on startup
  if no problem happend at startup, everything went fine
  Thanks to Hongfei Cheng and Brian Knox for the patch
---------------------------------------------------------------------------
Version 7.4.0  [v7.4-stable] 2013-06-06
This starts a new stable branch based on 7.3.15 plus the following changes:
- add --enable-cached-man-pages ./configure option
  permits to build rsyslog on a system where rst2man is not installed. In
  that case, cached versions of the man pages are used (they were built
  during "make dist", so they should be current for the version in
  question.
- doc bugfix: ReadMode wrong in imfile doc, two values were swapped
  Thanks to jokajak@gmail.com for mentioning this
  closes: http://bugzilla.adiscon.com/show_bug.cgi?id=450
- imjournal: no longer do periodic wakeup
- bugfix: potential hang *in debug mode* on rsyslogd termination
  This ONLY affected rsyslogd if it were running with debug output
  enabled.
- bugfix: $template statement with multiple spaces lead to invalid tpl name
  If multiple spaces were used in front of the template name, all but one
  of them became actually part of the template name. So
  $template   a,"..." would be name "  a", and as such "a" was not
  available, e.g. in 
  *.* /var/log/file;a
  This is a legacy config problem. As it was unreported for many years,
  no backport of the fix to old versions will happen.
  This is a long-standing bug that was only recently reported by forum
  user mc-sim.
  Reference: http://kb.monitorware.com/post23448.html
- 0mq fixes; credits to Hongfei Cheng and Brian Knox
---------------------------------------------------------------------------
Version 7.3.15  [beta] 2013-05-15
- bugfix: problem in build system (especially when cross-compiling)
  Thanks to Tomas Heinrich and winfried_mb2@xmsnet.nl for the patch.
  closes: http://bugzilla.adiscon.com/show_bug.cgi?id=445
- bugfix: imjournal had problem with systemd journal API change
- imjournal: now obtain and include PID
- bugfix: .logsig files had tlv16 indicator bit at wrong offset
- bugfix: omrelp legacy config parameters set a timeout of zero
  which lead the legacy config to be unusable.
- bugfix: segfault on startup if a disk queue was configure without file
  name
  Now this triggers an error message and the queue is changed to
  linkedList type.
- bugfix: invalid addressing in string class (recent regression)
---------------------------------------------------------------------------
Version 7.3.14  [beta] 2013-05-06
- bugfix: some man pages were not properly installed
  either rscryutil or rsgtutil man was installed, but not both
  Thanks to Marius Tomaschewski for the patch.
- bugfix: potential segfault on startup when builtin module was specified
  in module() statement.
  Thanks to Marius Tomaschewski for reporting the bug.
- bugfix: segfault due to invalid dynafile cache handling
  Accidently, the old-style cache size parameter was used when the
  dynafile cache was created in a RainerScript action. If the old-style
  size was lower than the one actually set, this lead to misadressing
  when the size was overrun, and that could lead to all kinds of
  "interesting things", often in segfaults.
  closes: http://bugzilla.adiscon.com/show_bug.cgi?id=440
---------------------------------------------------------------------------
Version 7.3.13  [beta] 2013-04-29
- added omrabbitmq module (contributed, untested)
  Note: this is unsupported and as such was moved immediately into the
  beta version.
  Thanks to Vaclav Tomec for providing this module.
- bugfix: build problem when --enable-encryption was not selected
  Thanks to Michael Biebl for fixing this.
- doc bugfix: omfile parameter "VeryRobustZip" was documentas as
  "VeryReliableZip"
  closes: http://bugzilla.adiscon.com/show_bug.cgi?id=437
  Thanks to Thomas Doll for reporting this.
---------------------------------------------------------------------------
Version 7.3.12  [devel] 2013-04-25
- added doc for omelasticsearch
  Thanks to Radu Gheorghe for the doc contribution.
- omelasticsearch: _id field support for bulk operations
  closes: http://bugzilla.adiscon.com/show_bug.cgi?id=392
  Thanks to Jérôme Renard for the idea and patches.
- max number of templates for plugin use has been increased to five
- platform compatibility enhancement: solve compile issue with libgcrypt
  do not use GCRY_CIPHER_MODE_AESWRAP where not available
- fix compile on Solaris
  Thanks to Martin Carpenter for the patch.
- bugfix: off-by-one error in handling local FQDN name (regression)
  A remporary buffer was allocated one byte too small. Did only
  affect startup, not actual operations. Came up during routine tests,
  and can have no effect once the engine runs. Bug was introduced in
  7.3.11.
- bugfix: build problems on Solaris
  closes: http://bugzilla.adiscon.com/show_bug.cgi?id=436
- bugfix: block size limit was not properly honored
- bugfix: potential segfault in guardtime signature provider
  it could segfault if an error was reported by the GuardTime API, because
  an invalid free could happen then
---------------------------------------------------------------------------
Version 7.3.11  [devel] 2013-04-23
- added support for encrypting log files
- omhiredis: added support for redis pipeline support
  Thanks to Brian Knox for the patch.
- bugfix:  $PreserveFQDN is not properly working
  Thanks to Louis Bouchard for the patch
  closes: http://bugzilla.adiscon.com/show_bug.cgi?id=426
- bugfix: imuxsock aborted due to problem in ratelimiting code
  Thanks to Tomas Heinrich for the patch.
- bugfix: imuxsock aborted under some conditions
  regression from ratelimiting enhancements - this was a different one
  to the one Tomas Heinrich patched.
- bugfix: timestamp problems in imkmsg
---------------------------------------------------------------------------
Version 7.3.10  [devel] 2013-04-10
- added RainerScript re_extract() function
- omrelp: added support for RainerScript-based configuration
- omrelp: added ability to specify session timeout
- templates now permit substring extraction relative to end-of-string
- bugfix: failover/action suspend did not work correctly
  This was experienced if the retry action took more than one second
  to complete. For suspending, a cached timestamp was used, and if the
  retry took longer, that timestamp was already in the past. As a 
  result, the action never was kept in suspended state, and as such
  no failover happened. The suspend functionalit now does no longer use
  the cached timestamp (should not have any performance implication, as
  action suspend occurs very infrequently).
- bugfix: gnutls RFC5425 driver had some undersized buffers
  Thanks to Tomas Heinrich for the patch.
- bugfix: nested if/prifilt conditions did not work properly
  closes: http://bugzilla.adiscon.com/show_bug.cgi?id=415
- bugfix: imuxsock aborted under some conditions
  regression from ratelimiting enhancements
- bugfix: build problems on Solaris
  Thanks to Martin Carpenter for the patches.
---------------------------------------------------------------------------
Version 7.3.9  [devel] 2013-03-27
- support for signing logs added
- imudp: now supports user-selectable inputname
- omlibdbi: now supports transaction interface
  if recent enough lbdbi is present
- imuxsock: add ability to NOT create/delete sockets during startup and
  shutdown
  closes: http://bugzilla.adiscon.com/show_bug.cgi?id=259
- imfile: errors persisting state file are now reported
  closes: http://bugzilla.adiscon.com/show_bug.cgi?id=292
- imfile: now detects file change when rsyslog was inactive
  Previosly, this case could not be detected, so if a file was overwritten
  or rotated away while rsyslog was stopped, some data was missing. This
  is now detected and the new file being forwarded right from the
  beginning.
  closes: http://bugzilla.adiscon.com/show_bug.cgi?id=228
- updated systemd files to match current systemd source
- bugfix: imudp scheduling parameters did affect main thread, not imudp
  closes: http://bugzilla.adiscon.com/show_bug.cgi?id=409
- bugfix: build problem on platforms without GLOB_NOMAGIC
- bugfix: build problems on non-Linux platforms
- bugfix: stdout/stderr were not closed on forking
  but were closed when running in the forground - this was just reversed
  of what it should be. This is a regression of a recent change.
---------------------------------------------------------------------------
Version 7.3.8  [devel] 2013-03-18
- imrelp: now supports listening to IPv4/v6 only instead of always both
  build now requires librelp 1.0.2
  closes: http://bugzilla.adiscon.com/show_bug.cgi?id=378
- bugfix: mmanon did not build on some platforms (e.g. Ubuntu)
- bugfix: segfault in expression optimizer
  closes: http://bugzilla.adiscon.com/show_bug.cgi?id=423
- bugfix: imuxsock was missing SysSock.ParseTrusted module parameter
  To use that functionality, legacy rsyslog.conf syntax had to be used.
  Also, the doc was missing information on the "ParseTrusted" set of
  config directives.
- bugfix: include files got included in the wrong order
  closes: http://bugzilla.adiscon.com/show_bug.cgi?id=411
  This happens if an $IncludeConfig directive was done on multiple
  files (e.g. the distro default of $IncludeConfig /etc/rsyslog.d/*.conf).
  In that case, the order of include file processing is reversed, which
  could lead to all sorts of problems.
  Thanks to Nathan Stratton Treadway for his great analysis of the problem,
  which made bug fixing really easy.
---------------------------------------------------------------------------
Version 7.3.7  [devel] 2013-03-12
- add support for anonymizing IPv4 addresses
- add support for writing to the Linux Journal (omjournal)
- imuxsock: add capability to ignore messages from ourselfes
  This helps prevent message routing loops, and is vital to have
  if omjournal is used together with traditional syslog.
- field() function now supports a string as field delimiter
- added ability to configure debug system via rsyslog.conf
- bugfix: imuxsock segfault when system log socket was used
- bugfix: mmjsonparse segfault if new-style config was used
- bugfix: script == comparison did not work properly on JSON objects
- bugfix: field() function did never return "***FIELD NOT FOUND***"
  instead it returned "***ERROR in field() FUNCTION***" in that case
---------------------------------------------------------------------------
Version 7.3.6  [devel] 2013-01-28
- greatly improved speed of large-array  [N]EQ RainerScript comparisons
  Thanks to David Lang for a related discussion that inspired the idea
  to do this with a much simpler (yet sufficient) approach than orignally
  planned for.
- greatly improved speed of DNS cache for large cache sizes
- general performance improvements
- omfile: added stats counters for dynafile caches
- omfile: improved async writing, finally enabled full async write
  also fixed a couple of smaller issues along that way
- impstats: added ability to write stats records to local file
  and avoid going through the syslog log stream. syslog logging can now
  also be turned off (see doc for details).
- bugfix: imklog issued wrong facility in error messages
  ...what could lead to problems in other parts of the code
- fix compile problem in imklog
- added capability to output thread-id-to-function debug info
  This is a useful debug aid, but nothing of concern for regular users.
---------------------------------------------------------------------------
Version 7.3.5  [devel] 2012-12-19
- ommysql: addded batching/transaction support
- enhanced script optimizer to optimize common PRI-based comparisons
  These constructs are especially used in SUSE default config files,
  but also by many users (as they are more readable than the equivalent
  PRI-based filter).
- omudpspoof: add support for new config system
- omudpspoof: add support for packets larger than 1472 bytes
  On Ethernet, they need to be transmitted in multiple fragments. While
  it is known that fragmentation can cause issues, it is the best choice
  to be made in that case. Also improved debug output.
- bugfix: omudpspoof failed depending on the execution environment
  The v7 engine closes fds, and closed some of libnet's fds as well, what
  lead to problems (unfortunately, at least some libnet versions do not
  report a proper error state but still "success"...). The order of libnet
  calls has been adjusted to by in sync with what the core engine does.
- bugfix: segfault on imuxsock startup if system log socket is used
  and no ratelimiting supported. Happens only during initial config
  read phase, once this is over, everything works stable.
- bugfix: mmnormalize build problems
- bugfix: mmnormalize could abort rsyslog if config parameter was in error
- bugfix: no error message for invalid string template parameters
  rather a malformed template was generated, and error information emitted
  at runtime. However, this could be quite confusing. Note that with this
  "bugfix" user experience changes: formerly, rsyslog and the affected
  actions properly started up, but the actions did not produce proper
  data. Now, there are startup error messages and the actions are NOT
  executed (due to missing template due to template error).
- bugfix[minor]: invalid error code when mmnormalize could not access
  rulebase
- bugfix(kind of): script optimizer did not work for complex boolean
  expressions
- doc bugfix: corrections and improvements in mmnormalize html doc page
- bugfix: some message properties could be garbled due to race condition
  This happened only on very high volume systems, if the same message was
  being processed by two different actions. This was a regression caused
  by the new config processor, which did no longer properly enable msg
  locking in multithreaded cases. The bugfix is actually a refactoring of
  the msg locking code - we no longer do unlocked operations, as the use
  case for it has mostly gone away. It is potentially possible only at
  very low-end systems, and there the small additional overhead of doing
  the locking does not really hurt. Instead, the removal of that 
  capability can actually slightly improve performance in common cases,
  as the code path is smaller and requires slightly less memory writes.
  That probably outperforms the extra locking overhead (which in the 
  low-end case always happens in user space, without need for kernel
  support as we can always directly aquire the lock - there is no
  contention at all).
- build system cleanup (thanks to Michael Biebl for this!)
- bugfix: omelasticsearch did not properly compile on some platforms
  due to missing libmath. Thanks to Michael Biebl for the fix
---------------------------------------------------------------------------
Version 7.3.4  [devel] 2012-11-23
- further (and rather drastically) improved disk queue performance
  we now save one third of the IO calls
- imklog: added ParseKernelTimestamp parameter (import from 5.10.2)
  Thanks to Marius Tomaschewski for the patch.
- imklog: added KeepKernelTimestamp parameter (import from 5.10.2)
  Thanks to Marius Tomaschewski for the patch.
- bugfix: improper handling of backslash in string-type template()s
- bugfix: leading quote (") in string-type template() lead to thight loop
  on startup
- bugfix: no error msg on invalid field option in legacy/string template
- bugfix: imklog mistakenly took kernel timestamp subseconds as nanoseconds
  ... actually, they are microseconds. So the fractional part of the 
  timestamp was not properly formatted. (import from 5.10.2)
  Thanks to Marius Tomaschewski for the bug report and the patch idea.
---------------------------------------------------------------------------
Version 7.3.3  [devel] 2012-11-07
- improved disk queue performance
- bugfix: dynafile zip files could be corrupted
  This could happen if a dynafile was destructed before the first write.
  In practice, this could happen if few lines were written to a file and
  it then became evicted from the dynafile cache. This would probably
  look very random, because it depended on the timing in regard to 
  message volume and dynafile cache size.
---------------------------------------------------------------------------
Version 7.3.2  [devel] 2012-10-30
- mmnormalize: support for v6+ config interface added
- mmjsonparse: support for v6+ config interface added
---------------------------------------------------------------------------
Version 7.3.2  [devel] 2012-10-30
- totally reworked ratelimiting and "last message repeated n times"
  all over rsyslog code. Each of the supported inputs now supports 
  linux-like ratelimiting (formerly only imuxsock did). Also, the
  "last message repeated n times" is now processed at the input side
  and no longer at the output side of rsyslog processing. This 
  provides the basis for new future additions as well as usually more
  performance and a much simpler output part (which can be even further
  refactored).
- imtcp: support for Linux-Type ratelimiting added
- imptcp: support for Linux-Type ratelimiting added
- imudp enhancements:
  * support for input batching added (performance improvement)
  * support for Linux-Type ratelimiting added
- permited action-like statements (stop, call, ...) in action lists
- bugfix: segfault on startup when modules using MSG_PASSING mode are used
- omelasticsearch: support for writing data errors to local file added
- omelasticsearch: fix check for bulk processing status response
---------------------------------------------------------------------------
Version 7.3.1  [devel] 2012-10-19
- optimized template processing performance, especially for $NOW family
  of properties
- change lumberjack cookie to "@cee:" from "@cee: "
  CEE originally specified the cookie with SP, whereas other lumberjack
  tools used it without space. In order to keep interop with lumberjack,
  we now use the cookie without space as well. I hope this can be changed
  in CEE as well when it is released at a later time.
  Thanks to Miloslav Trmač for pointing this out and a similiar v7 patch.
- bugfix: imuxsock and imklog truncated head of received message
  This happened only under some circumstances. Thanks to Marius
  Tomaschewski, Florian Piekert and Milan Bartos for their help in
  solving this issue.
- bugfix: imuxsock did not properly honor $LocalHostIPIF
---------------------------------------------------------------------------
Version 7.3.0  [devel] 2012-10-09
- omlibdbi improvements, added
  * support for config load phases & module() parameters
  * support for default templates
  * driverdirectory is now cleanly a global parameter, but can no longer
    be specified as an action paramter. Note that in previous versions
    this parameter was ignored in all but the first action definition
- improved omfile zip writer to increase compression
  This was achieved by somewhat reducing the robustness of the zip archive.
  This is controlled by the new action parameter "VeryReliableZip".
----------------------------------------------------------------------------
Version 7.2.8  [v7-stable] 2013-0?-??
- bugfix: potential segfault on startup when builtin module was specified
  in module() statement.
  Thanks to Marius Tomaschewski for reporting the bug.
- bugfix: segfault due to invalid dynafile cache handling
  Accidently, the old-style cache size parameter was used when the
  dynafile cache was created in a RainerScript action. If the old-style
  size was lower than the one actually set, this lead to misadressing
  when the size was overrun, and that could lead to all kinds of
  "interesting things", often in segfaults.
  closes: http://bugzilla.adiscon.com/show_bug.cgi?id=440
----------------------------------------------------------------------------
Version 7.2.7  [v7-stable] 2013-04-17
- rsyslogd startup information is now properly conveyed back to init
  when privileges are beging dropped
  Actually, we have moved termination of the parent in front of the
  priv drop. So it shall work now in all cases. See code comments in
  commit for more details.
- If forking, the parent now waits for a maximum of 60 seconds for
  termination by the child
- improved debugging support in forked (auto-backgrounding) mode
  The rsyslog debug log file is now continued to be written across the
  fork.
- updated systemd files to match current systemd source
- bugfix: failover/action suspend did not work correctly
  This was experienced if the retry action took more than one second
  to complete. For suspending, a cached timestamp was used, and if the
  retry took longer, that timestamp was already in the past. As a 
  result, the action never was kept in suspended state, and as such
  no failover happened. The suspend functionalit now does no longer use
  the cached timestamp (should not have any performance implication, as
  action suspend occurs very infrequently).
- bugfix: nested if/prifilt conditions did not work properly
  closes: http://bugzilla.adiscon.com/show_bug.cgi?id=415
- bugfix: script == comparison did not work properly on JSON objects
  [backport from 7.3 branch]
- bugfix: imudp scheduling parameters did affect main thread, not imudp
  closes: http://bugzilla.adiscon.com/show_bug.cgi?id=409
- bugfix: imuxsock rate-limiting could not be configured via legacy conf
  Rate-limiting for the system socket could not be configured via legacy
  configuration directives. However, the new-style RainerScript config
  options worked.
  Thanks to Milan Bartos for the patch.
  closes: http://bugzilla.adiscon.com/show_bug.cgi?id=390
- bugfix: using group resolution could lead to endless loop
  Thanks to Tomas Heinrich for the patch.
  closes: http://bugzilla.adiscon.com/show_bug.cgi?id=310
- bugfix: $mmnormalizeuseramsg paramter was specified with wrong type
  Thank to Renzhong Zhang for alerting us of the problem.
  closes: http://bugzilla.adiscon.com/show_bug.cgi?id=420
- bugfix: RainerScript getenv() function caused segfault when var was
  not found.
  Thanks to Philippe Muller for the patch.
- bugfix: several issues in imkmsg
  see bug tracker: http://bugzilla.adiscon.com/show_bug.cgi?id=421#c8
- bugfix: imuxsock was missing SysSock.ParseTrusted module parameter
  To use that functionality, legacy rsyslog.conf syntax had to be used.
  Also, the doc was missing information on the "ParseTrusted" set of
  config directives.
- bugfix: parameter action.execOnlyWhenPreviousIsSuspended was accidently 
  of integer-type. For obvious reasons, it needs to be boolean. Note
  that this change can break existing configurations if they circumvented
  the problem by using 0/1 values.
- doc bugfix: rsyslog.conf man page had invalid file format info
  closes: http://bugzilla.adiscon.com/show_bug.cgi?id=418
----------------------------------------------------------------------------
Version 7.2.6  [v7-stable] 2013-03-05
- slightly improved config parser error messages when invalid escapes happen
- bugfix: include files got included in the wrong order
  closes: http://bugzilla.adiscon.com/show_bug.cgi?id=411
  This happens if an $IncludeConfig directive was done on multiple
  files (e.g. the distro default of $IncludeConfig /etc/rsyslog.d/*.conf).
  In that case, the order of include file processing is reversed, which
  could lead to all sorts of problems.
  Thanks to Nathan Stratton Treadway for his great analysis of the problem,
  which made bug fixing really easy.
- bugfix: omelasticsearch failed when authentication data was provided
  ... at least in most cases it emitted an error message:
  "snprintf failed when trying to build auth string"
  Thanks to Joerg Heinemann for alerting us.
  closes: http://bugzilla.adiscon.com/show_bug.cgi?id=404
- bugfix: some property-based filter were incorrectly parsed
  This usually lead to a syntax error on startup and rsyslogd not actually
  starting up. The problem was the regex, which did not care for double
  quote characters to follow in the action part - unfortunately something
  that can frequently happen with v6+ format. An example:
  :programname, isequal, "as" {action(type="omfile" ...) }
  Here, the part 
  :programname, isequal, "as" {action(type="omfile"
  was treated as the property filter, and the rest as action part.
  Obviously, this did not work out. Unfortunately, such situations usually
  resulted in very hard to understand error messages.
----------------------------------------------------------------------------
Version 7.2.5  [v7-stable] 2013-01-08
- build system cleanup (thanks to Michael Biebl for this!)
- bugfix: omelasticsearch did not properly compile on some platforms
  due to missing libmath. Thanks to Michael Biebl for the fix
- bugfix: invalid DST handling under Solaris
  Thanks to Scott Severtson for the patch.
- bugfix: on termination, actions were incorrectly called
  The problem was that incomplete fiter evaluation was done *during the
  shutdown phase*. This affected only the LAST batches being processed. No
  problem existed during the regular run. Could usually only happen on
  very busy systems, which were still busy during shutdown.
- bugfix: very large memory consumption (and probably out of memory) when
  FromPos was specified in template, but ToPos not.
  Thanks to Radu Gheorghe for alerting us of this bug.
- bugfix: timeval2syslogTime cause problems on some platforms
  due to invalid assumption on structure data types.
  closes: http://bugzilla.adiscon.com/show_bug.cgi?id=394
  Thanks to David Hill for the patch [under ASL2.0 as per email conversation
  2013-01-03].
- bugfix: compile errors in im3195
  Thanks to Martin Körper for the patch
- bugfix: doGetFileCreateMode() had invalid validity check ;)
  Thanks to Chandler Latour for the patch.
- bugfix: mmjsonparse errornously returned action error when no CEE cookie
  was present.
----------------------------------------------------------------------------
Version 7.2.4  [v7-stable] 2012-12-07
- enhance: permit RFC3339 timestamp in local log socket messages
  Thanks to Sebastien Ponce for the patch.
- imklog: added ParseKernelTimestamp parameter (import from 5.10.2)
  Thanks to Marius Tomaschewski for the patch.
- fix missing functionality: ruleset(){} could not specify ruleset queue
  The "queue.xxx" parameter set was not supported, and legacy ruleset
  config statements did not work (by intention). The fix introduces the
  "queue.xxx" parameter set. It has some regression potential, but only
  for the new functionality. Note that using that interface it is possible
  to specify duplicate queue file names, which will cause trouble. This
  will be solved in v7.3, because there is a too-large regression
  potential for the v7.2 stable branch.
- imklog: added KeepKernelTimestamp parameter (import from 5.10.2)
  Thanks to Marius Tomaschewski for the patch.
- bugfix: imklog mistakenly took kernel timestamp subseconds as nanoseconds
  ... actually, they are microseconds. So the fractional part of the 
  timestamp was not properly formatted. (import from 5.10.2)
  Thanks to Marius Tomaschewski for the bug report and the patch idea.
- bugfix: supportoctetcountedframing parameter did not work in imptcp
- bugfix: modules not (yet) supporting new conf format were not properly
  registered. This lead to a "module not found" error message instead of
  the to-be-expected "module does not support new style" error message.
  That invalid error message could be quite misleading and actually stop
  people from addressing the real problem (aka "go nuts" ;))
- bugfix: template "type" parameter is mandatory (but was not)
- bugfix: some message properties could be garbled due to race condition
  This happened only on very high volume systems, if the same message was
  being processed by two different actions. This was a regression caused
  by the new config processor, which did no longer properly enable msg
  locking in multithreaded cases. The bugfix is actually a refactoring of
  the msg locking code - we no longer do unlocked operations, as the use
  case for it has mostly gone away. It is potentially possible only at
  very low-end systems, and there the small additional overhead of doing
  the locking does not really hurt. Instead, the removal of that 
  capability can actually slightly improve performance in common cases,
  as the code path is smaller and requires slightly less memory writes.
  That probably outperforms the extra locking overhead (which in the 
  low-end case always happens in user space, without need for kernel
  support as we can always directly aquire the lock - there is no
  contention at all).
----------------------------------------------------------------------------
Version 7.2.3  [v7-stable] 2012-10-21
- regression fix: rsyslogd terminated when wild-card $IncludeConfig did not
  find actual include files. For example, if this directive is present:
  $IncludeConfig /etc/rsyslog.d/*.conf
  and there are no *.conf files in /etc/rsyslog.d (but rsyslog.d exists),
  rsyslogd will emit an error message and terminate. Previous (and expected)
  behaviour is that an empty file set is no problem. HOWEVER, if the
  directory itself does not exist, this is flagged as an error and will
  load to termination (no startup).
  Unfortunately, this is often the case by default in many distros, so this
  actually prevents rsyslog startup.
----------------------------------------------------------------------------
Version 7.2.2  [v7-stable] 2012-10-16
- doc improvements
- enabled to build without libuuid, at loss of uuid functionality
  this enables smoother builds on older systems that do not support
  libuuid. Loss of functionality should usually not matter too much as
  uuid support has only recently been added and is very seldom used.
- bugfix: omfwd did not properly support "template" parameter
- bugfix: potential segfault when re_match() function was used
  Thanks to oxpa for the patch.
  closes: http://bugzilla.adiscon.com/show_bug.cgi?id=371
- bugfix: potential abort of imtcp on rsyslogd shutdown
- bugfix: imzmq3 segfault with PULL subscription
  Thanks to Martin Nilsson for the patch.
- bugfix: improper handling of backslash in string-type template()s
- bugfix: leading quote (") in string-type template() lead to thight loop
  on startup
- bugfix: no error msg on invalid field option in legacy/string template
- bugfix: potential segfault due to invalid param handling in comparisons
  This could happen in RainerScript comparisons (like contains); in some
  cases an unitialized variable was accessed, which could lead to an
  invalid free and in turn to a segfault.
  closes: http://bugzilla.adiscon.com/show_bug.cgi?id=372
  Thanks to Georgi Georgiev for reporting this bug and his great help
  in solving it.
- bugfix: no error msg on unreadable $IncludeConfig path
- bugfix: $IncludeConfig did not correctly process directories
  closes: http://bugzilla.adiscon.com/show_bug.cgi?id=376
  The testbench was also enhanced to check for these cases.
  Thanks to Georgi Georgiev for the bug report.
- bugfix: make rsyslog compile on kfreebsd again
  closes: http://bugzilla.adiscon.com/show_bug.cgi?id=380
  Thanks to Guillem Jover for the patch.
- bugfix: garbled message if field name was used with jsonf property option
  The length for the field name was invalidly computed, resulting in either
  truncated field names or including extra random data. If the random data
  contained NULs, the rest of the message became unreadable.
  closes: http://bugzilla.adiscon.com/show_bug.cgi?id=374
- bugfix: potential segfault at startup with property-based filter
  If the property name was followed by a space before the comma, rsyslogd
  aborted on startup. Note that no segfault could happen if the initial
  startup went well (this was a problem with the config parser).
  closes: http://bugzilla.adiscon.com/show_bug.cgi?id=381
- bugfix: imfile discarded some file parts
  File lines that were incomplete (LF missing) *at the time imfile polled
  the file* were partially discarded. That part of the line that was read 
  without the LF was discarded, and the rest of the line was submitted in
  the next polling cycle. This is now changed so that the partial content
  is saved until the complete line is read. Note that the patch affects
  only read mode 0.
  Thanks to Milan Bartos for providing the base idea for the solution.
----------------------------------------------------------------------------
Version 7.2.1  [v7-stable] 2012-10-29
- bugfix: ruleset()-object did only support a single statement
- added -D rsyslogd option to enable config parser debug mode
- improved syntax error messages by outputting the error token
- the rsyslog core now suspeneds actions after 10 failures in a row
  This was former the case after 1,000 failures and could cause rsyslog
  to be spammed/ressources misused. See the v6 compatibility doc for more
  details.
- ommongodb rate-limits error messages to prevent spamming the syslog
  closes (for v7.2): http://bugzilla.adiscon.com/show_bug.cgi?id=366
----------------------------------------------------------------------------
Version 7.2.0  [v7-stable] 2012-10-22
This starts a new stable branch based on 7.1.12 plus the following changes:
- bugfix: imuxsock did not properly honor $LocalHostIPIF
- omruleset/omdiscard do no longer issue "deprecated" warings, as 7.1
  grammar does not permit to use the replacements under all circumstances
----------------------------------------------------------------------------
Version 7.1.12  [beta] 2012-10-18
- minor updates to better support newer systemd developments
  Thanks to Michael Biebl for the patches.
- build system cleanup
  Thanks to Michael Biebl for the patch series.
- cleanup: removed remains of -c option (compatibility mode)
  both from code & doc and emitted warning message if still used
  closes: http://bugzilla.adiscon.com/show_bug.cgi?id=361
  Thanks to Michael Biebl for reporting & suggestions
- bugfix: imklog truncated head of received message
  This happened only under some circumstances. Thanks to Marius
  Tomaschewski and Florian Piekert for their help in solving this issue.
----------------------------------------------------------------------------
Version 7.1.11  [beta] 2012-10-16
- bugfix: imuxsock truncated head of received message
  This happened only under some circumstances. Thanks to Marius
  Tomaschewski, Florian Piekert and Milan Bartos for their help in
  solving this issue.
- bugfix: do not crash if set statement is used with date field
  Thanks to Miloslav Trmač for the patch.
- change lumberjack cookie to "@cee:" from "@cee: "
  CEE originally specified the cookie with SP, whereas other lumberjack
  tools used it without space. In order to keep interop with lumberjack,
  we now use the cookie without space as well. I hope this can be changed
  in CEE as well when it is released at a later time.
  Thanks to Miloslav Trmač for pointing this out and a similiar v7 patch.
- added deprecated note to omruleset (plus clue to use "call")
- added deprecated note to discard action (plus clue to use "stop")
---------------------------------------------------------------------------
Version 7.1.10  [beta] 2012-10-11
 - bugfix: m4 directory was not present in release tarball
 - bugfix: small memory leak with string-type templates
 - bugfix: small memory leak when template was specified in omfile
 - bugfix: some config processing warning messages were treated as errors
 - bugfix: small memory leak when processing action() statements
 - bugfix: unknown action() parameters were not reported
---------------------------------------------------------------------------
Version 7.1.9  [beta] 2012-10-09
- bugfix: comments inside objects (e.g. action()) were not properly handled
- bugfix: in (non)equal comparisons the position of arrays influenced result
  This behaviour is OK for "contains"-type of comparisons (which have quite
  different semantics), but not for == and <>, which shall be commutative.
  This has been fixed now, so there is no difference any longer if the
  constant string array is the left or right hand operand. We solved this
  via the optimizer, as it keeps the actual script execution code small.
---------------------------------------------------------------------------
Version 7.1.8  [beta] 2012-10-02
- bugfix: ruleset(){} directive errornously changed default ruleset
  much like the $ruleset legacy conf statement. This potentially lead
  to statements being assigned to the wrong ruleset.
- improved module doc
- added "parser" parameter to ruleset(), so that parser chain can be
  configured
- implemented "continue" RainerScript statement
---------------------------------------------------------------------------
Version 7.1.7  [devel] 2012-10-01
- implemented RainerScript "call" statement
- implemented RainerScript array-based string comparison operations
- implemented imtcp "permittedPeers" module-global parameter
- imudp: support for specifying multiple ports via array added
---------------------------------------------------------------------------
Version 7.1.6  [devel] 2012-09-28
- implemented RainerScript input() statement, including support for it
  in major input plugins
- implemented RainerScript ruleset() statement
---------------------------------------------------------------------------
Version 7.1.5  [devel] 2012-09-25
- implemented RainerScript prifield() function
- implemented RainerScript field() function
- added new module imkmsg to process structured kernel log
  Thanks to Milan Bartos for contributing this module
- implemented basic RainerScript optimizer, which will speed up script
  operations
- bugfix: invalid free if function re_match() was incorrectly used
  if the config file parser detected that param 2 was not constant, some
  data fields were not initialized. The destructor did not care about that.
  This bug happened only if rsyslog startup was unclean.
---------------------------------------------------------------------------
Version 7.1.4  [devel] 2012-09-19
- implemented ability for CEE-based properties to be stored in disk queues
- implemented string concatenation in expressions via &-operator
- implemented json subtree copy in variable assignment
- implemented full JSON support for variable manipulation
- introduced "subtree"-type templates
- bugfix: omfile action did not respect "template" parameter
  ... and used default template in all cases
- bugfix: MsgDup() did not copy CEE structure
  This function was called at various places, most importantly during
  "last messages repeated n times" processing and omruleset. If CEE(JSON)
  data was present, it was lost as part of the copy process.
- bugfix: debug output indicated improper queue type
---------------------------------------------------------------------------
Version 7.1.3  [devel] 2012-09-17
- introduced "set" and "unset" config statements
- bugfix: missing support for escape sequences in RainerScript
  only \' was supported. Now the usual set is supported. Note that v5
  used \x as escape where x was any character (e.g. "\n" meant "n" and NOT
  LF). This also means there is some incompatibility to v5 for well-know
  sequences. Better break it now than later.
- bugfix: invalid property name in property-filter could cause abort
  if action chaining (& operator) was used
  http://bugzilla.adiscon.com/show_bug.cgi?id=355
  Thanks to pilou@gmx.com for the bug report
---------------------------------------------------------------------------
Version 7.1.2  [devel] 2012-09-12
- bugfix: messages were duplicated, sometimes massively
  regression from new code in 7.1.1 and reason for early release
- bugfix: remove invalid socket option call from imuxsock
  Thanks to Cristian Ionescu-Idbohrn and Jonny Törnbom 
- bugfix: abort when invalid property name was configured
  in property-based filter
- bugfix: multiple rulesets did no longer work correctly (7.1.1 regression)
---------------------------------------------------------------------------
Version 7.1.1  [devel] 2012-09-11
- MAJOR NEW FEATURE: rulengine now fully supports nesting
  including if ... then ... else ... constructs. This is a big change
  and it obviously has a lot of bug potential.
- BSD-style (filter) blocks are no longer supported
  see http://www.rsyslog.com/g/BSD for details and solution
- imuxsock now stores trusted properties by default in the CEE root
  This was done in order to keep compatible with other implementations of
  the lumberjack schema
  Thanks to Miloslav Trmač for pointing to this.
- bugfix: string-generating templates caused abort if CEE field could not
  be found
---------------------------------------------------------------------------
Version 7.1.0  [devel] 2012-09-06
- added support for hierarchical properties (CEE/lumberjack)
- added pure JSON output plugin parameter passing mode
- ommongodb now supports templates
- bugfix: imtcp could abort on exit due to invalid free()
- imported bugfixes from 6.4.1
---------------------------------------------------------------------------
Version 6.6.1  [v6-stable] 2012-10-??
- bugfix: build problems on some platforms
- bugfix: misaddressing of $mmnormalizeuserawmsg parameter
  On many platforms, this has no effect at all. At some, it may cause
  a segfault. The problem occurs only during config phase, no segfault
  happens when rsyslog has fully started.
- fix API "glitch" in some plugins
  This did not affect users, but could have caused trouble in the future
  for developers.
- bugfix: no error msg on invalid field option in legacy/string template
- bugfix: no error msg on unreadable $IncludeConfig path
- bugfix: $IncludeConfig did not correctly process directories
  closes: http://bugzilla.adiscon.com/show_bug.cgi?id=376
  The testbench was also enhanced to check for these cases.
  Thanks to Georgi Georgiev for the bug report.
- bugfix: spurios error messages from imuxsock about (non-error) EAGAIN
  Thanks to Marius Tomaschewski for the patch.
- imklog: added $klogParseKernelTimestamp option
  When enabled, kernel message [timestamp] is converted for message time.
  Default is to use receive time as in 5.8.x and before, because the clock
  used to create the timestamp is not supposed to be as accurate as the
  monotonic clock (depends on hardware and kernel) resulting in differences
  between kernel and system messages which occurred at same time.
  Thanks to Marius Tomaschewski for the patch.
- imklog: added $klogKeepKernelTimestamp option
  When enabled, the kernel [timestamp] remains at begin of
  each message, even it is used for the message time too.
  Thanks to Marius Tomaschewski for the patch.
- bugfix: imklog mistakenly took kernel timestamp subseconds as nanoseconds
  ... actually, they are microseconds. So the fractional part of the 
  timestamp was not properly formatted.
  Thanks to Marius Tomaschewski for the bug report and the patch idea.
- bugfix: hostname set in rsyslog.conf was not picked up until HUP
  which could also mean "never" or "not for a very long time".
  Thanks to oxpa for providing analysis and a patch
- bugfix: some message properties could be garbled due to race condition
  This happened only on very high volume systems, if the same message was
  being processed by two different actions. This was a regression caused
  by the new config processor, which did no longer properly enable msg
  locking in multithreaded cases. The bugfix is actually a refactoring of
  the msg locking code - we no longer do unlocked operations, as the use
  case for it has mostly gone away. It is potentially possible only at
  very low-end systems, and there the small additional overhead of doing
  the locking does not really hurt. Instead, the removal of that 
  capability can actually slightly improve performance in common cases,
  as the code path is smaller and requires slightly less memory writes.
  That probably outperforms the extra locking overhead (which in the 
  low-end case always happens in user space, without need for kernel
  support as we can always directly aquire the lock - there is no
  contention at all).
- bugfix: invalid DST handling under Solaris
  Thanks to Scott Severtson for the patch.
---------------------------------------------------------------------------
Version 6.6.0  [v6-stable] 2012-10-22
This starts a new stable branch, based on the 6.5.x series, plus:
- bugfix: imuxsock did not properly honor $LocalHostIPIF
---------------------------------------------------------------------------
Version 6.5.1  [beta] 2012-10-11
- added tool "logctl" to handle lumberjack logs in MongoDB
- imfile ported to new v6 config interface
- imfile now supports config parameter for maximum number of submits
  which is a fine-tuning parameter in regard to input baching
- added pure JSON output plugin parameter passing mode
- ommongodb now supports templates
- bugfix: imtcp could abort on exit due to invalid free()
- bugfix: remove invalid socket option call from imuxsock
  Thanks to Cristian Ionescu-Idbohrn and Jonny Törnbom 
- added pure JSON output plugin parameter passing mode
- ommongodb now supports templates
- bugfix: imtcp could abort on exit due to invalid free()
- bugfix: missing support for escape sequences in RainerScript
  only \' was supported. Now the usual set is supported. Note that v5
  used \x as escape where x was any character (e.g. "\n" meant "n" and NOT
  LF). This also means there is some incompatibility to v5 for well-know
  sequences. Better break it now than later.
- bugfix: small memory leaks in template() statements
  these were one-time memory leaks during startup, so they did NOT grow
  during runtime
- bugfix: config validation run did not always return correct return state
- bugfix: config errors did not always cause statement to fail
  This could lead to startup with invalid parameters.
---------------------------------------------------------------------------
Version 6.5.0  [devel] 2012-08-28
- imrelp now supports non-cancel thread termination
  (but now requires at least librelp 1.0.1)
- implemented freeCnf() module interface
  This was actually not present in older versions, even though some modules
  already used it. The implementation was now done, and not in 6.3/6.4 
  because the resulting memory leak was ultra-slim and the new interface
  handling has some potential to seriously break things. Not the kind of
  thing you want to add in late beta state, if avoidable.
- added --enable-debugless configure option for very high demanding envs
  This actually at compile time disables a lot of debug code, resulting
  in some speedup (but serious loss of debugging capabilities)
- added new 0mq plugins (via czmq lib)
  Thanks to David Kelly for contributing these modules
- bugfix: omhdfs did no longer compile
- bugfix: SystemLogSocketAnnotate did not work correctly
  Thanks to Miloslav Trmač for the patch
- $SystemLogParseTrusted config file option
  Thanks to Milan Bartos for the patch
- added template config directive
- added new uuid message property
  Thanks to Jérôme Renard for the idea and patches.
  Note: patches were released under ASL 2.0, see
  http://bugzilla.adiscon.com/show_bug.cgi?id=353
---------------------------------------------------------------------------
Version 6.4.3  [V6-STABLE/NEVER RELEASED] 2012-??-??
This version was never released as 6.6.0 came quickly enough. Note that
all these patches here are present in 6.6.0.
- cleanup: removed remains of -c option (compatibility mode)
  both from code & doc and emitted warning message if still used
  closes: http://bugzilla.adiscon.com/show_bug.cgi?id=361
  Thanks to Michael Biebl for reporting & suggestions
- bugfix: imuxsock and imklog truncated head of received message
  This happened only under some circumstances. Thanks to Marius
  Tomaschewski, Florian Piekert and Milan Bartos for their help in
  solving this issue.
- change lumberjack cookie to "@cee:" from "@cee: "
  CEE originally specified the cookie with SP, whereas other lumberjack
  tools used it without space. In order to keep interop with lumberjack,
  we now use the cookie without space as well. I hope this can be changed
  in CEE as well when it is released at a later time.
  Thanks to Miloslav Trmač for pointing this out and a similiar v7 patch.
- bugfix: comments inside objects (e.g. action()) were not properly handled
- bugfix: sysklogd-emulating standard template was no longer present in v6
  This was obviously lost during the transition to the new config format.
  Thanks to Milan Bartos for alerting us and a patch!
- bugfix: some valid legacy PRI filters were flagged as errornous
  closes: http://bugzilla.adiscon.com/show_bug.cgi?id=358
  This happend to filters of the style "local0,local1.*", where the 
  multiple facilities were comma-separated.
- bugfix: imuxsock did not properly honor $LocalHostIPIF
---------------------------------------------------------------------------
Version 6.4.2  [V6-STABLE] 2012-09-20
- bugfix: potential abort, if action queue could not be properly started
  This most importantly could happen due to configuration errors.
- bugfix: remove invalid socket option call from imuxsock
  Thanks to Cristian Ionescu-Idbohrn and Jonny Törnbom 
- bugfix: missing support for escape sequences in RainerScript
  only \' was supported. Now the usual set is supported. Note that v5
  used \x as escape where x was any character (e.g. "\n" meant "n" and NOT
  LF). This also means there is some incompatibility to v5 for well-know
  sequences. Better break it now than later.
- bugfix: config validation run did not always return correct return state
---------------------------------------------------------------------------
Version 6.4.1  [V6-STABLE] 2012-09-06
- bugfix: multiple main queues with same queue file name were not detected
  This lead to queue file corruption. While the root cause is a config
  error, it is a bug that this important and hard to find config error
  was not detected by rsyslog.
- bugfix: "jsonf" property replacer option did generate invalid JSON
  in JSON, we have "fieldname":"value", but the option emitted 
  "fieldname"="value". Interestingly, this was accepted by a couple
  of sinks, most importantly elasticsearch. Now the correct format is
  emitted, which causes a remote chance that some things that relied on
  the wrong format will break.
  Thanks to Miloslav Trmač for the patch
- change $!all-json did emit an empty (thus non-JSON) string if no libee
  data was present. It now emits {} and thus valid JSON. There is a
  small risk that this may break some things that relied on the previous
  inconsistency.
  Thanks to Miloslav Trmač for the patch
- bugfix: omusrsmsg incorrect return state & config warning handling
  During config file processing, Omusrmsg often incorrectly returned a
  warning status, even when no warning was present (caused by
  uninitialized variable). Also, the core handled warning messages
  incorrectly, and treated them as errors. As a result, omusrmsg
  (most often) could not properly be loaded. Note that this only
  occurs with legacy config action syntax. This was a regression
  caused by an incorrect merge in to the 6.3.x codebase.
  Thanks to Stefano Mason for alerting us of this bug.
- bugfix: Fixed TCP CheckConnection handling in omfwd.c. Interface needed 
  to be changed in lower stream classes. Syslog TCP Sending is now resumed
  properly. Unfixed, that lead to non-detection of downstate of remote
  hosts.
---------------------------------------------------------------------------
Version 6.4.0  [V6-STABLE] 2012-08-20
- THIS IS THE FIRST VERSION OF THE 6.4.x STABLE BRANCH
  It includes all enhancements made in 6.3.x plus what is written in the
  ChangeLog below. 
- omelasticsearch: support for parameters parent & dynparent added
- bugfix: imtcp aborted when more than 2 connections were used.
  Incremented pthread stack size to 4MB for imtcp, imptcp and imttcp
  closes: http://bugzilla.adiscon.com/show_bug.cgi?id=342
- bugfix: imptcp aborted when $InputPTCPServerBindRuleset was used
- bugfix: problem with cutting first 16 characters from message with
  bAnnotate
  Thanks to Milan Bartos for the patch.
---------------------------------------------------------------------------
Version 6.3.12  [BETA] 2012-07-02
- support for elasticsearch via omelasticsearch added
  Note that this module has been tested quite well by a number of folks,
  and this is why we merge in new functionality in a late beta stage.
  Even if problems would exist, only users of omelasticsearch would
  experience them, making it a pretty safe addition.
- bugfix: $ActionName was not properly honored
  Thanks to Abby Edwards for alerting us
---------------------------------------------------------------------------
Version 6.3.11  [BETA] 2012-06-18
- bugfix: expression-based filters with AND/OR could segfault
  due to a problem with boolean shortcut operations. From the user's
  perspective, the segfault is almost non-deterministic (it occurs when
  a shortcut is used).
  Thanks to Lars Peterson for providing the initial bug report and his
  support in solving it.
- bugfix: "last message repeated n times" message was missing hostname
  Thanks to Zdenek Salvet for finding this bug and to Bodik for reporting
---------------------------------------------------------------------------
Version 6.3.10  [BETA] 2012-06-04
- bugfix: delayble source could block action queue, even if there was
  a disk queue associated with it. The root cause of this problem was
  that it makes no sense to delay messages once they arrive in the 
  action queue - the "input" that is being held in that case is the main
  queue worker, what makes no sense.
  Thanks to Marcin for alerting us on this problem and providing 
  instructions to reproduce it.
- bugfix: invalid free in imptcp could lead to abort during startup
- bugfix: if debug message could end up in log file when forking
  if rsyslog was set to auto-background (thus fork, the default) and debug
  mode to stdout was enabled, debug messages ended up in the first log file
  opened. Currently, stdout logging is completely disabled in forking mode
  (but writing to the debug log file is still possible). This is a change 
  in behaviour, which is under review. If it causes problems to you,
  please let us know.
  Thanks to Tomas Heinrich for the patch.
- bugfix: --enable-smcustbindcdr configure directive did not work
  closes: http://bugzilla.adiscon.com/show_bug.cgi?id=330
  Thanks to Ultrabug for the patch.
- bugfix: made rsyslog compile when libestr ist not installed in /usr
  Thanks to Miloslav Trmač for providing patches and suggestions
---------------------------------------------------------------------------
Version 6.3.9  [BETA] 2012-05-22
- bugfix: imtcp could cause hang during reception
  this also applied to other users of core file tcpsrv.c, but imtcp was
  by far the most prominent and widely-used, the rest rather exotic
  (like imdiag)
- added capability to specify substrings for field extraction mode
- added the "jsonf" property replacer option (and fieldname)
- bugfix: omudpspoof did not work correctly if no spoof hostname was
  configured
- bugfix: property replacer option "json" could lead to content loss
  message was truncated if escaping was necessary
- bugfix: assigned ruleset was lost when using disk queues
  This looked quite hard to diagnose for disk-assisted queues, as the
  pure memory part worked well, but ruleset info was lost for messages
  stored inside the disk queue.
- bugfix/imuxsock: solving abort if hostname was not set; configured
  hostname was not used (both merge regressions)
 -bugfix/omfile: template action parameter was not accepted
  (and template name set to "??" if the parameter was used)
  Thanks to Brian Knox for alerting us on this bug.
- bugfix: ommysql did not properly init/exit the mysql runtime library
  this could lead to segfaults. Triggering condition: multiple action
  instances using ommysql.  Thanks to Tomas Heinrich for reporting this
  problem and providing an initial patch (which my solution is based on,
  I need to add more code to clean the mess up).
- bugfix: rsyslog did not terminate when delayable inputs were blocked
  due to unvailable sources. Fixes:
  http://bugzilla.adiscon.com/show_bug.cgi?id=299
  Thanks to Marcin M for bringing up this problem and Andre Lorbach
  for helping to reproduce and fix it.
- added capability to specify substrings for field extraction mode
- bugfix: disk queue was not persisted on shutdown, regression of fix to
  http://bugzilla.adiscon.com/show_bug.cgi?id=299
  The new code also handles the case of shutdown of blocking light and 
  full delayable sources somewhat smarter and permits, assuming sufficient
  timouts, to persist message up to the max queue capacity. Also some nits
  in debug instrumentation have been fixed.
---------------------------------------------------------------------------
Version 6.3.8  [DEVEL] 2012-04-16
- added $PStatJSON directive to permit stats records in JSON format
- added "date-unixtimestamp" property replacer option to format as a
  unix timestamp (seconds since epoch)
- added "json" property replacer option to support JSON encoding on a
  per-property basis
- added omhiredis (contributed module)
- added mmjsonparse to support recognizing and parsing JSON enhanced syslog
  messages
- upgraded more plugins to support the new v6 config format:
  - ommysql
  - omlibdbi
  - omsnmp
- added configuration directives to customize queue light delay marks
  $MainMsgQueueLightDelayMark, $ActionQueueLightDelayMark; both
  specify number of messages starting at which a delay happens.
- added message property parsesuccess to indicate if the last run
  higher-level parser could successfully parse the message or not
  (see property replacer html doc for details)
- bugfix: abort during startup when rsyslog.conf v6+ format was used in
  a certain way
- bugfix: property $!all-json made rsyslog abort if no normalized data
  was available
- bugfix: memory leak in array passing output module mode
- added configuration directives to customize queue light delay marks
- permit size modifiers (k,m,g,...) in integer config parameters
  Thanks to Jo Rhett for the suggestion.
- bugfix: hostname was not requeried on HUP
  Thanks to Per Jessen for reporting this bug and Marius Tomaschewski for
  his help in testing the fix.
- bugfix: imklog invalidly computed facility and severity
  closes: http://bugzilla.adiscon.com/show_bug.cgi?id=313
- added configuration directive to disable octet-counted framing
  for imtcp, directive is $InputTCPServerSupportOctetCountedFraming 
  for imptcp, directive is $InputPTCPServerSupportOctetCountedFraming 
- added capability to use a local interface IP address as fromhost-ip for
  locally originating messages. New directive $LocalHostIPIF
---------------------------------------------------------------------------
Version 6.3.7  [DEVEL] 2012-02-02
- imported refactored v5.9.6 imklog linux driver, now combined with BSD
  driver
- removed imtemplate/omtemplate template modules, as this was waste of time
  The actual input/output modules are better copy templates. Instead, the
  now-removed modules cost time for maintenance AND often caused confusion
  on what their role was.
- added a couple of new stats objects
- improved support for new v6 config system. The build-in output modules
  now all support the new config language
- bugfix: facility local<x> was not correctly interpreted in legacy filters
  Was only accepted if it was the first PRI in a multi-filter PRI.
  Thanks to forum user Mark for bringing this to our attention.
- bugfix: potential abort after reading invalid X.509 certificate
  closes: http://bugzilla.adiscon.com/show_bug.cgi?id=290
  Thanks to Tomas Heinrich for the patch
- bufgix: legacy parsing of some filters did not work correctly
- bugfix: rsyslog aborted during startup if there is an error in loading
  an action and legacy configuration mode is used
- bugfix: bsd klog driver did no longer compile
- relicensed larger parts of the code under Apache (ASL) 2.0
---------------------------------------------------------------------------
Version 6.3.6  [DEVEL] 2011-09-19
- added $InputRELPServerBindRuleset directive to specify rulesets for RELP
- bugfix: config parser did not support properties with dashes in them
  inside property-based filters. Thanks to Gerrit Seré for reporting this.
---------------------------------------------------------------------------
Version 6.3.5  [DEVEL] (rgerhards/al), 2011-09-01
- bugfix/security: off-by-two bug in legacy syslog parser, CVE-2011-3200
- bugfix: mark message processing did not work correctly
- imudp&imtcp now report error if no listener at all was defined
  Thanks to Marcin for suggesting this error message.
- bugfix: potential misadressing in property replacer
---------------------------------------------------------------------------
Version 6.3.4  [DEVEL] (rgerhards), 2011-08-02
- added support for action() config object
  * in rsyslog core engine
  * in omfile
  * in omusrmsg
- bugfix: omusrmsg format usr1,usr2 was no longer supported
- bugfix: misaddressing in config handler
  In theory, can cause segfault, in practice this is extremely unlikely
  Thanks to Marcin for alertig me.
---------------------------------------------------------------------------
Version 6.3.3  [DEVEL] (rgerhards), 2011-07-13
- rsyslog.conf format: now parsed by RainerScript parser
  this provides the necessary base for future enhancements as well as some
  minor immediate ones. For details see:
  http://blog.gerhards.net/2011/07/rsyslog-633-config-format-improvements.html
- performance of script-based filters notably increased
- removed compatibility mode as we expect people have adjusted their
  confs by now
- added support for the ":omfile:" syntax for actions
---------------------------------------------------------------------------
Version 6.3.2  [DEVEL] (rgerhards), 2011-07-06
- added support for the ":omusrmsg:" syntax in configuring user messages
- systemd support: set stdout/stderr to null - thx to Lennart for the patch
- added support for obtaining timestamp for kernel message from message
  If the kernel time-stamps messages, time is now take from that
  timestamp instead of the system time when the message was read. This
  provides much better accuracy. Thanks to Lennart Poettering for
  suggesting this feature and his help during implementation.
- added support for obtaining timestamp from system for imuxsock
  This permits to read the time a message was submitted to the system
  log socket. Most importantly, this is provided in microsecond resolution.
  So we are able to obtain high precision timestampis even for messages
  that were - as is usual - not formatted with them. This also simplifies
  things in regard to local time calculation in chroot environments.
  Many thanks to Lennart Poettering for suggesting this feature,
  providing some guidance on implementing it and coordinating getting the
  necessary support into the Linux kernel.
- bugfix: timestamp was incorrectly calculated for timezones with minute
  offset
  closes: http://bugzilla.adiscon.com/show_bug.cgi?id=271
- bugfix: memory leak in imtcp & subsystems under some circumstances
  This leak is tied to error conditions which lead to incorrect cleanup
  of some data structures.
---------------------------------------------------------------------------
Version 6.3.1  [DEVEL] (rgerhards), 2011-06-07
- added a first implementation of a DNS name cache
  this still has a couple of weaknesses, like no expiration of entries,
  suboptimal algorithms -- but it should perform much better than
  what we had previously. Implementation will be improved based on
  feedback during the next couple of releases
---------------------------------------------------------------------------
Version 6.3.0  [DEVEL] (rgerhards), 2011-06-01
- introduced new config system
  http://blog.gerhards.net/2011/06/new-rsyslog-config-system-materializes.html
---------------------------------------------------------------------------
Version 6.2.2  [v6-stable], 2012-06-13
- build system improvements and spec file templates
  Thanks to Abby Edwards for providing these enhancements
- bugfix: disk queue was not persisted on shutdown, regression of fix to
  http://bugzilla.adiscon.com/show_bug.cgi?id=299
  The new code also handles the case of shutdown of blocking light and 
  full delayable sources somewhat smarter and permits, assuming sufficient
  timouts, to persist message up to the max queue capacity. Also some nits
  in debug instrumentation have been fixed.
- bugfix: --enable-smcustbindcdr configure directive did not work
  closes: http://bugzilla.adiscon.com/show_bug.cgi?id=330
  Thanks to Ultrabug for the patch.
- add small delay (50ms) after sending shutdown message
  There seem to be cases where the shutdown message is otherwise not
  processed, not even on an idle system. Thanks to Marcin for
  bringing this problem up.
- support for resolving huge groups
  closes: http://bugzilla.adiscon.com/show_bug.cgi?id=310
  Thanks to Alec Warner for the patch
- bugfix: potential hang due to mutex deadlock
  closes: http://bugzilla.adiscon.com/show_bug.cgi?id=316
  Thanks to Andreas Piesk for reporting&analyzing this bug as well as
  providing patches and other help in resolving it.
- bugfix: property PROCID empty instead of proper nilvalue if not present
  If it is not present, it must have the nilvalue "-" as of RFC5424
  closes: http://bugzilla.adiscon.com/show_bug.cgi?id=332
  Thanks to John N for reporting this issue.
- bugfix: did not compile under solaris due to $uptime property code
  For the time being, $uptime is not supported on Solaris
- bugfix: "last message repeated n times" message was missing hostname
  Thanks to Zdenek Salvet for finding this bug and to Bodik for reporting
---------------------------------------------------------------------------
Version 6.2.1  [v6-stable], 2012-05-10
- change plugin config interface to be compatible with pre-v6.2 system
  The functionality was already removed (because it is superseeded by the
  v6.3+ config language), but code was still present. I have now removed
  those parts that affect interface. Full removal will happen in v6.3, in
  order to limit potential regressions. However, it was considered useful
  enough to do the interface change in v6-stable; this also eases merging
  branches!
- re-licensed larger parts of the codebase under the Apache license 2.0
- bugfix: omprog made rsyslog abort on startup if not binary to
  execute was configured
- bugfix: imklog invalidly computed facility and severity
  closes: http://bugzilla.adiscon.com/show_bug.cgi?id=313
- bugfix: stopped DA queue was never processed after a restart due to a
  regression from statistics module
- bugfix: memory leak in array passing output module mode
- bugfix: ommysql did not properly init/exit the mysql runtime library
  this could lead to segfaults. Triggering condition: multiple action
  instances using ommysql.  Thanks to Tomas Heinrich for reporting this
  problem and providing an initial patch (which my solution is based on,
  I need to add more code to clean the mess up).
- bugfix: rsyslog did not terminate when delayable inputs were blocked
  due to unvailable sources. Fixes:
  http://bugzilla.adiscon.com/show_bug.cgi?id=299
  Thanks to Marcin M for bringing up this problem and Andre Lorbach
  for helping to reproduce and fix it.
- bugfix/tcpflood: sending small test files did not work correctly
---------------------------------------------------------------------------
Version 6.2.0  [v6-stable], 2012-01-09
- bugfix (kind of): removed numerical part from pri-text
  see v6 compatibility document for reasons
- bugfix: race condition when extracting program name, APPNAME, structured
  data and PROCID (RFC5424 fields) could lead to invalid characters e.g.
  in dynamic file names or during forwarding (general malfunction of these
  fields in templates, mostly under heavy load)
- bugfix: imuxsock did no longer ignore message-provided timestamp, if
  so configured (the *default*). Lead to no longer sub-second timestamps.
  closes: http://bugzilla.adiscon.com/show_bug.cgi?id=281
- bugfix: omfile returns fatal error code for things that go really wrong
  previously, RS_RET_RESUME was returned, which lead to a loop inside the
  rule engine as omfile could not really recover.
- bugfix: rsyslogd -v always said 64 atomics were not present
  thanks to mono_matsuko for the patch
- bugfix: potential abort after reading invalid X.509 certificate
  closes: http://bugzilla.adiscon.com/show_bug.cgi?id=290
  Thanks to Tomas Heinrich for the patch
- enhanced module loader to not rely on PATH_MAX
- imuxsock: added capability to "annotate" messages with "trusted
  information", which contains some properties obtained from the system
  and as such sure to not be faked. This is inspired by the similiar idea
  introduced in systemd.
---------------------------------------------------------------------------
Version 6.1.12  [BETA], 2011-09-01
- bugfix/security: off-by-two bug in legacy syslog parser, CVE-2011-3200
- bugfix: mark message processing did not work correctly
- bugfix: potential misadressing in property replacer
- bugfix: memcpy overflow can occur in allowed sender checkig
  if a name is resolved to IPv4-mapped-on-IPv6 address
  Found by Ismail Dönmez at suse
- bugfix: The NUL-Byte for the syslogtag was not copied in MsgDup (msg.c)
- bugfix: fixed incorrect state handling for Discard Action (transactions)
  Note: This caused all messages in a batch to be set to COMMITTED, 
  even if they were discarded. 
---------------------------------------------------------------------------
Version 6.1.11  [BETA] (rgerhards), 2011-07-11
- systemd support: set stdout/stderr to null - thx to Lennart for the patch
- added support for the ":omusrmsg:" syntax in configuring user messages
- added support for the ":omfile:" syntax in configuring user messages
---------------------------------------------------------------------------
Version 6.1.10  [BETA] (rgerhards), 2011-06-22
- bugfix: problems in failover action handling
  closes: http://bugzilla.adiscon.com/show_bug.cgi?id=270
  closes: http://bugzilla.adiscon.com/show_bug.cgi?id=254
- bugfix: mutex was invalidly left unlocked during action processing
  At least one case where this can occur is during thread shutdown, which
  may be initiated by lower activity. In most cases, this is quite
  unlikely to happen. However, if it does, data structures may be 
  corrupted which could lead to fatal failure and segfault. I detected
  this via a testbench test, not a user report. But I assume that some
  users may have had unreproducable aborts that were cause by this bug.
---------------------------------------------------------------------------
Version 6.1.9  [BETA] (rgerhards), 2011-06-14
- bugfix: problems in failover action handling
  closes: http://bugzilla.adiscon.com/show_bug.cgi?id=270
  closes: http://bugzilla.adiscon.com/show_bug.cgi?id=254
- bugfix: mutex was invalidly left unlocked during action processing
  At least one case where this can occur is during thread shutdown, which
  may be initiated by lower activity. In most cases, this is quite
  unlikely to happen. However, if it does, data structures may be 
  corrupted which could lead to fatal failure and segfault. I detected
  this via a testbench test, not a user report. But I assume that some
  users may have had unreproducable aborts that were cause by this bug.
- bugfix/improvement:$WorkDirectory now gracefully handles trailing slashes
- bugfix: memory leak in imtcp & subsystems under some circumstances
  This leak is tied to error conditions which lead to incorrect cleanup
  of some data structures. [backport from v6.3]
- bugfix: $ActionFileDefaultTemplate did not work
  closes: http://bugzilla.adiscon.com/show_bug.cgi?id=262
---------------------------------------------------------------------------
Version 6.1.8  [BETA] (rgerhards), 2011-05-20
- official new beta version (note that in a sense 6.1.7 was already beta,
  so we may release the first stable v6 earlier than usual)
- new module mmsnmptrapd, a sample message modification module
- import of minor bug fixes from v4 & v5
---------------------------------------------------------------------------
Version 6.1.7  [DEVEL] (rgerhards), 2011-04-15
- added log classification capabilities (via mmnormalize & tags)
- speeded up tcp forwarding by reducing number of API calls
  this especially speeds up TLS processing
- somewhat improved documentation index
- bugfix: enhanced imudp config processing code disabled due to wrong
  merge (affected UDP realtime capabilities)
- bugfix (kind of): memory leak with tcp reception epoll handler
  This was an extremely unlikely leak and, if it happend, quite small.
  Still it is better to handle this border case.
- bugfix: IPv6-address could not be specified in omrelp
  this was due to improper parsing of ":"
  closes: http://bugzilla.adiscon.com/show_bug.cgi?id=250
- bugfix: do not open files with full privileges, if privs will be dropped
  This make the privilege drop code more bulletproof, but breaks Ubuntu's
  work-around for log files created by external programs with the wrong
  user and/or group. Note that it was long said that this "functionality"
  would break once we go for serious privilege drop code, so hopefully
  nobody still depends on it (and, if so, they lost...).
- bugfix: pipes not opened in full priv mode when privs are to be dropped
---------------------------------------------------------------------------
Version 6.1.6  [DEVEL] (rgerhards), 2011-03-14
- enhanced omhdfs to support batching mode. This permits to increase
  performance, as we now call the HDFS API with much larger message
  sizes and far more infrequently
- improved testbench
  among others, life tests for ommysql (against a test database) have
  been added, valgrind-based testing enhanced, ...
- bugfix: minor memory leak in omlibdbi (< 1k per instance and run)
- bugfix: (regression) omhdfs did no longer compile
- bugfix: omlibdbi did not use password from rsyslog.con
  closes: http://bugzilla.adiscon.com/show_bug.cgi?id=203
- systemd support somewhat improved (can now take over existing log sockt)
- bugfix: discard action did not work under some circumstances
  fixes: http://bugzilla.adiscon.com/show_bug.cgi?id=217
- bugfix: file descriptor leak in gnutls netstream driver
  fixes: http://bugzilla.adiscon.com/show_bug.cgi?id=222
- fixed compile problem in imtemplate
  fixes: http://bugzilla.adiscon.com/show_bug.cgi?id=235
---------------------------------------------------------------------------
Version 6.1.5  [DEVEL] (rgerhards), 2011-03-04
- improved testbench
- enhanced imtcp to use a pool of worker threads to process incoming
  messages. This enables higher processing rates, especially in the TLS
  case (where more CPU is needed for the crypto functions)
- added support for TLS (in anon mode) to tcpflood
- improved TLS error reporting
- improved TLS startup (Diffie-Hellman bits do not need to be generated,
  as we do not support full anon key exchange -- we always need certs)
- bugfix: fixed a memory leak and potential abort condition
  this could happen if multiple rulesets were used and some output batches
  contained messages belonging to more than one ruleset.
  fixes: http://bugzilla.adiscon.com/show_bug.cgi?id=226
  fixes: http://bugzilla.adiscon.com/show_bug.cgi?id=218
- bugfix: memory leak when $RepeatedMsgReduction on was used
  bug tracker: http://bugzilla.adiscon.com/show_bug.cgi?id=225
- bugfix: potential abort condition when $RepeatedMsgReduction set to on
  as well as potentially in a number of other places where MsgDup() was
  used. This only happened when the imudp input module was used and it
  depended on name resolution not yet had taken place. In other words,
  this was a strange problem that could lead to hard to diagnose 
  instability. So if you experience instability, chances are good that
  this fix will help.
---------------------------------------------------------------------------
Version 6.1.4  [DEVEL] (rgerhards), 2011-02-18
- bugfix/omhdfs: directive $OMHDFSFileName rendered unusable 
  due to a search and replace-induced bug ;)
- bugfix: minor race condition in action.c - considered cosmetic
  This is considered cosmetic as multiple threads tried to write exactly
  the same value into the same memory location without sync. The method
  has been changed so this can no longer happen.
- added pmsnare parser module (written by David Lang)
- enhanced imfile to support non-cancel input termination
- improved systemd socket activation thanks to Marius Tomaschewski
- improved error reporting for $WorkDirectory
  non-existance and other detectable problems are now reported,
  and the work directory is NOT set in this case
- bugfix: pmsnare causded abort under some conditions
- bugfix: abort if imfile reads file line of more than 64KiB
  Thanks to Peter Eisentraut for reporting and analysing this problem.
  bug tracker: http://bugzilla.adiscon.com/show_bug.cgi?id=221
- bugfix: queue engine did not properly slow down inputs in FULL_DELAY mode
  when in disk-assisted mode. This especially affected imfile, which
  created unnecessarily queue files if a large set of input file data was
  to process.
- bugfix: very long running actions could prevent shutdown under some
  circumstances. This has now been solved, at least for common
  situations.
- bugfix: fixed compile problem due to empty structs
  this occured only on some platforms/compilers. thanks to Dražen Kačar 
  for the fix
---------------------------------------------------------------------------
Version 6.1.3  [DEVEL] (rgerhards), 2011-02-01
- experimental support for monogodb added
- added $IMUDPSchedulingPolicy and $IMUDPSchedulingPriority config settings
- added $LocalHostName config directive
- improved tcpsrv performance by enabling multiple-entry epoll
  so far, we always pulled a single event from the epoll interface. 
  Now 128, what should result in performance improvement (less API
  calls) on busy systems. Most importantly affects imtcp.
- imptcp now supports non-cancel termination mode, a plus in stability
- imptcp speedup: multiple worker threads can now be used to read data
- new directive $InputIMPTcpHelperThreads added
- bugfix: fixed build problems on some platforms
  namely those that have 32bit atomic operations but not 64 bit ones
- bugfix: local hostname was pulled too-early, so that some config 
  directives (namely FQDN settings) did not have any effect
- enhanced tcpflood to support multiple sender threads
  this is required for some high-throughput scenarios (and necessary to
  run some performance tests, because otherwise the sender is too slow).
- added some new custom parsers (snare, aix, some Cisco "specialities")
  thanks to David Lang
---------------------------------------------------------------------------
Version 6.1.2  [DEVEL] (rgerhards), 2010-12-16
- added experimental support for log normalizaton (via liblognorm)
  support for normalizing log messages has been added in the form of
  mmnormalize. The core engine (property replacer, filter engine) has
  been enhanced to support properties from normalized events.
  Note: this is EXPERIMENTAL code. It is currently know that
  there are issues if the functionality is used with
  - disk-based queues
  - asynchronous action queues
  You can not use the new functionality together with these features.
  This limitation will be removed in later releases. However, we 
  preferred to release early, so that one can experiment with the new
  feature set and accepted the price that this means the full set of
  functionality is not yet available. If not used together with
  these features, log normalizing should be pretty stable.
- enhanced testing tool tcpflood
  now supports sending via UDP and the capability to run multiple
  iterations and generate statistics data records
- bugfix: potential abort when output modules with different parameter
  passing modes were used in configured output modules
---------------------------------------------------------------------------
Version 6.1.1  [DEVEL] (rgerhards), 2010-11-30
- bugfix(important): problem in TLS handling could cause rsyslog to loop
  in a tight loop, effectively disabling functionality and bearing the
  risk of unresponsiveness of the whole system.
  Bug tracker: http://bugzilla.adiscon.com/show_bug.cgi?id=194
- support for omhdfs officially added (import from 5.7.1)
- merged imuxsock improvements from 5.7.1 (see there)
- support for systemd officially added (import from 5.7.0)
- bugfix: a couple of problems that imfile had on some platforms, namely
  Ubuntu (not their fault, but occured there)
- bugfix: imfile utilizes 32 bit to track offset. Most importantly,
  this problem can not experienced on Fedora 64 bit OS (which has
  64 bit long's!)
- a number of other bugfixes from older versions imported
---------------------------------------------------------------------------
Version 6.1.0  [DEVEL] (rgerhards), 2010-08-12

*********************************** NOTE **********************************
The v6 versions of rsyslog feature a greatly redesigned config system 
which, among others, supports scoping. However, the initial version does
not contain the whole new system. Rather it will evolve. So it is
expected that interfaces, even new ones, break during the initial
6.x.y releases.
*********************************** NOTE **********************************

- added $Begin, $End and $ScriptScoping config scope statments
  (at this time for actions only).
- added imptcp, a simplified, Linux-specific and potentielly fast
  syslog plain tcp input plugin (NOT supporting TLS!)
  [ported from v4]
---------------------------------------------------------------------------
Version 5.10.2  [V5-STABLE], 201?-??-??
- bugfix: queue file size was not correctly processed
  this could lead to using one queue file per message for sizes >2GiB
  Thanks to Tomas Heinrich for the patch.
- updated systemd files to match current systemd source
- bugfix: spurios error messages from imuxsock about (non-error) EAGAIN
  Thanks to Marius Tomaschewski for the patch.
- imklog: added $klogParseKernelTimestamp option
  When enabled, kernel message [timestamp] is converted for message time.
  Default is to use receive time as in 5.8.x and before, because the clock
  used to create the timestamp is not supposed to be as accurate as the
  monotonic clock (depends on hardware and kernel) resulting in differences
  between kernel and system messages which occurred at same time.
  Thanks to Marius Tomaschewski for the patch.
- imklog: added $klogKeepKernelTimestamp option
  When enabled, the kernel [timestamp] remains at begin of
  each message, even it is used for the message time too.
  Thanks to Marius Tomaschewski for the patch.
- bugfix: imklog mistakenly took kernel timestamp subseconds as nanoseconds
  ... actually, they are microseconds. So the fractional part of the 
  timestamp was not properly formatted.
  Thanks to Marius Tomaschewski for the bug report and the patch idea.
- imklog: added $klogKeepKernelTimestamp option
  When enabled, the kernel [timestamp] remains at begin of
  each message, even it is used for the message time too.
  Thanks to Marius Tomaschewski for the patch.
- bugfix: imklog mistakenly took kernel timestamp subseconds as nanoseconds
  ... actually, they are microseconds. So the fractional part of the 
  timestamp was not properly formatted.
  Thanks to Marius Tomaschewski for the bug report and the patch idea.
- bugfix: invalid DST handling under Solaris
  Thanks to Scott Severtson for the patch.
- bugfix: invalid decrement in pm5424 could lead to log truncation
  Thanks to Tomas Heinrich for the patch.
- bugfix[kind of]: omudpspoof discarded messages >1472 bytes (MTU size)
  it now truncates these message, but ensures they are sent. Note that
  7.3.5+ will switch to fragmented UDP messages instead (up to 64K)
---------------------------------------------------------------------------
Version 5.10.1  [V5-STABLE], 2012-10-17
- bugfix: imuxsock and imklog truncated head of received message
  This happened only under some circumstances. Thanks to Marius
  Tomaschewski, Florian Piekert and Milan Bartos for their help in
  solving this issue.
- enable DNS resolution in imrelp
  Thanks to Apollon Oikonomopoulos for the patch
- bugfix: invalid property name in property-filter could cause abort
  if action chaining (& operator) was used
  http://bugzilla.adiscon.com/show_bug.cgi?id=355
  Thanks to pilou@gmx.com for the bug report
- bugfix: remove invalid socket option call from imuxsock
  Thanks to Cristian Ionescu-Idbohrn and Jonny Törnbom 
- bugfix: fixed wrong bufferlength for snprintf in tcpflood.c when using 
  the -f (dynafiles) option. 
- fixed issues in build system (namely related to cust1 dummy plugin)
---------------------------------------------------------------------------
Version 5.10.0  [V5-STABLE], 2012-08-23

NOTE: this is the new rsyslog v5-stable, incorporating all changes from the
      5.9.x series. In addition to that, it contains the fixes and
      enhancements listed below in this entry.

- bugfix: delayble source could block action queue, even if there was
  a disk queue associated with it. The root cause of this problem was
  that it makes no sense to delay messages once they arrive in the 
  action queue - the "input" that is being held in that case is the main
  queue worker, what makes no sense.
  Thanks to Marcin for alerting us on this problem and providing 
  instructions to reproduce it.
- bugfix: disk queue was not persisted on shutdown, regression of fix to
  http://bugzilla.adiscon.com/show_bug.cgi?id=299
  The new code also handles the case of shutdown of blocking light and 
  full delayable sources somewhat smarter and permits, assuming sufficient
  timouts, to persist message up to the max queue capacity. Also some nits
  in debug instrumentation have been fixed.
- add small delay (50ms) after sending shutdown message
  There seem to be cases where the shutdown message is otherwise not
  processed, not even on an idle system. Thanks to Marcin for
  bringing this problem up.
- support for resolving huge groups
  closes: http://bugzilla.adiscon.com/show_bug.cgi?id=310
  Thanks to Alec Warner for the patch
- bugfix: potential hang due to mutex deadlock
  closes: http://bugzilla.adiscon.com/show_bug.cgi?id=316
  Thanks to Andreas Piesk for reporting&analyzing this bug as well as
  providing patches and other help in resolving it.
- bugfix: property PROCID empty instead of proper nilvalue if not present
  If it is not present, it must have the nilvalue "-" as of RFC5424
  closes: http://bugzilla.adiscon.com/show_bug.cgi?id=332
  Thanks to John N for reporting this issue.
- bugfix: "last message repeated n times" message was missing hostname
  Thanks to Zdenek Salvet for finding this bug and to Bodik for reporting
- bugfix: multiple main queues with same queue file name was not detected
  This lead to queue file corruption. While the root cause is a config
  error, it is a bug that this important and hard to find config error
  was not detected by rsyslog.
---------------------------------------------------------------------------
Version 5.9.7  [V5-BETA], 2012-05-10
- added capability to specify substrings for field extraction mode
- bugfix: ommysql did not properly init/exit the mysql runtime library
  this could lead to segfaults. Triggering condition: multiple action
  instances using ommysql.  Thanks to Tomas Heinrich for reporting this
  problem and providing an initial patch (which my solution is based on,
  I need to add more code to clean the mess up).
- bugfix: rsyslog did not terminate when delayable inputs were blocked
  due to unvailable sources. Fixes:
  http://bugzilla.adiscon.com/show_bug.cgi?id=299
  Thanks to Marcin M for bringing up this problem and Andre Lorbach
  for helping to reproduce and fix it.
- bugfix/tcpflood: sending small test files did not work correctly
---------------------------------------------------------------------------
Version 5.9.6  [V5-BETA], 2012-04-12
- added configuration directives to customize queue light delay marks
- permit size modifiers (k,m,g,...) in integer config parameters
  Thanks to Jo Rhett for the suggestion.
- bugfix: hostname was not requeried on HUP
  Thanks to Per Jessen for reporting this bug and Marius Tomaschewski for
  his help in testing the fix.
- bugfix: imklog invalidly computed facility and severity
  closes: http://bugzilla.adiscon.com/show_bug.cgi?id=313
- bugfix: imptcp input name could not be set
  config directive was accepted, but had no effect
- added configuration directive to disable octet-counted framing
  for imtcp, directive is $InputTCPServerSupportOctetCountedFraming 
  for imptcp, directive is $InputPTCPServerSupportOctetCountedFraming 
- added capability to use a local interface IP address as fromhost-ip for
  locally originating messages. New directive $LocalHostIPIF
- added configuration directives to customize queue light delay marks
  $MainMsgQueueLightDelayMark, $ActionQueueLightDelayMark; both
  specify number of messages starting at which a delay happens.
---------------------------------------------------------------------------
Version 5.9.5  [V5-DEVEL], 2012-01-27
- improved impstats subsystem, added many new counters
- enhanced module loader to not rely on PATH_MAX
- refactored imklog linux driver, now combined with BSD driver
  The Linux driver no longer supports outdated kernel symbol resolution,
  which was disabled by default for very long. Also overall cleanup,
  resulting in much smaller code. Linux and BSD are now covered by a
  single small driver.
- $IMUXSockRateLimitInterval DEFAULT CHANGED, was 5, now 0
  The new default turns off rate limiting. This was chosen as people
  experienced problems with rate-limiting activated by default. Now it
  needs an explicit opt-in by setting this parameter.
  Thanks to Chris Gaffney for suggesting to make it opt-in; thanks to
  many unnamed others who already had complained at the time Chris made
  the suggestion ;-)
---------------------------------------------------------------------------
Version 5.9.4  [V5-DEVEL], 2011-11-29
- imuxsock: added capability to "annotate" messages with "trusted
  information", which contains some properties obtained from the system
  and as such sure to not be faked. This is inspired by the similiar idea
  introduced in systemd.
- removed dependency on gcrypt for recently-enough GnuTLS
  see: http://bugzilla.adiscon.com/show_bug.cgi?id=289
- bugfix: imuxsock did no longer ignore message-provided timestamp, if
  so configured (the *default*). Lead to no longer sub-second timestamps.
  closes: http://bugzilla.adiscon.com/show_bug.cgi?id=281
- bugfix: omfile returns fatal error code for things that go really wrong
  previously, RS_RET_RESUME was returned, which lead to a loop inside the
  rule engine as omfile could not really recover.
- bugfix: rsyslogd -v always said 64 atomics were not present
  thanks to mono_matsuko for the patch
---------------------------------------------------------------------------
Version 5.9.3  [V5-DEVEL], 2011-09-01
- bugfix/security: off-by-two bug in legacy syslog parser, CVE-2011-3200
- bugfix: mark message processing did not work correctly
- added capability to emit config error location info for warnings 
  otherwise, omusrmsg's warning about new config format was not
  accompanied by problem location.
- bugfix: potential misadressing in property replacer
- bugfix: MSGID corruption in RFC5424 parser under some circumstances
  closes: http://bugzilla.adiscon.com/show_bug.cgi?id=275
- bugfix: The NUL-Byte for the syslogtag was not copied in MsgDup (msg.c)
---------------------------------------------------------------------------
Version 5.9.2  [V5-DEVEL] (rgerhards), 2011-07-11
- systemd support: set stdout/stderr to null - thx to Lennart for the patch
- added support for the ":omusrmsg:" syntax in configuring user messages
- added support for the ":omfile:" syntax for actions
---------------------------------------------------------------------------
Version 5.9.1  [V5-DEVEL] (rgerhards), 2011-06-30
- added support for obtaining timestamp for kernel message from message
  If the kernel time-stamps messages, time is now take from that
  timestamp instead of the system time when the message was read. This
  provides much better accuracy. Thanks to Lennart Poettering for
  suggesting this feature and his help during implementation.
- added support for obtaining timestamp from system for imuxsock
  This permits to read the time a message was submitted to the system
  log socket. Most importantly, this is provided in microsecond resolution.
  So we are able to obtain high precision timestampis even for messages
  that were - as is usual - not formatted with them. This also simplifies
  things in regard to local time calculation in chroot environments.
  Many thanks to Lennart Poettering for suggesting this feature,
  providing some guidance on implementing it and coordinating getting the
  necessary support into the Linux kernel.
- bugfix: timestamp was incorrectly calculated for timezones with minute
  offset
  closes: http://bugzilla.adiscon.com/show_bug.cgi?id=271
- bugfix: problems in failover action handling
  closes: http://bugzilla.adiscon.com/show_bug.cgi?id=270
  closes: http://bugzilla.adiscon.com/show_bug.cgi?id=254
- bugfix: mutex was invalidly left unlocked during action processing
  At least one case where this can occur is during thread shutdown, which
  may be initiated by lower activity. In most cases, this is quite
  unlikely to happen. However, if it does, data structures may be 
  corrupted which could lead to fatal failure and segfault. I detected
  this via a testbench test, not a user report. But I assume that some
  users may have had unreproducable aborts that were cause by this bug.
- bugfix: memory leak in imtcp & subsystems under some circumstances
  This leak is tied to error conditions which lead to incorrect cleanup
  of some data structures. [backport from v6]
- bugfix/improvement:$WorkDirectory now gracefully handles trailing slashes
---------------------------------------------------------------------------
Version 5.9.0  [V5-DEVEL] (rgerhards), 2011-06-08
- imfile: added $InputFileMaxLinesAtOnce directive
- enhanced imfile to support input batching
- added capability for imtcp and imptcp to activate keep-alive packets
  at the socket layer. This has not been added to imttcp, as the latter is
  only an experimental module, and one which did not prove to be useful.
  reference: http://kb.monitorware.com/post20791.html
- added support to control KEEPALIVE settings in imptcp
  this has not yet been added to imtcp, but could be done on request.
- $ActionName is now also used for naming of queues in impstats
  as well as in the debug output
- bugfix: do not open files with full privileges, if privs will be dropped
  This make the privilege drop code more bulletproof, but breaks Ubuntu's
  work-around for log files created by external programs with the wrong
  user and/or group. Note that it was long said that this "functionality"
  would break once we go for serious privilege drop code, so hopefully
  nobody still depends on it (and, if so, they lost...).
- bugfix: pipes not opened in full priv mode when privs are to be dropped
- this begins a new devel branch for v5
- better handling of queue i/o errors in disk queues. This is kind of a
  bugfix, but a very intrusive one, this it goes into the devel version
  first. Right now, "file not found" is handled and leads to the new
  emergency mode, in which disk action is stopped and the queue run
  in direct mode. An error message is emited if this happens.
- added support for user-level PRI provided via systemd
- added new config directive $InputTCPFlowControl to select if tcp
  received messages shall be flagged as light delayable or not.
- enhanced omhdfs to support batching mode. This permits to increase
  performance, as we now call the HDFS API with much larger message
  sizes and far more infrequently
- bugfix: failover did not work correctly if repeated msg reduction was on
  affected directive was: $ActionExecOnlyWhenPreviousIsSuspended on
  closes: http://bugzilla.adiscon.com/show_bug.cgi?id=236
---------------------------------------------------------------------------
Version 5.8.13  [V5-stable] 2012-08-22
- bugfix: DA queue could cause abort
- bugfix: "last message repeated n times" message was missing hostname
  Thanks to Zdenek Salvet for finding this bug and to Bodik for reporting
- bugfix "$PreserveFQDN on" was not honored in some modules
  Thanks to bodik for reporting this bug.
- bugfix: randomized IP option header in omudpspoof caused problems
  closes: http://bugzilla.adiscon.com/show_bug.cgi?id=327
  Thanks to Rick Brown for helping to test out the patch.
- bugfix: potential abort if output plugin logged message during shutdown
  note that none of the rsyslog-provided plugins does this
  Thanks to bodik and Rohit Prasad for alerting us on this bug and
  analyzing it.
  fixes: http://bugzilla.adiscon.com/show_bug.cgi?id=347
- bugfix: multiple main queues with same queue file name was not detected
  This lead to queue file corruption. While the root cause is a config
  error, it is a bug that this important and hard to find config error
  was not detected by rsyslog.
---------------------------------------------------------------------------
Version 5.8.12  [V5-stable] 2012-06-06
- add small delay (50ms) after sending shutdown message
  There seem to be cases where the shutdown message is otherwise not
  processed, not even on an idle system. Thanks to Marcin for
  bringing this problem up.
- support for resolving huge groups
  closes: http://bugzilla.adiscon.com/show_bug.cgi?id=310
  Thanks to Alec Warner for the patch
- bugfix: delayble source could block action queue, even if there was
  a disk queue associated with it. The root cause of this problem was
  that it makes no sense to delay messages once they arrive in the 
  action queue - the "input" that is being held in that case is the main
  queue worker, what makes no sense.
  Thanks to Marcin for alerting us on this problem and providing 
  instructions to reproduce it.
- bugfix: disk queue was not persisted on shutdown, regression of fix to
  http://bugzilla.adiscon.com/show_bug.cgi?id=299
  The new code also handles the case of shutdown of blocking light and 
  full delayable sources somewhat smarter and permits, assuming sufficient
  timouts, to persist message up to the max queue capacity. Also some nits
  in debug instrumentation have been fixed.
- bugfix/omudpspoof: problems, including abort, happend when run on
  multiple threads. Root cause is that libnet is not thread-safe. 
  omudpspoof now guards libnet calls with their own mutex.
- bugfix: if debug message could end up in log file when forking
  if rsyslog was set to auto-background (thus fork, the default) and debug
  mode to stdout was enabled, debug messages ended up in the first log file
  opened. Currently, stdout logging is completely disabled in forking mode
  (but writing to the debug log file is still possible). This is a change 
  in behaviour, which is under review. If it causes problems to you,
  please let us know.
  Thanks to Tomas Heinrich for the patch.
- bugfix/tcpflood: sending small test files did not work correctly
- bugfix: potential hang due to mutex deadlock
  closes: http://bugzilla.adiscon.com/show_bug.cgi?id=316
  Thanks to Andreas Piesk for reporting&analyzing this bug as well as
  providing patches and other help in resolving it.
- bugfix: property PROCID empty instead of proper nilvalue if not present
  If it is not present, it must have the nilvalue "-" as of RFC5424
  closes: http://bugzilla.adiscon.com/show_bug.cgi?id=332
  Thanks to John N for reporting this issue.
---------------------------------------------------------------------------
Version 5.8.11  [V5-stable] 2012-05-03
- bugfix: ommysql did not properly init/exit the mysql runtime library
  this could lead to segfaults. Triggering condition: multiple action
  instances using ommysql.  Thanks to Tomas Heinrich for reporting this
  problem and providing an initial patch (which my solution is based on,
  I need to add more code to clean the mess up).
- bugfix: rsyslog did not terminate when delayable inputs were blocked
  due to unvailable sources. Fixes:
  http://bugzilla.adiscon.com/show_bug.cgi?id=299
  Thanks to Marcin M for bringing up this problem and Andre Lorbach
  for helping to reproduce and fix it.
- bugfix: active input in "light delay state" could block rsyslog
  termination, at least for prolonged period of time
- bugfix: imptcp input name could not be set
  config directive was accepted, but had no effect
- bugfix: assigned ruleset was lost when using disk queues
  This looked quite hard to diagnose for disk-assisted queues, as the
  pure memory part worked well, but ruleset info was lost for messages
  stored inside the disk queue.
- bugfix: hostname was not requeried on HUP
  Thanks to Per Jessen for reporting this bug and Marius Tomaschewski for
  his help in testing the fix.
- bugfix: inside queue.c, some thread cancel states were not correctly
  reset. While this is a bug, we assume it did have no practical effect
  because the reset as it was done was set to the state the code actually
  had at this point. But better fix this...
---------------------------------------------------------------------------
Version 5.8.10  [V5-stable] 2012-04-05
- bugfix: segfault on startup if $actionqueuefilename was missing for disk
  queue config
  Thanks to Tomas Heinrich for the patch.
- bugfix: segfault if disk-queue was started up with old queue file
  Thanks to Tomas Heinrich for the patch.
- bugfix: memory leak in array passing output module mode
---------------------------------------------------------------------------
Version 5.8.9  [V5-stable] 2012-03-15
- added tool to recover disk queue if .qi file is missing (recover_qi.pl)
  Thanks to Kaiwang Chen for contributing this tool
- bugfix: stopped DA queue was never processed after a restart due to a
  regression from statistics module
- added better doc for statsobj interface
  Thanks to Kaiwang Chen for his suggestions and analysis in regard to the
  stats subsystem.
---------------------------------------------------------------------------
Version 5.8.8  [V5-stable] 2012-03-05
- added capability to use a local interface IP address as fromhost-ip for
  imuxsock imklog
  new config directives: $IMUXSockLocalIPIF, $klogLocalIPIF
- added configuration directives to customize queue light delay marks
  $MainMsgQueueLightDelayMark, $ActionQueueLightDelayMark; both
  specify number of messages starting at which a delay happens.
- bugfix: omprog made rsyslog abort on startup if not binary to
  execute was configured
- bugfix: imklog invalidly computed facility and severity
  closes: http://bugzilla.adiscon.com/show_bug.cgi?id=313
---------------------------------------------------------------------------
Version 5.8.7  [V5-stable] 2012-01-17
- bugfix: instabilities when using RFC5424 header fields
  Thanks to Kaiwang Chen for the patch
- bugfix: imuxsock did truncate part of received message if it did not
  contain a proper date. The truncation occured because we removed that
  part of the messages that was expected to be the date.
  closes: http://bugzilla.adiscon.com/show_bug.cgi?id=295
- bugfix: potential abort after reading invalid X.509 certificate
  closes: http://bugzilla.adiscon.com/show_bug.cgi?id=290
  Thanks to Tomas Heinrich for the patch
- bugfix: stats counter were not properly initialized on creation
- FQDN hostname for multihomed host was not always set to the correct name
  if multiple aliases existed. Thanks to Tomas Heinreich for the patch.
- re-licensed larger parts of the codebase under the Apache license 2.0
---------------------------------------------------------------------------
Version 5.8.6  [V5-stable] 2011-10-21
- bugfix: missing whitespace after property-based filter was not detected
- bugfix: $OMFileFlushInterval period was doubled - now using correct value
- bugfix: ActionQueue could malfunction due to index error
  Thanks to Vlad Grigorescu for the patch
- bugfix: $ActionExecOnlyOnce interval did not work properly
  Thanks to Tomas Heinrich for the patch
- bugfix: race condition when extracting program name, APPNAME, structured
  data and PROCID (RFC5424 fields) could lead to invalid characters e.g.
  in dynamic file names or during forwarding (general malfunction of these
  fields in templates, mostly under heavy load)
- bugfix: imuxsock did no longer ignore message-provided timestamp, if
  so configured (the *default*). Lead to no longer sub-second timestamps.
  closes: http://bugzilla.adiscon.com/show_bug.cgi?id=281
- bugfix: omfile returns fatal error code for things that go really wrong
  previously, RS_RET_RESUME was returned, which lead to a loop inside the
  rule engine as omfile could not really recover.
- bugfix: imfile did invalid system call under some circumstances
  when a file that was to be monitored did not exist BUT the state file
  actually existed. Mostly a cosmetic issue. Root cause was incomplete
  error checking in stream.c; so patch may affect other code areas.
- bugfix: rsyslogd -v always said 64 atomics were not present
  thanks to mono_matsuko for the patch
---------------------------------------------------------------------------
Version 5.8.5  [V5-stable] (rgerhards/al), 2011-09-01
- bugfix/security: off-by-two bug in legacy syslog parser, CVE-2011-3200
- bugfix: mark message processing did not work correctly
- bugfix: potential hang condition during tag emulation
- bugfix: too-early string termination during tag emulation
- bugfix: The NUL-Byte for the syslogtag was not copied in MsgDup (msg.c)
- bugfix: fixed incorrect state handling for Discard Action (transactions)
  Note: This caused all messages in a batch to be set to COMMITTED, 
  even if they were discarded. 
---------------------------------------------------------------------------
Version 5.8.4  [V5-stable] (al), 2011-08-10
- bugfix: potential misadressing in property replacer
- bugfix: memcpy overflow can occur in allowed sender checkig
  if a name is resolved to IPv4-mapped-on-IPv6 address
  Found by Ismail Dönmez at suse
- bugfix: potential misadressing in property replacer
- bugfix: MSGID corruption in RFC5424 parser under some circumstances
  closes: http://bugzilla.adiscon.com/show_bug.cgi?id=275
---------------------------------------------------------------------------
Version 5.8.3  [V5-stable] (rgerhards), 2011-07-11
- systemd support: set stdout/stderr to null - thx to Lennart for the patch
- added support for the ":omusrmsg:" syntax in configuring user messages
- added support for the ":omfile:" syntax for actions
  Note: previous outchannel syntax will generate a warning message. This
  may be surprising to some users, but it is quite urgent to alert them
  of the new syntax as v6 can no longer support the previous one.
---------------------------------------------------------------------------
Version 5.8.2  [V5-stable] (rgerhards), 2011-06-21
- bugfix: problems in failover action handling
  closes: http://bugzilla.adiscon.com/show_bug.cgi?id=270
  closes: http://bugzilla.adiscon.com/show_bug.cgi?id=254
- bugfix: mutex was invalidly left unlocked during action processing
  At least one case where this can occur is during thread shutdown, which
  may be initiated by lower activity. In most cases, this is quite
  unlikely to happen. However, if it does, data structures may be 
  corrupted which could lead to fatal failure and segfault. I detected
  this via a testbench test, not a user report. But I assume that some
  users may have had unreproducable aborts that were cause by this bug.
- bugfix: memory leak in imtcp & subsystems under some circumstances
  This leak is tied to error conditions which lead to incorrect cleanup
  of some data structures. [backport from v6]
- bugfix/improvement:$WorkDirectory now gracefully handles trailing slashes
---------------------------------------------------------------------------
Version 5.8.1  [V5-stable] (rgerhards), 2011-05-19
- bugfix: invalid processing in QUEUE_FULL condition
  If the the multi-submit interface was used and a QUEUE_FULL condition
  occured, the failed message was properly destructed. However, the
  rest of the input batch, if it existed, was not processed. So this
  lead to potential loss of messages and a memory leak. The potential
  loss of messages was IMHO minor, because they would have been dropped
  in most cases due to the queue remaining full, but very few lucky ones
  from the batch may have made it. Anyhow, this has now been changed so
  that the rest of the batch is properly tried to be enqueued and, if
  not possible, destructed.
- new module mmsnmptrapd, a sample message modification module
  This can be useful to reformat snmptrapd messages and also serves as
  a sample for how to write message modification modules using the
  output module interface. Note that we introduced this new 
  functionality directly into the stable release, as it does not 
  modify the core and as such cannot have any side-effects if it is
  not used (and thus the risk is solely on users requiring that
  functionality).
- bugfix: rate-limiting inside imuxsock did not work 100% correct
  reason was that a global config variable was invalidly accessed where a
  listener variable should have been used.
  Also performance-improved the case when rate limiting is turned off (this
  is a very unintrusive change, thus done directly to the stable version).
- bugfix: $myhostname not available in RainerScript (and no error message)
  closes: http://bugzilla.adiscon.com/show_bug.cgi?id=233
- bugfix: memory and file descriptor leak in stream processing
  Leaks could occur under some circumstances if the file stream handler
  errored out during the open call. Among others, this could cause very
  big memory leaks if there were a problem with unreadable disk queue
  files. In regard to the memory leak, this
  closes: http://bugzilla.adiscon.com/show_bug.cgi?id=256
- bugfix: doc for impstats had wrong config statements
  also, config statements were named a bit inconsistent, resolved that
  problem by introducing an alias and only documenting the consistent
  statements
  Thanks to Marcin for bringing up this problem.
- bugfix: IPv6-address could not be specified in omrelp
  this was due to improper parsing of ":"
  closes: http://bugzilla.adiscon.com/show_bug.cgi?id=250
- bugfix: TCP connection invalidly aborted when messages needed to be
  discarded (due to QUEUE_FULL or similar problem)
- bugfix: $LocalHostName was not honored under all circumstances
  closes: http://bugzilla.adiscon.com/show_bug.cgi?id=258
- bugfix(minor): improper template function call in syslogd.c
---------------------------------------------------------------------------
Version 5.8.0  [V5-stable] (rgerhards), 2011-04-12

This is the new v5-stable branch, importing all feature from the 5.7.x
versions. To see what has changed in regard to the previous v5-stable,
check the Changelog for 5.7.x below.

- bugfix: race condition in deferred name resolution
  closes: http://bugzilla.adiscon.com/show_bug.cgi?id=238
  Special thanks to Marcin for his persistence in helping to solve this
  bug.
- bugfix: DA queue was never shutdown once it was started
  closes: http://bugzilla.adiscon.com/show_bug.cgi?id=241
---------------------------------------------------------------------------
Version 5.7.10  [V5-BETA] (rgerhards), 2011-03-29
- bugfix: ompgsql did not work properly with ANSI SQL strings
  closes: http://bugzilla.adiscon.com/show_bug.cgi?id=229
- bugfix: rsyslog did not build with --disable-regexp configure option
  closes: http://bugzilla.adiscon.com/show_bug.cgi?id=243
- bugfix: PRI was invalid on Solaris for message from local log socket
- enhance: added $BOM system property to ease writing byte order masks
- bugfix: RFC5424 parser confused by empty structured data
  closes: http://bugzilla.adiscon.com/show_bug.cgi?id=237
- bugfix: error return from strgen caused abort, now causes action to be
  ignored (just like a failed filter)
- new sample plugin for a strgen to generate sql statement consumable
  by a database plugin
- bugfix: strgen could not be used together with database outputs
  because the sql/stdsql option could not be specified. This has been
  solved by permitting the strgen to include the opton inside its name.
  closes: http://bugzilla.adiscon.com/show_bug.cgi?id=195
---------------------------------------------------------------------------
Version 5.7.9  [V5-BETA] (rgerhards), 2011-03-16
- improved testbench
  among others, life tests for ommysql (against a test database) have
  been added, valgrind-based testing enhanced, ...
- enhance: fallback *at runtime* to epoll_create if epoll_create1 is not
  available. Thanks to Michael Biebl for analysis and patch!
- bugfix: failover did not work correctly if repeated msg reduction was on
  closes: http://bugzilla.adiscon.com/show_bug.cgi?id=236
  affected directive was: $ActionExecOnlyWhenPreviousIsSuspended on
- bugfix: minor memory leak in omlibdbi (< 1k per instance and run)
- bugfix: (regression) omhdfs did no longer compile
- bugfix: omlibdbi did not use password from rsyslog.conf
  closes: http://bugzilla.adiscon.com/show_bug.cgi?id=203
---------------------------------------------------------------------------
Version 5.7.8  [V5-BETA] (rgerhards), 2011-03-09
- systemd support somewhat improved (can now take over existing log sockt)
- bugfix: discard action did not work under some circumstances
  fixes: http://bugzilla.adiscon.com/show_bug.cgi?id=217
- bugfix: file descriptor leak in gnutls netstream driver
  fixes: http://bugzilla.adiscon.com/show_bug.cgi?id=222
---------------------------------------------------------------------------
Version 5.7.7  [V5-BETA] (rgerhards), 2011-03-02
- bugfix: potential abort condition when $RepeatedMsgReduction set to on
  as well as potentially in a number of other places where MsgDup() was
  used. This only happened when the imudp input module was used and it
  depended on name resolution not yet had taken place. In other words,
  this was a strange problem that could lead to hard to diagnose 
  instability. So if you experience instability, chances are good that
  this fix will help.
---------------------------------------------------------------------------
Version 5.7.6  [V5-BETA] (rgerhards), 2011-02-25
- bugfix: fixed a memory leak and potential abort condition
  this could happen if multiple rulesets were used and some output batches
  contained messages belonging to more than one ruleset.
  fixes: http://bugzilla.adiscon.com/show_bug.cgi?id=226
  fixes: http://bugzilla.adiscon.com/show_bug.cgi?id=218
- bugfix: memory leak when $RepeatedMsgReduction on was used
  bug tracker: http://bugzilla.adiscon.com/show_bug.cgi?id=225
---------------------------------------------------------------------------
Version 5.7.5  [V5-BETA] (rgerhards), 2011-02-23
- enhance: imfile did not yet support multiple rulesets, now added
  we do this directly in the beta because a) it does not affect existing
  functionality and b) one may argue that this missing functionality is
  close to a bug.
- improved testbench, added tests for imuxsock
- bugfix: imuxsock did no longer sanitize received messages
  This was a regression from the imuxsock partial rewrite. Happened
  because the message is no longer run through the standard parsers. 
  bug tracker: http://bugzilla.adiscon.com/show_bug.cgi?id=224
- bugfix: minor race condition in action.c - considered cosmetic
  This is considered cosmetic as multiple threads tried to write exactly
  the same value into the same memory location without sync. The method
  has been changed so this can no longer happen.
---------------------------------------------------------------------------
Version 5.7.4  [V5-BETA] (rgerhards), 2011-02-17
- added pmsnare parser module (written by David Lang)
- enhanced imfile to support non-cancel input termination
- improved systemd socket activation thanks to Marius Tomaschewski
- improved error reporting for $WorkDirectory
  non-existance and other detectable problems are now reported,
  and the work directory is NOT set in this case
- bugfix: pmsnare causded abort under some conditions
- bugfix: abort if imfile reads file line of more than 64KiB
  Thanks to Peter Eisentraut for reporting and analysing this problem.
  bug tracker: http://bugzilla.adiscon.com/show_bug.cgi?id=221
- bugfix: queue engine did not properly slow down inputs in FULL_DELAY mode
  when in disk-assisted mode. This especially affected imfile, which
  created unnecessarily queue files if a large set of input file data was
  to process.
- bugfix: very long running actions could prevent shutdown under some
  circumstances. This has now been solved, at least for common
  situations.
- bugfix: fixed compile problem due to empty structs
  this occured only on some platforms/compilers. thanks to Dražen Kačar 
  for the fix
---------------------------------------------------------------------------
Version 5.7.3  [V5-BETA] (rgerhards), 2011-02-07
- added support for processing multi-line messages in imfile
- added $IMUDPSchedulingPolicy and $IMUDPSchedulingPriority config settings
- added $LocalHostName config directive
- bugfix: fixed build problems on some platforms
  namely those that have 32bit atomic operations but not 64 bit ones
- bugfix: local hostname was pulled too-early, so that some config 
  directives (namely FQDN settings) did not have any effect
- bugfix: imfile did duplicate messages under some circumstances
- added $OMMySQLConfigFile config directive
- added $OMMySQLConfigSection config directive
---------------------------------------------------------------------------
Version 5.7.2  [V5-DEVEL] (rgerhards), 2010-11-26
- bugfix(important): problem in TLS handling could cause rsyslog to loop
  in a tight loop, effectively disabling functionality and bearing the
  risk of unresponsiveness of the whole system.
  Bug tracker: http://bugzilla.adiscon.com/show_bug.cgi?id=194
- bugfix: imfile state file was not written when relative file name
  for it was specified
- bugfix: compile failed on systems without epoll_create1()
  Thanks to David Hill for providing a fix.
- bugfix: atomic increment for msg object may not work correct on all
  platforms. Thanks to Chris Metcalf for the patch
- bugfix: replacements for atomic operations for non-int sized types had
  problems. At least one instance of that problem could potentially lead
  to abort (inside omfile).
---------------------------------------------------------------------------
Version 5.7.1  [V5-DEVEL] (rgerhards), 2010-10-05
- support for Hadoop's HDFS added (via omhdfs)
- imuxsock now optionally use SCM_CREDENTIALS to pull the pid from the log
  socket itself
  (thanks to Lennart Poettering for the suggesting this feature)
- imuxsock now optionally uses per-process input rate limiting, guarding the
  user against processes spamming the system log
  (thanks to Lennart Poettering for suggesting this feature)
- added new config statements
  * $InputUnixListenSocketUsePIDFromSystem 
  * $SystemLogUsePIDFromSystem 
  * $SystemLogRateLimitInterval
  * $SystemLogRateLimitBurst
  * $SystemLogRateLimitSeverity
  * $IMUxSockRateLimitInterval
  * $IMUxSockRateLimitBurst
  * $IMUxSockRateLimitSeverity
- imuxsock now supports up to 50 different sockets for input
- some code cleanup in imuxsock (consider this a release a major
  modification, especially if problems show up)
- bugfix: /dev/log was unlinked even when passed in from systemd
  in which case it should be preserved as systemd owns it
---------------------------------------------------------------------------
Version 5.7.0  [V5-DEVEL] (rgerhards), 2010-09-16
- added module impstat to emit periodic statistics on rsyslog counters
- support for systemd officially added
  * acquire /dev/log socket optionally from systemd
    thanks to Lennart Poettering for this patch
  * sd-systemd API added as part of rsyslog runtime library
---------------------------------------------------------------------------
Version 5.6.5  [V5-STABLE] (rgerhards), 2011-03-22
- bugfix: failover did not work correctly if repeated msg reduction was on
  affected directive was: $ActionExecOnlyWhenPreviousIsSuspended on
  closes: http://bugzilla.adiscon.com/show_bug.cgi?id=236
- bugfix: omlibdbi did not use password from rsyslog.con
  closes: http://bugzilla.adiscon.com/show_bug.cgi?id=203
- bugfix(kind of): tell users that config graph can currently not be
  generated
  closes: http://bugzilla.adiscon.com/show_bug.cgi?id=232
- bugfix: discard action did not work under some circumstances
  fixes: http://bugzilla.adiscon.com/show_bug.cgi?id=217
  (backport from 5.7.8)
---------------------------------------------------------------------------
Version 5.6.4  [V5-STABLE] (rgerhards), 2011-03-03
- bugfix: potential abort condition when $RepeatedMsgReduction set to on
  as well as potentially in a number of other places where MsgDup() was
  used. This only happened when the imudp input module was used and it
  depended on name resolution not yet had taken place. In other words,
  this was a strange problem that could lead to hard to diagnose 
  instability. So if you experience instability, chances are good that
  this fix will help.
- bugfix: fixed a memory leak and potential abort condition
  this could happen if multiple rulesets were used and some output batches
  contained messages belonging to more than one ruleset.
  fixes: http://bugzilla.adiscon.com/show_bug.cgi?id=226
  fixes: http://bugzilla.adiscon.com/show_bug.cgi?id=218
- bugfix: memory leak when $RepeatedMsgReduction on was used
  bug tracker: http://bugzilla.adiscon.com/show_bug.cgi?id=225
---------------------------------------------------------------------------
Version 5.6.3  [V5-STABLE] (rgerhards), 2011-01-26
- bugfix: action processor released memory too early, resulting in
  potential issue in retry cases (but very unlikely due to another
  bug, which I also fixed -- only after the fix this problem here
  became actually visible).
- bugfix: batch processing flagged invalid message as "bad" under some
  circumstances
- bugfix: unitialized variable could cause issues under extreme conditions
  plus some minor nits. This was found after a clang static code analyzer
  analysis (great tool, and special thanks to Marcin for telling me about
  it!)
- bugfix: batches which had actions in error were not properly retried in
  all cases
- bugfix: imfile did duplicate messages under some circumstances
- bugfix: testbench was not activated if no Java was present on system
  ... what actually was a left-over. Java is no longer required.
---------------------------------------------------------------------------
Version 5.6.2  [V5-STABLE] (rgerhards), 2010-11-30
- bugfix: compile failed on systems without epoll_create1()
  Thanks to David Hill for providing a fix.
- bugfix: atomic increment for msg object may not work correct on all
  platforms. Thanks to Chris Metcalf for the patch
- bugfix: replacements for atomic operations for non-int sized types had
  problems. At least one instance of that problem could potentially lead
  to abort (inside omfile).
- added the $InputFilePersistStateInterval config directive to imfile
- changed imfile so that the state file is never deleted (makes imfile
  more robust in regard to fatal failures)
- bugfix: a slightly more informative error message when a TCP
  connections is aborted
---------------------------------------------------------------------------
Version 5.6.1  [V5-STABLE] (rgerhards), 2010-11-24
- bugfix(important): problem in TLS handling could cause rsyslog to loop
  in a tight loop, effectively disabling functionality and bearing the
  risk of unresponsiveness of the whole system.
  Bug tracker: http://bugzilla.adiscon.com/show_bug.cgi?id=194
- permitted imptcp to work on systems which support epoll(), but not
  epoll_create().
  Bug: http://bugzilla.adiscon.com/show_bug.cgi?id=204
  Thanks to Nicholas Brink for reporting this problem.
- bugfix: testbench failed if imptcp was not enabled
- bugfix: segfault when an *empty* template was used
  Bug: http://bugzilla.adiscon.com/show_bug.cgi?id=206
  Thanks to David Hill for alerting us.
- bugfix: compile failed with --enable-unlimited-select
  thanks varmojfekoj for the patch
---------------------------------------------------------------------------
Version 5.6.0  [V5-STABLE] (rgerhards), 2010-10-19

This release brings all changes and enhancements of the 5.5.x series
to the v5-stable branch.

- bugfix: a couple of problems that imfile had on some platforms, namely
  Ubuntu (not their fault, but occured there)
- bugfix: imfile utilizes 32 bit to track offset. Most importantly,
  this problem can not experienced on Fedora 64 bit OS (which has
  64 bit long's!)
---------------------------------------------------------------------------
Version 5.5.7  [V5-BETA] (rgerhards), 2010-08-09
- changed omudpspoof default spoof address to simplify typical use case
  thanks to David Lang for suggesting this
- doc bugfix: pmlastmsg doc samples had errors
- bugfix[minor]: pmrfc3164sd had invalid name (resided in rsyslog name 
  space, what should not be the case for a contributed module)
- added omuxsock, which permits to write message to local Unix sockets
  this is the counterpart to imuxsock, enabling fast local forwarding
---------------------------------------------------------------------------
Version 5.5.6  [DEVEL] (rgerhards), 2010-07-21
- added parser modules
  * pmlastmsg, which supports the notoriously malformed "last message
    repeated n times" messages from some syslogd's (namely sysklogd)
  * pmrfc3164sd (contributed), supports RFC5424 structured data in 
    RFC3164 messages [untested]
- added new module type "string generator", used to speed up output
  processing. Expected speedup for (typical) rsyslog processing is
  roughly 5 to 6 percent compared to using string-based templates.
  They may also be used to do more complex formatting with custom
  C code, what provided greater flexibility and probably far higher
  speed, for example if using multiple regular expressions within a 
  template.
- added 4 string generators for
  * RSYSLOG_FileFormat
  * RSYSLOG_TraditionalFileFormat
  * RSYSLOG_ForwardFormat
  * RSYSLOG_TraditionalForwardFormat
- bugfix: mutexes used to simulate atomic instructions were not destructed
- bugfix: regression caused more locking action in msg.c than necessary
- bugfix: "$ActionExecOnlyWhenPreviousIsSuspended on" was broken
- bugfix: segfault on HUP when "HUPIsRestart" was set to "on"
  thanks varmojfekoj for the patch
- bugfix: default for $OMFileFlushOnTXEnd was wrong ("off").
  This, in default mode, caused buffered writing to be used, what
  means that it looked like no output were written or partial
  lines. Thanks to Michael Biebl for pointing out this bug.
- bugfix: programname filter in ! configuration can not be reset
  Thanks to Kiss Gabor for the patch.
---------------------------------------------------------------------------
Version 5.5.5  [DEVEL] (rgerhards), 2010-05-20
- added new cancel-reduced action thread termination method
  We now manage to cancel threads that block inside a retry loop to
  terminate without the need to cancel the thread. Avoiding cancellation
  helps keep the system complexity minimal and thus provides for better
  stability. This also solves some issues with improper shutdown when
  inside an action retry loop.
---------------------------------------------------------------------------
Version 5.5.4  [DEVEL] (rgerhards), 2010-05-03
- This version offers full support for Solaris on Intel and Sparc
- bugfix: problems with atomic operations emulation
  replaced atomic operation emulation with new code. The previous code
  seemed to have some issue and also limited concurrency severely. The
  whole atomic operation emulation has been rewritten.
- bugfix: netstream ptcp support class was not correctly build on systems
  without epoll() support
- bugfix: segfault on Solaris/Sparc
---------------------------------------------------------------------------
Version 5.5.3  [DEVEL] (rgerhards), 2010-04-09
- added basic but functional support for Solaris
- imported many bugfixes from 3.6.2/4.6.1 (see ChangeLog below!)
- added new property replacer option "date-rfc3164-buggyday" primarily
  to ease migration from syslog-ng. See property replacer doc for
  details.
- added capability to turn off standard LF delimiter in TCP server
  via new directive "$InputTCPServerDisableLFDelimiter on"
- bugfix: failed to compile on systems without epoll support
- bugfix: comment char ('#') in literal terminated script parsing
  and thus could not be used.
  but tracker: http://bugzilla.adiscon.com/show_bug.cgi?id=119
  [merged in from v3.22.2]
- imported patches from 4.6.0:
  * improved testbench to contain samples for totally malformed messages
    which miss parts of the message content
  * bugfix: some malformed messages could lead to a missing LF inside files
    or some other missing parts of the template content.
  * bugfix: if a message ended immediately with a hostname, the hostname
    was mistakenly interpreted as TAG, and localhost be used as hostname
---------------------------------------------------------------------------
Version 5.5.2  [DEVEL] (rgerhards), 2010-02-05
- applied patches that make rsyslog compile under Apple OS X.
  Thanks to trey for providing these.
- replaced data type "bool" by "sbool" because this created some
  portability issues.
- added $Escape8BitCharactersOnReceive directive
  Thanks to David Lang for suggesting it.
- worked around an issue where omfile failed to compile on 32 bit platforms
  under some circumstances (this smells like a gcc problem, but a simple
  solution was available). Thanks to Kenneth Marshall for some advice.
- extended testbench
---------------------------------------------------------------------------
Version 5.5.1  [DEVEL] (rgerhards), 2009-11-27
- introduced the ablity for netstream drivers to utilize an epoll interface
  This offers increased performance and removes the select() FDSET size
  limit from imtcp. Note that we fall back to select() if there is no
  epoll netstream drivers. So far, an epoll driver has only been
  implemented for plain tcp syslog, the rest will follow once the code
  proves well in practice AND there is demand.
- re-implemented $EscapeControlCharacterTab config directive
  Based on Jonathan Bond-Caron's patch for v4. This now also includes some
  automatted tests.
- bugfix: enabling GSSServer crashes rsyslog startup
  Thanks to Tomas Kubina for the patch [imgssapi]
- bugfix (kind of): check if TCP connection is still alive if using TLS
  Thanks to Jonathan Bond-Caron for the patch.
---------------------------------------------------------------------------
Version 5.5.0  [DEVEL] (rgerhards), 2009-11-18
- moved DNS resolution code out of imudp and into the backend processing
  Most importantly, DNS resolution now never happens if the resolved name
  is not required. Note that this applies to imudp - for the other inputs,
  DNS resolution almost comes for free, so we do not do it there. However,
  the new method has been implemented in a generic way and as such may 
  also be used by other modules in the future.
- added option to use unlimited-size select() calls
  Thanks to varmjofekoj for the patch
  This is not done in imudp, as it natively supports epoll().
- doc: improved description of what loadable modules can do
---------------------------------------------------------------------------
Version 5.4.2  [v5-stable] (rgerhards), 2010-03-??
- bugfix(kind of): output plugin retry behaviour could cause engine to loop
  The rsyslog engine did not guard itself against output modules that do
  not properly convey back the tryResume() behaviour. This then leads to
  what looks like an endless loop. I consider this to be a bug of the 
  engine not only because it should be hardened against plugin misbehaviour,
  but also because plugins may not be totally able to avoid this situation
  (depending on the type of and processing done by the plugin).
- bugfix: testbench failed when not executed in UTC+1 timezone
  accidently, the time zone information was kept inside some
  to-be-checked-for responses
- temporary bugfix replaced by permanent one for
  message-induced off-by-one error (potential segfault) (see 4.6.2)
  The analysis has been completed and a better fix been crafted and 
  integrated.
- bugfix(minor): status variable was uninitialized
  However, this would have caused harm only if NO parser modules at
  all were loaded, which would lead to a defunctional configuration
  at all. And, even more important, this is impossible as two parser
  modules are built-in and thus can not be "not loaded", so we always
  have a minimum of two.
---------------------------------------------------------------------------
Version 5.4.1  [v5-stable] (rgerhards), 2010-03-??
- added new property replacer option "date-rfc3164-buggyday" primarily
  to ease migration from syslog-ng. See property replacer doc for
  details. [backport from 5.5.3 because urgently needed by some]
- imported all bugfixes vom 4.6.2 (see below)
---------------------------------------------------------------------------
Version 5.4.0  [v5-stable] (rgerhards), 2010-03-08
***************************************************************************
* This is a new stable v5 version. It contains all fixes and enhancements *
* made during the 5.3.x phase as well as those listed below.              *
* Note that the 5.2.x series was quite buggy and as such all users are    *
* strongly advised to upgrade to 5.4.0.                                   *
***************************************************************************
- bugfix: omruleset failed to work in many cases
  bug tracker: http://bugzilla.adiscon.com/show_bug.cgi?id=179
  Thanks to Ryan B. Lynch for reporting this issue.
- bugfix: comment char ('#') in literal terminated script parsing
  and thus could not be used.
  but tracker: http://bugzilla.adiscon.com/show_bug.cgi?id=119
  [merged in from v3.22.2]
---------------------------------------------------------------------------
Version 5.3.7  [BETA] (rgerhards), 2010-01-27
- bugfix: queues in direct mode could case a segfault, especially if an
  action failed for action queues. The issue was an invalid increment of
  a stack-based pointer which lead to destruction of the stack frame and
  thus a segfault on function return.
  Thanks to Michael Biebl for alerting us on this problem.
- bugfix: hostname accidently set to IP address for some message sources,
  for example imudp. Thanks to Anton for reporting this bug. [imported v4]
- bugfix: ompgsql had problems with transaction support, what actually 
  rendered it unsuable. Thanks to forum user "horhe" for alerting me
  on this bug and helping to debug/fix it! [imported from 5.3.6]
- bugfix: $CreateDirs variable not properly initialized, default thus
  was random (but most often "on") [imported from v3]
- bugfix: potential segfaults during queue shutdown
  (bugs require certain non-standard settings to appear)
  Thanks to varmojfekoj for the patch [imported from 4.5.8]
  [backport from 5.5.2]
- bugfix: wrong memory assignment for a config variable (probably
  without causing any harm) [backport from 5.2.2]
- bugfix: rsyslog hangs when writing to a named pipe which nobody was
  reading. Thanks to Michael Biebl for reporting this bug.
  Bugzilla entry: http://bugzilla.adiscon.com/show_bug.cgi?id=169
  [imported from 4.5.8]
---------------------------------------------------------------------------
Version 5.3.6  [BETA] (rgerhards), 2010-01-13
- bugfix: ompgsql did not properly check the server connection in
  tryResume(), which could lead to rsyslog running in a thight loop
- bugfix: suspension during beginTransaction() was not properly handled
  by rsyslog core
- bugfix: omfile output was only written when buffer was full, not at
  end of transaction
- bugfix: commit transaction was not properly conveyed to message layer,
  potentially resulting in non-message destruction and thus hangs
- bugfix: enabling GSSServer crashes rsyslog startup
  Thanks to Tomas Kubina for the patch [imgssapi]
- bugfix (kind of): check if TCP connection is still alive if using TLS
  Thanks to Jonathan Bond-Caron for the patch.
- bugfix: $CreateDirs variable not properly initialized, default thus
  was random (but most often "on") [imported from v3]
- bugfix: ompgsql had problems with transaction support, what actually 
  rendered it unsuable. Thanks to forum user "horhe" for alerting me
  on this bug and helping to debug/fix it!
- bugfix: memory leak when sending messages in zip-compressed format
  Thanks to Naoya Nakazawa for analyzing this issue and providing a patch.
- worked around an issue where omfile failed to compile on 32 bit platforms
  under some circumstances (this smells like a gcc problem, but a simple
  solution was available). Thanks to Kenneth Marshall for some advice.
  [backported from 5.5.x branch]
---------------------------------------------------------------------------
Version 5.3.5  [BETA] (rgerhards), 2009-11-13
- some light performance enhancement by replacing time() call with much
  faster (at least under linux) gettimeofday() calls.
- some improvement of omfile performance with dynafiles
  saved costly time() calls by employing a logical clock, which is 
  sufficient for the use case
- bugfix: omudpspoof miscalculated source and destination ports
  while this was probably not noticed for source ports, it resulted in
  almost all destination ports being wrong, except for the default port
  of 514, which by virtue of its binary representation was calculated 
  correct (and probably thus the bug not earlier detected).
- bugfixes imported from earlier releases
  * bugfix: named pipes did no longer work (they always got an open error)
    this was a regression from the omfile rewrite in 4.5.0
  * bugfix(testbench): sequence check was not always performed correctly,
    that could result in tests reporting success when they actually failed
- improved testbench: added tests for UDP forwarding and omudpspoof
- doc bugfix: omudpspoof had wrong config command names ("om" missing)
- bugfix [imported from 4.4.3]: $ActionExecOnlyOnceEveryInterval did
  not work.
- [inport v4] improved testbench, contains now tcp and gzip test cases
- [import v4] added a so-called "On Demand Debug" mode, in which debug
  output can be generated only after the process has started, but not right
  from the beginning. This is assumed to be useful for hard-to-find bugs.
  Also improved the doc on the debug system.
- bugfix: segfault on startup when -q or -Q option was given
  [imported from v3-stable]
---------------------------------------------------------------------------
Version 5.3.4  [DEVEL] (rgerhards), 2009-11-04
- added the ability to create custom message parsers
- added $RulesetParser config directive that permits to bind specific
  parsers to specific rulesets
- added omruleset output module, which provides great flexibility in 
  action processing. THIS IS A VERY IMPORTANT ADDITION, see its doc
  for why.
- added the capability to have ruleset-specific main message queues
  This offers considerable additional flexibility AND superior performance
  (in cases where multiple inputs now can avoid lock contention)
- bugfix: correct default for escape ('#') character restored
  This was accidently changed to '\\', thanks to David Lang for reporting
- bugfix(testbench): testcase did not properly wait for rsyslogd shutdown
  thus some unpredictable behavior and a false negative test result
  could occur.
---------------------------------------------------------------------------
Version 5.3.3  [DEVEL] (rgerhards), 2009-10-27
- simplified and thus speeded up the queue engine, also fixed some
  potential race conditions (in very unusual shutdown conditions)
  along the way. The threading model has seriously changes, so there may
  be some regressions.
- enhanced test environment (inlcuding testbench): support for enhancing
  probability of memory addressing failure by using non-NULL default
  value for malloced memory (optional, only if requested by configure
  option). This helps to track down some otherwise undetected issues
  within the testbench.
- bugfix: potential abort if inputname property was not set 
  primarily a problem of imdiag
- bugfix: message processing states were not set correctly in all cases
  however, this had no negative effect, as the message processing state
  was not evaluated when a batch was deleted, and that was the only case
  where the state could be wrong.
---------------------------------------------------------------------------
Version 5.3.2  [DEVEL] (rgerhards), 2009-10-21
- enhanced omfile to support transactional interface. This will increase
  performance in many cases.
- added multi-ruleset support to imudp
- re-enabled input thread termination handling that does avoid thread
  cancellation where possible. This provides a more reliable mode of
  rsyslogd termination (canceling threads my result in not properly
  freed resouces and potential later hangs, even though we perform
  proper cancel handling in our code). This is part of an effort to
  reduce thread cancellation as much as possible in rsyslog.
  NOTE: the code previously written code for this functionality had a
  subtle race condition. The new code solves that.
- enhanced immark to support non-cancel input module termination
- improved imudp so that epoll can be used in more environments,
  fixed potential compile time problem if EPOLL_CLOEXEC is not available.
- some cleanup/slight improvement:
  * changed imuxsock to no longer use deprecated submitAndParseMsg() IF
  * changed submitAndParseMsg() interface to be a wrapper around the new
    way of message creation/submission. This enables older plugins to be
    used together with the new interface. The removal also enables us to
    drop a lot of duplicate code, reducing complexity and increasing
    maintainability.
- bugfix: segfault when starting up with an invalid .qi file for a disk queue
  Failed for both pure disk as well as DA queues. Now, we emit an error
  message and disable disk queueing facility.
- bugfix: potential segfault on messages with empty MSG part. This was a
  recently introduced regression.
- bugfix: debug string larger than 1K were improperly displayed. Max size
  is now 32K, and if a string is even longer it is meaningfully truncated.
---------------------------------------------------------------------------
Version 5.3.1  [DEVEL] (rgerhards), 2009-10-05
- added $AbortOnUncleanConfig directive - permits to prevent startup when
  there are problems with the configuration file. See it's doc for
  details.
- included some important fixes from v4-stable:
  * bugfix: invalid handling of zero-sized messages
  * bugfix: zero-sized UDP messages are no longer processed
  * bugfix: random data could be appended to message
  * bugfix: reverse lookup reduction logic in imudp do DNS queries too often
- bugfixes imported from 4.5.4:
  * bugfix: potential segfault in stream writer on destruction
  * bugfix: potential race in object loader (obj.c) during use/release
  * bugfixes: potential problems in out file zip writer
---------------------------------------------------------------------------
Version 5.3.0  [DEVEL] (rgerhards), 2009-09-14
- begun to add simple GUI programs to gain insight into running rsyslogd
  instances and help setup and troubleshooting (active via the
  --enable-gui ./configure switch)
- changed imudp to utilize epoll(), where available. This shall provide
  slightly better performance (just slightly because we called select()
  rather infrequently on a busy system)
---------------------------------------------------------------------------
Version 5.2.2  [v5-stable] (rgerhards), 2009-11-??
- bugfix: enabling GSSServer crashes rsyslog startup
  Thanks to Tomas Kubina for the patch [imgssapi]
---------------------------------------------------------------------------
Version 5.2.1  [v5-stable] (rgerhards), 2009-11-02
- bugfix [imported from 4.4.3]: $ActionExecOnlyOnceEveryInterval did
  not work.
- bugfix: segfault on startup when -q or -Q option was given
  [imported from v3-stable]
---------------------------------------------------------------------------
Version 5.2.0  [v5-stable] (rgerhards), 2009-11-02
This is a re-release of version 5.1.6 as stable after we did not get any bug 
reports during the whole beta phase. Still, this first v5-stable may not be 
as stable as one hopes for, I am not sure if we did not get bug reports
just because nobody tried it. Anyhow, we need to go forward and so we
have the initial v5-stable.
---------------------------------------------------------------------------
Version 5.1.6  [v5-beta] (rgerhards), 2009-10-15
- feature imports from v4.5.6
- bugfix: potential race condition when queue worker threads were
  terminated
- bugfix: solved potential (temporary) stall of messages when the queue was
  almost empty and few new data added (caused testbench to sometimes hang!)
- fixed some race condition in testbench
- added more elaborate diagnostics to parts of the testbench
- bugfixes imported from 4.5.4:
  * bugfix: potential segfault in stream writer on destruction
  * bugfix: potential race in object loader (obj.c) during use/release
  * bugfixes: potential problems in out file zip writer
- included some important fixes from 4.4.2:
  * bugfix: invalid handling of zero-sized messages
  * bugfix: zero-sized UDP messages are no longer processed
  * bugfix: random data could be appended to message
  * bugfix: reverse lookup reduction logic in imudp do DNS queries too often
---------------------------------------------------------------------------
Version 5.1.5  [v5-beta] (rgerhards), 2009-09-11
- added new config option $ActionWriteAllMarkMessages
  this option permites to process mark messages under all circumstances,
  even if an action was recently called. This can be useful to use mark
  messages as a kind of heartbeat.
- added new config option $InputUnixListenSocketCreatePath
  to permit the auto-creation of pathes to additional log sockets. This
  turns out to be useful if they reside on temporary file systems and
  rsyslogd starts up before the daemons that create these sockets
  (rsyslogd always creates the socket itself if it does not exist).
- added $LogRSyslogStatusMessages configuration directive
  permitting to turn off rsyslog start/stop/HUP messages. See Debian
  ticket http://bugs.debian.org/cgi-bin/bugreport.cgi?bug=463793
- bugfix: hostnames with dashes in them were incorrectly treated as
  malformed, thus causing them to be treated as TAG (this was a regression
  introduced from the "rfc3164 strict" change in 4.5.0). Testbench has been
  updated to include a smaple message with a hostname containing a dash.
- bugfix: strings improperly reused, resulting in some message properties
  be populated with strings from previous messages. This was caused by
  an improper predicate check.
- added new config directive $omfileForceChown [import from 4.7.0]
---------------------------------------------------------------------------
Version 5.1.4  [DEVEL] (rgerhards), 2009-08-20
- legacy syslog parser changed so that it now accepts date stamps in
  wrong case. Some devices seem to create them and I do not see any harm
  in supporting that.
- added $InputTCPMaxListeners directive - permits to specify how many 
  TCP servers shall be possible (default is 20).
- bugfix: memory leak with some input modules. Those inputs that
  use parseAndSubmitMsg() leak two small memory blocks with every message.
  Typically, those process only relatively few messages, so the issue 
  does most probably not have any effect in practice.
- bugfix: if tcp listen port could not be created, no error message was
  emitted
- bugfix: discard action did not work (did not discard messages)
- bugfix: discard action caused segfault
- bugfix: potential segfault in output file writer (omfile)
  In async write mode, we use modular arithmetic to index the output
  buffer array. However, the counter variables accidently were signed,
  thus resulting in negative indizes after integer overflow. That in turn
  could lead to segfaults, but was depending on the memory layout of 
  the instance in question (which in turn depended on a number of
  variables, like compile settings but also configuration). The counters
  are now unsigned (as they always should have been) and so the dangling
  mis-indexing does no longer happen. This bug potentially affected all
  installations, even if only some may actually have seen a segfault.
---------------------------------------------------------------------------
Version 5.1.3  [DEVEL] (rgerhards), 2009-07-28
- architecture change: queue now always has at least one worker thread
  if not running in direct mode. Previous versions could run without 
  any active workers. This simplifies the code at a very small expense.
  See v5 compatibility note document for more in-depth discussion.
- enhance: UDP spoofing supported via new output module omudpspoof
  See the omudpspoof documentation for details and samples
- bugfix: message could be truncated after TAG, often when forwarding
  This was a result of an internal processing error if maximum field
  sizes had been specified in the property replacer.
- bugfix: minor static memory leak while reading configuration
  did NOT leak based on message volume
- internal: added ability to terminate input modules not via pthread_cancel
  but an alternate approach via pthread_kill. This is somewhat safer as we
  do not need to think about the cancel-safeness of all libraries we use.
  However, not all inputs can easily supported, so this now is a feature
  that can be requested by the input module (the most important ones
  request it).
---------------------------------------------------------------------------
Version 5.1.2  [DEVEL] (rgerhards), 2009-07-08
- bugfix: properties inputname, fromhost, fromhost-ip, msg were lost when
  working with disk queues
- some performance enhancements
- bugfix: abort condition when RecvFrom was not set and message reduction
  was on. Happend e.g. with imuxsock.
- added $klogConsoleLogLevel directive which permits to set a new
  console log level while rsyslog is active
- some internal code cleanup
---------------------------------------------------------------------------
Version 5.1.1  [DEVEL] (rgerhards), 2009-07-03
- bugfix: huge memory leak in queue engine (made rsyslogd unusable in
  production). Occured if at least one queue was in direct mode 
  (the default for action queues)
- imported many performance optimizations from v4-devel (4.5.0)
- bugfix: subtle (and usually irrelevant) issue in timout processing
  timeout could be one second too early if nanoseconds wrapped
- set a more sensible timeout for shutdow, now 1.5 seconds to complete
  processing (this also removes those cases where the shutdown message
  was not written because the termination happened before it)
---------------------------------------------------------------------------
Version 5.1.0  [DEVEL] (rgerhards), 2009-05-29

*********************************** NOTE **********************************
The v5 versions of rsyslog feature a greatly redesigned queue engine. The
major theme for the v5 release is twofold:

a) greatly improved performance
b) enable audit-grade processing

Here, audit-grade processing means that rsyslog, if used together with
audit-grade transports and configured correctly, will never lose messages
that already have been acknowledged, not even in fatal failure cases like
sudden loss of power.

Note that large parts of rsyslog's important core components have been
restructured to support these design goals. As such, early versions of
the engine will probably be less stable than the v3/v4 engine.

Also note that the initial versions do not cover all and everything. As
usual, the code will evolve toward the final goal as version numbers
increase.
*********************************** NOTE **********************************

- redesigned queue engine so that it supports ultra-reliable operations
  This resulted in a rewrite of large parts. The new capability can be
  used to build audit-grade systems on the basis of rsyslog.
- added $MainMsgQueueDequeueBatchSize and $ActionQueueDequeueBatchSize 
  configuration directives
- implemented a new transactional output module interface which provides
  superior performance (for databases potentially far superior performance)
- increased ompgsql performance by adapting to new transactional
  output module interface
---------------------------------------------------------------------------
Version 4.8.1  [v4-stable], 2011-09-??
- increased max config file line size to 64k
  We now also emit an error message if even 64k is not enough (not
  doing so previously may rightfully be considered as a bug)
- bugfix: omprog made rsyslog abort on startup if not binary to
  execute was configured
- bugfix: $ActionExecOnlyOnce interval did not work properly
  Thanks to Tomas Heinrich for the patch
- bugfix: potential abort if ultra-large file io buffers are used and
  dynafile cache exhausts address space (primarily a problem on 32 bit
  platforms)
- bugfix: potential abort after reading invalid X.509 certificate
  closes: http://bugzilla.adiscon.com/show_bug.cgi?id=290
  Thanks to Tomas Heinrich for the patch.
- bugfix: potential fatal abort in omgssapi
  Thanks to Tomas Heinrich for the patch.
- added doc for omprog
- FQDN hostname for multihomed host was not always set to the correct name
  if multiple aliases existed. Thanks to Tomas Heinreich for the patch.
- re-licensed larger parts of the codebase under the Apache license 2.0
---------------------------------------------------------------------------
Version 4.8.0  [v4-stable] (rgerhards), 2011-09-07
***************************************************************************
* This is a new stable v4 version. It contains all fixes and enhancements *
* made during the 4.7.x phase as well as those listed below.              *
* Note: major new development to v4 is concluded  and will only be done   *
*       for custom projects.                                              *
***************************************************************************
There are no changes compared to 4.7.5, just a re-release with the new
version number as new v4-stable. The most important new feature is Solaris
support.
---------------------------------------------------------------------------
Version 4.7.5  [v4-beta], 2011-09-01
- bugfix/security: off-by-two bug in legacy syslog parser, CVE-2011-3200
- bugfix: potential misadressing in property replacer
- bugfix: The NUL-Byte for the syslogtag was not copied in MsgDup (msg.c)
---------------------------------------------------------------------------
Version 4.7.4  [v4-beta] (rgerhards), 2011-07-11
- added support for the ":omusrmsg:" syntax in configuring user messages
- added support for the ":omfile:" syntax in configuring user messages
- added $LocalHostName config directive
- bugfix: PRI was invalid on Solaris for message from local log socket
Version 4.7.3  [v4-devel] (rgerhards), 2010-11-25
- added omuxsock, which permits to write message to local Unix sockets
  this is the counterpart to imuxsock, enabling fast local forwarding
- added imptcp, a simplified, Linux-specific and potentielly fast
  syslog plain tcp input plugin (NOT supporting TLS!)
- bugfix: a couple of problems that imfile had on some platforms, namely
  Ubuntu (not their fault, but occured there)
- bugfix: imfile utilizes 32 bit to track offset. Most importantly,
  this problem can not experienced on Fedora 64 bit OS (which has
  64 bit long's!)
- added the $InputFilePersistStateInterval config directive to imfile
- changed imfile so that the state file is never deleted (makes imfile
  more robust in regard to fatal failures)
---------------------------------------------------------------------------
Version 4.7.2  [v4-devel] (rgerhards), 2010-05-03
- bugfix: problems with atomic operations emulaton
  replaced atomic operation emulation with new code. The previous code
  seemed to have some issue and also limited concurrency severely. The
  whole atomic operation emulation has been rewritten.
- added new $Sleep directive to hold processing for a couple of seconds
  during startup
- bugfix: programname filter in ! configuration can not be reset
  Thanks to Kiss Gabor for the patch.
---------------------------------------------------------------------------
Version 4.7.1  [v4-devel] (rgerhards), 2010-04-22
- Solaris support much improved -- was not truely usable in 4.7.0
  Solaris is no longer supported in imklog, but rather there is a new
  plugin imsolaris, which is used to pull local log sources on a Solaris
  machine.
- testbench improvement: Java is no longer needed for testing tool creation
---------------------------------------------------------------------------
Version 4.7.0  [v4-devel] (rgerhards), 2010-04-14
- new: support for Solaris added (but not yet the Solaris door API)
- added function getenv() to RainerScript
- added new config option $InputUnixListenSocketCreatePath
  to permit the auto-creation of pathes to additional log sockets. This
  turns out to be useful if they reside on temporary file systems and
  rsyslogd starts up before the daemons that create these sockets
  (rsyslogd always creates the socket itself if it does not exist).
- added $LogRSyslogStatusMessages configuration directive
  permitting to turn off rsyslog start/stop/HUP messages. See Debian
  ticket http://bugs.debian.org/cgi-bin/bugreport.cgi?bug=463793
- added new config directive $omfileForceChown to (try to) fix some broken
  system configs.
  See ticket for details: http://bugzilla.adiscon.com/show_bug.cgi?id=150
- added $EscapeControlCharacterTab config directive
  Thanks to Jonathan Bond-Caron for the patch.
- added option to use unlimited-size select() calls
  Thanks to varmjofekoj for the patch
- debugondemand mode caused backgrounding to fail - close to a bug, but I'd
  consider the ability to background in this mode a new feature...
- bugfix (kind of): check if TCP connection is still alive if using TLS
  Thanks to Jonathan Bond-Caron for the patch.
- imported changes from 4.5.7 and below
- bugfix: potential segfault when -p command line option was used
  Thanks for varmojfekoj for pointing me at this bug.
- imported changes from 4.5.6 and below
---------------------------------------------------------------------------
Version 4.6.8  [v4-stable] (rgerhards), 2011-09-01
- bugfix/security: off-by-two bug in legacy syslog parser, CVE-2011-3200
- bugfix: potential misadressing in property replacer
- bugfix: memcpy overflow can occur in allowed sender checking
  if a name is resolved to IPv4-mapped-on-IPv6 address
  Found by Ismail Dönmez at suse
- bugfix: The NUL-Byte for the syslogtag was not copied in MsgDup (msg.c)
---------------------------------------------------------------------------
Version 4.6.7  [v4-stable] (rgerhards), 2011-07-11
- added support for the ":omusrmsg:" syntax in configuring user messages
- added support for the ":omfile:" syntax for actions
---------------------------------------------------------------------------
Version 4.6.6  [v4-stable] (rgerhards), 2011-06-24
- bugfix: memory leak in imtcp & subsystems under some circumstances
  This leak is tied to error conditions which lead to incorrect cleanup
  of some data structures. [backport from v6, limited testing under v4]
- bugfix: invalid processing in QUEUE_FULL condition
  If the the multi-submit interface was used and a QUEUE_FULL condition
  occured, the failed message was properly destructed. However, the
  rest of the input batch, if it existed, was not processed. So this
  lead to potential loss of messages and a memory leak. The potential
  loss of messages was IMHO minor, because they would have been dropped
  in most cases due to the queue remaining full, but very few lucky ones
  from the batch may have made it. Anyhow, this has now been changed so
  that the rest of the batch is properly tried to be enqueued and, if
  not possible, destructed.
- bugfix: invalid storage type for config variables
- bugfix: stream driver mode was not correctly set on tcp ouput on big
  endian systems.
  thanks varmojfekoj for the patch
- bugfix: IPv6-address could not be specified in omrelp
  this was due to improper parsing of ":"
  closes: http://bugzilla.adiscon.com/show_bug.cgi?id=250
- bugfix: memory and file descriptor leak in stream processing
  Leaks could occur under some circumstances if the file stream handler
  errored out during the open call. Among others, this could cause very
  big memory leaks if there were a problem with unreadable disk queue
  files. In regard to the memory leak, this
  closes: http://bugzilla.adiscon.com/show_bug.cgi?id=256
- bugfix: imfile potentially duplicates lines
  This can happen when 0 bytes are read from the input file, and some
  writer appends data to the file BEFORE we check if a rollover happens.
  The check for rollover uses the inode and size as a criterion. So far,
  we checked for equality of sizes, which is not given in this scenario,
  but that does not indicate a rollover. From the source code comments:
     Note that when we check the size, we MUST NOT check for equality.
     The reason is that the file may have been written right after we
     did try to read (so the file size has increased). That is NOT in
     indicator of a rollover (this is an actual bug scenario we 
     experienced). So we need to check if the new size is smaller than
     what we already have seen!
  Also, under some circumstances an invalid truncation was detected. This
  code has now been removed, a file change (and thus resent) is only
  detected if the inode number changes.
- bugfix: a couple of problems that imfile had on some platforms, namely
  Ubuntu (not their fault, but occured there)
- bugfix: imfile utilizes 32 bit to track offset. Most importantly,
  this problem can not experienced on Fedora 64 bit OS (which has
  64 bit long's!)
- bugfix: abort if imfile reads file line of more than 64KiB
  Thanks to Peter Eisentraut for reporting and analysing this problem.
  bug tracker: http://bugzilla.adiscon.com/show_bug.cgi?id=221
- bugfix: omlibdbi did not use password from rsyslog.con
  closes: http://bugzilla.adiscon.com/show_bug.cgi?id=203
- bugfix: TCP connection invalidly aborted when messages needed to be
  discarded (due to QUEUE_FULL or similar problem)
- bugfix: a slightly more informative error message when a TCP
  connections is aborted
- bugfix: timestamp was incorrectly calculated for timezones with minute
  offset
  closes: http://bugzilla.adiscon.com/show_bug.cgi?id=271
- some improvements thanks to clang's static code analyzer
  o overall cleanup (mostly unnecessary writes and otherwise unused stuff)
  o bugfix: fixed a very remote problem in msg.c which could occur when
    running under extremely low memory conditions
---------------------------------------------------------------------------
Version 4.6.5  [v4-stable] (rgerhards), 2010-11-24
- bugfix(important): problem in TLS handling could cause rsyslog to loop
  in a tight loop, effectively disabling functionality and bearing the
  risk of unresponsiveness of the whole system.
  Bug tracker: http://bugzilla.adiscon.com/show_bug.cgi?id=194
---------------------------------------------------------------------------
Version 4.6.4  [v4-stable] (rgerhards), 2010-08-05
- bugfix: zero-sized (empty) messages were processed by imtcp
  they are now dropped as they always should have been
- bugfix: programname filter in ! configuration can not be reset
  Thanks to Kiss Gabor for the patch.
---------------------------------------------------------------------------
Version 4.6.3  [v4-stable] (rgerhards), 2010-07-07
- improvded testbench
  - added test with truly random data received via syslog to test
    robustness
  - added new configure option that permits to disable and enable an
    extended testbench
- bugfix: segfault on HUP when "HUPIsRestart" was set to "on"
  thanks varmojfekoj for the patch
- bugfix: default for $OMFileFlushOnTXEnd was wrong ("off").
  This, in default mode, caused buffered writing to be used, what
  means that it looked like no output were written or partial
  lines. Thanks to Michael Biebl for pointing out this bug.
- bugfix: testbench failed when not executed in UTC+1 timezone
  accidently, the time zone information was kept inside some
  to-be-checked-for responses
- temporary bugfix replaced by permanent one for
  message-induced off-by-one error (potential segfault) (see 4.6.2)
  The analysis has been completed and a better fix been crafted and 
  integrated.
- bugfix: the T/P/E config size specifiers did not work properly under
  all 32-bit platforms
- bugfix: local unix system log socket was deleted even when it was
  not configured
- some doc fixes; incorrect config samples could cause confusion
  thanks to Anthony Edwards for pointing the problems out
---------------------------------------------------------------------------
Version 4.6.2  [v4-stable] (rgerhards), 2010-03-26
- new feature: "." action type added to support writing files to relative
  pathes (this is primarily meant as a debug aid)
- added replacements for atomic instructions on systems that do not
  support them. [backport of Stefen Sledz' patch for v5)
- new feature: $OMFileAsyncWriting directive added
  it permits to specifiy if asynchronous writing should be done or not
- bugfix(temporary): message-induced off-by-one error (potential segfault)
  Some types of malformed messages could trigger an off-by-one error
  (for example, \0 or \n as the last character, and generally control
  character escaption is questionable). This is due to not strictly
  following a the \0 or string counted string paradigm (during the last
  optimization on the cstring class). As a temporary fix, we have 
  introduced a proper recalculation of the size. However, a final
  patch is expected in the future. See bug tracker for further details
  and when the final patch will be available:
  http://bugzilla.adiscon.com/show_bug.cgi?id=184
  Note that the current patch is considered sufficient to solve the
  situation, but it requires a bit more runtime than desirable.
- bugfix: potential segfault in dynafile cache
  This bug was triggered by an open failure. The the cache was full and
  a new entry needed to be placed inside it, a victim for eviction was
  selected. That victim was freed, then the open of the new file tried. If
  the open failed, the victim entry was still freed, and the function
  exited. However, on next invocation and cache search, the victim entry
  was used as if it were populated, most probably resulting in a segfault.
- bugfix: race condition during directory creation
  If multiple files try to create a directory at (almost) the same time,
  some of them may fail. This is a data race and also exists with other
  processes that may create the same directory. We do now check for this
  condition and gracefully handle it.
- bugfix: potential re-use of free()ed file stream object in omfile
  when dynaCache is enabled, the cache is full, a new entry needs to
  be allocated, thus the LRU discarded, then a new entry is opend and that
  fails. In that case, it looks like the discarded stream may be reused
  improperly (based on code analysis, test case and confirmation pending)
- added new property replacer option "date-rfc3164-buggyday" primarily
  to ease migration from syslog-ng. See property replacer doc for
  details. [backport from 5.5.3 because urgently needed by some]
- improved testbench
- bugfix: invalid buffer write in (file) stream class
  currently being accessed buffer could be overwritten with new data.
  While this probably did not cause access violations, it could case loss
  and/or duplication of some data (definitely a race with no deterministic
  outcome)
- bugfix: potential hang condition during filestream close
  predicate was not properly checked when waiting for the background file
  writer
- bugfix: improper synchronization when "$OMFileFlushOnTXEnd on" was used
  Internal data structures were not properly protected due to missing
  mutex calls.
- bugfix: potential data loss during file stream shutdown
- bugfix: potential problems during file stream shutdown
  The shutdown/close sequence was not clean, what potentially (but
  unlikely) could lead to some issues. We have not been able to describe
  any fatal cases, but there was some bug potential. Sequence has now
  been straighted out.
- bugfix: potential problem (loop, abort) when file write error occured
  When a write error occured in stream.c, variable iWritten had the error
  code but this was handled as if it were the actual number of bytes
  written. That was used in pointer arithmetic later on, and thus could
  lead to all sorts of problems. However, this could only happen if the
  error was EINTR or the file in question was a tty. All other cases were
  handled properly. Now, iWritten is reset to zero in such cases, resulting
  in proper retries.
- bugfix: $omfileFlushOnTXEnd was turned on when set to off and vice
  versa due to an invalid check
- bugfix: recent patch to fix small memory leak could cause invalid free.
  This could only happen during config file parsing.
- bugfix(minor): handling of extremely large strings in dbgprintf() fixed
  Previously, it could lead to garbagge output and, in extreme cases, also
  to segfaults. Note: this was a problem only when debug output was 
  actually enabled, so it caused no problem in production use.
- bugfix(minor): BSD_SO_COMPAT query function had some global vars not
  properly initialized. However, in practice the loader initializes them 
  with zero, the desired value, so there were no actual issue in almost 
  all cases.
---------------------------------------------------------------------------
Version 4.6.1  [v4-stable] (rgerhards), 2010-03-04
- re-enabled old pipe output (using new module ompipe, built-in) after
  some problems with pipes (and especially in regard to xconsole) were
  discovered. Thanks to Michael Biebl for reporting the issues.
- bugfix: potential problems with large file support could cause segfault
  ... and other weird problems. This seemed to affect 32bit-platforms
  only, but I can not totally outrule there were issues on other
  platforms as well. The previous code could cause system data types
  to be defined inconsistently, and that could lead to various 
  troubles. Special thanks go to the Mandriva team for identifying
  an initial problem, help discussing it and ultimately a fix they
  contributed.
- bugfix: fixed problem that caused compilation on FreeBSD 9.0 to fail.
  bugtracker: http://bugzilla.adiscon.com/show_bug.cgi?id=181
  Thanks to Christiano for reporting.
- bugfix: potential segfault in omfile when a dynafile open failed
  In that case, a partial cache entry was written, and some internal
  pointers (iCurrElt) not correctly updated. In the next iteration, that
  could lead to a segfault, especially if iCurrElt then points to the
  then-partial record. Not very likely, but could happen in practice.
- bugfix (theoretical): potential segfault in omfile under low memory
  condition. This is only a theoretical bug, because it would only 
  happen when strdup() fails to allocate memory - which is highly 
  unlikely and will probably lead to all other sorts of errors.
- bugfix: comment char ('#') in literal terminated script parsing
  and thus could not be used.
  but tracker: http://bugzilla.adiscon.com/show_bug.cgi?id=119
  [merged in from v3.22.2]
---------------------------------------------------------------------------
Version 4.6.0  [v4-stable] (rgerhards), 2010-02-24
***************************************************************************
* This is a new stable v4 version. It contains all fixes and enhancements *
* made during the 4.5.x phase as well as those listed below.              *
* Note: this version is scheduled to conclude the v4 development process. *
*       Do not expect any more new developments in v4. The focus is now   *
*       on v5 (what also means we have a single devel branch again).      *
*       ("development" means new feature development, bug fixes are of    *
*       course provided for v4-stable)                                    *
***************************************************************************
- improved testbench to contain samples for totally malformed messages
  which miss parts of the message content
- bugfix: some malformed messages could lead to a missing LF inside files
  or some other missing parts of the template content.
- bugfix: if a message ended immediately with a hostname, the hostname
  was mistakenly interpreted as TAG, and localhost be used as hostname
- bugfix: message without MSG part could case a segfault
  [backported from v5 commit 98d1ed504ec001728955a5bcd7916f64cd85f39f]
  This actually was a "recent" regression, but I did not realize that it
  was introduced by the performance optimization in v4-devel. Shame on
  me for having two devel versions at the same time...
---------------------------------------------------------------------------
Version 4.5.8  [v4-beta] (rgerhards), 2010-02-10
- enhanced doc for using PostgreSQL
  Thanks to Marc Schiffbauer for the new/updated doc
- bugfix: property replacer returned invalid parameters under some (unusual)
  conditions. In extreme cases, this could lead to garbled logs and/or
  a system failure.
- bugfix: invalid length returned (often) when using regular expressions
  inside the property replacer
- bugfix: submatch regex in property replacer did not honor "return 0 on
  no match" config case
- bugfix: imuxsock incorrectly stated inputname "imudp"
  Thanks to Ryan Lynch for reporting this.
- (slightly) enhanced support for FreeBSD by setting _PATH_MODDIR to
  the correct value on FreeBSD.
  Thanks to Cristiano for the patch.
- bugfix: -d did not enable display of debug messages
  regression from introduction of "debug on demand" mode
  Thanks to Michael Biebl for reporting this bug
- bugfix: blanks inside file names did not terminate file name parsing.
  This could reslult in the whole rest of a line (including comments)
  to be treated as file name in "write to file" actions.
  Thanks to Jack for reporting this issue.
- bugfix: rsyslog hang when writing to a named pipe which nobody was
  reading. Thanks to Michael Biebl for reporting this bug.
  Bugzilla entry: http://bugzilla.adiscon.com/show_bug.cgi?id=169
- bugfix: potential segfaults during queue shutdown
  (bugs require certain non-standard settings to appear)
  Thanks to varmojfekoj for the patch
---------------------------------------------------------------------------
Version 4.5.7  [v4-beta] (rgerhards), 2009-11-18
- added a so-called "On Demand Debug" mode, in which debug output can
  be generated only after the process has started, but not right from
  the beginning. This is assumed to be useful for hard-to-find bugs.
  Also improved the doc on the debug system.
- bugfix (kind of): check if TCP connection is still alive if using TLS
  Thanks to Jonathan Bond-Caron for the patch.
- bugfix: hostname accidently set to IP address for some message sources,
  for example imudp. Thanks to Anton for reporting this bug.
- bugfix [imported from 4.4.3]: $ActionExecOnlyOnceEveryInterval did
  not work.
---------------------------------------------------------------------------
Version 4.5.6  [v4-beta] (rgerhards), 2009-11-05
- bugfix: named pipes did no longer work (they always got an open error)
  this was a regression from the omfile rewrite in 4.5.0
- bugfix(minor): diag function returned wrong queue memeber count
  for the main queue if an active DA queue existed. This had no relevance
  to real deployments (assuming they are not running the debug/diagnostic
  module...), but sometimes caused grief and false alerts in the 
  testbench.
- included some important fixes from v4-stable:
  * bugfix: invalid handling of zero-sized messages
  * bugfix: zero-sized UDP messages are no longer processed
  * bugfix: random data could be appended to message
  * bugfix: reverse lookup reduction logic in imudp do DNS queries too often
- bugfix(testbench): testcase did not properly wait for rsyslod shutdown
  thus some unpredictable behavior and a false negative test result
  could occur. [BACKPORTED from v5]
- bugfix(testbench): sequence check was not always performed correctly,
  that could result in tests reporting success when they actually failed
---------------------------------------------------------------------------
Version 4.5.5  [v4-beta] (rgerhards), 2009-10-21
- added $InputTCPServerNotifyOnConnectionClose config directive
  see doc for details
- bugfix: debug string larger than 1K were improperly displayed. Max size
  is now 32K
- bugfix: invalid storage class selected for some size config parameters.
  This resulted in wrong values. The most prominent victim was the
  directory creation mode, which was set to zero in some cases. For 
  details, see related blog post:
  http://blog.gerhards.net/2009/10/another-note-on-hard-to-find-bugs.html
---------------------------------------------------------------------------
Version 4.5.4  [v4-beta] (rgerhards), 2009-09-29
- bugfix: potential segfault in stream writer on destruction
  Most severely affected omfile. The problem was that some buffers were
  freed before the asynchronous writer thread was shut down. So the
  writer thread accessed invalid data, which may even already be
  overwritten. Symptoms (with omfile) were segfaults, grabled data
  and files with random names placed around the file system (most
  prominently into the root directory). Special thanks to Aaron for
  helping to track this down.
- bugfix: potential race in object loader (obj.c) during use/release
  of object interface
- bugfixes: potential problems in out file zip writer. Problems could
  lead to abort and/or memory leak. The module is now hardened in a very
  conservative way, which is sub-optimal from a performance point of view.
  This should be improved if it has proven reliable in practice.
---------------------------------------------------------------------------
Version 4.5.3  [v4-beta] (rgerhards), 2009-09-17
- bugfix: repeated messages were incorrectly processed
  this could lead to loss of the repeated message content. As a side-
  effect, it could probably also be possible that some segfault occurs
  (quite unlikely). The root cause was that some counters introduced
  during the malloc optimizations were not properly duplicated in
  MsgDup(). Note that repeated message processing is not enabled
  by default.
- bugfix: message sanitation had some issues:
  - control character DEL was not properly escaped
  - NUL and LF characters were not properly stripped if no control
    character replacement was to be done
  - NUL characters in the message body were silently dropped (this was
    a regeression introduced by some of the recent optimizations)
- bugfix: strings improperly reused, resulting in some message properties
  be populated with strings from previous messages. This was caused by
  an improper predicate check. [backported from v5]
- fixed some minor portability issues
- bugfix: reverse lookup reduction logic in imudp do DNS queries too often
  [imported from 4.4.2]
---------------------------------------------------------------------------
Version 4.5.2  [v4-beta] (rgerhards), 2009-08-21
- legacy syslog parser changed so that it now accepts date stamps in
  wrong case. Some devices seem to create them and I do not see any harm
  in supporting that.
- added $InputTCPMaxListeners directive - permits to specify how many 
  TCP servers shall be possible (default is 20).
- bugfix: memory leak with some input modules. Those inputs that
  use parseAndSubmitMsg() leak two small memory blocks with every message.
  Typically, those process only relatively few messages, so the issue 
  does most probably not have any effect in practice.
- bugfix: if tcp listen port could not be created, no error message was
  emitted
- bugfix: potential segfault in output file writer (omfile)
  In async write mode, we use modular arithmetic to index the output
  buffer array. However, the counter variables accidently were signed,
  thus resulting in negative indizes after integer overflow. That in turn
  could lead to segfaults, but was depending on the memory layout of 
  the instance in question (which in turn depended on a number of
  variables, like compile settings but also configuration). The counters
  are now unsigned (as they always should have been) and so the dangling
  mis-indexing does no longer happen. This bug potentially affected all
  installations, even if only some may actually have seen a segfault.
- bugfix: hostnames with dashes in them were incorrectly treated as
  malformed, thus causing them to be treated as TAG (this was a regression
  introduced from the "rfc3164 strict" change in 4.5.0).
---------------------------------------------------------------------------
Version 4.5.1  [DEVEL] (rgerhards), 2009-07-15
- CONFIG CHANGE: $HUPisRestart default is now "off". We are doing this
  to support removal of restart-type HUP in v5.
- bugfix: fromhost-ip was sometimes truncated
- bugfix: potential segfault when zip-compressed syslog records were
  received (double free)
- bugfix: properties inputname, fromhost, fromhost-ip, msg were lost when
  working with disk queues
- performance enhancement: much faster, up to twice as fast (depending
  on configuration)
- bugfix: abort condition when RecvFrom was not set and message reduction
  was on. Happend e.g. with imuxsock.
- added $klogConsoleLogLevel directive which permits to set a new
  console log level while rsyslog is active
- bugfix: message could be truncated after TAG, often when forwarding
  This was a result of an internal processing error if maximum field
  sizes had been specified in the property replacer.
- added ability for the TCP output action to "rebind" its send socket after
  sending n messages (actually, it re-opens the connection, the name is 
  used because this is a concept very similiar to $ActionUDPRebindInterval).
  New config directive $ActionSendTCPRebindInterval added for the purpose.
  By default, rebinding is disabled. This is considered useful for load
  balancers.
- testbench improvements
---------------------------------------------------------------------------
Version 4.5.0  [DEVEL] (rgerhards), 2009-07-02
- activation order of inputs changed, they are now activated only after
  privileges are dropped. Thanks to Michael Terry for the patch.
- greatly improved performance
- greatly reduced memory requirements of msg object
  to around half of the previous demand. This means that more messages can
  be stored in core! Due to fewer cache misses, this also means some
  performance improvement.
- improved config error messages: now contain a copy of the config line
  that (most likely) caused the error
- reduced max value for $DynaFileCacheSize to 1,000 (the former maximum
  of 10,000 really made no sense, even 1,000 is very high, but we like
  to keep the user in control ;)).
- added capability to fsync() queue disk files for enhanced reliability
  (also add's speed, because you do no longer need to run the whole file
  system in sync mode)
- more strict parsing of the hostname in rfc3164 mode, hopefully
  removes false positives (but may cause some trouble with hostname
  parsing). For details, see this bug tracker:
  http://bugzilla.adiscon.com/show_bug.cgi?id=126
- omfile rewrite to natively support zip files (includes large extension
  of the stream class)
- added configuration commands (see doc for explanations)
  * $OMFileZipLevel
  * $OMFileIOBufferSize
  * $OMFileFlushOnTXEnd
  * $MainMsgQueueSyncQueueFiles
  * $ActionQueueSyncQueueFiles
- done some memory accesses explicitely atomic
- bugfix: subtle (and usually irrelevant) issue in timout processing
  timeout could be one second too early if nanoseconds wrapped
- set a more sensible timeout for shutdow, now 1.5 seconds to complete
  processing (this also removes those cases where the shutdown message
  was not written because the termination happened before it)
- internal bugfix: object pointer was only reset to NULL when an object
  was actually destructed. This most likely had no effect to existing code,
  but it may also have caused trouble in remote cases. Similarly, the fix
  may also cause trouble...
- bugfix: missing initialization during timestamp creation
  This could lead to timestamps written in the wrong format, but not to
  an abort
---------------------------------------------------------------------------
Version 4.4.3  [v4-stable] (rgerhards), 2009-10-??
- bugfix: several smaller bugs resolved after flexelint review
  Thanks to varmojfekoj for the patch.
- bugfix: $ActionExecOnlyOnceEveryInterval did not work.
  This was a regression from the time() optimizations done in v4.
  Bug tracker: http://bugzilla.adiscon.com/show_bug.cgi?id=143
  Thanks to Klaus Tachtler for reporting this bug.
- bugfix: potential segfault on queue shutdown
  Thanks to varmojfekoj for the patch.
- bugfix: potential hang condition on queue shutdown
  [imported from v3-stable]
- bugfix: segfault on startup when -q or -Q option was given
  [imported from v3-stable]
---------------------------------------------------------------------------
Version 4.4.2  [v4-stable] (rgerhards), 2009-10-09
- bugfix: invalid handling of zero-sized messages, could lead to mis-
  addressing and potential memory corruption/segfault
- bugfix: zero-sized UDP messages are no longer processed
  until now, they were forwarded to processing, but this makes no sense
  Also, it looks like the system seems to provide a zero return code
  on a UDP recvfrom() from time to time for some internal reasons. These
  "receives" are now silently ignored.
- bugfix: random data could be appended to message, possibly causing
  segfaults
- bugfix: reverse lookup reduction logic in imudp do DNS queries too often
  A comparison was done between the current and the former source address.
  However, this was done on the full sockaddr_storage structure and not
  on the host address only. This has now been changed for IPv4 and IPv6.
  The end result of this bug could be a higher UDP message loss rate than
  necessary (note that UDP message loss can not totally be avoided due
  to the UDP spec)
---------------------------------------------------------------------------
Version 4.4.1  [v4-stable] (rgerhards), 2009-09-02
- features requiring Java are automatically disabled if Java is not
  present (thanks to Michael Biebl for his help!)
- bugfix: invalid double-quoted PRI, among others in outgoing messages
  This causes grief with all receivers.
  Bug tracker: http://bugzilla.adiscon.com/show_bug.cgi?id=147
- bugfix: Java testing tools were required, even if testbench was disabled
  This resulted in build errors if no Java was present on the build system,
  even though none of the selected option actually required Java.
  (I forgot to backport a similar fix to newer releases).
- bugfix (backport): omfwd segfault
  Note that the orginal (higher version) patch states this happens only
  when debugging mode is turned on. That statement is wrong: if debug
  mode is turned off, the message is not being emitted, but the division
  by zero in the actual parameters still happens.
---------------------------------------------------------------------------
Version 4.4.0  [v4-stable] (rgerhards), 2009-08-21
- bugfix: stderr/stdout were not closed to be able to emit error messages,
  but this caused ssh sessions to hang. Now we close them after the 
  initial initialization. See forum thread:
  http://kb.monitorware.com/controlling-terminal-issues-t9875.html
- bugfix: sending syslog messages with zip compression did not work
---------------------------------------------------------------------------
Version 4.3.2  [v4-beta] (rgerhards), 2009-06-24
- removed long-obsoleted property UxTradMsg
- added a generic network stream server (in addition to rather specific
  syslog tcp server)
- added ability for the UDP output action to rebind its send socket after
  sending n messages. New config directive $ActionSendUDPRebindInterval
  added for the purpose. By default, rebinding is disabled. This is 
  considered useful for load balancers.
- bugfix: imdiag/imtcp had a race condition
- improved testbench (now much better code design and reuse)
- added config switch --enable-testbench=no to turn off testbench
---------------------------------------------------------------------------
Version 4.3.1  [DEVEL] (rgerhards), 2009-05-25
- added capability to run multiple tcp listeners (on different ports)
- performance enhancement: imtcp calls parser no longer on input thread
  but rather inside on of the potentially many main msg queue worker
  threads (an enhancement scheduled for all input plugins where this is
  possible)
- added $GenerateConfigGraph configuration command which can be used
  to generate nice-looking (and very informative) rsyslog configuration
  graphs.
- added $ActionName configuration directive (currently only used for
  graph generation, but may find other uses)
- improved doc
  * added (hopefully) easier to grasp queue explanation
- improved testbench
  * added tests for queue disk-only mode (checks disk queue logic)
- bugfix: light and full delay watermarks had invalid values, badly
  affecting performance for delayable inputs
- build system improvements - thanks to Michael Biebl
- added new testing module imdiag, which enables to talk to the 
  rsyslog core at runtime. The current implementation is only a 
  beginning, but can be expanded over time
---------------------------------------------------------------------------
Version 4.3.0  [DEVEL] (rgerhards), 2009-04-17
- new feature: new output plugin omprog, which permits to start program
  and feed it (via its stdin) with syslog messages. If the program
  terminates, it is restarted.
- improved internal handling of RainerScript functions, building the
  necessary plumbing to support more functions with decent runtime
  performance. This is also necessary towards the long-term goal
  of loadable library modules.
- added new RainerScript function "tolower"
- improved testbench
  * added tests for tcp-based reception
  * added tcp-load test (1000 connections, 20,000 messages)
- added $MaxOpenFiles configuration directive
- bugfix: solved potential memory leak in msg processing, could manifest
  itself in imtcp
- bugfix: ompgsql did not detect problems in sql command execution
  this could cause loss of messages. The handling was correct if the
  connection broke, but not if there was a problem with statement
  execution. The most probable case for such a case would be invalid
  sql inside the template, and this is now much easier to diagnose.
---------------------------------------------------------------------------
Version 4.2.0  [v4-stable] (rgerhards), 2009-06-23
- bugfix: light and full delay watermarks had invalid values, badly
  affecting performance for delayable inputs
- imported all patches from 3.22.1 as of today (see below)
- bugfix: compile problems in im3195
---------------------------------------------------------------------------
Version 4.1.7  [BETA] (rgerhards), 2009-04-22
- bugfix: $InputTCPMaxSessions config directive was accepted, but not
  honored. This resulted in a fixed upper limit of 200 connections.
- bugfix: the default for $DirCreateMode was 0644, and as such wrong.
  It has now been changed to 0700. For some background, please see
  http://lists.adiscon.net/pipermail/rsyslog/2009-April/001986.html
- bugfix: ompgsql did not detect problems in sql command execution
  this could cause loss of messages. The handling was correct if the
  connection broke, but not if there was a problem with statement
  execution. The most probable case for such a case would be invalid
  sql inside the template, and this is now much easier to diagnose.
---------------------------------------------------------------------------
Version 4.1.6  [DEVEL] (rgerhards), 2009-04-07
- added new "csv" property replacer options to enable simple creation
  of CSV-formatted outputs (format from RFC4180 is used)
- implemented function support in RainerScript. That means the engine
  parses and compile functions, as well as executes a few build-in
  ones. Dynamic loading and registration of functions is not yet
  supported - but we now have a good foundation to do that later on.
- implemented the strlen() RainerScript function
- added a template output module
- added -T rsyslogd command line option, enables to specify a directory
  where to chroot() into on startup. This is NOT a security feature but
  introduced to support testing. Thus, -T does not make sure chroot()
  is used in a secure way. (may be removed later)
- added omstdout module for testing purposes. Spits out all messages to
  stdout - no config option, no other features
- added a parser testing suite (still needs to be extended, but a good
  start)
- modified $ModLoad statement so that for modules whom's name starts with
  a dot, no path is prepended (this enables relative-pathes and should
  not break any valid current config)
- fixed a bug that caused action retries not to work correctly
  situation was only cleared by a restart
- bugfix: closed dynafile was potentially never written until another
  dynafile name was generated - potential loss of messages
- improved omfile so that it properly suspends itself if there is an
  i/o or file name generation error. This enables it to be used with
  the full high availability features of rsyslog's engine
- bugfix: fixed some segaults on Solaris, where vsprintf() does not
  check for NULL pointers
- improved performance of regexp-based filters
  Thanks to Arnaud Cornet for providing the idea and initial patch.
- added a new way how output plugins may be passed parameters. This is
  more effcient for some outputs. They new can receive fields not only
  as a single string but rather in an array where each string is seperated.
- added (some) developer documentation for output plugin interface
- bugfix: potential abort with DA queue after high watermark is reached
  There exists a race condition that can lead to a segfault. Thanks
  go to vbernetr, who performed the analysis and provided patch, which
  I only tweaked a very little bit.
- bugfix: imtcp did incorrectly parse hostname/tag
  Thanks to Luis Fernando Muñoz Mejías for the patch.
---------------------------------------------------------------------------
Version 4.1.5  [DEVEL] (rgerhards), 2009-03-11
- bugfix: parser did not correctly parse fields in UDP-received messages
- added ERE support in filter conditions
  new comparison operation "ereregex"
- added new config directive $RepeatedMsgContainsOriginalMsg so that the
  "last message repeated n times" messages, if generated, may
  have an alternate format that contains the message that is being repeated
---------------------------------------------------------------------------
Version 4.1.4  [DEVEL] (rgerhards), 2009-01-29
- bugfix: inconsistent use of mutex/atomic operations could cause segfault
  details are too many, for full analysis see blog post at:
  http://blog.gerhards.net/2009/01/rsyslog-data-race-analysis.html
- bugfix: unitialized mutex was used in msg.c:getPRI
  This was subtle, because getPRI is called as part of the debugging code
  (always executed) in syslogd.c:logmsg.
- bufgix: $PreserveFQDN was not properly handled for locally emitted
  messages
---------------------------------------------------------------------------
Version 4.1.3  [DEVEL] (rgerhards), 2008-12-17
- added $InputTCPServerAddtlFrameDelimiter config directive, which
  enables to specify an additional, non-standard message delimiter
  for processing plain tcp syslog. This is primarily a fix for the invalid
  framing used in Juniper's NetScreen products. Credit to forum user
  Arv for suggesting this solution.
- added $InputTCPServerInputName property, which enables a name to be
  specified that will be available during message processing in the
  inputname property. This is considered useful for logic that treats
  messages differently depending on which input received them.
- added $PreserveFQDN config file directive
  Enables to use FQDNs in sender names where the legacy default
  would have stripped the domain part.
  Thanks to BlinkMind, Inc. http://www.blinkmind.com for sponsoring this
  development.
- bugfix: imudp went into an endless loop under some circumstances
  (but could also leave it under some other circumstances...)
  Thanks to David Lang and speedfox for reporting this issue.
---------------------------------------------------------------------------
Version 4.1.2  [DEVEL] (rgerhards), 2008-12-04
- bugfix: code did not compile without zlib
- security bugfix: $AllowedSender was not honored, all senders were
  permitted instead (see http://www.rsyslog.com/Article322.phtml)
- security fix: imudp emitted a message when a non-permitted sender
  tried to send a message to it. This behaviour is operator-configurable.
  If enabled, a message was emitted each time. That way an attacker could
  effectively fill the disk via this facility. The message is now
  emitted only once in a minute (this currently is a hard-coded limit,
  if someone comes up with a good reason to make it configurable, we
  will probably do that).
- doc bugfix: typo in v3 compatibility document directive syntax
  thanks to Andrej for reporting
- imported other changes from 3.21.8 and 3.20.1 (see there)
---------------------------------------------------------------------------
Version 4.1.1  [DEVEL] (rgerhards), 2008-11-26
- added $PrivDropToGroup, $PrivDropToUser, $PrivDropToGroupID,
  $PrivDropToUserID config directives to enable dropping privileges.
  This is an effort to provide a security enhancement. For the limits of this
  approach, see http://wiki.rsyslog.com/index.php/Security
- re-enabled imklog to compile on FreeBSD (brought in from beta)
---------------------------------------------------------------------------
Version 4.1.0  [DEVEL] (rgerhards), 2008-11-18

********************************* WARNING *********************************
This version has a slightly different on-disk format for message entries.
As a consequence, old queue files being read by this version may have
an invalid output timestamp, which could result to some malfunction inside
the output driver. It is recommended to drain queues with the previous
version before switching to this one.
********************************* WARNING *********************************

- greatly enhanced performance when compared to v3.
- added configuration directive "HUPisRestart" which enables to configure
  HUP to be either a full restart or "just" a leightweight way to
  close open files.
- enhanced legacy syslog parser to detect year if part of the timestamp
  the format is based on what Cisco devices seem to emit.
- added a setting "$OptimizeForUniprocessor" to enable users to turn off
  pthread_yield calls which are counter-productive on multiprocessor 
  machines (but have been shown to be useful on uniprocessors)
- reordered imudp processing. Message parsing is now done as part of main
  message queue worker processing (was part of the input thread)
  This should also improve performance, as potentially more work is
  done in parallel.
- bugfix: compressed syslog messages could be slightly mis-uncompressed
  if the last byte of the compressed record was a NUL
- added $UDPServerTimeRequery option which enables to work with
  less acurate timestamps in favor of performance. This enables querying
  of the time only every n-th time if imudp is running in the tight
  receive loop (aka receiving messsages at a high rate)
- doc bugfix: queue doc had wrong parameter name for setting controlling
  worker thread shutdown period
- restructured rsyslog.conf documentation
- bugfix: memory leak in ompgsql
  Thanks to Ken for providing the patch
---------------------------------------------------------------------------
Version 3.22.4 [v3-stable] (rgerhards), 2010-??-??
- bugfix: action resume interval incorrectly handled, thus took longer to
  resume
- bugfix: cosmetic: proper constant used instead of number in open call
- bugfix: timestamp was incorrectly calculated for timezones with minute
  offset
  closes: http://bugzilla.adiscon.com/show_bug.cgi?id=271
- improved some code based on clang static analyzer results
- bugfix: potential misadressing in property replacer
---------------------------------------------------------------------------
Version 3.22.3 [v3-stable] (rgerhards), 2010-11-24
- bugfix(important): problem in TLS handling could cause rsyslog to loop
  in a tight loop, effectively disabling functionality and bearing the
  risk of unresponsiveness of the whole system.
  Bug tracker: http://bugzilla.adiscon.com/show_bug.cgi?id=194
---------------------------------------------------------------------------
Version 3.22.2 [v3-stable] (rgerhards), 2010-08-05
- bugfix: comment char ('#') in literal terminated script parsing
  and thus could not be used.
  but tracker: http://bugzilla.adiscon.com/show_bug.cgi?id=119
- enhance: imrelp now also provides remote peer's IP address 
  [if librelp != 1.0.0 is used]
- bugfix: sending syslog messages with zip compression did not work
- bugfix: potential hang condition on queue shutdown
- bugfix: segfault on startup when -q or -Q option was given
  bug tracker: http://bugzilla.adiscon.com/show_bug.cgi?id=157
  Thanks to Jonas Nogueira for reporting this bug.
- clarified use of $ActionsSendStreamDriver[AuthMode/PermittedPeers]
  in doc set (require TLS drivers)
- bugfix: $CreateDirs variable not properly initialized, default thus
  was random (but most often "on")
- bugfix: potential segfault when -p command line option was used
  thanks to varmojfekoj for pointing me at this bug
- bugfix: programname filter in ! configuration can not be reset
  Thanks to Kiss Gabor for the patch.
---------------------------------------------------------------------------
Version 3.22.1 [v3-stable] (rgerhards), 2009-07-02
- bugfix: invalid error message issued if $inlcudeConfig was on an empty
  set of files (e.g. *.conf, where none such files existed)
  thanks to Michael Biebl for reporting this bug
- bugfix: when run in foreground (but not in debug mode), a 
  debug message ("DoDie called") was emitted at shutdown. Removed.
  thanks to Michael Biebl for reporting this bug
- bugfix: some garbagge was emitted to stderr on shutdown. This
  garbage consisted of file names, which were written during 
  startup (key point: not a pointer error)
  thanks to Michael Biebl for reporting this bug
- bugfix: startup and shutdown message were emitted to stdout
  thanks to Michael Biebl for reporting this bug
- bugfix: error messages were not emitted to stderr in forked mode
  (stderr and stdo are now kept open across forks)
- bugfix: internal messages were emitted to whatever file had fd2 when
  rsyslogd ran in forked mode (as usual!)
  Thanks to varmojfekoj for the patch
- small enhancement: config validation run now exits with code 1 if an
  error is detected. This change is considered important but small enough
  to apply it directly to the stable version. [But it is a border case,
  the change requires more code than I had hoped. Thus I have NOT tried
  to actually catch all cases, this is left for the current devel
  releases, if necessary]
- bugfix: light and full delay watermarks had invalid values, badly
  affecting performance for delayable inputs
- bugfix: potential segfault issue when multiple $UDPServerRun directives
  are specified. Thanks to Michael Biebl for helping to debug this one.
- relaxed GnuTLS version requirement to 1.4.0 after confirmation from the
  field that this version is sufficient
- bugfix: parser did not properly handle empty structured data
- bugfix: invalid mutex release in msg.c (detected under thread debugger,
  seems not to have any impact on actual deployments)
---------------------------------------------------------------------------
Version 3.22.0 [v3-stable] (rgerhards), 2009-04-21
This is the first stable release that includes the full functionality
of the 3.21.x version tree.
- bugfix: $InputTCPMaxSessions config directive was accepted, but not
  honored. This resulted in a fixed upper limit of 200 connections.
- bugfix: the default for $DirCreateMode was 0644, and as such wrong.
  It has now been changed to 0700. For some background, please see
  http://lists.adiscon.net/pipermail/rsyslog/2009-April/001986.html
- bugfix: ompgsql did not detect problems in sql command execution
  this could cause loss of messages. The handling was correct if the
  connection broke, but not if there was a problem with statement
  execution. The most probable case for such a case would be invalid
  sql inside the template, and this is now much easier to diagnose.
---------------------------------------------------------------------------
Version 3.21.11 [BETA] (rgerhards), 2009-04-03
- build system improvements contributed by Michael Biebl - thx!
- all patches from 3.20.5 incorporated (see it's ChangeLog entry)
---------------------------------------------------------------------------
Version 3.21.10 [BETA] (rgerhards), 2009-02-02
- bugfix: inconsistent use of mutex/atomic operations could cause segfault
  details are too many, for full analysis see blog post at:
  http://blog.gerhards.net/2009/01/rsyslog-data-race-analysis.html
- the string "Do Die" was accidently emited upon exit in non-debug mode
  This has now been corrected. Thanks to varmojfekoj for the patch.
- some legacy options were not correctly processed.
  Thanks to varmojfekoj for the patch.
- doc bugfix: v3-compatiblity document had typo in config directive
  thanks to Andrej for reporting this
---------------------------------------------------------------------------
Version 3.21.9 [BETA] (rgerhards), 2008-12-04
- re-release of 3.21.8 with an additional fix, that could also lead
  to DoS; 3.21.8 has been removed from the official download archives
- security fix: imudp emitted a message when a non-permitted sender
  tried to send a message to it. This behaviour is operator-configurable.
  If enabled, a message was emitted each time. That way an attacker could
  effectively fill the disk via this facility. The message is now
  emitted only once in a minute (this currently is a hard-coded limit,
  if someone comes up with a good reason to make it configurable, we
  will probably do that).
---------------------------------------------------------------------------
Version 3.21.8  [BETA] (rgerhards), 2008-12-04
- bugfix: imklog did not compile on FreeBSD
- security bugfix: $AllowedSender was not honored, all senders were
  permitted instead (see http://www.rsyslog.com/Article322.phtml)
- merged in all other changes from 3.20.1 (see there)
---------------------------------------------------------------------------
Version 3.21.7  [BETA] (rgerhards), 2008-11-11
- this is the new beta branch, based on the former 3.21.6 devel
- new functionality: ZERO property replacer nomatch option (from v3-stable)
---------------------------------------------------------------------------
Version 3.21.6  [DEVEL] (rgerhards), 2008-10-22
- consolidated time calls during msg object creation, improves performance
  and consistency
- bugfix: solved a segfault condition
- bugfix: subsecond time properties generated by imfile, imklog and
  internal messages could be slightly inconsistent
- bugfix: (potentially big) memory leak on HUP if queues could not be
  drained before timeout - thanks to David Lang for pointing this out
- added capability to support multiple module search pathes. Thank
  to Marius Tomaschewski for providing the patch.
- bugfix: im3195 did no longer compile
- improved "make distcheck" by ensuring everything relevant is recompiled
---------------------------------------------------------------------------
Version 3.21.5  [DEVEL] (rgerhards), 2008-09-30
- performance optimization: unnecessary time() calls during message
  parsing removed - thanks to David Lang for his excellent performance
  analysis
- added new capability to property replacer: multiple immediately
  successive field delimiters are treated as a single one.
  Thanks to Zhuang Yuyao for the patch.
- added message property "inputname", which contains the name of the
  input (module) that generated it. Presence is depending on suport in
  each input module (else it is blank).
- added system property "$myhostname", which contains the name of the
  local host as it knows itself.
- imported a number of fixes and enhancements from the stable and
  devel branches, including a fix to a potential segfault on HUP
  when using UDP listners
- re-enabled gcc builtin atomic operations and added a proper
  ./configure check
- bugfix: potential race condition when adding messages to queue
  There was a wrong order of mutex lock operations. It is hard to
  believe that really caused problems, but in theory it could and with
  threading we often see that theory becomes practice if something is only
  used long enough on a fast enough machine with enough CPUs ;)
- cleaned up internal debug system code and made it behave better
  in regard to multi-threading
---------------------------------------------------------------------------
Version 3.21.4  [DEVEL] (rgerhards), 2008-09-04
- removed compile time fixed message size limit (was 2K), limit can now
  be set via $MaxMessageSize global config directive (finally gotten rid
  of MAXLINE ;))
- enhanced doc for $ActionExecOnlyEveryNthTimeTimeout
- integrated a number of patches from 3.18.4, namely
  - bugfix: order-of magnitude issue with base-10 size definitions
    in config file parser. Could lead to invalid sizes, constraints
    etc for e.g. queue files and any other object whose size was specified
    in base-10 entities. Did not apply to binary entities. Thanks to
    RB for finding this bug and providing a patch.
  - bugfix: action was not called when system time was set backwards
    (until the previous time was reached again). There are still some
    side-effects when time is rolled back (A time rollback is really a bad
    thing to do, ideally the OS should issue pseudo time (like NetWare did)
    when the user tries to roll back time). Thanks to varmojfekoj for this
    patch.
  - doc bugfix: rsyslog.conf man page improved and minor nit fixed
    thanks to Lukas Kuklinek for the patch.
---------------------------------------------------------------------------
Version 3.21.3  [DEVEL] (rgerhards), 2008-08-13
- added ability to specify flow control mode for imuxsock
- added ability to execute actions only after the n-th call of the action
  This also lead to the addition of two new config directives:
  $ActionExecOnlyEveryNthTime and $ActionExecOnlyEveryNthTimeTimeout
  This feature is useful, for example, for alerting: it permits you to
  send an alert only after at least n occurences of a specific message
  have been seen by rsyslogd. This protectes against false positives
  due to waiting for additional confirmation.
- bugfix: IPv6 addresses could not be specified in forwarding actions
  New syntax @[addr]:port introduced to enable that. Root problem was IPv6
  addresses contain colons.
- somewhat enhanced debugging messages
- imported from 3.18.3:
  - enhanced ommysql to support custom port to connect to server
    Port can be set via new $ActionOmmysqlServerPort config directive
    Note: this was a very minor change and thus deemed appropriate to be
    done in the stable release.
  - bugfix: misspelled config directive, previously was
    $MainMsgQueueWorkeTimeoutrThreadShutdown, is now
    $MainMsgQueueWorkerTimeoutThreadShutdown. Note that the misspelled
    directive is not preserved - if the misspelled directive was used
    (which I consider highly unlikely), the config file must be changed.
    Thanks to lperr for reporting the bug.
---------------------------------------------------------------------------
Version 3.21.2  [DEVEL] (rgerhards), 2008-08-04
- added $InputUnixListenSocketHostName config directive, which permits to
  override the hostname being used on a local unix socket. This is useful
  for differentiating "hosts" running in several jails. Feature was
  suggested by David Darville, thanks for the suggestion.
- enhanced ommail to support multiple email recipients. This is done by
  specifying $ActionMailTo multiple times. Note that this introduces a
  small incompatibility to previous config file syntax: the recipient
  list is now reset for each action (we honestly believe that will
  not cause any problem - apologies if it does).
- enhanced troubleshooting documentation
---------------------------------------------------------------------------
Version 3.21.1  [DEVEL] (rgerhards), 2008-07-30
- bugfix: no error was reported if the target of a $IncludeConfig
  could not be accessed.
- added testbed for common config errors
- added doc for -u option to rsyslogd man page
- enhanced config file checking - no active actions are detected
- added -N rsyslogd command line option for a config validation run
  (which does not execute actual syslogd code and does not interfere
  with a running instance)
- somewhat improved emergency configuration. It is now also selected
  if the config contains no active actions
- rsyslogd error messages are now reported to stderr by default. can be
  turned off by the new "$ErrorMessagesToStderr off" directive
 Thanks to HKS for suggesting the new features.
---------------------------------------------------------------------------
Version 3.21.0  [DEVEL] (rgerhards), 2008-07-18
- starts a new devel branch
- added a generic test driver for RainerScript plus some test cases
  to the testbench
- added a small diagnostic tool to obtain result of gethostname() API
- imported all changes from 3.18.1 until today (some quite important,
  see below)
---------------------------------------------------------------------------
Version 3.20.6 [v3-stable] (rgerhards), 2009-04-16
- this is the last v3-stable for the 3.20.x series
- bugfix: $InputTCPMaxSessions config directive was accepted, but not
  honored. This resulted in a fixed upper limit of 200 connections.
- bugfix: the default for $DirCreateMode was 0644, and as such wrong.
  It has now been changed to 0700. For some background, please see
  http://lists.adiscon.net/pipermail/rsyslog/2009-April/001986.html
---------------------------------------------------------------------------
Version 3.20.5 [v3-stable] (rgerhards), 2009-04-02
- bugfix: potential abort with DA queue after high watermark is reached
  There exists a race condition that can lead to a segfault. Thanks
  go to vbernetr, who performed the analysis and provided patch, which
  I only tweaked a very little bit.
- fixed bugs in RainerScript:
  o when converting a number and a string to a common type, both were 
    actually converted to the other variable's type.
  o the value of rsCStrConvertToNumber() was miscalculated.
  Thanks to varmojfekoj for the patch
- fixed a bug in configure.ac which resulted in problems with
  environment detection - thanks to Michael Biebl for the patch
- fixed a potential segfault problem in gssapi code
  thanks to varmojfekoj for the patch
- doc enhance: provide standard template for MySQL module and instructions
  on how to modify schema
---------------------------------------------------------------------------
Version 3.20.4 [v3-stable] (rgerhards), 2009-02-09
- bugfix: inconsistent use of mutex/atomic operations could cause segfault
  details are too many, for full analysis see blog post at:
  http://blog.gerhards.net/2009/01/rsyslog-data-race-analysis.html
- bugfix: invalid ./configure settings for RFC3195
  thanks to Michael Biebl for the patch
- bugfix: invalid mutex access in msg.c
- doc bugfix: dist tarball missed 2 files, had one extra file that no
  longer belongs into it. Thanks to Michael Biebl for pointing this out.
---------------------------------------------------------------------------
Version 3.20.3 [v3-stable] (rgerhards), 2009-01-19
- doc bugfix: v3-compatiblity document had typo in config directive
  thanks to Andrej for reporting this
- fixed a potential segfault condition with $AllowedSender directive
  On HUP, the root pointers were not properly cleaned up. Thanks to
  Michael Biebel, olgoat, and Juha Koho for reporting and analyzing
  the bug.
---------------------------------------------------------------------------
Version 3.20.2 [v3-stable] (rgerhards), 2008-12-04
- re-release of 3.20.1 with an additional fix, that could also lead
  to DoS; 3.20.1 has been removed from the official download archives
- security fix: imudp emitted a message when a non-permitted sender
  tried to send a message to it. This behaviour is operator-configurable.
  If enabled, a message was emitted each time. That way an attacker could
  effectively fill the disk via this facility. The message is now
  emitted only once in a minute (this currently is a hard-coded limit,
  if someone comes up with a good reason to make it configurable, we
  will probably do that).
---------------------------------------------------------------------------
Version 3.20.1 [v3-stable] (rgerhards), 2008-12-04
- security bugfix: $AllowedSender was not honored, all senders were
  permitted instead
- enhance: regex nomatch option "ZERO" has been added
  This allows to return the string 0 if a regular expression is
  not found. This is probably useful for storing numerical values into
  database columns.
- bugfix: memory leak in gtls netstream driver fixed
  memory was lost each time a TLS session was torn down. This could 
  result in a considerable memory leak if it happened quite frequently
  (potential system crash condition)
- doc update: documented how to specify multiple property replacer
  options + link to new online regex generator tool added
- minor bufgfix: very small memory leak in gtls netstream driver
  around a handful of bytes (< 20) for each HUP
- improved debug output for regular expressions inside property replacer
  RE's seem to be a big trouble spot and I would like to have more
  information inside the debug log. So I decided to add some additional
  debug strings permanently.
---------------------------------------------------------------------------
Version 3.20.0 [v3-stable] (rgerhards), 2008-11-05
- this is the inital release of the 3.19.x branch as a stable release
- bugfix: double-free in pctp netstream driver. Thank to varmojfeko
  for the patch
---------------------------------------------------------------------------
Version 3.19.12 [BETA] (rgerhards), 2008-10-16
- bugfix: subseconds where not correctly extracted from a timestamp
  if that timestamp did not contain any subsecond information (the
  resulting string was garbagge but should have been "0", what it
  now is).
- increased maximum size of a configuration statement to 4K (was 1K)
- imported all fixes from the stable branch (quite a lot)
- bugfix: (potentially big) memory leak on HUP if queues could not be
  drained before timeout - thanks to David Lang for pointing this out
---------------------------------------------------------------------------
Version 3.19.11 [BETA] (rgerhards), 2008-08-25
This is a refresh of the beta. No beta-specific fixes have been added.
- included fixes from v3-stable (most importantly 3.18.3)
---------------------------------------------------------------------------
Version 3.19.10 [BETA] (rgerhards), 2008-07-15
- start of a new beta branch based on former 3.19 devel branch
- bugfix: bad memory leak in disk-based queue modes
- bugfix: UDP syslog forwarding did not work on all platforms
  the ai_socktype was incorrectly set to 1. On some platforms, this
  lead to failing name resolution (e.g. FreeBSD 7). Thanks to HKS for
  reporting the bug.
- bugfix: priority was incorrectly calculated on FreeBSD 7,
  because the LOG_MAKEPRI() C macro has a different meaning there (it
  is just a simple addition of faciltity and severity). I have changed
  this to use own, consistent, code for PRI calculation. Thank to HKS
  for reporting this bug.
- bugfix (cosmetical): authorization was not checked when gtls handshake
  completed immediately. While this sounds scary, the situation can not
  happen in practice. We use non-blocking IO only for server-based gtls
  session setup. As TLS requires the exchange of multiple frames before
  the handshake completes, it simply is impossible to do this in one
  step. However, it is useful to have the code path correct even for 
  this case - otherwise, we may run into problems if the code is changed
  some time later (e.g. to use blocking sockets). Thanks to varmojfekoj
  for providing the patch.
- important queue bugfix from 3.18.1 imported (see below)
- cleanup of some debug messages
---------------------------------------------------------------------------
Version 3.19.9 (rgerhards), 2008-07-07
- added tutorial for creating a TLS-secured syslog infrastructure
- rewritten omusrmsg to no longer fork() a new process for sending messages
  this caused some problems with the threading model, e.g. zombies. Also,
  it was far less optimal than it is now.
- bugfix: machine certificate was required for client even in TLS anon mode
  Reference: http://bugzilla.adiscon.com/show_bug.cgi?id=85
  The fix also slightly improves performance by not storing certificates in
  client sessions when there is no need to do so.
- bugfix: RainerScript syntax error was not always detected
---------------------------------------------------------------------------
Version 3.19.8 (rgerhards), 2008-07-01
- bugfix: gtls module did not correctly handle EGAIN (and similar) recv()
  states. This has been fixed by introducing a new abstraction layer inside
  gtls.
- added (internal) error codes to error messages; added redirector to
  web description of error codes
  closes bug http://bugzilla.adiscon.com/show_bug.cgi?id=20
- disabled compile warnings caused by third-party libraries
- reduced number of compile warnings in gcc's -pedantic mode
- some minor documentation improvements
- included all fixes from beta 3.17.5
---------------------------------------------------------------------------
Version 3.19.7 (rgerhards), 2008-06-11
- added new property replacer option "date-subseconds" that enables
  to query just the subsecond part of a high-precision timestamp
- somewhat improved plain tcp syslog reliability by doing a connection
  check before sending. Credits to Martin Schuette for providing the
  idea. Details are available at
  http://blog.gerhards.net/2008/06/reliable-plain-tcp-syslog-once-again.html
- made rsyslog tickless in the (usual and default) case that repeated
  message reduction is turned off. More info:
  http://blog.gerhards.net/2008/06/coding-to-save-environment.html
- some build system cleanup, thanks to Michael Biebl
- bugfix: compile under (Free)BSD failed due to some invalid library
  definitions - this is fixed now. Thanks to Michael Biebl for the patch.
---------------------------------------------------------------------------
Version 3.19.6 (rgerhards), 2008-06-06
- enhanced property replacer to support multiple regex matches
- bugfix: part of permittedPeer structure was not correctly initialized
  thanks to varmojfekoj for spotting this
- bugfix: off-by-one bug during certificate check
- bugfix: removed some memory leaks in TLS code
---------------------------------------------------------------------------
Version 3.19.5 (rgerhards), 2008-05-30
- enabled Posix ERE expressions inside the property replacer
  (previously BRE was permitted only)
- provided ability to specify that a regular expression submatch shall
  be used inside the property replacer
- implemented in property replacer: if a regular expression does not match,
  it can now either return "**NO MATCH** (default, as before), a blank
  property or the full original property text
- enhanced property replacer to support multiple regex matches
---------------------------------------------------------------------------
Version 3.19.4 (rgerhards), 2008-05-27
- implemented x509/certvalid gtls auth mode
- implemented x509/name gtls auth mode (including wildcards)
- changed fingerprint gtls auth mode to new format fingerprint
- protected gtls error string function by a mutex. Without it, we
  could have a race condition in extreme cases. This was very remote,
  but now can no longer happen.
- changed config directive name to reflect different use
  $ActionSendStreamDriverCertFingerprint is now
  $ActionSendStreamDriverPermittedPeer and can be used both for
  fingerprint and name authentication (similar to the input side)
- bugfix: sender information (fromhost et al) was missing in imudp
  thanks to sandiso for reporting this bug
- this release fully inplements IETF's syslog-transport-tls-12 plus
  the latest text changes Joe Salowey provided via email. Not included
  is ipAddress subjectAltName authentication, which I think will be
  dropped from the draft. I don't think there is any real need for it.
This release also includes all bug fix up to today from the beta
and stable branches. Most importantly, this means the bugfix for
100% CPU utilization by imklog.
---------------------------------------------------------------------------
Version 3.19.3 (rgerhards), 2008-05-21
- added ability to authenticate the server against its certificate
  fingerprint
- added ability for client to provide its fingerprint
- added ability for server to obtain client cert's fingerprint
- bugfix: small mem leak in omfwd on exit (strmdriver name was not freed)
- bugfix: $ActionSendStreamDriver had no effect
- bugfix: default syslog port was no longer used if none was
  configured. Thanks to varmojfekoj for the patch
- bugfix: missing linker options caused build to fail on some
  systems. Thanks to Tiziano Mueller for the patch.
---------------------------------------------------------------------------
Version 3.19.2 (rgerhards), 2008-05-16
- bugfix: TCP input modules did incorrectly set fromhost property
  (always blank)
- bugfix: imklog did not set fromhost property
- added "fromhost-ip" property
  Note that adding this property changes the on-disk format for messages.
  However, that should not have any bad effect on existing spool files.
  But you will run into trouble if you create a spool file with this
  version and then try to process it with an older one (after a downgrade).
  Don't do that ;)
- added "RSYSLOG_DebugFormat" canned template
- bugfix: hostname and fromhost were swapped when a persisted message
  (in queued mode) was read in
- bugfix: lmtcpclt, lmtcpsrv and lmgssutil did all link to the static
  runtime library, resulting in a large size increase (and potential
  "interesting" effects). Thanks to Michael Biebel for reporting the size
  issue.
- bugfix: TLS server went into an endless loop in some situations.
  Thanks to Michael Biebl for reporting the problem.
- fixed potential segfault due to invalid call to cfsysline
  thanks to varmojfekoj for the patch
---------------------------------------------------------------------------
Version 3.19.1 (rgerhards), 2008-05-07
- configure help for --enable-gnutls wrong - said default is "yes" but
  default actually is "no" - thanks to darix for pointing this out
- file dirty.h was missing - thanks to darix for pointing this out
- bugfix: man files were not properly distributed - thanks to
  darix for reporting and to Michael Biebl for help with the fix
- some minor cleanup
---------------------------------------------------------------------------
Version 3.19.0 (rgerhards), 2008-05-06
- begins new devel branch version
- implemented TLS for plain tcp syslog (this is also the world's first
  implementation of IETF's upcoming syslog-transport-tls draft)
- partly rewritten and improved omfwd among others, now loads TCP
  code only if this is actually necessary
- split of a "runtime library" for rsyslog - this is not yet a clean
  model, because some modularization is still outstanding. In theory,
  this shall enable other utilities but rsyslogd to use the same
  runtime
- implemented im3195, the RFC3195 input as a plugin
- changed directory structure, files are now better organized
- a lot of cleanup in regard to modularization
- -c option no longer must be the first option - thanks to varmjofekoj
  for the patch
---------------------------------------------------------------------------
Version 3.18.7 (rgerhards), 2008-12-??
- bugfix: the default for $DirCreateMode was 0644, and as such wrong.
  It has now been changed to 0700. For some background, please see
  http://lists.adiscon.net/pipermail/rsyslog/2009-April/001986.html
- fixed a potential segfault condition with $AllowedSender directive
  On HUP, the root pointers were not properly cleaned up. Thanks to
  Michael Biebel, olgoat, and Juha Koho for reporting and analyzing
  the bug.
- some legacy options were not correctly processed.
  Thanks to varmojfekoj for the patch.
- doc bugfix: some spelling errors in man pages corrected. Thanks to
  Geoff Simmons for the patch.
---------------------------------------------------------------------------
Version 3.18.6 (rgerhards), 2008-12-08
- security bugfix: $AllowedSender was not honored, all senders were
  permitted instead (see http://www.rsyslog.com/Article322.phtml)
  (backport from v3-stable, v3.20.9)
- minor bugfix: dual close() call on tcp session closure
---------------------------------------------------------------------------
Version 3.18.5 (rgerhards), 2008-10-09
- bugfix: imudp input module could cause segfault on HUP
  It did not properly de-init a variable acting as a linked list head.
  That resulted in trying to access freed memory blocks after the HUP.
- bugfix:  rsyslogd could hang on HUP
  because getnameinfo() is not cancel-safe, but was not guarded against
  being cancelled. pthread_cancel() is routinely being called during
  HUP processing.
- bugfix[minor]: if queue size reached light_delay mark, enqueuing
  could potentially be blocked for a longer period of time, which
  was not the behaviour desired.
- doc bugfix: $ActionExecOnlyWhenPreviousIsSuspended was still misspelled
  as $...OnlyIfPrev... in some parts of the documentation. Thanks to 
  Lorenzo M. Catucci for reporting this bug.
- added doc on malformed messages, cause and how to work-around, to the
  doc set
- added doc on how to build from source repository
---------------------------------------------------------------------------
Version 3.18.4 (rgerhards), 2008-09-18
- bugfix: order-of magnitude issue with base-10 size definitions
  in config file parser. Could lead to invalid sizes, constraints
  etc for e.g. queue files and any other object whose size was specified
  in base-10 entities. Did not apply to binary entities. Thanks to
  RB for finding this bug and providing a patch.
- bugfix: action was not called when system time was set backwards
  (until the previous time was reached again). There are still some
  side-effects when time is rolled back (A time rollback is really a bad
  thing to do, ideally the OS should issue pseudo time (like NetWare did)
  when the user tries to roll back time). Thanks to varmojfekoj for this
  patch.
- doc bugfix: rsyslog.conf man page improved and minor nit fixed
  thanks to Lukas Kuklinek for the patch.
- bugfix: error code -2025 was used for two different errors. queue full
  is now -2074 and -2025 is unique again. (did cause no real problem
  except for troubleshooting)
- bugfix: default discard severity was incorrectly set to 4, which lead
  to discard-on-queue-full to be enabled by default. That could cause
  message loss where non was expected.  The default has now been changed
  to the correct value of 8, which disables the functionality. This
  problem applied both to the main message queue and the action queues.
  Thanks to Raoul Bhatia for pointing out this problem.
- bugfix: option value for legacy -a option could not be specified,
  resulting in strange operations. Thanks to Marius Tomaschewski
  for the patch.
- bugfix: colon after date should be ignored, but was not. This has
  now been corrected. Required change to the internal ParseTIMESTAMP3164()
  interface.
---------------------------------------------------------------------------
Version 3.18.3 (rgerhards), 2008-08-18
- bugfix: imfile could cause a segfault upon rsyslogd HUP and termination
  Thanks to lperr for an excellent bug report that helped detect this
  problem.
- enhanced ommysql to support custom port to connect to server
  Port can be set via new $ActionOmmysqlServerPort config directive
  Note: this was a very minor change and thus deemed appropriate to be
  done in the stable release.
- bugfix: misspelled config directive, previously was
  $MainMsgQueueWorkeTimeoutrThreadShutdown, is now
  $MainMsgQueueWorkerTimeoutThreadShutdown. Note that the misspelled
  directive is not preserved - if the misspelled directive was used
  (which I consider highly unlikely), the config file must be changed.
  Thanks to lperr for reporting the bug.
- disabled flow control for imuxsock, as it could cause system hangs
  under some circumstances. The devel (3.21.3 and above) will
  re-enable it and provide enhanced configurability to overcome the
  problems if they occur.
---------------------------------------------------------------------------
Version 3.18.2 (rgerhards), 2008-08-08
- merged in IPv6 forwarding address bugfix from v2-stable
---------------------------------------------------------------------------
Version 3.18.1 (rgerhards), 2008-07-21
- bugfix: potential segfault in creating message mutex in non-direct queue
  mode. rsyslogd segfaults on freeeBSD 7.0 (an potentially other platforms)
  if an action queue is running in any other mode than non-direct. The
  same problem can potentially be triggered by some main message queue
  settings. In any case, it will manifest during rsylog's startup. It is
  unlikely to happen after a successful startup (the only window of
  exposure may be a relatively seldom executed action running in queued
  mode). This has been corrected. Thank to HKS for point out the problem.
- bugfix: priority was incorrectly calculated on FreeBSD 7,
  because the LOG_MAKEPRI() C macro has a different meaning there (it
  is just a simple addition of faciltity and severity). I have changed
  this to use own, consistent, code for PRI calculation. [Backport from
  3.19.10]
- bugfix: remove PRI part from kernel message if it is present
  Thanks to Michael Biebl for reporting this bug
- bugfix: mark messages were not correctly written to text log files
  the markmessageinterval was not correctly propagated to all places
  where it was needed. This resulted in rsyslog using the default
  (20 minutes) in some code pathes, what looked to the user like mark
  messages were never written.
- added a new property replacer option "sp-if-no-1st-sp" to cover
  a problem with RFC 3164 based interpreation of tag separation. While
  it is a generic approach, it fixes a format problem introduced in
  3.18.0, where kernel messages no longer had a space after the tag.
  This is done by a modifcation of the default templates.
  Please note that this may affect some messages where there intentionally
  is no space between the tag and the first character of the message
  content. If so, this needs to be worked around via a specific
  template. However, we consider this scenario to be quite remote and,
  even if it exists, it is not expected that it will actually cause
  problems with log parsers (instead, we assume the new default template
  behaviour may fix previous problems with log parsers due to the 
  missing space).
- bugfix: imklog module was not correctly compiled for GNU/kFreeBSD.
  Thanks to Petr Salinger for the patch
- doc bugfix: property replacer options secpath-replace and
  secpath-drop were not documented
- doc bugfix: fixed some typos in rsyslog.conf man page
- fixed typo in source comment  - thanks to Rio Fujita
- some general cleanup (thanks to Michael Biebl)
---------------------------------------------------------------------------
Version 3.18.0 (rgerhards), 2008-07-11
- begun a new v3-stable based on former 3.17.4 beta plus patches to
  previous v3-stable
- bugfix in RainerScript: syntax error was not always detected
---------------------------------------------------------------------------
Version 3.17.5 (rgerhards), 2008-06-27
- added doc: howto set up a reliable connection to remote server via
  queued mode (and plain tcp protocol)
- bugfix: comments after actions were not properly treated. For some
  actions (e.g. forwarding), this could also lead to invalid configuration
---------------------------------------------------------------------------
Version 3.17.4 (rgerhards), 2008-06-16
- changed default for $KlogSymbolLookup to "off". The directive is
  also scheduled for removal in a later version. This was necessary
  because on kernels >= 2.6, the kernel does the symbol lookup itself. The
  imklog lookup logic then breaks the log message and makes it unusable.
---------------------------------------------------------------------------
Version 3.17.3 (rgerhards), 2008-05-28
- bugfix: imklog went into an endless loop if a PRI value was inside
  a kernel log message (unusual case under Linux, frequent under BSD)
---------------------------------------------------------------------------
Version 3.17.2 (rgerhards), 2008-05-04
- this version is the new beta, based on 3.17.1 devel feature set
- merged in imklog bug fix from v3-stable (3.16.1)
---------------------------------------------------------------------------
Version 3.17.1 (rgerhards), 2008-04-15
- removed dependency on MAXHOSTNAMELEN as much as it made sense.
  GNU/Hurd does not define it (because it has no limit), and we have taken
  care for cases where it is undefined now. However, some very few places
  remain where IMHO it currently is not worth fixing the code. If it is
  not defined, we have used a generous value of 1K, which is above IETF
  RFC's on hostname length at all. The memory consumption is no issue, as
  there are only a handful of this buffers allocated *per run* -- that's
  also the main reason why we consider it not worth to be fixed any further.
- enhanced legacy syslog parser to handle slightly malformed messages
  (with a space in front of the timestamp) - at least HP procurve is
  known to do that and I won't outrule that others also do it. The 
  change looks quite unintrusive and so we added it to the parser.
- implemented klogd functionality for BSD
- implemented high precision timestamps for the kernel log. Thanks to
  Michael Biebl for pointing out that the kernel log did not have them.
- provided ability to discard non-kernel messages if they are present
  in the kernel log (seems to happen on BSD)
- implemented $KLogInternalMsgFacility config directive
- implemented $KLogPermitNonKernelFacility config directive
Plus a number of bugfixes that were applied to v3-stable and beta
branches (not mentioned here in detail).
---------------------------------------------------------------------------
Version 3.17.0 (rgerhards), 2008-04-08
- added native ability to send mail messages
- removed no longer needed file relptuil.c/.h
- added $ActionExecOnlyOnceEveryInterval config directive
- bugfix: memory leaks in script engine
- bugfix: zero-length strings were not supported in object
  deserializer
- properties are now case-insensitive everywhere (script, filters,
  templates)
- added the capability to specify a processing (actually dequeue)
  timeframe with queues - so things can be configured to be done
  at off-peak hours
- We have removed the 32 character size limit (from RFC3164) on the
  tag. This had bad effects on existing envrionments, as sysklogd didn't
  obey it either (probably another bug in RFC3164...). We now receive
  the full size, but will modify the outputs so that only 32 characters
  max are used by default. If you need large tags in the output, you need
  to provide custom templates.
- changed command line processing. -v, -M, -c options are now parsed
  and processed before all other options. Inter-option dependencies
  have been relieved. Among others, permits to specify intial module
  load path via -M only (not the environment) which makes it much
  easier to work with non-standard module library locations. Thanks
  to varmojfekoj for suggesting this change. Matches bugzilla bug 55.
- bugfix: some messages were emited without hostname
Plus a number of bugfixes that were applied to v3-stable and beta
branches (not mentioned here in detail).
---------------------------------------------------------------------------
Version 3.16.3 (rgerhards), 2008-07-11
- updated information on rsyslog packages
- bugfix: memory leak in disk-based queue modes
---------------------------------------------------------------------------
Version 3.16.2 (rgerhards), 2008-06-25
- fixed potential segfault due to invalid call to cfsysline
  thanks to varmojfekoj for the patch
- bugfix: some whitespaces where incorrectly not ignored when parsing
  the config file. This is now corrected. Thanks to Michael Biebl for
  pointing out the problem.
---------------------------------------------------------------------------
Version 3.16.1 (rgerhards), 2008-05-02
- fixed a bug in imklog which lead to startup problems (including
  segfault) on some platforms under some circumsances. Thanks to
  Vieri for reporting this bug and helping to troubleshoot it.
---------------------------------------------------------------------------
Version 3.16.0 (rgerhards), 2008-04-24
- new v3-stable (3.16.x) based on beta 3.15.x (RELP support)
- bugfix: omsnmp had a too-small sized buffer for hostname+port. This
  could not lead to a segfault, as snprintf() was used, but could cause
  some trouble with extensively long hostnames.
- applied patch from Tiziano Müller to remove some compiler warnings
- added gssapi overview/howto thanks to Peter Vrabec
- changed some files to grant LGPLv3 extended persmissions on top of GPLv3
  this also is the first sign of something that will evolve into a
  well-defined "rsyslog runtime library"
---------------------------------------------------------------------------
Version 3.15.1 (rgerhards), 2008-04-11
- bugfix: some messages were emited without hostname
- disabled atomic operations for the time being because they introduce some
  cross-platform trouble - need to see how to fix this in the best 
  possible way
- bugfix: zero-length strings were not supported in object
  deserializer
- added librelp check via PKG_CHECK thanks to Michael Biebl's patch
- file relputil.c deleted, is not actually needed
- added more meaningful error messages to rsyslogd (when some errors
  happens during startup)
- bugfix: memory leaks in script engine
- bugfix: $hostname and $fromhost in RainerScript did not work
This release also includes all changes applied to the stable versions
up to today.
---------------------------------------------------------------------------
Version 3.15.0 (rgerhards), 2008-04-01
- major new feature: imrelp/omrelp support reliable delivery of syslog
  messages via the RELP protocol and librelp (http://www.librelp.com).
  Plain tcp syslog, so far the best reliability solution, can lose
  messages when something goes wrong or a peer goes down. With RELP,
  this can no longer happen. See imrelp.html for more details.
- bugfix: rsyslogd was no longer build by default; man pages are 
  only installed if corresponding option is selected. Thanks to
  Michael Biebl for pointing these problems out.
---------------------------------------------------------------------------
Version 3.14.2 (rgerhards), 2008-04-09
- bugfix: segfault with expression-based filters
- bugfix: omsnmp did not deref errmsg object on exit (no bad effects caused)
- some cleanup
- bugfix: imklog did not work well with kernel 2.6+. Thanks to Peter
  Vrabec for patching it based on the development in sysklogd - and thanks
  to the sysklogd project for upgrading klogd to support the new
  functionality
- some cleanup in imklog
- bugfix: potential segfault in imklog when kernel is compiled without
  /proc/kallsyms and the file System.map is missing. Thanks to
  Andrea Morandi for pointing it out and suggesting a fix.
- bugfixes, credits to varmojfekoj:
  * reset errno before printing a warning message
  * misspelled directive name in code processing legacy options
- bugfix: some legacy options not correctly interpreted - thanks to
  varmojfekoj for the patch
- improved detection of modules being loaded more than once
  thanks to varmojfekoj for the patch
---------------------------------------------------------------------------
Version 3.14.1 (rgerhards), 2008-04-04
- bugfix: some messages were emited without hostname
- bugfix: rsyslogd was no longer build by default; man pages are 
  only installed if corresponding option is selected. Thanks to
  Michael Biebl for pointing these problems out.
- bugfix: zero-length strings were not supported in object
  deserializer
- disabled atomic operations for this stable build as it caused
  platform problems
- bugfix: memory leaks in script engine
- bugfix: $hostname and $fromhost in RainerScript did not work
- bugfix: some memory leak when queue is runing in disk mode
- man pages improved thanks to varmofekoj and Peter Vrabec
- We have removed the 32 character size limit (from RFC3164) on the
  tag. This had bad effects on existing envrionments, as sysklogd didn't
  obey it either (probably another bug in RFC3164...). We now receive
  the full size, but will modify the outputs so that only 32 characters
  max are used by default. If you need large tags in the output, you need
  to provide custom templates.
- bugfix: some memory leak when queue is runing in disk mode
---------------------------------------------------------------------------
Version 3.14.0 (rgerhards), 2008-04-02
An interim version was accidently released to the web. It was named 3.14.0.
To avoid confusion, we have not assigned this version number to any
official release. If you happen to use 3.14.0, please update to 3.14.1.
---------------------------------------------------------------------------
Version 3.13.0-dev0 (rgerhards), 2008-03-31
- bugfix: accidently set debug option in 3.12.5 reset to production
  This option prevented dlclose() to be called. It had no real bad effects,
  as the modules were otherwise correctly deinitialized and dlopen()
  supports multiple opens of the same module without any memory footprint.
- removed --enable-mudflap, added --enable-valgrind ./configure setting
- bugfix: tcp receiver could segfault due to uninitialized variable
- docfix: queue doc had a wrong directive name that prevented max worker
  threads to be correctly set
- worked a bit on atomic memory operations to support problem-free
  threading (only at non-intrusive places)
- added a --enable/disable-rsyslogd configure option so that
  source-based packaging systems can build plugins without the need
  to compile rsyslogd
- some cleanup
- test of potential new version number scheme
---------------------------------------------------------------------------
Version 3.12.5 (rgerhards), 2008-03-28
- changed default for "last message repeated n times", which is now
  off by default
- implemented backward compatibility commandline option parsing
- automatically generated compatibility config lines are now also
  logged so that a user can diagnose problems with them
- added compatibility mode for -a, -o and -p options
- compatibility mode processing finished
- changed default file output format to include high-precision timestamps
- added a buid-in template for previous syslogd file format
- added new $ActionFileDefaultTemplate directive
- added support for high-precision timestamps when receiving legacy
  syslog messages
- added new $ActionForwardDefaultTemplate directive
- added new $ActionGSSForwardDefaultTemplate directive
- added build-in templates for easier configuration
- bugfix: fixed small memory leak in tcpclt.c
- bugfix: fixed small memory leak in template regular expressions
- bugfix: regular expressions inside property replacer did not work
  properly
- bugfix: QHOUR and HHOUR properties were wrongly calculated
- bugfix: fixed memory leaks in stream class and imfile
- bugfix: $ModDir did invalid bounds checking, potential overlow in
  dbgprintf() - thanks to varmojfekoj for the patch
- bugfix: -t and -g legacy options max number of sessions had a wrong
  and much too high value
---------------------------------------------------------------------------
Version 3.12.4 (rgerhards), 2008-03-25
- Greatly enhanced rsyslogd's file write performance by disabling
  file syncing capability of output modules by default. This
  feature is usually not required, not useful and an extreme performance
  hit (both to rsyslogd as well as the system at large). Unfortunately,
  most users enable it by default, because it was most intuitive to enable
  it in plain old sysklogd syslog.conf format. There is now the
  $ActionFileEnableSync config setting which must be enabled in order to
  support syncing. By default it is off. So even if the old-format config
  lines request syncing, it is not done unless explicitely enabled. I am
  sure this is a very useful change and not a risk at all. I need to think
  if I undo it under compatibility mode, but currently this does not
  happen (I fear a lot of lazy users will run rsyslogd in compatibility
  mode, again bringing up this performance problem...).
- added flow control options to other input sources
- added $HHOUR and $QHOUR system properties - can be used for half- and
  quarter-hour logfile rotation
- changed queue's discard severities default value to 8 (do not discard)
  to prevent unintentional message loss
- removed a no-longer needed callback from the output module 
  interface. Results in reduced code complexity.
- bugfix/doc: removed no longer supported -h option from man page
- bugfix: imklog leaked several hundered KB on each HUP. Thanks to
  varmojfekoj for the patch
- bugfix: potential segfault on module unload. Thanks to varmojfekoj for
  the patch
- bugfix: fixed some minor memory leaks
- bugfix: fixed some slightly invalid memory accesses
- bugfix: internally generated messages had "FROMHOST" property not set
---------------------------------------------------------------------------
Version 3.12.3 (rgerhards), 2008-03-18
- added advanced flow control for congestion cases (mode depending on message
  source and its capablity to be delayed without bad side effects)
- bugfix: $ModDir should not be reset on $ResetConfig - this can cause a lot
  of confusion and there is no real good reason to do so. Also conflicts with
  the new -M option and environment setting.
- bugfix: TCP and GSSAPI framing mode variable was uninitialized, leading to
  wrong framing (caused, among others, interop problems)
- bugfix: TCP (and GSSAPI) octet-counted frame did not work correctly in all
  situations. If the header was split across two packet reads, it was invalidly
  processed, causing loss or modification of messages.
- bugfix: memory leak in imfile
- bugfix: duplicate public symbol in omfwd and omgssapi could lead to
  segfault. thanks to varmojfekoj for the patch.
- bugfix: rsyslogd aborted on sigup - thanks to varmojfekoj for the patch
- some more internal cleanup ;)
- begun relp modules, but these are not functional yet
- Greatly enhanced rsyslogd's file write performance by disabling
  file syncing capability of output modules by default. This
  feature is usually not required, not useful and an extreme performance
  hit (both to rsyslogd as well as the system at large). Unfortunately,
  most users enable it by default, because it was most intuitive to enable
  it in plain old sysklogd syslog.conf format. There is now a new config
  setting which must be enabled in order to support syncing. By default it
  is off. So even if the old-format config lines request syncing, it is
  not done unless explicitely enabled. I am sure this is a very useful
  change and not a risk at all. I need to think if I undo it under
  compatibility mode, but currently this does not happen (I fear a lot of
  lazy users will run rsyslogd in compatibility mode, again bringing up
  this performance problem...).
---------------------------------------------------------------------------
Version 3.12.2 (rgerhards), 2008-03-13
- added RSYSLOGD_MODDIR environment variable
- added -M rsyslogd option (allows to specify module directory location)
- converted net.c into a loadable library plugin
- bugfix: debug module now survives unload of loadable module when
  printing out function call data
- bugfix: not properly initialized data could cause several segfaults if
  there were errors in the config file - thanks to varmojfekoj for the patch
- bugfix: rsyslogd segfaulted when imfile read an empty line - thanks
  to Johnny Tan for an excellent bug report
- implemented dynamic module unload capability (not visible to end user)
- some more internal cleanup
- bugfix: imgssapi segfaulted under some conditions; this fix is actually
  not just a fix but a change in the object model. Thanks to varmojfekoj
  for providing the bug report, an initial fix and lots of good discussion
  that lead to where we finally ended up.
- improved session recovery when outbound tcp connection breaks, reduces
  probability of message loss at the price of a highly unlikely potential
  (single) message duplication
---------------------------------------------------------------------------
Version 3.12.1 (rgerhards), 2008-03-06
- added library plugins, which can be automatically loaded
- bugfix: actions were not correctly retried; caused message loss
- changed module loader to automatically add ".so" suffix if not
  specified (over time, this shall also ease portability of config
  files)
- improved debugging support; debug runtime options can now be set via
  an environment variable
- bugfix: removed debugging code that I forgot to remove before releasing
  3.12.0 (does not cause harm and happened only during startup)
- added support for the MonitorWare syslog MIB to omsnmp
- internal code improvements (more code converted into classes)
- internal code reworking of the imtcp/imgssapi module
- added capability to ignore client-provided timestamp on unix sockets and
  made this mode the default; this was needed, as some programs (e.g. sshd)
  log with inconsistent timezone information, what messes up the local
  logs (which by default don't even contain time zone information). This
  seems to be consistent with what sysklogd did for the past four years.
  Alternate behaviour may be desirable if gateway-like processes send
  messages via the local log slot - in this case, it can be enabled
  via the $InputUnixListenSocketIgnoreMsgTimestamp and
  $SystemLogSocketIgnoreMsgTimestamp config directives
- added ability to compile on HP UX; verified that imudp worked on HP UX;
  however, we are still in need of people trying out rsyslogd on HP UX,
  so it can not yet be assumed it runs there
- improved session recovery when outbound tcp connection breaks, reduces
  probability of message loss at the price of a highly unlikely potential
  (single) message duplication
---------------------------------------------------------------------------
Version 3.12.0 (rgerhards), 2008-02-28
- added full expression support for filters; filters can now contain
  arbitrary complex boolean, string and arithmetic expressions
---------------------------------------------------------------------------
Version 3.11.6 (rgerhards), 2008-02-27
- bugfix: gssapi libraries were still linked to rsyslog core, what should
  no longer be necessary. Applied fix by Michael Biebl to solve this.
- enabled imgssapi to be loaded side-by-side with imtcp
- added InputGSSServerPermitPlainTCP config directive
- split imgssapi source code somewhat from imtcp
- bugfix: queue cancel cleanup handler could be called with
  invalid pointer if dequeue failed
- bugfix: rsyslogd segfaulted on second SIGHUP
  tracker: http://bugzilla.adiscon.com/show_bug.cgi?id=38
- improved stability of queue engine
- bugfix: queue disk file were not properly persisted when 
  immediately after closing an output file rsyslog was stopped
  or huped (the new output file open must NOT have happend at
  that point) - this lead to a sparse and invalid queue file
  which could cause several problems to the engine (unpredictable
  results). This situation should have happened only in very
  rare cases. tracker: http://bugzilla.adiscon.com/show_bug.cgi?id=40
- bugfix: during queue shutdown, an assert invalidly triggered when
  the primary queue's DA worker was terminated while the DA queue's
  regular worker was still executing. This could result in a segfault
  during shutdown.
  tracker: http://bugzilla.adiscon.com/show_bug.cgi?id=41
- bugfix: queue properties sizeOnDisk, bytesRead were persisted to 
  disk with wrong data type (long instead of int64) - could cause
  problems on 32 bit machines
- bugfix: queue aborted when it was shut down, DA-enabled, DA mode
  was just initiated but not fully initialized (a race condition)
- bugfix: imfile could abort under extreme stress conditions
  (when it was terminated before it could open all of its
  to be monitored files)
- applied patch from varmojfekoj to fix an issue with compatibility 
  mode and default module directories (many thanks!):
  I've also noticed a bug in the compatibility code; the problem is that 
  options are parsed before configuration file so options which need a 
  module to be loaded will currently ignore any $moddir directive. This 
  can be fixed by moving legacyOptsHook() after config file parsing. 
  (see the attached patch) This goes against the logical order of 
  processing, but the legacy options are only few and it doesn't seem to 
  be a problem.
- bugfix: object property deserializer did not handle negative numbers
---------------------------------------------------------------------------
Version 3.11.5 (rgerhards), 2008-02-25
- new imgssapi module, changed imtcp module - this enables to load/package
  GSSAPI support separately - thanks to varmojfekoj for the patch
- compatibility mode (the -c option series) is now at least partly
  completed - thanks to varmojfekoj for the patch
- documentation for imgssapi and imtcp added
- duplicate $ModLoad's for the same module are now detected and
  rejected -- thanks to varmojfekoj for the patch
---------------------------------------------------------------------------
Version 3.11.4 (rgerhards), 2008-02-21
- bugfix: debug.html was missing from release tarball - thanks to Michael
  Biebl for bringing this to my attention
- some internal cleanup on the stringbuf object calling interface
- general code cleanup and further modularization
- $MainMessageQueueDiscardSeverity can now also handle textual severities
  (previously only integers)
- bugfix: message object was not properly synchronized when the 
  main queue had a single thread and non-direct action queues were used
- some documentation improvements
---------------------------------------------------------------------------
Version 3.11.3 (rgerhards), 2008-02-18
- fixed a bug in imklog which lead to duplicate message content in
  kernel logs
- added support for better plugin handling in libdbi (we contributed
  a patch to do that, we just now need to wait for the next libdbi
  version)
- bugfix: fixed abort when invalid template was provided to an action
  bug http://bugzilla.adiscon.com/show_bug.cgi?id=4
- re-instantiated SIGUSR1 function; added SIGUSR2 to generate debug
  status output
- added some documentation on runtime-debug settings
- slightly improved man pages for novice users
---------------------------------------------------------------------------
Version 3.11.2 (rgerhards), 2008-02-15
- added the capability to monitor text files and process their content
  as syslog messages (including forwarding)
- added support for libdbi, a database abstraction layer. rsyslog now
  also supports the following databases via dbi drivers:
  * Firebird/Interbase
  * FreeTDS (access to MS SQL Server and Sybase)
  * SQLite/SQLite3
  * Ingres (experimental)
  * mSQL (experimental)
  * Oracle (experimental)
  Additional drivers may be provided by the libdbi-drivers project, which
  can be used by rsyslog as soon as they become available.
- removed some left-over unnecessary dbgprintf's (cluttered screen,
  cosmetic)
- doc bugfix: html documentation for omsnmp was missing
---------------------------------------------------------------------------
Version 3.11.1 (rgerhards), 2008-02-12
- SNMP trap sender added thanks to Andre Lorbach (omsnmp)
- added input-plugin interface specification in form of a (copy) template
  input module
- applied documentation fix by Michael Biebl -- many thanks!
- bugfix: immark did not have MARK flags set...
- added x-info field to rsyslogd startup/shutdown message. Hopefully
  points users to right location for further info (many don't even know
  they run rsyslog ;))
- bugfix: trailing ":" of tag was lost while parsing legacy syslog messages
  without timestamp - thanks to Anders Blomdell for providing a patch!
- fixed a bug in stringbuf.c related to STRINGBUF_TRIM_ALLOCSIZE, which
  wasn't supposed to be used with rsyslog. Put a warning message up that
  tells this feature is not tested and probably not worth the effort.
  Thanks to Anders Blomdell fro bringing this to our attention
- somewhat improved performance of string buffers
- fixed bug that caused invalid treatment of tabs (HT) in rsyslog.conf
- bugfix: setting for $EscapeCopntrolCharactersOnReceive was not 
  properly initialized
- clarified usage of space-cc property replacer option
- improved abort diagnostic handler
- some initial effort for malloc/free runtime debugging support
- bugfix: using dynafile actions caused rsyslogd abort
- fixed minor man errors thanks to Michael Biebl
---------------------------------------------------------------------------
Version 3.11.0 (rgerhards), 2008-01-31
- implemented queued actions
- implemented simple rate limiting for actions
- implemented deliberate discarding of lower priority messages over higher
  priority ones when a queue runs out of space
- implemented disk quotas for disk queues
- implemented the $ActionResumeRetryCount config directive
- added $ActionQueueFilename config directive
- added $ActionQueueSize config directive
- added $ActionQueueHighWaterMark config directive
- added $ActionQueueLowWaterMark config directive
- added $ActionQueueDiscardMark config directive
- added $ActionQueueDiscardSeverity config directive
- added $ActionQueueCheckpointInterval config directive
- added $ActionQueueType config directive
- added $ActionQueueWorkerThreads config directive
- added $ActionQueueTimeoutshutdown config directive
- added $ActionQueueTimeoutActionCompletion config directive
- added $ActionQueueTimeoutenQueue config directive
- added $ActionQueueTimeoutworkerThreadShutdown config directive
- added $ActionQueueWorkerThreadMinimumMessages config directive
- added $ActionQueueMaxFileSize config directive
- added $ActionQueueSaveonShutdown config directive
- addded $ActionQueueDequeueSlowdown config directive
- addded $MainMsgQueueDequeueSlowdown config directive
- bugfix: added forgotten docs to package
- improved debugging support
- fixed a bug that caused $MainMsgQueueCheckpointInterval to work incorrectly
- when a long-running action needs to be cancelled on shutdown, the message
  that was processed by it is now preserved. This finishes support for
  guaranteed delivery of messages (if the output supports it, of course)
- fixed bug in output module interface, see
  http://sourceforge.net/tracker/index.php?func=detail&aid=1881008&group_id=123448&atid=696552
- changed the ommysql output plugin so that the (lengthy) connection
  initialization now takes place in message processing. This works much
  better with the new queued action mode (fast startup)
- fixed a bug that caused a potential hang in file and fwd output module
  varmojfekoj provided the patch - many thanks!
- bugfixed stream class offset handling on 32bit platforms
---------------------------------------------------------------------------
Version 3.10.3 (rgerhards), 2008-01-28
- fixed a bug with standard template definitions (not a big deal) - thanks
  to varmojfekoj for spotting it
- run-time instrumentation added
- implemented disk-assisted queue mode, which enables on-demand disk
  spooling if the queue's in-memory queue is exhausted
- implemented a dynamic worker thread pool for processing incoming
  messages; workers are started and shut down as need arises
- implemented a run-time instrumentation debug package
- implemented the $MainMsgQueueSaveOnShutdown config directive
- implemented the $MainMsgQueueWorkerThreadMinimumMessages config directive
- implemented the $MainMsgQueueTimeoutWorkerThreadShutdown config directive
---------------------------------------------------------------------------
Version 3.10.2 (rgerhards), 2008-01-14
- added the ability to keep stop rsyslogd without the need to drain
  the main message queue. In disk queue mode, rsyslog continues to
  run from the point where it stopped. In case of a system failure, it
  continues to process messages from the last checkpoint.
- fixed a bug that caused a segfault on startup when no $WorkDir directive
  was specified in rsyslog.conf
- provided more fine-grain control over shutdown timeouts and added a
  way to specify the enqueue timeout when the main message queue is full
- implemented $MainMsgQueueCheckpointInterval config directive
- implemented $MainMsgQueueTimeoutActionCompletion config directive
- implemented $MainMsgQueueTimeoutEnqueue config directive
- implemented $MainMsgQueueTimeoutShutdown config directive
---------------------------------------------------------------------------
Version 3.10.1 (rgerhards), 2008-01-10
- implemented the "disk" queue mode. However, it currently is of very
  limited use, because it does not support persistence over rsyslogd
  runs. So when rsyslogd is stopped, the queue is drained just as with
  the in-memory queue modes. Persistent queues will be a feature of
  the next release.
- performance-optimized string class, should bring an overall improvement
- fixed a memory leak in imudp -- thanks to varmojfekoj for the patch
- fixed a race condition that could lead to a rsyslogd hang when during
  HUP or termination
- done some doc updates
- added $WorkDirectory config directive
- added $MainMsgQueueFileName config directive
- added $MainMsgQueueMaxFileSize config directive
---------------------------------------------------------------------------
Version 3.10.0 (rgerhards), 2008-01-07
- implemented input module interface and initial input modules
- enhanced threading for input modules (each on its own thread now)
- ability to bind UDP listeners to specific local interfaces/ports and
  ability to run multiple of them concurrently
- added ability to specify listen IP address for UDP syslog server
- license changed to GPLv3
- mark messages are now provided by loadble module immark
- rklogd is no longer provided. Its functionality has now been taken over
  by imklog, a loadable input module. This offers a much better integration
  into rsyslogd and makes sure that the kernel logger process is brought
  up and down at the appropriate times
- enhanced $IncludeConfig directive to support wildcard characters
  (thanks to Michael Biebl)
- all inputs are now implemented as loadable plugins
- enhanced threading model: each input module now runs on its own thread
- enhanced message queue which now supports different queueing methods
  (among others, this can be used for performance fine-tuning)
- added a large number of new configuration directives for the new
  input modules
- enhanced multi-threading utilizing a worker thread pool for the
  main message queue
- compilation without pthreads is no longer supported
- much cleaner code due to new objects and removal of single-threading
  mode
---------------------------------------------------------------------------
Version 2.0.8 V2-STABLE (rgerhards), 2008-??-??
- bugfix: ompgsql did not detect problems in sql command execution
  this could cause loss of messages. The handling was correct if the
  connection broke, but not if there was a problem with statement
  execution. The most probable case for such a case would be invalid
  sql inside the template, and this is now much easier to diagnose.
- doc bugfix: default for $DirCreateMode incorrectly stated
---------------------------------------------------------------------------
Version 2.0.7 V2-STABLE (rgerhards), 2008-04-14
- bugfix: the default for $DirCreateMode was 0644, and as such wrong.
  It has now been changed to 0700. For some background, please see
  http://lists.adiscon.net/pipermail/rsyslog/2009-April/001986.html
- bugfix: "$CreateDirs off" also disabled file creation
  Thanks to William Tisater for analyzing this bug and providing a patch.
  The actual code change is heavily based on William's patch.
- bugfix: memory leak in ompgsql
  Thanks to Ken for providing the patch
- bugfix: potential memory leak in msg.c
  This one did not surface yet and the issue was actually found due to
  a problem in v4 - but better fix it here, too
---------------------------------------------------------------------------
Version 2.0.6 V2-STABLE (rgerhards), 2008-08-07
- bugfix: memory leaks in rsyslogd, primarily in singlethread mode
  Thanks to Frederico Nunez for providing the fix
- bugfix: copy&paste error lead to dangling if - this caused a very minor
  issue with re-formatting a RFC3164 date when the message was invalidly
  formatted and had a colon immediately after the date. This was in the
  code for some years (even v1 had it) and I think it never had any
  effect at all in practice. Though, it should be fixed - but definitely
  nothing to worry about.
---------------------------------------------------------------------------
Version 2.0.6 V2-STABLE (rgerhards), 2008-08-07
- bugfix: IPv6 addresses could not be specified in forwarding actions
  New syntax @[addr]:port introduced to enable that. Root problem was IPv6
  addresses contain colons. (backport from 3.21.3)
---------------------------------------------------------------------------
Version 2.0.5 STABLE (rgerhards), 2008-05-15
- bugfix: regular expressions inside property replacer did not work
  properly
- adapted to liblogging 0.7.1+
---------------------------------------------------------------------------
Version 2.0.4 STABLE (rgerhards), 2008-03-27
- bugfix: internally generated messages had "FROMHOST" property not set
- bugfix: continue parsing if tag is oversize (discard oversize part) - thanks
  to mclaughlin77@gmail.com for the patch
- added $HHOUR and $QHOUR system properties - can be used for half- and
  quarter-hour logfile rotation
---------------------------------------------------------------------------
Version 2.0.3 STABLE (rgerhards), 2008-03-12
- bugfix: setting for $EscapeCopntrolCharactersOnReceive was not 
  properly initialized
- bugfix: resolved potential segfault condition on HUP (extremely
  unlikely to happen in practice), for details see tracker:
  http://bugzilla.adiscon.com/show_bug.cgi?id=38
- improved the man pages a bit - thanks to Michael Biebl for the patch
- bugfix: not properly initialized data could cause several segfaults if
  there were errors in the config file - thanks to varmojfekoj for the patch
---------------------------------------------------------------------------
Version 2.0.2 STABLE (rgerhards), 2008-02-12
- fixed a bug that could cause invalid string handling via strerror_r
  varmojfekoj provided the patch - many thanks!
- added x-info field to rsyslogd startup/shutdown message. Hopefully
  points users to right location for further info (many don't even know
  they run rsyslog ;))
- bugfix: suspended actions were not always properly resumed
  varmojfekoj provided the patch - many thanks!
- bugfix: errno could be changed during mark processing, leading to
  invalid error messages when processing inputs. Thank to varmojfekoj for
  pointing out this problem.
- bugfix: trailing ":" of tag was lost while parsing legacy syslog messages
  without timestamp - thanks to Anders Blomdell for providing a patch!
- bugfix (doc): misspelled config directive, invalid signal info
- applied some doc fixes from Michel Biebl and cleaned up some no longer
  needed files suggested by him
- cleaned up stringbuf.c to fix an annoyance reported by Anders Blomdell
- fixed bug that caused invalid treatment of tabs (HT) in rsyslog.conf
---------------------------------------------------------------------------
Version 2.0.1 STABLE (rgerhards), 2008-01-24
- fixed a bug in integer conversion - but this function was never called,
  so it is not really a useful bug fix ;)
- fixed a bug with standard template definitions (not a big deal) - thanks
  to varmojfekoj for spotting it
- fixed a bug that caused a potential hang in file and fwd output module
  varmojfekoj provided the patch - many thanks!
---------------------------------------------------------------------------
Version 2.0.0 STABLE (rgerhards), 2008-01-02
- re-release of 1.21.2 as STABLE with no modifications except some
  doc updates
---------------------------------------------------------------------------
Version 1.21.2 (rgerhards), 2007-12-28
- created a gss-api output module. This keeps GSS-API code and
  TCP/UDP code separated. It is also important for forward-
  compatibility with v3. Please note that this change breaks compatibility
  with config files created for 1.21.0 and 1.21.1 - this was considered
  acceptable.
- fixed an error in forwarding retry code (could lead to message corruption
  but surfaced very seldom)
- increased portability for older platforms (AI_NUMERICSERV moved)
- removed socket leak in omfwd.c
- cross-platform patch for GSS-API compile problem on some platforms
  thanks to darix for the patch!
---------------------------------------------------------------------------
Version 1.21.1 (rgerhards), 2007-12-23
- small doc fix for $IncludeConfig
- fixed a bug in llDestroy()
- bugfix: fixing memory leak when message queue is full and during
  parsing. Thanks to varmojfekoj for the patch.
- bugfix: when compiled without network support, unix sockets were
  not properply closed
- bugfix: memory leak in cfsysline.c/doGetWord() fixed
---------------------------------------------------------------------------
Version 1.21.0 (rgerhards), 2007-12-19
- GSS-API support for syslog/TCP connections was added. Thanks to
  varmojfekoj for providing the patch with this functionality
- code cleanup
- enhanced $IncludeConfig directive to support wildcard filenames
- changed some multithreading synchronization
---------------------------------------------------------------------------
Version 1.20.1 (rgerhards), 2007-12-12
- corrected a debug setting that survived release. Caused TCP connections
  to be retried unnecessarily often.
- When a hostname ACL was provided and DNS resolution for that name failed,
  ACL processing was stopped at that point. Thanks to mildew for the patch.
  Fedora Bugzilla: http://bugzilla.redhat.com/show_bug.cgi?id=395911
- fixed a potential race condition, see link for details:
  http://rgerhards.blogspot.com/2007/12/rsyslog-race-condition.html
  Note that the probability of problems from this bug was very remote
- fixed a memory leak that happend when PostgreSQL date formats were
  used
---------------------------------------------------------------------------
Version 1.20.0 (rgerhards), 2007-12-07
- an output module for postgres databases has been added. Thanks to
  sur5r for contributing this code
- unloading dynamic modules has been cleaned up, we now have a
  real implementation and not just a dummy "good enough for the time
  being".
- enhanced platform independence - thanks to Bartosz Kuzma and Michael
  Biebl for their very useful contributions
- some general code cleanup (including warnings on 64 platforms, only)
---------------------------------------------------------------------------
Version 1.19.12 (rgerhards), 2007-12-03
- cleaned up the build system (thanks to Michael Biebl for the patch)
- fixed a bug where ommysql was still not compiled with -pthread option
---------------------------------------------------------------------------
Version 1.19.11 (rgerhards), 2007-11-29
- applied -pthread option to build when building for multi-threading mode
  hopefully solves an issue with segfaulting
---------------------------------------------------------------------------
Version 1.19.10 (rgerhards), 2007-10-19
- introdcued the new ":modulename:" syntax for calling module actions
  in selector lines; modified ommysql to support it. This is primarily
  an aid for further modules and a prequisite to actually allow third
  party modules to be created.
- minor fix in slackware startup script, "-r 0" is now "-r0"
- updated rsyslogd doc set man page; now in html format
- undid creation of a separate thread for the main loop -- this did not
  turn out to be needed or useful, so reduce complexity once again.
- added doc fixes provided by Michael Biebl - thanks
---------------------------------------------------------------------------
Version 1.19.9 (rgerhards), 2007-10-12
- now packaging system which again contains all components in a single
  tarball
- modularized main() a bit more, resulting in less complex code
- experimentally added an additional thread - will see if that affects
  the segfault bug we experience on some platforms. Note that this change
  is scheduled to be removed again later.
---------------------------------------------------------------------------
Version 1.19.8 (rgerhards), 2007-09-27
- improved repeated message processing
- applied patch provided by varmojfekoj to support building ommysql
  in its own way (now also resides in a plugin subdirectory);
  ommysql is now a separate package
- fixed a bug in cvthname() that lead to message loss if part
  of the source hostname would have been dropped
- created some support for distributing ommysql together with the
  main rsyslog package. I need to re-think it in the future, but
  for the time being the current mode is best. I now simply include
  one additional tarball for ommysql inside the main distribution.
  I look forward to user feedback on how this should be done best. In the
  long term, a separate project should be spawend for ommysql, but I'd
  like to do that only after the plugin interface is fully stable (what
  it is not yet).
---------------------------------------------------------------------------
Version 1.19.7 (rgerhards), 2007-09-25
- added code to handle situations where senders send us messages ending with
  a NUL character. It is now simply removed. This also caused trailing LF
  reduction to fail, when it was followed by such a NUL. This is now also
  handled.
- replaced some non-thread-safe function calls by their thread-safe
  counterparts
- fixed a minor memory leak that occured when the %APPNAME% property was
  used (I think nobody used that in practice)
- fixed a bug that caused signal handlers in cvthname() not to be restored when
  a malicious pointer record was detected and processing of the message been
  stopped for that reason (this should be really rare and can not be related
  to the segfault bug we are hunting).
- fixed a bug in cvthname that lead to passing a wrong parameter - in
  practice, this had no impact.
- general code cleanup (e.g. compiler warnings, comments)
---------------------------------------------------------------------------
Version 1.19.6 (rgerhards), 2007-09-11
- applied patch by varmojfekoj to change signal handling to the new
  sigaction API set (replacing the depreciated signal() calls and its
  friends.
- fixed a bug that in --enable-debug mode caused an assertion when the
  discard action was used
- cleaned up compiler warnings
- applied patch by varmojfekoj to FIX a bug that could cause 
  segfaults if empty properties were processed using modifying
  options (e.g. space-cc, drop-cc)
- fixed man bug: rsyslogd supports -l option
---------------------------------------------------------------------------
Version 1.19.5 (rgerhards), 2007-09-07
- changed part of the CStr interface so that better error tracking
  is provided and the calling sequence is more intuitive (there were
  invalid calls based on a too-weired interface)
- (hopefully) fixed some remaining bugs rooted in wrong use of 
  the CStr class. These could lead to program abort.
- applied patch by varmojfekoj two fix two potential segfault situations
- added $ModDir config directive
- modified $ModLoad so that an absolute path may be specified as
  module name (e.g. /rsyslog/ommysql.so)
---------------------------------------------------------------------------
Version 1.19.4 (rgerhards/varmojfekoj), 2007-09-04
- fixed a number of small memory leaks - thanks varmojfekoj for patching
- fixed an issue with CString class that could lead to rsyslog abort
  in tplToString() - thanks varmojfekoj for patching
- added a man-version of the config file documenation - thanks to Michel
  Samia for providing the man file
- fixed bug: a template like this causes an infinite loop:
  $template opts,"%programname:::a,b%"
  thanks varmojfekoj for the patch
- fixed bug: case changing options crash freeing the string pointer
  because they modify it: $template opts2,"%programname::1:lowercase%"
  thanks varmojfekoj for the patch
---------------------------------------------------------------------------
Version 1.19.3 (mmeckelein/varmojfekoj), 2007-08-31
- small mem leak fixed (after calling parseSelectorAct) - Thx varmojkekoj
- documentation section "Regular File" und "Blocks" updated
- solved an issue with dynamic file generation - Once again many thanks
  to varmojfekoj
- the negative selector for program name filter (Blocks) does not work as
  expected - Thanks varmojfekoj for patching
- added forwarding information to sysklogd (requires special template)
  to config doc
---------------------------------------------------------------------------
Version 1.19.2 (mmeckelein/varmojfekoj), 2007-08-28
- a specifically formed message caused a segfault - Many thanks varmojfekoj
  for providing a patch
- a typo and a weird condition are fixed in msg.c - Thanks again
  varmojfekoj 
- on file creation the file was always owned by root:root. This is fixed
  now - Thanks ypsa for solving this issue
---------------------------------------------------------------------------
Version 1.19.1 (mmeckelein), 2007-08-22
- a bug that caused a high load when a TCP/UDP connection was closed is 
  fixed now - Thanks mildew for solving this issue
- fixed a bug which caused a segfault on reinit - Thx varmojfekoj for the
  patch
- changed the hardcoded module path "/lib/rsyslog" to $(pkglibdir) in order
  to avoid trouble e.g. on 64 bit platforms (/lib64) - many thanks Peter
  Vrabec and darix, both provided a patch for solving this issue
- enhanced the unloading of modules - thanks again varmojfekoj
- applied a patch from varmojfekoj which fixes various little things in
  MySQL output module
---------------------------------------------------------------------------
Version 1.19.0 (varmojfekoj/rgerhards), 2007-08-16
- integrated patch from varmojfekoj to make the mysql module a loadable one
  many thanks for the patch, MUCH appreciated
---------------------------------------------------------------------------
Version 1.18.2 (rgerhards), 2007-08-13
- fixed a bug in outchannel code that caused templates to be incorrectly
  parsed
- fixed a bug in ommysql that caused a wrong ";template" missing message
- added some code for unloading modules; not yet fully complete (and we do
  not yet have loadable modules, so this is no problem)
- removed debian subdirectory by request of a debian packager (this is a special
  subdir for debian and there is also no point in maintaining it when there
  is a debian package available - so I gladly did this) in some cases
- improved overall doc quality (some pages were quite old) and linked to
  more of the online resources.
- improved /contrib/delete_mysql script by adding a host option and some
  other minor modifications
---------------------------------------------------------------------------
Version 1.18.1 (rgerhards), 2007-08-08
- applied a patch from varmojfekoj which solved a potential segfault
  of rsyslogd on HUP
- applied patch from Michel Samia to fix compilation when the pthreads
  feature is disabled
- some code cleanup (moved action object to its own file set)
- add config directive $MainMsgQueueSize, which now allows to configure the
  queue size dynamically
- all compile-time settings are now shown in rsyslogd -v, not just the
  active ones
- enhanced performance a little bit more
- added config file directive $ActionResumeInterval
- fixed a bug that prevented compilation under debian sid
- added a contrib directory for user-contributed useful things
---------------------------------------------------------------------------
Version 1.18.0 (rgerhards), 2007-08-03
- rsyslog now supports fallback actions when an action did not work. This
  is a great feature e.g. for backup database servers or backup syslog
  servers
- modified rklogd to only change the console log level if -c is specified
- added feature to use multiple actions inside a single selector
- implemented $ActionExecOnlyWhenPreviousIsSuspended config directive
- error messages during startup are now spit out to the configured log
  destinations
---------------------------------------------------------------------------
Version 1.17.6 (rgerhards), 2007-08-01
- continued to work on output module modularization - basic stage of
  this work is now FINISHED
- fixed bug in OMSRcreate() - always returned SR_RET_OK
- fixed a bug that caused ommysql to always complain about missing
  templates
- fixed a mem leak in OMSRdestruct - freeing the object itself was
  forgotten - thanks to varmojfekoj for the patch
- fixed a memory leak in syslogd/init() that happend when the config
  file could not be read - thanks to varmojfekoj for the patch
- fixed insufficient memory allocation in addAction() and its helpers.
  The initial fix and idea was developed by mildew, I fine-tuned
  it a bit. Thanks a lot for the fix, I'd probably had pulled out my
  hair to find the bug...
- added output of config file line number when a parsing error occured
- fixed bug in objomsr.c that caused program to abort in debug mode with
  an invalid assertion (in some cases)
- fixed a typo that caused the default template for MySQL to be wrong.
  thanks to mildew for catching this.
- added configuration file command $DebugPrintModuleList and
  $DebugPrintCfSysLineHandlerList
- fixed an invalid value for the MARK timer - unfortunately, there was
  a testing aid left in place. This resulted in quite frequent MARK messages
- added $IncludeConfig config directive
- applied a patch from mildew to prevent rsyslogd from freezing under heavy
  load. This could happen when the queue was full. Now, we drop messages
  but rsyslogd remains active.
---------------------------------------------------------------------------
Version 1.17.5 (rgerhards), 2007-07-30
- continued to work on output module modularization
- fixed a missing file bug - thanks to Andrea Montanari for reporting
  this problem
- fixed a problem with shutting down the worker thread and freeing the
  selector_t list - this caused messages to be lost, because the
  message queue was not properly drained before the selectors got
  destroyed.
---------------------------------------------------------------------------
Version 1.17.4 (rgerhards), 2007-07-27
- continued to work on output module modularization
- fixed a situation where rsyslogd could create zombie processes
  thanks to mildew for the patch
- applied patch from Michel Samia to fix compilation when NOT
  compiled for pthreads
---------------------------------------------------------------------------
Version 1.17.3 (rgerhards), 2007-07-25
- continued working on output module modularization
- fixed a bug that caused rsyslogd to segfault on exit (and
  probably also on HUP), when there was an unsent message in a selector
  that required forwarding and the dns lookup failed for that selector
  (yes, it was pretty unlikely to happen;))
  thanks to varmojfekoj <varmojfekoj@gmail.com> for the patch
- fixed a memory leak in config file parsing and die()
  thanks to varmojfekoj <varmojfekoj@gmail.com> for the patch
- rsyslogd now checks on startup if it is capable to performa any work
  at all. If it cant, it complains and terminates
  thanks to Michel Samia for providing the patch!
- fixed a small memory leak when HUPing syslogd. The allowed sender
  list now gets freed. thanks to mildew for the patch.
- changed the way error messages in early startup are logged. They
  now do no longer use the syslogd code directly but are rather
  send to stderr.
---------------------------------------------------------------------------
Version 1.17.2 (rgerhards), 2007-07-23
- made the port part of the -r option optional. Needed for backward
  compatibility with sysklogd
- replaced system() calls with something more reasonable. Please note that
  this might break compatibility with some existing configuration files.
  We accept this in favour of the gained security.
- removed a memory leak that could occur if timegenerated was used in
  RFC 3164 format in templates
- did some preparation in msg.c for advanced multithreading - placed the
  hooks, but not yet any active code
- worked further on modularization
- added $ModLoad MySQL (dummy) config directive
- added DropTrailingLFOnReception config directive
---------------------------------------------------------------------------
Version 1.17.1 (rgerhards), 2007-07-20
- fixed a bug that caused make install to install rsyslogd and rklogd under
  the wrong names
- fixed bug that caused $AllowedSenders to handle IPv6 scopes incorrectly;
  also fixed but that could grabble $AllowedSender wildcards. Thanks to
  mildew@gmail.com for the patch
- minor code cleanup - thanks to Peter Vrabec for the patch
- fixed minimal memory leak on HUP (caused by templates)
  thanks to varmojfekoj <varmojfekoj@gmail.com> for the patch
- fixed another memory leak on HUPing and on exiting rsyslogd
  again thanks to varmojfekoj <varmojfekoj@gmail.com> for the patch
- code cleanup (removed compiler warnings)
- fixed portability bug in configure.ac - thanks to Bartosz Kuźma for patch
- moved msg object into its own file set
- added the capability to continue trying to write log files when the
  file system is full. Functionality based on patch by Martin Schulze
  to sysklogd package.
---------------------------------------------------------------------------
Version 1.17.0 (RGer), 2007-07-17
- added $RepeatedLineReduction config parameter
- added $EscapeControlCharactersOnReceive config parameter
- added $ControlCharacterEscapePrefix config parameter
- added $DirCreateMode config parameter
- added $CreateDirs config parameter
- added $DebugPrintTemplateList config parameter
- added $ResetConfigVariables config parameter
- added $FileOwner config parameter
- added $FileGroup config parameter
- added $DirOwner config parameter
- added $DirGroup config parameter
- added $FailOnChownFailure config parameter
- added regular expression support to the filter engine
  thanks to Michel Samia for providing the patch!
- enhanced $AllowedSender functionality. Credits to mildew@gmail.com for
  the patch doing that
  - added IPv6 support
  - allowed DNS hostnames
  - allowed DNS wildcard names
- added new option $DropMsgsWithMaliciousDnsPTRRecords
- added autoconf so that rfc3195d, rsyslogd and klogd are stored to /sbin
- added capability to auto-create directories with dynaFiles
---------------------------------------------------------------------------
Version 1.16.0 (RGer/Peter Vrabec), 2007-07-13 - The Friday, 13th Release ;)
- build system switched to autotools
- removed SYSV preprocessor macro use, replaced with autotools equivalents
- fixed a bug that caused rsyslogd to segfault when TCP listening was
  disabled and it terminated
- added new properties "syslogfacility-text" and "syslogseverity-text"
  thanks to varmojfekoj <varmojfekoj@gmail.com> for the patch
- added the -x option to disable hostname dns reslution
  thanks to varmojfekoj <varmojfekoj@gmail.com> for the patch
- begun to better modularize syslogd.c - this is an ongoing project; moved
  type definitions to a separate file
- removed some now-unused fields from struct filed
- move file size limit fields in struct field to the "right spot" (the file
  writing part of the union - f_un.f_file)
- subdirectories linux and solaris are no longer part of the distribution
  package. This is not because we cease support for them, but there are no
  longer any files in them after the move to autotools
---------------------------------------------------------------------------
Version 1.15.1 (RGer), 2007-07-10
- fixed a bug that caused a dynaFile selector to stall when there was
  an open error with one file 
- improved template processing for dynaFiles; templates are now only
  looked up during initialization - speeds up processing
- optimized memory layout in struct filed when compiled with MySQL
  support
- fixed a bug that caused compilation without SYSLOG_INET to fail
- re-enabled the "last message repeated n times" feature. This
  feature was not taken care of while rsyslogd evolved from sysklogd
  and it was more or less defunct. Now it is fully functional again.
- added system properties: $NOW, $YEAR, $MONTH, $DAY, $HOUR, $MINUTE
- fixed a bug in iovAsString() that caused a memory leak under stress
  conditions (most probably memory shortage). This was unlikely to
  ever happen, but it doesn't hurt doing it right
- cosmetic: defined type "uchar", change all unsigned chars to uchar
---------------------------------------------------------------------------
Version 1.15.0 (RGer), 2007-07-05
- added ability to dynamically generate file names based on templates
  and thus properties. This was a much-requested feature. It makes
  life easy when it e.g. comes to splitting files based on the sender
  address.
- added $umask and $FileCreateMode config file directives
- applied a patch from Bartosz Kuzma to compile cleanly under NetBSD
- checks for extra (unexpected) characters in system config file lines
  have been added
- added IPv6 documentation - was accidently missing from CVS
- begun to change char to unsigned char
---------------------------------------------------------------------------
Version 1.14.2 (RGer), 2007-07-03
** this release fixes all known nits with IPv6 **
- restored capability to do /etc/service lookup for "syslog"
  service when -r 0 was given
- documented IPv6 handling of syslog messages
- integrate patch from Bartosz Kuźma to make rsyslog compile under
  Solaris again (the patch replaced a strndup() call, which is not
  available under Solaris
- improved debug logging when waiting on select
- updated rsyslogd man page with new options (-46A)
---------------------------------------------------------------------------
Version 1.14.1 (RGer/Peter Vrabec), 2007-06-29
- added Peter Vrabec's patch for IPv6 TCP
- prefixed all messages send to stderr in rsyslogd with "rsyslogd: "
---------------------------------------------------------------------------
Version 1.14.0 (RGer/Peter Vrabec), 2007-06-28
- Peter Vrabec provided IPv6 for rsyslog, so we are now IPv6 enabled
  IPv6 Support is currently for UDP only, TCP is to come soon.
  AllowedSender configuration does not yet work for IPv6.
- fixed code in iovCreate() that broke C's strict aliasing rules 
- fixed some char/unsigned char differences that forced the compiler
  to spit out warning messages
- updated the Red Hat init script to fix a known issue (thanks to
  Peter Vrabec)
---------------------------------------------------------------------------
Version 1.13.5 (RGer), 2007-06-22
- made the TCP session limit configurable via command line switch
  now -t <port>,<max sessions>
- added man page for rklogd(8) (basically a copy from klogd, but now
  there is one...)
- fixed a bug that caused internal messages (e.g. rsyslogd startup) to
  appear without a tag.
- removed a minor memory leak that occurred when TAG processing requalified
  a HOSTNAME to be a TAG (and a TAG already was set).
- removed potential small memory leaks in MsgSet***() functions. There
  would be a leak if a property was re-set, something that happened
  extremely seldom.
---------------------------------------------------------------------------
Version 1.13.4 (RGer), 2007-06-18
- added a new property "PRI-text", which holds the PRI field in
  textual form (e.g. "syslog.info")
- added alias "syslogseverity" for "syslogpriority", which is a
  misleading property name that needs to stay for historical
  reasons (and backward-compatility)
- added doc on how to record PRI value in log file
- enhanced signal handling in klogd, including removal of an unsafe
  call to the logging system during signal handling
---------------------------------------------------------------------------
Version 1.13.3 (RGer), 2007-06-15
- create a version of syslog.c from scratch. This is now
  - highly optimized for rsyslog
  - removes an incompatible license problem as the original
    version had a BSD license with advertising clause
  - fixed in the regard that rklogd will continue to work when
    rsysogd has been restarted (the original version, as well
    as sysklogd, will remain silent then)
  - solved an issue with an extra NUL char at message end that the
    original version had
- applied some changes to klogd to care for the new interface
- fixed a bug in syslogd.c which prevented compiling under debian
---------------------------------------------------------------------------
Version 1.13.2 (RGer), 2007-06-13
- lib order in makefile patched to facilitate static linking - thanks
  to Bennett Todd for providing the patch
- Integrated a patch from Peter Vrabec (pvrabec@redheat.com):
  - added klogd under the name of rklogd (remove dependency on
    original sysklogd package
  - createDB.sql now in UTF
  - added additional config files for use on Red Hat
---------------------------------------------------------------------------
Version 1.13.1 (RGer), 2007-02-05
- changed the listen backlog limit to a more reasonable value based on
  the maximum number of TCP connections configurd (10% + 5) - thanks to Guy
  Standen for the hint (actually, the limit was 5 and that was a 
  left-over from early testing).
- fixed a bug in makefile which caused DB-support to be disabled when
  NETZIP support was enabled
- added the -e option to allow transmission of every message to remote
  hosts (effectively turns off duplicate message suppression)
- (somewhat) improved memory consumption when compiled with MySQL support
- looks like we fixed an incompatibility with MySQL 5.x and above software
  At least in one case, the remote server name was destroyed, leading to 
  a connection failure. The new, improved code does not have this issue and
  so we see this as solved (the new code is generally somewhat better, so
  there is a good chance we fixed this incompatibility).
---------------------------------------------------------------------------
Version 1.13.0 (RGer), 2006-12-19
- added '$' as ToPos proptery replacer specifier - means "up to the
  end of the string"
- property replacer option "escape-cc", "drop-cc" and "space-cc"  added
- changed the handling of \0 characters inside syslog messages. We now
  consistently escape them to "#000". This is somewhat recommended in
  the draft-ietf-syslog-protocol-19 draft. While the real recomendation
  is to not escape any characters at all, we can not do this without
  considerable modification of the code. So we escape it to "#000", which
  is consistent with a sample found in the Internet-draft.
- removed message glue logic (see printchopped() comment for details)
  Also caused removal of parts table and thus some improvements in
  memory usage.
- changed the default MAXLINE to 2048 to take care of recent syslog
  standardization efforts (can easily be changed in syslogd.c)
- added support for byte-counted TCP syslog messages (much like
  syslog-transport-tls-05 Internet Draft). This was necessary to
  support compression over TCP.
- added support for receiving compressed syslog messages
- added support for sending compressed syslog messages
- fixed a bug where the last message in a syslog/tcp stream was
  lost if it was not properly terminated by a LF character
---------------------------------------------------------------------------
Version 1.12.3 (RGer), 2006-10-04
- implemented some changes to support Solaris (but support is not
  yet complete)
- commented out (via #if 0) some methods that are currently not being use
  but should be kept for further us
- added (interim) -u 1 option to turn off hostname and tag parsing
- done some modifications to better support Fedora
- made the field delimiter inside property replace configurable via
  template
- fixed a bug in property replacer: if fields were used, the delimitor
  became part of the field. Up until now, this was barely noticable as 
  the delimiter as TAB only and thus invisible to a human. With other
  delimiters available now, it quickly showed up. This bug fix might cause
  some grief to existing installations if they used the extra TAB for
  whatever reasons - sorry folks... Anyhow, a solution is easy: just add
  a TAB character contstant into your template. Thus, there has no attempt
  been made to do this in a backwards-compatible way.
---------------------------------------------------------------------------
Version 1.12.2 (RGer), 2006-02-15
- fixed a bug in the RFC 3339 date formatter. An extra space was added
  after the actual timestamp
- added support for providing high-precision RFC3339 timestamps for
  (rsyslogd-)internally-generated messages
- very (!) experimental support for syslog-protocol internet draft
  added (the draft is experimental, the code is solid ;))
- added support for field-extracting in the property replacer
- enhanced the legacy-syslog parser so that it can interpret messages
  that do not contain a TIMESTAMP
- fixed a bug that caused the default socket (usually /dev/log) to be
  opened even when -o command line option was given
- fixed a bug in the Debian sample startup script - it caused rsyslogd
  to listen to remote requests, which it shouldn't by default
---------------------------------------------------------------------------
Version 1.12.1 (RGer), 2005-11-23
- made multithreading work with BSD. Some signal-handling needed to be
  restructured. Also, there might be a slight delay of up to 10 seconds
  when huping and terminating rsyslogd under BSD
- fixed a bug where a NULL-pointer was passed to printf() in logmsg().
- fixed a bug during "make install" where rc3195d was not installed
  Thanks to Bennett Todd for spotting this.
- fixed a bug where rsyslogd dumped core when no TAG was found in the
  received message
- enhanced message parser so that it can deal with missing hostnames
  in many cases (may not be totally fail-safe)
- fixed a bug where internally-generated messages did not have the correct
  TAG
---------------------------------------------------------------------------
Version 1.12.0 (RGer), 2005-10-26
- moved to a multi-threaded design. single-threading is still optionally
  available. Multi-threading is experimental!
- fixed a potential race condition. In the original code, marking was done
  by an alarm handler, which could lead to all sorts of bad things. This
  has been changed now. See comments in syslogd.c/domark() for details.
- improved debug output for property-based filters
- not a code change, but: I have checked all exit()s to make sure that
  none occurs once rsyslogd has started up. Even in unusual conditions
  (like low-memory conditions) rsyslogd somehow remains active. Of course,
  it might loose a message or two, but at least it does not abort and it
  can also recover when the condition no longer persists.
- fixed a bug that could cause loss of the last message received
  immediately before rsyslogd was terminated.
- added comments on thread-safety of global variables in syslogd.c
- fixed a small bug: spurios printf() when TCP syslog was used
- fixed a bug that causes rsyslogd to dump core on termination when one
  of the selector lines did not receive a message during the run (very
  unlikely)
- fixed an one-too-low memory allocation in the TCP sender. Could result
  in rsyslogd dumping core.
- fixed a bug with regular expression support (thanks to Andres Riancho)
- a little bit of code restructuring (especially main(), which was
  horribly large)
---------------------------------------------------------------------------
Version 1.11.1 (RGer), 2005-10-19
- support for BSD-style program name and host blocks
- added a new property "programname" that can be used in templates
- added ability to specify listen port for rfc3195d
- fixed a bug that rendered the "startswith" comparison operation
  unusable.
- changed more functions to "static" storage class to help compiler
  optimize (should have been static in the first place...)
- fixed a potential memory leak in the string buffer class destructor.
  As the destructur was previously never called, the leak did not actually
  appear.
- some internal restructuring in anticipation/preparation of minimal
  multi-threading support
- rsyslogd still shares some code with the sysklogd project. Some patches
  for this shared code have been brought over from the sysklogd CVS.
---------------------------------------------------------------------------
Version 1.11.0 (RGer), 2005-10-12
- support for receiving messages via RFC 3195; added rfc3195d for that
  purpose
- added an additional guard to prevent rsyslogd from aborting when the
  2gb file size limit is hit. While a user can configure rsyslogd to
  handle such situations, it would abort if that was not done AND large
  file support was not enabled (ok, this is hopefully an unlikely scenario)
- fixed a bug that caused additional Unix domain sockets to be incorrectly
  processed - could lead to message loss in extreme cases
---------------------------------------------------------------------------
Version 1.10.2 (RGer), 2005-09-27
- added comparison operations in property-based filters:
  * isequal
  * startswith
- added ability to negate all property-based filter comparison operations
  by adding a !-sign right in front of the operation name
- added the ability to specify remote senders for UDP and TCP
  received messages. Allows to block all but well-known hosts
- changed the $-config line directives to be case-INsensitive
- new command line option -w added: "do not display warnings if messages
  from disallowed senders are received"
- fixed a bug that caused rsyslogd to dump core when the compare value
  was not quoted in property-based filters
- fixed a bug in the new CStr compare function which lead to invalid
  results (fortunately, this function was not yet used widely)
- added better support for "debugging" rsyslog.conf property filters
  (only if -d switch is given)
- changed some function definitions to static, which eventually enables
  some compiler optimizations
- fixed a bug in MySQL code; when a SQL error occured, rsyslogd could
  run in a tight loop. This was due to invalid sequence of error reporting
  and is now fixed.
---------------------------------------------------------------------------
Version 1.10.1 (RGer), 2005-09-23
- added the ability to execute a shell script as an action.
  Thanks to Bjoern Kalkbrenner for providing the code!
- fixed a bug in the MySQL code; due to the bug the automatic one-time
  retry after an error did not happen - this lead to error message in
  cases where none should be seen (e.g. after a MySQL restart)
- fixed a security issue with SQL-escaping in conjunction with
  non-(SQL-)standard MySQL features.
---------------------------------------------------------------------------
Version 1.10.0 (RGer), 2005-09-20
  REMINDER: 1.10 is the first unstable version if the 1.x series!
- added the capability to filter on any property in selector lines
  (not just facility and priority)
- changed stringbuf into a new counted string class
- added support for a "discard" action. If a selector line with
  discard (~ character) is found, no selector lines *after* that
  line will be processed.
- thanks to Andres Riancho, regular expression support has been
  added to the template engine
- added the FROMHOST property in the template processor, which could
  previously not be obtained. Thanks to Cristian Testa for pointing
  this out and even providing a fix.
- added display of compile-time options to -v output
- performance improvement for production build - made some checks
  to happen only during debug mode
- fixed a problem with compiling on SUSE and - while doing so - removed
  the socket call to set SO_BSDCOMPAT in cases where it is obsolete.
---------------------------------------------------------------------------
Version 1.0.4 (RGer), 2006-02-01
- a small but important fix: the tcp receiver had two forgotten printf's
  in it that caused a lot of unnecessary output to stdout. This was
  important enough to justify a new release
---------------------------------------------------------------------------
Version 1.0.3 (RGer), 2005-11-14
- added an additional guard to prevent rsyslogd from aborting when the
  2gb file size limit is hit. While a user can configure rsyslogd to
  handle such situations, it would abort if that was not done AND large
  file support was not enabled (ok, this is hopefully an unlikely scenario)
- fixed a bug that caused additional Unix domain sockets to be incorrectly
  processed - could lead to message loss in extreme cases
- applied some patches available from the sysklogd project to code
  shared from there
- fixed a bug that causes rsyslogd to dump core on termination when one
  of the selector lines did not receive a message during the run (very
  unlikely)
- fixed an one-too-low memory allocation in the TCP sender. Could result
  in rsyslogd dumping core.
- fixed a bug in the TCP sender that caused the retry logic to fail
  after an error or receiver overrun
- fixed a bug in init() that could lead to dumping core
- fixed a bug that could lead to dumping core when no HOSTNAME or no TAG
  was present in the syslog message
---------------------------------------------------------------------------
Version 1.0.2 (RGer), 2005-10-05
- fixed an issue with MySQL error reporting. When an error occured,
  the MySQL driver went into an endless loop (at least in most cases).
---------------------------------------------------------------------------
Version 1.0.1 (RGer), 2005-09-23
- fixed a security issue with SQL-escaping in conjunction with
  non-(SQL-)standard MySQL features.
---------------------------------------------------------------------------
Version 1.0.0 (RGer), 2005-09-12
- changed install doc to cover daily cron scripts - a trouble source
- added rc script for slackware (provided by Chris Elvidge - thanks!) 
- fixed a really minor bug in usage() - the -r option was still
  reported as without the port parameter
---------------------------------------------------------------------------
Version 0.9.8 (RGer), 2005-09-05
- made startup and shutdown message more consistent and included the
  pid, so that they can be easier correlated. Used syslog-protocol
  structured data format for this purpose.
- improved config info in startup message, now tells not only
  if it is listening remote on udp, but also for tcp. Also includes
  the port numbers. The previous startup message was misleading, because
  it did not say "remote reception" if rsyslogd was only listening via
  tcp (but not via udp).
- added a "how can you help" document to the doc set
---------------------------------------------------------------------------
Version 0.9.7 (RGer), 2005-08-15
- some of the previous doc files (like INSTALL) did not properly
  reflect the changes to the build process and the new doc. Fixed
  that.
- changed syslogd.c so that when compiled without database support,
  an error message is displayed when a database action is detected
  in the config file (previously this was used as an user rule ;))
- fixed a bug in the os-specific Makefiles which caused MySQL
  support to not be compiled, even if selected
---------------------------------------------------------------------------
Version 0.9.6 (RGer), 2005-08-09
- greatly enhanced documentation. Now available in html format in
  the "doc" folder and FreeBSD. Finally includes an install howto.
- improved MySQL error messages a little - they now show up as log
  messages, too (formerly only in debug mode)
- added the ability to specify the listen port for udp syslog.
  WARNING: This introduces an incompatibility. Formerly, udp
  syslog was enabled by the -r command line option. Now, it is
  "-r [port]", which is consistent with the tcp listener. However,
  just -r will now return an error message.
- added sample startup scripts for Debian and FreeBSD
- added support for easy feature selection in the makefile. Un-
  fortunately, this also means I needed to spilt the make file
  for different OS and distros. There are some really bad syntax
  differences between FreeBSD and Linux make.
---------------------------------------------------------------------------
Version 0.9.5 (RGer), 2005-08-01
- the "semicolon bug" was actually not (fully) solved in 0.9.4. One
  part of the bug was solved, but another still existed. This one
  is fixed now, too.
- the "semicolon bug" actually turned out to be a more generic bug.
  It appeared whenever an invalid template name was given. With some
  selector actions, rsyslogd dumped core, with other it "just" had
  a small ressource leak with others all worked well. These anomalies
  are now fixed. Note that they only appeared during system initaliziation
  once the system was running, nothing bad happened.
- improved error reporting for template errors on startup. They are now
  shown on the console and the start-up tty. Formerly, they were only
  visible in debug mode.
- support for multiple instances of rsyslogd on a single machine added
- added new option "-o" --> omit local unix domain socket. This option
  enables rsyslogd NOT to listen to the local socket. This is most
  helpful when multiple instances of rsyslogd (or rsyslogd and another
  syslogd) shall run on a single system.
- added new option "-i <pidfile>" which allows to specify the pidfile.
  This is needed when multiple instances of rsyslogd are to be run.
- the new project home page is now online at www.rsyslog.com
---------------------------------------------------------------------------
Version 0.9.4 (RGer), 2005-07-25
- finally added the TCP sender. It now supports non-blocking mode, no
  longer disabling message reception during connect. As it is now, it
  is usable in production. The code could be more sophisticated, but
  I've kept it short in anticipation of the move to liblogging, which
  will lead to the removal of the code just written ;)
- the "exiting on signal..." message still had the "syslogd" name in 
  it. Changed this to "rsyslogd", as we do not have a large user base
  yet, this should pose no problem.
- fixed "the semiconlon" bug. rsyslogd dumped core if a write-db action
  was specified but no semicolon was given after the password (an empty
  template was ok, but the semicolon needed to be present).
- changed a default for traditional output format. During testing, it
  was seen that the timestamp written to file in default format was
  the time of message reception, not the time specified in the TIMESTAMP
  field of the message itself. Traditionally, the message TIMESTAMP is
  used and this has been changed now.
---------------------------------------------------------------------------
Version 0.9.3 (RGer), 2005-07-19
- fixed a bug in the message parser. In June, the RFC 3164 timestamp
  was not correctly parsed (yes, only in June and some other months,
  see the code comment to learn why...)
- added the ability to specify the destination port when forwarding
  syslog messages (both for TCP and UDP)
- added an very experimental TCP sender (activated by
  @@machine:port in config). This is not yet for production use. If
  the receiver is not alive, rsyslogd will wait quite some time until
  the connection request times out, which most probably leads to
  loss of incoming messages.

---------------------------------------------------------------------------
Version 0.9.2 (RGer), around 2005-07-06
- I intended to change the maxsupported message size to 32k to
  support IHE - but given the memory inefficiency in the usual use
  cases, I have not done this. I have, however, included very
  specific instructions on how to do this in the source code. I have
  also done some testing with 32k messages, so you can change the
  max size without taking too much risk.
- added a syslog/tcp receiver; we now can receive messages via
  plain tcp, but we can still send only via UDP. The syslog/tcp
  receiver is the primary enhancement of this release.
- slightly changed some error messages that contained a spurios \n at
  the end of the line (which gives empty lines in your log...)

---------------------------------------------------------------------------
Version 0.9.1 (RGer)
- fixed code so that it compiles without errors under FreeBSD
- removed now unused function "allocate_log()" from syslogd.c
- changed the make file so that it contains more defines for
  different environments (in the long term, we need a better
  system for disabling/enabling features...)
- changed some printf's printing off_t types to %lld and
  explicit (long long) casts. I tried to figure out the exact type,
  but did not succeed in this. In the worst case, ultra-large peta-
  byte files will now display funny informational messages on rollover,
  something I think we can live with for the neersion 3.11.2 (rgerhards), 2008-02-??
---------------------------------------------------------------------------
Version 3.11.1 (rgerhards), 2008-02-12
- SNMP trap sender added thanks to Andre Lorbach (omsnmp)
- added input-plugin interface specification in form of a (copy) template
  input module
- applied documentation fix by Michael Biebl -- many thanks!
- bugfix: immark did not have MARK flags set...
- added x-info field to rsyslogd startup/shutdown message. Hopefully
  points users to right location for further info (many don't even know
  they run rsyslog ;))
- bugfix: trailing ":" of tag was lost while parsing legacy syslog messages
  without timestamp - thanks to Anders Blomdell for providing a patch!
- fixed a bug in stringbuf.c related to STRINGBUF_TRIM_ALLOCSIZE, which
  wasn't supposed to be used with rsyslog. Put a warning message up that
  tells this feature is not tested and probably not worth the effort.
  Thanks to Anders Blomdell fro bringing this to our attention
- somewhat improved performance of string buffers
- fixed bug that caused invalid treatment of tabs (HT) in rsyslog.conf
- bugfix: setting for $EscapeCopntrolCharactersOnReceive was not 
  properly initialized
- clarified usage of space-cc property replacer option
- improved abort diagnostic handler
- some initial effort for malloc/free runtime debugging support
- bugfix: using dynafile actions caused rsyslogd abort
- fixed minor man errors thanks to Michael Biebl
---------------------------------------------------------------------------
Version 3.11.0 (rgerhards), 2008-01-31
- implemented queued actions
- implemented simple rate limiting for actions
- implemented deliberate discarding of lower priority messages over higher
  priority ones when a queue runs out of space
- implemented disk quotas for disk queues
- implemented the $ActionResumeRetryCount config directive
- added $ActionQueueFilename config directive
- added $ActionQueueSize config directive
- added $ActionQueueHighWaterMark config directive
- added $ActionQueueLowWaterMark config directive
- added $ActionQueueDiscardMark config directive
- added $ActionQueueDiscardSeverity config directive
- added $ActionQueueCheckpointInterval config directive
- added $ActionQueueType config directive
- added $ActionQueueWorkerThreads config directive
- added $ActionQueueTimeoutshutdown config directive
- added $ActionQueueTimeoutActionCompletion config directive
- added $ActionQueueTimeoutenQueue config directive
- added $ActionQueueTimeoutworkerThreadShutdown config directive
- added $ActionQueueWorkerThreadMinimumMessages config directive
- added $ActionQueueMaxFileSize config directive
- added $ActionQueueSaveonShutdown config directive
- addded $ActionQueueDequeueSlowdown config directive
- addded $MainMsgQueueDequeueSlowdown config directive
- bugfix: added forgotten docs to package
- improved debugging support
- fixed a bug that caused $MainMsgQueueCheckpointInterval to work incorrectly
- when a long-running action needs to be cancelled on shutdown, the message
  that was processed by it is now preserved. This finishes support for
  guaranteed delivery of messages (if the output supports it, of course)
- fixed bug in output module interface, see
  http://sourceforge.net/tracker/index.php?func=detail&aid=1881008&group_id=123448&atid=696552
- changed the ommysql output plugin so that the (lengthy) connection
  initialization now takes place in message processing. This works much
  better with the new queued action mode (fast startup)
- fixed a bug that caused a potential hang in file and fwd output module
  varmojfekoj provided the patch - many thanks!
- bugfixed stream class offset handling on 32bit platforms
---------------------------------------------------------------------------
Version 3.10.3 (rgerhards), 2008-01-28
- fixed a bug with standard template definitions (not a big deal) - thanks
  to varmojfekoj for spotting it
- run-time instrumentation added
- implemented disk-assisted queue mode, which enables on-demand disk
  spooling if the queue's in-memory queue is exhausted
- implemented a dynamic worker thread pool for processing incoming
  messages; workers are started and shut down as need arises
- implemented a run-time instrumentation debug package
- implemented the $MainMsgQueueSaveOnShutdown config directive
- implemented the $MainMsgQueueWorkerThreadMinimumMessages config directive
- implemented the $MainMsgQueueTimeoutWorkerThreadShutdown config directive
---------------------------------------------------------------------------
Version 3.10.2 (rgerhards), 2008-01-14
- added the ability to keep stop rsyslogd without the need to drain
  the main message queue. In disk queue mode, rsyslog continues to
  run from the point where it stopped. In case of a system failure, it
  continues to process messages from the last checkpoint.
- fixed a bug that caused a segfault on startup when no $WorkDir directive
  was specified in rsyslog.conf
- provided more fine-grain control over shutdown timeouts and added a
  way to specify the enqueue timeout when the main message queue is full
- implemented $MainMsgQueueCheckpointInterval config directive
- implemented $MainMsgQueueTimeoutActionCompletion config directive
- implemented $MainMsgQueueTimeoutEnqueue config directive
- implemented $MainMsgQueueTimeoutShutdown config directive
---------------------------------------------------------------------------
Version 3.10.1 (rgerhards), 2008-01-10
- implemented the "disk" queue mode. However, it currently is of very
  limited use, because it does not support persistence over rsyslogd
  runs. So when rsyslogd is stopped, the queue is drained just as with
  the in-memory queue modes. Persistent queues will be a feature of
  the next release.
- performance-optimized string class, should bring an overall improvement
- fixed a memory leak in imudp -- thanks to varmojfekoj for the patch
- fixed a race condition that could lead to a rsyslogd hang when during
  HUP or termination
- done some doc updates
- added $WorkDirectory config directive
- added $MainMsgQueueFileName config directive
- added $MainMsgQueueMaxFileSize config directive
---------------------------------------------------------------------------
Version 3.10.0 (rgerhards), 2008-01-07
- implemented input module interface and initial input modules
- enhanced threading for input modules (each on its own thread now)
- ability to bind UDP listeners to specific local interfaces/ports and
  ability to run multiple of them concurrently
- added ability to specify listen IP address for UDP syslog server
- license changed to GPLv3
- mark messages are now provided by loadble module immark
- rklogd is no longer provided. Its functionality has now been taken over
  by imklog, a loadable input module. This offers a much better integration
  into rsyslogd and makes sure that the kernel logger process is brought
  up and down at the appropriate times
- enhanced $IncludeConfig directive to support wildcard characters
  (thanks to Michael Biebl)
- all inputs are now implemented as loadable plugins
- enhanced threading model: each input module now runs on its own thread
- enhanced message queue which now supports different queueing methods
  (among others, this can be used for performance fine-tuning)
- added a large number of new configuration directives for the new
  input modules
- enhanced multi-threading utilizing a worker thread pool for the
  main message queue
- compilation without pthreads is no longer supported
- much cleaner code due to new objects and removal of single-threading
  mode
---------------------------------------------------------------------------
Version 2.0.1 STABLE (rgerhards), 2008-01-24
- fixed a bug in integer conversion - but this function was never called,
  so it is not really a useful bug fix ;)
- fixed a bug with standard template definitions (not a big deal) - thanks
  to varmojfekoj for spotting it
- fixed a bug that caused a potential hang in file and fwd output module
  varmojfekoj provided the patch - many thanks!
---------------------------------------------------------------------------
Version 2.0.0 STABLE (rgerhards), 2008-01-02
- re-release of 1.21.2 as STABLE with no modifications except some
  doc updates
---------------------------------------------------------------------------
Version 1.21.2 (rgerhards), 2007-12-28
- created a gss-api output module. This keeps GSS-API code and
  TCP/UDP code separated. It is also important for forward-
  compatibility with v3. Please note that this change breaks compatibility
  with config files created for 1.21.0 and 1.21.1 - this was considered
  acceptable.
- fixed an error in forwarding retry code (could lead to message corruption
  but surfaced very seldom)
- increased portability for older platforms (AI_NUMERICSERV moved)
- removed socket leak in omfwd.c
- cross-platform patch for GSS-API compile problem on some platforms
  thanks to darix for the patch!
---------------------------------------------------------------------------
Version 1.21.1 (rgerhards), 2007-12-23
- small doc fix for $IncludeConfig
- fixed a bug in llDestroy()
- bugfix: fixing memory leak when message queue is full and during
  parsing. Thanks to varmojfekoj for the patch.
- bugfix: when compiled without network support, unix sockets were
  not properply closed
- bugfix: memory leak in cfsysline.c/doGetWord() fixed
---------------------------------------------------------------------------
Version 1.21.0 (rgerhards), 2007-12-19
- GSS-API support for syslog/TCP connections was added. Thanks to
  varmojfekoj for providing the patch with this functionality
- code cleanup
- enhanced $IncludeConfig directive to support wildcard filenames
- changed some multithreading synchronization
---------------------------------------------------------------------------
Version 1.20.1 (rgerhards), 2007-12-12
- corrected a debug setting that survived release. Caused TCP connections
  to be retried unnecessarily often.
- When a hostname ACL was provided and DNS resolution for that name failed,
  ACL processing was stopped at that point. Thanks to mildew for the patch.
  Fedora Bugzilla: http://bugzilla.redhat.com/show_bug.cgi?id=395911
- fixed a potential race condition, see link for details:
  http://rgerhards.blogspot.com/2007/12/rsyslog-race-condition.html
  Note that the probability of problems from this bug was very remote
- fixed a memory leak that happend when PostgreSQL date formats were
  used
---------------------------------------------------------------------------
Version 1.20.0 (rgerhards), 2007-12-07
- an output module for postgres databases has been added. Thanks to
  sur5r for contributing this code
- unloading dynamic modules has been cleaned up, we now have a
  real implementation and not just a dummy "good enough for the time
  being".
- enhanced platform independence - thanks to Bartosz Kuzma and Michael
  Biebl for their very useful contributions
- some general code cleanup (including warnings on 64 platforms, only)
---------------------------------------------------------------------------
Version 1.19.12 (rgerhards), 2007-12-03
- cleaned up the build system (thanks to Michael Biebl for the patch)
- fixed a bug where ommysql was still not compiled with -pthread option
---------------------------------------------------------------------------
Version 1.19.11 (rgerhards), 2007-11-29
- applied -pthread option to build when building for multi-threading mode
  hopefully solves an issue with segfaulting
---------------------------------------------------------------------------
Version 1.19.10 (rgerhards), 2007-10-19
- introdcued the new ":modulename:" syntax for calling module actions
  in selector lines; modified ommysql to support it. This is primarily
  an aid for further modules and a prequisite to actually allow third
  party modules to be created.
- minor fix in slackware startup script, "-r 0" is now "-r0"
- updated rsyslogd doc set man page; now in html format
- undid creation of a separate thread for the main loop -- this did not
  turn out to be needed or useful, so reduce complexity once again.
- added doc fixes provided by Michael Biebl - thanks
---------------------------------------------------------------------------
Version 1.19.9 (rgerhards), 2007-10-12
- now packaging system which again contains all components in a single
  tarball
- modularized main() a bit more, resulting in less complex code
- experimentally added an additional thread - will see if that affects
  the segfault bug we experience on some platforms. Note that this change
  is scheduled to be removed again later.
---------------------------------------------------------------------------
Version 1.19.8 (rgerhards), 2007-09-27
- improved repeated message processing
- applied patch provided by varmojfekoj to support building ommysql
  in its own way (now also resides in a plugin subdirectory);
  ommysql is now a separate package
- fixed a bug in cvthname() that lead to message loss if part
  of the source hostname would have been dropped
- created some support for distributing ommysql together with the
  main rsyslog package. I need to re-think it in the future, but
  for the time being the current mode is best. I now simply include
  one additional tarball for ommysql inside the main distribution.
  I look forward to user feedback on how this should be done best. In the
  long term, a separate project should be spawend for ommysql, but I'd
  like to do that only after the plugin interface is fully stable (what
  it is not yet).
---------------------------------------------------------------------------
Version 1.19.7 (rgerhards), 2007-09-25
- added code to handle situations where senders send us messages ending with
  a NUL character. It is now simply removed. This also caused trailing LF
  reduction to fail, when it was followed by such a NUL. This is now also
  handled.
- replaced some non-thread-safe function calls by their thread-safe
  counterparts
- fixed a minor memory leak that occured when the %APPNAME% property was
  used (I think nobody used that in practice)
- fixed a bug that caused signal handlers in cvthname() not to be restored when
  a malicious pointer record was detected and processing of the message been
  stopped for that reason (this should be really rare and can not be related
  to the segfault bug we are hunting).
- fixed a bug in cvthname that lead to passing a wrong parameter - in
  practice, this had no impact.
- general code cleanup (e.g. compiler warnings, comments)
---------------------------------------------------------------------------
Version 1.19.6 (rgerhards), 2007-09-11
- applied patch by varmojfekoj to change signal handling to the new
  sigaction API set (replacing the depreciated signal() calls and its
  friends.
- fixed a bug that in --enable-debug mode caused an assertion when the
  discard action was used
- cleaned up compiler warnings
- applied patch by varmojfekoj to FIX a bug that could cause 
  segfaults if empty properties were processed using modifying
  options (e.g. space-cc, drop-cc)
- fixed man bug: rsyslogd supports -l option
---------------------------------------------------------------------------
Version 1.19.5 (rgerhards), 2007-09-07
- changed part of the CStr interface so that better error tracking
  is provided and the calling sequence is more intuitive (there were
  invalid calls based on a too-weired interface)
- (hopefully) fixed some remaining bugs rooted in wrong use of 
  the CStr class. These could lead to program abort.
- applied patch by varmojfekoj two fix two potential segfault situations
- added $ModDir config directive
- modified $ModLoad so that an absolute path may be specified as
  module name (e.g. /rsyslog/ommysql.so)
---------------------------------------------------------------------------
Version 1.19.4 (rgerhards/varmojfekoj), 2007-09-04
- fixed a number of small memory leaks - thanks varmojfekoj for patching
- fixed an issue with CString class that could lead to rsyslog abort
  in tplToString() - thanks varmojfekoj for patching
- added a man-version of the config file documenation - thanks to Michel
  Samia for providing the man file
- fixed bug: a template like this causes an infinite loop:
  $template opts,"%programname:::a,b%"
  thanks varmojfekoj for the patch
- fixed bug: case changing options crash freeing the string pointer
  because they modify it: $template opts2,"%programname::1:lowercase%"
  thanks varmojfekoj for the patch
---------------------------------------------------------------------------
Version 1.19.3 (mmeckelein/varmojfekoj), 2007-08-31
- small mem leak fixed (after calling parseSelectorAct) - Thx varmojkekoj
- documentation section "Regular File" und "Blocks" updated
- solved an issue with dynamic file generation - Once again many thanks
  to varmojfekoj
- the negative selector for program name filter (Blocks) does not work as
  expected - Thanks varmojfekoj for patching
- added forwarding information to sysklogd (requires special template)
  to config doc
---------------------------------------------------------------------------
Version 1.19.2 (mmeckelein/varmojfekoj), 2007-08-28
- a specifically formed message caused a segfault - Many thanks varmojfekoj
  for providing a patch
- a typo and a weird condition are fixed in msg.c - Thanks again
  varmojfekoj 
- on file creation the file was always owned by root:root. This is fixed
  now - Thanks ypsa for solving this issue
---------------------------------------------------------------------------
Version 1.19.1 (mmeckelein), 2007-08-22
- a bug that caused a high load when a TCP/UDP connection was closed is 
  fixed now - Thanks mildew for solving this issue
- fixed a bug which caused a segfault on reinit - Thx varmojfekoj for the
  patch
- changed the hardcoded module path "/lib/rsyslog" to $(pkglibdir) in order
  to avoid trouble e.g. on 64 bit platforms (/lib64) - many thanks Peter
  Vrabec and darix, both provided a patch for solving this issue
- enhanced the unloading of modules - thanks again varmojfekoj
- applied a patch from varmojfekoj which fixes various little things in
  MySQL output module
---------------------------------------------------------------------------
Version 1.19.0 (varmojfekoj/rgerhards), 2007-08-16
- integrated patch from varmojfekoj to make the mysql module a loadable one
  many thanks for the patch, MUCH appreciated
---------------------------------------------------------------------------
Version 1.18.2 (rgerhards), 2007-08-13
- fixed a bug in outchannel code that caused templates to be incorrectly
  parsed
- fixed a bug in ommysql that caused a wrong ";template" missing message
- added some code for unloading modules; not yet fully complete (and we do
  not yet have loadable modules, so this is no problem)
- removed debian subdirectory by request of a debian packager (this is a special
  subdir for debian and there is also no point in maintaining it when there
  is a debian package available - so I gladly did this) in some cases
- improved overall doc quality (some pages were quite old) and linked to
  more of the online resources.
- improved /contrib/delete_mysql script by adding a host option and some
  other minor modifications
---------------------------------------------------------------------------
Version 1.18.1 (rgerhards), 2007-08-08
- applied a patch from varmojfekoj which solved a potential segfault
  of rsyslogd on HUP
- applied patch from Michel Samia to fix compilation when the pthreads
  feature is disabled
- some code cleanup (moved action object to its own file set)
- add config directive $MainMsgQueueSize, which now allows to configure the
  queue size dynamically
- all compile-time settings are now shown in rsyslogd -v, not just the
  active ones
- enhanced performance a little bit more
- added config file directive $ActionResumeInterval
- fixed a bug that prevented compilation under debian sid
- added a contrib directory for user-contributed useful things
---------------------------------------------------------------------------
Version 1.18.0 (rgerhards), 2007-08-03
- rsyslog now supports fallback actions when an action did not work. This
  is a great feature e.g. for backup database servers or backup syslog
  servers
- modified rklogd to only change the console log level if -c is specified
- added feature to use multiple actions inside a single selector
- implemented $ActionExecOnlyWhenPreviousIsSuspended config directive
- error messages during startup are now spit out to the configured log
  destinations
---------------------------------------------------------------------------
Version 1.17.6 (rgerhards), 2007-08-01
- continued to work on output module modularization - basic stage of
  this work is now FINISHED
- fixed bug in OMSRcreate() - always returned SR_RET_OK
- fixed a bug that caused ommysql to always complain about missing
  templates
- fixed a mem leak in OMSRdestruct - freeing the object itself was
  forgotten - thanks to varmojfekoj for the patch
- fixed a memory leak in syslogd/init() that happend when the config
  file could not be read - thanks to varmojfekoj for the patch
- fixed insufficient memory allocation in addAction() and its helpers.
  The initial fix and idea was developed by mildew, I fine-tuned
  it a bit. Thanks a lot for the fix, I'd probably had pulled out my
  hair to find the bug...
- added output of config file line number when a parsing error occured
- fixed bug in objomsr.c that caused program to abort in debug mode with
  an invalid assertion (in some cases)
- fixed a typo that caused the default template for MySQL to be wrong.
  thanks to mildew for catching this.
- added configuration file command $DebugPrintModuleList and
  $DebugPrintCfSysLineHandlerList
- fixed an invalid value for the MARK timer - unfortunately, there was
  a testing aid left in place. This resulted in quite frequent MARK messages
- added $IncludeConfig config directive
- applied a patch from mildew to prevent rsyslogd from freezing under heavy
  load. This could happen when the queue was full. Now, we drop messages
  but rsyslogd remains active.
---------------------------------------------------------------------------
Version 1.17.5 (rgerhards), 2007-07-30
- continued to work on output module modularization
- fixed a missing file bug - thanks to Andrea Montanari for reporting
  this problem
- fixed a problem with shutting down the worker thread and freeing the
  selector_t list - this caused messages to be lost, because the
  message queue was not properly drained before the selectors got
  destroyed.
---------------------------------------------------------------------------
Version 1.17.4 (rgerhards), 2007-07-27
- continued to work on output module modularization
- fixed a situation where rsyslogd could create zombie processes
  thanks to mildew for the patch
- applied patch from Michel Samia to fix compilation when NOT
  compiled for pthreads
---------------------------------------------------------------------------
Version 1.17.3 (rgerhards), 2007-07-25
- continued working on output module modularization
- fixed a bug that caused rsyslogd to segfault on exit (and
  probably also on HUP), when there was an unsent message in a selector
  that required forwarding and the dns lookup failed for that selector
  (yes, it was pretty unlikely to happen;))
  thanks to varmojfekoj <varmojfekoj@gmail.com> for the patch
- fixed a memory leak in config file parsing and die()
  thanks to varmojfekoj <varmojfekoj@gmail.com> for the patch
- rsyslogd now checks on startup if it is capable to performa any work
  at all. If it cant, it complains and terminates
  thanks to Michel Samia for providing the patch!
- fixed a small memory leak when HUPing syslogd. The allowed sender
  list now gets freed. thanks to mildew for the patch.
- changed the way error messages in early startup are logged. They
  now do no longer use the syslogd code directly but are rather
  send to stderr.
---------------------------------------------------------------------------
Version 1.17.2 (rgerhards), 2007-07-23
- made the port part of the -r option optional. Needed for backward
  compatibility with sysklogd
- replaced system() calls with something more reasonable. Please note that
  this might break compatibility with some existing configuration files.
  We accept this in favour of the gained security.
- removed a memory leak that could occur if timegenerated was used in
  RFC 3164 format in templates
- did some preparation in msg.c for advanced multithreading - placed the
  hooks, but not yet any active code
- worked further on modularization
- added $ModLoad MySQL (dummy) config directive
- added DropTrailingLFOnReception config directive
---------------------------------------------------------------------------
Version 1.17.1 (rgerhards), 2007-07-20
- fixed a bug that caused make install to install rsyslogd and rklogd under
  the wrong names
- fixed bug that caused $AllowedSenders to handle IPv6 scopes incorrectly;
  also fixed but that could grabble $AllowedSender wildcards. Thanks to
  mildew@gmail.com for the patch
- minor code cleanup - thanks to Peter Vrabec for the patch
- fixed minimal memory leak on HUP (caused by templates)
  thanks to varmojfekoj <varmojfekoj@gmail.com> for the patch
- fixed another memory leak on HUPing and on exiting rsyslogd
  again thanks to varmojfekoj <varmojfekoj@gmail.com> for the patch
- code cleanup (removed compiler warnings)
- fixed portability bug in configure.ac - thanks to Bartosz Kuźma for patch
- moved msg object into its own file set
- added the capability to continue trying to write log files when the
  file system is full. Functionality based on patch by Martin Schulze
  to sysklogd package.
---------------------------------------------------------------------------
Version 1.17.0 (RGer), 2007-07-17
- added $RepeatedLineReduction config parameter
- added $EscapeControlCharactersOnReceive config parameter
- added $ControlCharacterEscapePrefix config parameter
- added $DirCreateMode config parameter
- added $CreateDirs config parameter
- added $DebugPrintTemplateList config parameter
- added $ResetConfigVariables config parameter
- added $FileOwner config parameter
- added $FileGroup config parameter
- added $DirOwner config parameter
- added $DirGroup config parameter
- added $FailOnChownFailure config parameter
- added regular expression support to the filter engine
  thanks to Michel Samia for providing the patch!
- enhanced $AllowedSender functionality. Credits to mildew@gmail.com for
  the patch doing that
  - added IPv6 support
  - allowed DNS hostnames
  - allowed DNS wildcard names
- added new option $DropMsgsWithMaliciousDnsPTRRecords
- added autoconf so that rfc3195d, rsyslogd and klogd are stored to /sbin
- added capability to auto-create directories with dynaFiles
---------------------------------------------------------------------------
Version 1.16.0 (RGer/Peter Vrabec), 2007-07-13 - The Friday, 13th Release ;)
- build system switched to autotools
- removed SYSV preprocessor macro use, replaced with autotools equivalents
- fixed a bug that caused rsyslogd to segfault when TCP listening was
  disabled and it terminated
- added new properties "syslogfacility-text" and "syslogseverity-text"
  thanks to varmojfekoj <varmojfekoj@gmail.com> for the patch
- added the -x option to disable hostname dns reslution
  thanks to varmojfekoj <varmojfekoj@gmail.com> for the patch
- begun to better modularize syslogd.c - this is an ongoing project; moved
  type definitions to a separate file
- removed some now-unused fields from struct filed
- move file size limit fields in struct field to the "right spot" (the file
  writing part of the union - f_un.f_file)
- subdirectories linux and solaris are no longer part of the distribution
  package. This is not because we cease support for them, but there are no
  longer any files in them after the move to autotools
---------------------------------------------------------------------------
Version 1.15.1 (RGer), 2007-07-10
- fixed a bug that caused a dynaFile selector to stall when there was
  an open error with one file 
- improved template processing for dynaFiles; templates are now only
  looked up during initialization - speeds up processing
- optimized memory layout in struct filed when compiled with MySQL
  support
- fixed a bug that caused compilation without SYSLOG_INET to fail
- re-enabled the "last message repeated n times" feature. This
  feature was not taken care of while rsyslogd evolved from sysklogd
  and it was more or less defunct. Now it is fully functional again.
- added system properties: $NOW, $YEAR, $MONTH, $DAY, $HOUR, $MINUTE
- fixed a bug in iovAsString() that caused a memory leak under stress
  conditions (most probably memory shortage). This was unlikely to
  ever happen, but it doesn't hurt doing it right
- cosmetic: defined type "uchar", change all unsigned chars to uchar
---------------------------------------------------------------------------
Version 1.15.0 (RGer), 2007-07-05
- added ability to dynamically generate file names based on templates
  and thus properties. This was a much-requested feature. It makes
  life easy when it e.g. comes to splitting files based on the sender
  address.
- added $umask and $FileCreateMode config file directives
- applied a patch from Bartosz Kuzma to compile cleanly under NetBSD
- checks for extra (unexpected) characters in system config file lines
  have been added
- added IPv6 documentation - was accidently missing from CVS
- begun to change char to unsigned char
---------------------------------------------------------------------------
Version 1.14.2 (RGer), 2007-07-03
** this release fixes all known nits with IPv6 **
- restored capability to do /etc/service lookup for "syslog"
  service when -r 0 was given
- documented IPv6 handling of syslog messages
- integrate patch from Bartosz Kuźma to make rsyslog compile under
  Solaris again (the patch replaced a strndup() call, which is not
  available under Solaris
- improved debug logging when waiting on select
- updated rsyslogd man page with new options (-46A)
---------------------------------------------------------------------------
Version 1.14.1 (RGer/Peter Vrabec), 2007-06-29
- added Peter Vrabec's patch for IPv6 TCP
- prefixed all messages send to stderr in rsyslogd with "rsyslogd: "
---------------------------------------------------------------------------
Version 1.14.0 (RGer/Peter Vrabec), 2007-06-28
- Peter Vrabec provided IPv6 for rsyslog, so we are now IPv6 enabled
  IPv6 Support is currently for UDP only, TCP is to come soon.
  AllowedSender configuration does not yet work for IPv6.
- fixed code in iovCreate() that broke C's strict aliasing rules 
- fixed some char/unsigned char differences that forced the compiler
  to spit out warning messages
- updated the Red Hat init script to fix a known issue (thanks to
  Peter Vrabec)
---------------------------------------------------------------------------
Version 1.13.5 (RGer), 2007-06-22
- made the TCP session limit configurable via command line switch
  now -t <port>,<max sessions>
- added man page for rklogd(8) (basically a copy from klogd, but now
  there is one...)
- fixed a bug that caused internal messages (e.g. rsyslogd startup) to
  appear without a tag.
- removed a minor memory leak that occurred when TAG processing requalified
  a HOSTNAME to be a TAG (and a TAG already was set).
- removed potential small memory leaks in MsgSet***() functions. There
  would be a leak if a property was re-set, something that happened
  extremely seldom.
---------------------------------------------------------------------------
Version 1.13.4 (RGer), 2007-06-18
- added a new property "PRI-text", which holds the PRI field in
  textual form (e.g. "syslog.info")
- added alias "syslogseverity" for "syslogpriority", which is a
  misleading property name that needs to stay for historical
  reasons (and backward-compatility)
- added doc on how to record PRI value in log file
- enhanced signal handling in klogd, including removal of an unsafe
  call to the logging system during signal handling
---------------------------------------------------------------------------
Version 1.13.3 (RGer), 2007-06-15
- create a version of syslog.c from scratch. This is now
  - highly optimized for rsyslog
  - removes an incompatible license problem as the original
    version had a BSD license with advertising clause
  - fixed in the regard that rklogd will continue to work when
    rsysogd has been restarted (the original version, as well
    as sysklogd, will remain silent then)
  - solved an issue with an extra NUL char at message end that the
    original version had
- applied some changes to klogd to care for the new interface
- fixed a bug in syslogd.c which prevented compiling under debian
---------------------------------------------------------------------------
Version 1.13.2 (RGer), 2007-06-13
- lib order in makefile patched to facilitate static linking - thanks
  to Bennett Todd for providing the patch
- Integrated a patch from Peter Vrabec (pvrabec@redheat.com):
  - added klogd under the name of rklogd (remove dependency on
    original sysklogd package
  - createDB.sql now in UTF
  - added additional config files for use on Red Hat
---------------------------------------------------------------------------
Version 1.13.1 (RGer), 2007-02-05
- changed the listen backlog limit to a more reasonable value based on
  the maximum number of TCP connections configurd (10% + 5) - thanks to Guy
  Standen for the hint (actually, the limit was 5 and that was a 
  left-over from early testing).
- fixed a bug in makefile which caused DB-support to be disabled when
  NETZIP support was enabled
- added the -e option to allow transmission of every message to remote
  hosts (effectively turns off duplicate message suppression)
- (somewhat) improved memory consumption when compiled with MySQL support
- looks like we fixed an incompatibility with MySQL 5.x and above software
  At least in one case, the remote server name was destroyed, leading to 
  a connection failure. The new, improved code does not have this issue and
  so we see this as solved (the new code is generally somewhat better, so
  there is a good chance we fixed this incompatibility).
---------------------------------------------------------------------------
Version 1.13.0 (RGer), 2006-12-19
- added '$' as ToPos proptery replacer specifier - means "up to the
  end of the string"
- property replacer option "escape-cc", "drop-cc" and "space-cc"  added
- changed the handling of \0 characters inside syslog messages. We now
  consistently escape them to "#000". This is somewhat recommended in
  the draft-ietf-syslog-protocol-19 draft. While the real recomendation
  is to not escape any characters at all, we can not do this without
  considerable modification of the code. So we escape it to "#000", which
  is consistent with a sample found in the Internet-draft.
- removed message glue logic (see printchopped() comment for details)
  Also caused removal of parts table and thus some improvements in
  memory usage.
- changed the default MAXLINE to 2048 to take care of recent syslog
  standardization efforts (can easily be changed in syslogd.c)
- added support for byte-counted TCP syslog messages (much like
  syslog-transport-tls-05 Internet Draft). This was necessary to
  support compression over TCP.
- added support for receiving compressed syslog messages
- added support for sending compressed syslog messages
- fixed a bug where the last message in a syslog/tcp stream was
  lost if it was not properly terminated by a LF character
---------------------------------------------------------------------------
Version 1.12.3 (RGer), 2006-10-04
- implemented some changes to support Solaris (but support is not
  yet complete)
- commented out (via #if 0) some methods that are currently not being use
  but should be kept for further us
- added (interim) -u 1 option to turn off hostname and tag parsing
- done some modifications to better support Fedora
- made the field delimiter inside property replace configurable via
  template
- fixed a bug in property replacer: if fields were used, the delimitor
  became part of the field. Up until now, this was barely noticable as 
  the delimiter as TAB only and thus invisible to a human. With other
  delimiters available now, it quickly showed up. This bug fix might cause
  some grief to existing installations if they used the extra TAB for
  whatever reasons - sorry folks... Anyhow, a solution is easy: just add
  a TAB character contstant into your template. Thus, there has no attempt
  been made to do this in a backwards-compatible way.
---------------------------------------------------------------------------
Version 1.12.2 (RGer), 2006-02-15
- fixed a bug in the RFC 3339 date formatter. An extra space was added
  after the actual timestamp
- added support for providing high-precision RFC3339 timestamps for
  (rsyslogd-)internally-generated messages
- very (!) experimental support for syslog-protocol internet draft
  added (the draft is experimental, the code is solid ;))
- added support for field-extracting in the property replacer
- enhanced the legacy-syslog parser so that it can interpret messages
  that do not contain a TIMESTAMP
- fixed a bug that caused the default socket (usually /dev/log) to be
  opened even when -o command line option was given
- fixed a bug in the Debian sample startup script - it caused rsyslogd
  to listen to remote requests, which it shouldn't by default
---------------------------------------------------------------------------
Version 1.12.1 (RGer), 2005-11-23
- made multithreading work with BSD. Some signal-handling needed to be
  restructured. Also, there might be a slight delay of up to 10 seconds
  when huping and terminating rsyslogd under BSD
- fixed a bug where a NULL-pointer was passed to printf() in logmsg().
- fixed a bug during "make install" where rc3195d was not installed
  Thanks to Bennett Todd for spotting this.
- fixed a bug where rsyslogd dumped core when no TAG was found in the
  received message
- enhanced message parser so that it can deal with missing hostnames
  in many cases (may not be totally fail-safe)
- fixed a bug where internally-generated messages did not have the correct
  TAG
---------------------------------------------------------------------------
Version 1.12.0 (RGer), 2005-10-26
- moved to a multi-threaded design. single-threading is still optionally
  available. Multi-threading is experimental!
- fixed a potential race condition. In the original code, marking was done
  by an alarm handler, which could lead to all sorts of bad things. This
  has been changed now. See comments in syslogd.c/domark() for details.
- improved debug output for property-based filters
- not a code change, but: I have checked all exit()s to make sure that
  none occurs once rsyslogd has started up. Even in unusual conditions
  (like low-memory conditions) rsyslogd somehow remains active. Of course,
  it might loose a message or two, but at least it does not abort and it
  can also recover when the condition no longer persists.
- fixed a bug that could cause loss of the last message received
  immediately before rsyslogd was terminated.
- added comments on thread-safety of global variables in syslogd.c
- fixed a small bug: spurios printf() when TCP syslog was used
- fixed a bug that causes rsyslogd to dump core on termination when one
  of the selector lines did not receive a message during the run (very
  unlikely)
- fixed an one-too-low memory allocation in the TCP sender. Could result
  in rsyslogd dumping core.
- fixed a bug with regular expression support (thanks to Andres Riancho)
- a little bit of code restructuring (especially main(), which was
  horribly large)
---------------------------------------------------------------------------
Version 1.11.1 (RGer), 2005-10-19
- support for BSD-style program name and host blocks
- added a new property "programname" that can be used in templates
- added ability to specify listen port for rfc3195d
- fixed a bug that rendered the "startswith" comparison operation
  unusable.
- changed more functions to "static" storage class to help compiler
  optimize (should have been static in the first place...)
- fixed a potential memory leak in the string buffer class destructor.
  As the destructur was previously never called, the leak did not actually
  appear.
- some internal restructuring in anticipation/preparation of minimal
  multi-threading support
- rsyslogd still shares some code with the sysklogd project. Some patches
  for this shared code have been brought over from the sysklogd CVS.
---------------------------------------------------------------------------
Version 1.11.0 (RGer), 2005-10-12
- support for receiving messages via RFC 3195; added rfc3195d for that
  purpose
- added an additional guard to prevent rsyslogd from aborting when the
  2gb file size limit is hit. While a user can configure rsyslogd to
  handle such situations, it would abort if that was not done AND large
  file support was not enabled (ok, this is hopefully an unlikely scenario)
- fixed a bug that caused additional Unix domain sockets to be incorrectly
  processed - could lead to message loss in extreme cases
---------------------------------------------------------------------------
Version 1.10.2 (RGer), 2005-09-27
- added comparison operations in property-based filters:
  * isequal
  * startswith
- added ability to negate all property-based filter comparison operations
  by adding a !-sign right in front of the operation name
- added the ability to specify remote senders for UDP and TCP
  received messages. Allows to block all but well-known hosts
- changed the $-config line directives to be case-INsensitive
- new command line option -w added: "do not display warnings if messages
  from disallowed senders are received"
- fixed a bug that caused rsyslogd to dump core when the compare value
  was not quoted in property-based filters
- fixed a bug in the new CStr compare function which lead to invalid
  results (fortunately, this function was not yet used widely)
- added better support for "debugging" rsyslog.conf property filters
  (only if -d switch is given)
- changed some function definitions to static, which eventually enables
  some compiler optimizations
- fixed a bug in MySQL code; when a SQL error occured, rsyslogd could
  run in a tight loop. This was due to invalid sequence of error reporting
  and is now fixed.
---------------------------------------------------------------------------
Version 1.10.1 (RGer), 2005-09-23
- added the ability to execute a shell script as an action.
  Thanks to Bjoern Kalkbrenner for providing the code!
- fixed a bug in the MySQL code; due to the bug the automatic one-time
  retry after an error did not happen - this lead to error message in
  cases where none should be seen (e.g. after a MySQL restart)
- fixed a security issue with SQL-escaping in conjunction with
  non-(SQL-)standard MySQL features.
---------------------------------------------------------------------------
Version 1.10.0 (RGer), 2005-09-20
  REMINDER: 1.10 is the first unstable version if the 1.x series!
- added the capability to filter on any property in selector lines
  (not just facility and priority)
- changed stringbuf into a new counted string class
- added support for a "discard" action. If a selector line with
  discard (~ character) is found, no selector lines *after* that
  line will be processed.
- thanks to Andres Riancho, regular expression support has been
  added to the template engine
- added the FROMHOST property in the template processor, which could
  previously not be obtained. Thanks to Cristian Testa for pointing
  this out and even providing a fix.
- added display of compile-time options to -v output
- performance improvement for production build - made some checks
  to happen only during debug mode
- fixed a problem with compiling on SUSE and - while doing so - removed
  the socket call to set SO_BSDCOMPAT in cases where it is obsolete.
---------------------------------------------------------------------------
Version 1.0.4 (RGer), 2006-02-01
- a small but important fix: the tcp receiver had two forgotten printf's
  in it that caused a lot of unnecessary output to stdout. This was
  important enough to justify a new release
---------------------------------------------------------------------------
Version 1.0.3 (RGer), 2005-11-14
- added an additional guard to prevent rsyslogd from aborting when the
  2gb file size limit is hit. While a user can configure rsyslogd to
  handle such situations, it would abort if that was not done AND large
  file support was not enabled (ok, this is hopefully an unlikely scenario)
- fixed a bug that caused additional Unix domain sockets to be incorrectly
  processed - could lead to message loss in extreme cases
- applied some patches available from the sysklogd project to code
  shared from there
- fixed a bug that causes rsyslogd to dump core on termination when one
  of the selector lines did not receive a message during the run (very
  unlikely)
- fixed an one-too-low memory allocation in the TCP sender. Could result
  in rsyslogd dumping core.
- fixed a bug in the TCP sender that caused the retry logic to fail
  after an error or receiver overrun
- fixed a bug in init() that could lead to dumping core
- fixed a bug that could lead to dumping core when no HOSTNAME or no TAG
  was present in the syslog message
---------------------------------------------------------------------------
Version 1.0.2 (RGer), 2005-10-05
- fixed an issue with MySQL error reporting. When an error occured,
  the MySQL driver went into an endless loop (at least in most cases).
---------------------------------------------------------------------------
Version 1.0.1 (RGer), 2005-09-23
- fixed a security issue with SQL-escaping in conjunction with
  non-(SQL-)standard MySQL features.
---------------------------------------------------------------------------
Version 1.0.0 (RGer), 2005-09-12
- changed install doc to cover daily cron scripts - a trouble source
- added rc script for slackware (provided by Chris Elvidge - thanks!) 
- fixed a really minor bug in usage() - the -r option was still
  reported as without the port parameter
---------------------------------------------------------------------------
Version 0.9.8 (RGer), 2005-09-05
- made startup and shutdown message more consistent and included the
  pid, so that they can be easier correlated. Used syslog-protocol
  structured data format for this purpose.
- improved config info in startup message, now tells not only
  if it is listening remote on udp, but also for tcp. Also includes
  the port numbers. The previous startup message was misleading, because
  it did not say "remote reception" if rsyslogd was only listening via
  tcp (but not via udp).
- added a "how can you help" document to the doc set
---------------------------------------------------------------------------
Version 0.9.7 (RGer), 2005-08-15
- some of the previous doc files (like INSTALL) did not properly
  reflect the changes to the build process and the new doc. Fixed
  that.
- changed syslogd.c so that when compiled without database support,
  an error message is displayed when a database action is detected
  in the config file (previously this was used as an user rule ;))
- fixed a bug in the os-specific Makefiles which caused MySQL
  support to not be compiled, even if selected
---------------------------------------------------------------------------
Version 0.9.6 (RGer), 2005-08-09
- greatly enhanced documentation. Now available in html format in
  the "doc" folder and FreeBSD. Finally includes an install howto.
- improved MySQL error messages a little - they now show up as log
  messages, too (formerly only in debug mode)
- added the ability to specify the listen port for udp syslog.
  WARNING: This introduces an incompatibility. Formerly, udp
  syslog was enabled by the -r command line option. Now, it is
  "-r [port]", which is consistent with the tcp listener. However,
  just -r will now return an error message.
- added sample startup scripts for Debian and FreeBSD
- added support for easy feature selection in the makefile. Un-
  fortunately, this also means I needed to spilt the make file
  for different OS and distros. There are some really bad syntax
  differences between FreeBSD and Linux make.
---------------------------------------------------------------------------
Version 0.9.5 (RGer), 2005-08-01
- the "semicolon bug" was actually not (fully) solved in 0.9.4. One
  part of the bug was solved, but another still existed. This one
  is fixed now, too.
- the "semicolon bug" actually turned out to be a more generic bug.
  It appeared whenever an invalid template name was given. With some
  selector actions, rsyslogd dumped core, with other it "just" had
  a small ressource leak with others all worked well. These anomalies
  are now fixed. Note that they only appeared during system initaliziation
  once the system was running, nothing bad happened.
- improved error reporting for template errors on startup. They are now
  shown on the console and the start-up tty. Formerly, they were only
  visible in debug mode.
- support for multiple instances of rsyslogd on a single machine added
- added new option "-o" --> omit local unix domain socket. This option
  enables rsyslogd NOT to listen to the local socket. This is most
  helpful when multiple instances of rsyslogd (or rsyslogd and another
  syslogd) shall run on a single system.
- added new option "-i <pidfile>" which allows to specify the pidfile.
  This is needed when multiple instances of rsyslogd are to be run.
- the new project home page is now online at www.rsyslog.com
---------------------------------------------------------------------------
Version 0.9.4 (RGer), 2005-07-25
- finally added the TCP sender. It now supports non-blocking mode, no
  longer disabling message reception during connect. As it is now, it
  is usable in production. The code could be more sophisticated, but
  I've kept it short in anticipation of the move to liblogging, which
  will lead to the removal of the code just written ;)
- the "exiting on signal..." message still had the "syslogd" name in 
  it. Changed this to "rsyslogd", as we do not have a large user base
  yet, this should pose no problem.
- fixed "the semiconlon" bug. rsyslogd dumped core if a write-db action
  was specified but no semicolon was given after the password (an empty
  template was ok, but the semicolon needed to be present).
- changed a default for traditional output format. During testing, it
  was seen that the timestamp written to file in default format was
  the time of message reception, not the time specified in the TIMESTAMP
  field of the message itself. Traditionally, the message TIMESTAMP is
  used and this has been changed now.
---------------------------------------------------------------------------
Version 0.9.3 (RGer), 2005-07-19
- fixed a bug in the message parser. In June, the RFC 3164 timestamp
  was not correctly parsed (yes, only in June and some other months,
  see the code comment to learn why...)
- added the ability to specify the destination port when forwarding
  syslog messages (both for TCP and UDP)
- added an very experimental TCP sender (activated by
  @@machine:port in config). This is not yet for production use. If
  the receiver is not alive, rsyslogd will wait quite some time until
  the connection request times out, which most probably leads to
  loss of incoming messages.

---------------------------------------------------------------------------
Version 0.9.2 (RGer), around 2005-07-06
- I intended to change the maxsupported message size to 32k to
  support IHE - but given the memory inefficiency in the usual use
  cases, I have not done this. I have, however, included very
  specific instructions on how to do this in the source code. I have
  also done some testing with 32k messages, so you can change the
  max size without taking too much risk.
- added a syslog/tcp receiver; we now can receive messages via
  plain tcp, but we can still send only via UDP. The syslog/tcp
  receiver is the primary enhancement of this release.
- slightly changed some error messages that contained a spurios \n at
  the end of the line (which gives empty lines in your log...)

---------------------------------------------------------------------------
Version 0.9.1 (RGer)
- fixed code so that it compiles without errors under FreeBSD
- removed now unused function "allocate_log()" from syslogd.c
- changed the make file so that it contains more defines for
  different environments (in the long term, we need a better
  system for disabling/enabling features...)
- changed some printf's printing off_t types to %lld and
  explicit (long long) casts. I tried to figure out the exact type,
  but did not succeed in this. In the worst case, ultra-large peta-
  byte files will now display funny informational messages on rollover,
  something I think we can live with for the neersion 3.11.2 (rgerhards), 2008-02-??
---------------------------------------------------------------------------
Version 3.11.1 (rgerhards), 2008-02-12
- SNMP trap sender added thanks to Andre Lorbach (omsnmp)
- added input-plugin interface specification in form of a (copy) template
  input module
- applied documentation fix by Michael Biebl -- many thanks!
- bugfix: immark did not have MARK flags set...
- added x-info field to rsyslogd startup/shutdown message. Hopefully
  points users to right location for further info (many don't even know
  they run rsyslog ;))
- bugfix: trailing ":" of tag was lost while parsing legacy syslog messages
  without timestamp - thanks to Anders Blomdell for providing a patch!
- fixed a bug in stringbuf.c related to STRINGBUF_TRIM_ALLOCSIZE, which
  wasn't supposed to be used with rsyslog. Put a warning message up that
  tells this feature is not tested and probably not worth the effort.
  Thanks to Anders Blomdell fro bringing this to our attention
- somewhat improved performance of string buffers
- fixed bug that caused invalid treatment of tabs (HT) in rsyslog.conf
- bugfix: setting for $EscapeCopntrolCharactersOnReceive was not 
  properly initialized
- clarified usage of space-cc property replacer option
- improved abort diagnostic handler
- some initial effort for malloc/free runtime debugging support
- bugfix: using dynafile actions caused rsyslogd abort
- fixed minor man errors thanks to Michael Biebl
---------------------------------------------------------------------------
Version 3.11.0 (rgerhards), 2008-01-31
- implemented queued actions
- implemented simple rate limiting for actions
- implemented deliberate discarding of lower priority messages over higher
  priority ones when a queue runs out of space
- implemented disk quotas for disk queues
- implemented the $ActionResumeRetryCount config directive
- added $ActionQueueFilename config directive
- added $ActionQueueSize config directive
- added $ActionQueueHighWaterMark config directive
- added $ActionQueueLowWaterMark config directive
- added $ActionQueueDiscardMark config directive
- added $ActionQueueDiscardSeverity config directive
- added $ActionQueueCheckpointInterval config directive
- added $ActionQueueType config directive
- added $ActionQueueWorkerThreads config directive
- added $ActionQueueTimeoutshutdown config directive
- added $ActionQueueTimeoutActionCompletion config directive
- added $ActionQueueTimeoutenQueue config directive
- added $ActionQueueTimeoutworkerThreadShutdown config directive
- added $ActionQueueWorkerThreadMinimumMessages config directive
- added $ActionQueueMaxFileSize config directive
- added $ActionQueueSaveonShutdown config directive
- addded $ActionQueueDequeueSlowdown config directive
- addded $MainMsgQueueDequeueSlowdown config directive
- bugfix: added forgotten docs to package
- improved debugging support
- fixed a bug that caused $MainMsgQueueCheckpointInterval to work incorrectly
- when a long-running action needs to be cancelled on shutdown, the message
  that was processed by it is now preserved. This finishes support for
  guaranteed delivery of messages (if the output supports it, of course)
- fixed bug in output module interface, see
  http://sourceforge.net/tracker/index.php?func=detail&aid=1881008&group_id=123448&atid=696552
- changed the ommysql output plugin so that the (lengthy) connection
  initialization now takes place in message processing. This works much
  better with the new queued action mode (fast startup)
- fixed a bug that caused a potential hang in file and fwd output module
  varmojfekoj provided the patch - many thanks!
- bugfixed stream class offset handling on 32bit platforms
---------------------------------------------------------------------------
Version 3.10.3 (rgerhards), 2008-01-28
- fixed a bug with standard template definitions (not a big deal) - thanks
  to varmojfekoj for spotting it
- run-time instrumentation added
- implemented disk-assisted queue mode, which enables on-demand disk
  spooling if the queue's in-memory queue is exhausted
- implemented a dynamic worker thread pool for processing incoming
  messages; workers are started and shut down as need arises
- implemented a run-time instrumentation debug package
- implemented the $MainMsgQueueSaveOnShutdown config directive
- implemented the $MainMsgQueueWorkerThreadMinimumMessages config directive
- implemented the $MainMsgQueueTimeoutWorkerThreadShutdown config directive
---------------------------------------------------------------------------
Version 3.10.2 (rgerhards), 2008-01-14
- added the ability to keep stop rsyslogd without the need to drain
  the main message queue. In disk queue mode, rsyslog continues to
  run from the point where it stopped. In case of a system failure, it
  continues to process messages from the last checkpoint.
- fixed a bug that caused a segfault on startup when no $WorkDir directive
  was specified in rsyslog.conf
- provided more fine-grain control over shutdown timeouts and added a
  way to specify the enqueue timeout when the main message queue is full
- implemented $MainMsgQueueCheckpointInterval config directive
- implemented $MainMsgQueueTimeoutActionCompletion config directive
- implemented $MainMsgQueueTimeoutEnqueue config directive
- implemented $MainMsgQueueTimeoutShutdown config directive
---------------------------------------------------------------------------
Version 3.10.1 (rgerhards), 2008-01-10
- implemented the "disk" queue mode. However, it currently is of very
  limited use, because it does not support persistence over rsyslogd
  runs. So when rsyslogd is stopped, the queue is drained just as with
  the in-memory queue modes. Persistent queues will be a feature of
  the next release.
- performance-optimized string class, should bring an overall improvement
- fixed a memory leak in imudp -- thanks to varmojfekoj for the patch
- fixed a race condition that could lead to a rsyslogd hang when during
  HUP or termination
- done some doc updates
- added $WorkDirectory config directive
- added $MainMsgQueueFileName config directive
- added $MainMsgQueueMaxFileSize config directive
---------------------------------------------------------------------------
Version 3.10.0 (rgerhards), 2008-01-07
- implemented input module interface and initial input modules
- enhanced threading for input modules (each on its own thread now)
- ability to bind UDP listeners to specific local interfaces/ports and
  ability to run multiple of them concurrently
- added ability to specify listen IP address for UDP syslog server
- license changed to GPLv3
- mark messages are now provided by loadble module immark
- rklogd is no longer provided. Its functionality has now been taken over
  by imklog, a loadable input module. This offers a much better integration
  into rsyslogd and makes sure that the kernel logger process is brought
  up and down at the appropriate times
- enhanced $IncludeConfig directive to support wildcard characters
  (thanks to Michael Biebl)
- all inputs are now implemented as loadable plugins
- enhanced threading model: each input module now runs on its own thread
- enhanced message queue which now supports different queueing methods
  (among others, this can be used for performance fine-tuning)
- added a large number of new configuration directives for the new
  input modules
- enhanced multi-threading utilizing a worker thread pool for the
  main message queue
- compilation without pthreads is no longer supported
- much cleaner code due to new objects and removal of single-threading
  mode
---------------------------------------------------------------------------
Version 2.0.1 STABLE (rgerhards), 2008-01-24
- fixed a bug in integer conversion - but this function was never called,
  so it is not really a useful bug fix ;)
- fixed a bug with standard template definitions (not a big deal) - thanks
  to varmojfekoj for spotting it
- fixed a bug that caused a potential hang in file and fwd output module
  varmojfekoj provided the patch - many thanks!
---------------------------------------------------------------------------
Version 2.0.0 STABLE (rgerhards), 2008-01-02
- re-release of 1.21.2 as STABLE with no modifications except some
  doc updates
---------------------------------------------------------------------------
Version 1.21.2 (rgerhards), 2007-12-28
- created a gss-api output module. This keeps GSS-API code and
  TCP/UDP code separated. It is also important for forward-
  compatibility with v3. Please note that this change breaks compatibility
  with config files created for 1.21.0 and 1.21.1 - this was considered
  acceptable.
- fixed an error in forwarding retry code (could lead to message corruption
  but surfaced very seldom)
- increased portability for older platforms (AI_NUMERICSERV moved)
- removed socket leak in omfwd.c
- cross-platform patch for GSS-API compile problem on some platforms
  thanks to darix for the patch!
---------------------------------------------------------------------------
Version 1.21.1 (rgerhards), 2007-12-23
- small doc fix for $IncludeConfig
- fixed a bug in llDestroy()
- bugfix: fixing memory leak when message queue is full and during
  parsing. Thanks to varmojfekoj for the patch.
- bugfix: when compiled without network support, unix sockets were
  not properply closed
- bugfix: memory leak in cfsysline.c/doGetWord() fixed
---------------------------------------------------------------------------
Version 1.21.0 (rgerhards), 2007-12-19
- GSS-API support for syslog/TCP connections was added. Thanks to
  varmojfekoj for providing the patch with this functionality
- code cleanup
- enhanced $IncludeConfig directive to support wildcard filenames
- changed some multithreading synchronization
---------------------------------------------------------------------------
Version 1.20.1 (rgerhards), 2007-12-12
- corrected a debug setting that survived release. Caused TCP connections
  to be retried unnecessarily often.
- When a hostname ACL was provided and DNS resolution for that name failed,
  ACL processing was stopped at that point. Thanks to mildew for the patch.
  Fedora Bugzilla: http://bugzilla.redhat.com/show_bug.cgi?id=395911
- fixed a potential race condition, see link for details:
  http://rgerhards.blogspot.com/2007/12/rsyslog-race-condition.html
  Note that the probability of problems from this bug was very remote
- fixed a memory leak that happend when PostgreSQL date formats were
  used
---------------------------------------------------------------------------
Version 1.20.0 (rgerhards), 2007-12-07
- an output module for postgres databases has been added. Thanks to
  sur5r for contributing this code
- unloading dynamic modules has been cleaned up, we now have a
  real implementation and not just a dummy "good enough for the time
  being".
- enhanced platform independence - thanks to Bartosz Kuzma and Michael
  Biebl for their very useful contributions
- some general code cleanup (including warnings on 64 platforms, only)
---------------------------------------------------------------------------
Version 1.19.12 (rgerhards), 2007-12-03
- cleaned up the build system (thanks to Michael Biebl for the patch)
- fixed a bug where ommysql was still not compiled with -pthread option
---------------------------------------------------------------------------
Version 1.19.11 (rgerhards), 2007-11-29
- applied -pthread option to build when building for multi-threading mode
  hopefully solves an issue with segfaulting
---------------------------------------------------------------------------
Version 1.19.10 (rgerhards), 2007-10-19
- introdcued the new ":modulename:" syntax for calling module actions
  in selector lines; modified ommysql to support it. This is primarily
  an aid for further modules and a prequisite to actually allow third
  party modules to be created.
- minor fix in slackware startup script, "-r 0" is now "-r0"
- updated rsyslogd doc set man page; now in html format
- undid creation of a separate thread for the main loop -- this did not
  turn out to be needed or useful, so reduce complexity once again.
- added doc fixes provided by Michael Biebl - thanks
---------------------------------------------------------------------------
Version 1.19.9 (rgerhards), 2007-10-12
- now packaging system which again contains all components in a single
  tarball
- modularized main() a bit more, resulting in less complex code
- experimentally added an additional thread - will see if that affects
  the segfault bug we experience on some platforms. Note that this change
  is scheduled to be removed again later.
---------------------------------------------------------------------------
Version 1.19.8 (rgerhards), 2007-09-27
- improved repeated message processing
- applied patch provided by varmojfekoj to support building ommysql
  in its own way (now also resides in a plugin subdirectory);
  ommysql is now a separate package
- fixed a bug in cvthname() that lead to message loss if part
  of the source hostname would have been dropped
- created some support for distributing ommysql together with the
  main rsyslog package. I need to re-think it in the future, but
  for the time being the current mode is best. I now simply include
  one additional tarball for ommysql inside the main distribution.
  I look forward to user feedback on how this should be done best. In the
  long term, a separate project should be spawend for ommysql, but I'd
  like to do that only after the plugin interface is fully stable (what
  it is not yet).
---------------------------------------------------------------------------
Version 1.19.7 (rgerhards), 2007-09-25
- added code to handle situations where senders send us messages ending with
  a NUL character. It is now simply removed. This also caused trailing LF
  reduction to fail, when it was followed by such a NUL. This is now also
  handled.
- replaced some non-thread-safe function calls by their thread-safe
  counterparts
- fixed a minor memory leak that occured when the %APPNAME% property was
  used (I think nobody used that in practice)
- fixed a bug that caused signal handlers in cvthname() not to be restored when
  a malicious pointer record was detected and processing of the message been
  stopped for that reason (this should be really rare and can not be related
  to the segfault bug we are hunting).
- fixed a bug in cvthname that lead to passing a wrong parameter - in
  practice, this had no impact.
- general code cleanup (e.g. compiler warnings, comments)
---------------------------------------------------------------------------
Version 1.19.6 (rgerhards), 2007-09-11
- applied patch by varmojfekoj to change signal handling to the new
  sigaction API set (replacing the depreciated signal() calls and its
  friends.
- fixed a bug that in --enable-debug mode caused an assertion when the
  discard action was used
- cleaned up compiler warnings
- applied patch by varmojfekoj to FIX a bug that could cause 
  segfaults if empty properties were processed using modifying
  options (e.g. space-cc, drop-cc)
- fixed man bug: rsyslogd supports -l option
---------------------------------------------------------------------------
Version 1.19.5 (rgerhards), 2007-09-07
- changed part of the CStr interface so that better error tracking
  is provided and the calling sequence is more intuitive (there were
  invalid calls based on a too-weired interface)
- (hopefully) fixed some remaining bugs rooted in wrong use of 
  the CStr class. These could lead to program abort.
- applied patch by varmojfekoj two fix two potential segfault situations
- added $ModDir config directive
- modified $ModLoad so that an absolute path may be specified as
  module name (e.g. /rsyslog/ommysql.so)
---------------------------------------------------------------------------
Version 1.19.4 (rgerhards/varmojfekoj), 2007-09-04
- fixed a number of small memory leaks - thanks varmojfekoj for patching
- fixed an issue with CString class that could lead to rsyslog abort
  in tplToString() - thanks varmojfekoj for patching
- added a man-version of the config file documenation - thanks to Michel
  Samia for providing the man file
- fixed bug: a template like this causes an infinite loop:
  $template opts,"%programname:::a,b%"
  thanks varmojfekoj for the patch
- fixed bug: case changing options crash freeing the string pointer
  because they modify it: $template opts2,"%programname::1:lowercase%"
  thanks varmojfekoj for the patch
---------------------------------------------------------------------------
Version 1.19.3 (mmeckelein/varmojfekoj), 2007-08-31
- small mem leak fixed (after calling parseSelectorAct) - Thx varmojkekoj
- documentation section "Regular File" und "Blocks" updated
- solved an issue with dynamic file generation - Once again many thanks
  to varmojfekoj
- the negative selector for program name filter (Blocks) does not work as
  expected - Thanks varmojfekoj for patching
- added forwarding information to sysklogd (requires special template)
  to config doc
---------------------------------------------------------------------------
Version 1.19.2 (mmeckelein/varmojfekoj), 2007-08-28
- a specifically formed message caused a segfault - Many thanks varmojfekoj
  for providing a patch
- a typo and a weird condition are fixed in msg.c - Thanks again
  varmojfekoj 
- on file creation the file was always owned by root:root. This is fixed
  now - Thanks ypsa for solving this issue
---------------------------------------------------------------------------
Version 1.19.1 (mmeckelein), 2007-08-22
- a bug that caused a high load when a TCP/UDP connection was closed is 
  fixed now - Thanks mildew for solving this issue
- fixed a bug which caused a segfault on reinit - Thx varmojfekoj for the
  patch
- changed the hardcoded module path "/lib/rsyslog" to $(pkglibdir) in order
  to avoid trouble e.g. on 64 bit platforms (/lib64) - many thanks Peter
  Vrabec and darix, both provided a patch for solving this issue
- enhanced the unloading of modules - thanks again varmojfekoj
- applied a patch from varmojfekoj which fixes various little things in
  MySQL output module
---------------------------------------------------------------------------
Version 1.19.0 (varmojfekoj/rgerhards), 2007-08-16
- integrated patch from varmojfekoj to make the mysql module a loadable one
  many thanks for the patch, MUCH appreciated
---------------------------------------------------------------------------
Version 1.18.2 (rgerhards), 2007-08-13
- fixed a bug in outchannel code that caused templates to be incorrectly
  parsed
- fixed a bug in ommysql that caused a wrong ";template" missing message
- added some code for unloading modules; not yet fully complete (and we do
  not yet have loadable modules, so this is no problem)
- removed debian subdirectory by request of a debian packager (this is a special
  subdir for debian and there is also no point in maintaining it when there
  is a debian package available - so I gladly did this) in some cases
- improved overall doc quality (some pages were quite old) and linked to
  more of the online resources.
- improved /contrib/delete_mysql script by adding a host option and some
  other minor modifications
---------------------------------------------------------------------------
Version 1.18.1 (rgerhards), 2007-08-08
- applied a patch from varmojfekoj which solved a potential segfault
  of rsyslogd on HUP
- applied patch from Michel Samia to fix compilation when the pthreads
  feature is disabled
- some code cleanup (moved action object to its own file set)
- add config directive $MainMsgQueueSize, which now allows to configure the
  queue size dynamically
- all compile-time settings are now shown in rsyslogd -v, not just the
  active ones
- enhanced performance a little bit more
- added config file directive $ActionResumeInterval
- fixed a bug that prevented compilation under debian sid
- added a contrib directory for user-contributed useful things
---------------------------------------------------------------------------
Version 1.18.0 (rgerhards), 2007-08-03
- rsyslog now supports fallback actions when an action did not work. This
  is a great feature e.g. for backup database servers or backup syslog
  servers
- modified rklogd to only change the console log level if -c is specified
- added feature to use multiple actions inside a single selector
- implemented $ActionExecOnlyWhenPreviousIsSuspended config directive
- error messages during startup are now spit out to the configured log
  destinations
---------------------------------------------------------------------------
Version 1.17.6 (rgerhards), 2007-08-01
- continued to work on output module modularization - basic stage of
  this work is now FINISHED
- fixed bug in OMSRcreate() - always returned SR_RET_OK
- fixed a bug that caused ommysql to always complain about missing
  templates
- fixed a mem leak in OMSRdestruct - freeing the object itself was
  forgotten - thanks to varmojfekoj for the patch
- fixed a memory leak in syslogd/init() that happend when the config
  file could not be read - thanks to varmojfekoj for the patch
- fixed insufficient memory allocation in addAction() and its helpers.
  The initial fix and idea was developed by mildew, I fine-tuned
  it a bit. Thanks a lot for the fix, I'd probably had pulled out my
  hair to find the bug...
- added output of config file line number when a parsing error occured
- fixed bug in objomsr.c that caused program to abort in debug mode with
  an invalid assertion (in some cases)
- fixed a typo that caused the default template for MySQL to be wrong.
  thanks to mildew for catching this.
- added configuration file command $DebugPrintModuleList and
  $DebugPrintCfSysLineHandlerList
- fixed an invalid value for the MARK timer - unfortunately, there was
  a testing aid left in place. This resulted in quite frequent MARK messages
- added $IncludeConfig config directive
- applied a patch from mildew to prevent rsyslogd from freezing under heavy
  load. This could happen when the queue was full. Now, we drop messages
  but rsyslogd remains active.
---------------------------------------------------------------------------
Version 1.17.5 (rgerhards), 2007-07-30
- continued to work on output module modularization
- fixed a missing file bug - thanks to Andrea Montanari for reporting
  this problem
- fixed a problem with shutting down the worker thread and freeing the
  selector_t list - this caused messages to be lost, because the
  message queue was not properly drained before the selectors got
  destroyed.
---------------------------------------------------------------------------
Version 1.17.4 (rgerhards), 2007-07-27
- continued to work on output module modularization
- fixed a situation where rsyslogd could create zombie processes
  thanks to mildew for the patch
- applied patch from Michel Samia to fix compilation when NOT
  compiled for pthreads
---------------------------------------------------------------------------
Version 1.17.3 (rgerhards), 2007-07-25
- continued working on output module modularization
- fixed a bug that caused rsyslogd to segfault on exit (and
  probably also on HUP), when there was an unsent message in a selector
  that required forwarding and the dns lookup failed for that selector
  (yes, it was pretty unlikely to happen;))
  thanks to varmojfekoj <varmojfekoj@gmail.com> for the patch
- fixed a memory leak in config file parsing and die()
  thanks to varmojfekoj <varmojfekoj@gmail.com> for the patch
- rsyslogd now checks on startup if it is capable to performa any work
  at all. If it cant, it complains and terminates
  thanks to Michel Samia for providing the patch!
- fixed a small memory leak when HUPing syslogd. The allowed sender
  list now gets freed. thanks to mildew for the patch.
- changed the way error messages in early startup are logged. They
  now do no longer use the syslogd code directly but are rather
  send to stderr.
---------------------------------------------------------------------------
Version 1.17.2 (rgerhards), 2007-07-23
- made the port part of the -r option optional. Needed for backward
  compatibility with sysklogd
- replaced system() calls with something more reasonable. Please note that
  this might break compatibility with some existing configuration files.
  We accept this in favour of the gained security.
- removed a memory leak that could occur if timegenerated was used in
  RFC 3164 format in templates
- did some preparation in msg.c for advanced multithreading - placed the
  hooks, but not yet any active code
- worked further on modularization
- added $ModLoad MySQL (dummy) config directive
- added DropTrailingLFOnReception config directive
---------------------------------------------------------------------------
Version 1.17.1 (rgerhards), 2007-07-20
- fixed a bug that caused make install to install rsyslogd and rklogd under
  the wrong names
- fixed bug that caused $AllowedSenders to handle IPv6 scopes incorrectly;
  also fixed but that could grabble $AllowedSender wildcards. Thanks to
  mildew@gmail.com for the patch
- minor code cleanup - thanks to Peter Vrabec for the patch
- fixed minimal memory leak on HUP (caused by templates)
  thanks to varmojfekoj <varmojfekoj@gmail.com> for the patch
- fixed another memory leak on HUPing and on exiting rsyslogd
  again thanks to varmojfekoj <varmojfekoj@gmail.com> for the patch
- code cleanup (removed compiler warnings)
- fixed portability bug in configure.ac - thanks to Bartosz Kuźma for patch
- moved msg object into its own file set
- added the capability to continue trying to write log files when the
  file system is full. Functionality based on patch by Martin Schulze
  to sysklogd package.
---------------------------------------------------------------------------
Version 1.17.0 (RGer), 2007-07-17
- added $RepeatedLineReduction config parameter
- added $EscapeControlCharactersOnReceive config parameter
- added $ControlCharacterEscapePrefix config parameter
- added $DirCreateMode config parameter
- added $CreateDirs config parameter
- added $DebugPrintTemplateList config parameter
- added $ResetConfigVariables config parameter
- added $FileOwner config parameter
- added $FileGroup config parameter
- added $DirOwner config parameter
- added $DirGroup config parameter
- added $FailOnChownFailure config parameter
- added regular expression support to the filter engine
  thanks to Michel Samia for providing the patch!
- enhanced $AllowedSender functionality. Credits to mildew@gmail.com for
  the patch doing that
  - added IPv6 support
  - allowed DNS hostnames
  - allowed DNS wildcard names
- added new option $DropMsgsWithMaliciousDnsPTRRecords
- added autoconf so that rfc3195d, rsyslogd and klogd are stored to /sbin
- added capability to auto-create directories with dynaFiles
---------------------------------------------------------------------------
Version 1.16.0 (RGer/Peter Vrabec), 2007-07-13 - The Friday, 13th Release ;)
- build system switched to autotools
- removed SYSV preprocessor macro use, replaced with autotools equivalents
- fixed a bug that caused rsyslogd to segfault when TCP listening was
  disabled and it terminated
- added new properties "syslogfacility-text" and "syslogseverity-text"
  thanks to varmojfekoj <varmojfekoj@gmail.com> for the patch
- added the -x option to disable hostname dns reslution
  thanks to varmojfekoj <varmojfekoj@gmail.com> for the patch
- begun to better modularize syslogd.c - this is an ongoing project; moved
  type definitions to a separate file
- removed some now-unused fields from struct filed
- move file size limit fields in struct field to the "right spot" (the file
  writing part of the union - f_un.f_file)
- subdirectories linux and solaris are no longer part of the distribution
  package. This is not because we cease support for them, but there are no
  longer any files in them after the move to autotools
---------------------------------------------------------------------------
Version 1.15.1 (RGer), 2007-07-10
- fixed a bug that caused a dynaFile selector to stall when there was
  an open error with one file 
- improved template processing for dynaFiles; templates are now only
  looked up during initialization - speeds up processing
- optimized memory layout in struct filed when compiled with MySQL
  support
- fixed a bug that caused compilation without SYSLOG_INET to fail
- re-enabled the "last message repeated n times" feature. This
  feature was not taken care of while rsyslogd evolved from sysklogd
  and it was more or less defunct. Now it is fully functional again.
- added system properties: $NOW, $YEAR, $MONTH, $DAY, $HOUR, $MINUTE
- fixed a bug in iovAsString() that caused a memory leak under stress
  conditions (most probably memory shortage). This was unlikely to
  ever happen, but it doesn't hurt doing it right
- cosmetic: defined type "uchar", change all unsigned chars to uchar
---------------------------------------------------------------------------
Version 1.15.0 (RGer), 2007-07-05
- added ability to dynamically generate file names based on templates
  and thus properties. This was a much-requested feature. It makes
  life easy when it e.g. comes to splitting files based on the sender
  address.
- added $umask and $FileCreateMode config file directives
- applied a patch from Bartosz Kuzma to compile cleanly under NetBSD
- checks for extra (unexpected) characters in system config file lines
  have been added
- added IPv6 documentation - was accidently missing from CVS
- begun to change char to unsigned char
---------------------------------------------------------------------------
Version 1.14.2 (RGer), 2007-07-03
** this release fixes all known nits with IPv6 **
- restored capability to do /etc/service lookup for "syslog"
  service when -r 0 was given
- documented IPv6 handling of syslog messages
- integrate patch from Bartosz Kuźma to make rsyslog compile under
  Solaris again (the patch replaced a strndup() call, which is not
  available under Solaris
- improved debug logging when waiting on select
- updated rsyslogd man page with new options (-46A)
---------------------------------------------------------------------------
Version 1.14.1 (RGer/Peter Vrabec), 2007-06-29
- added Peter Vrabec's patch for IPv6 TCP
- prefixed all messages send to stderr in rsyslogd with "rsyslogd: "
---------------------------------------------------------------------------
Version 1.14.0 (RGer/Peter Vrabec), 2007-06-28
- Peter Vrabec provided IPv6 for rsyslog, so we are now IPv6 enabled
  IPv6 Support is currently for UDP only, TCP is to come soon.
  AllowedSender configuration does not yet work for IPv6.
- fixed code in iovCreate() that broke C's strict aliasing rules 
- fixed some char/unsigned char differences that forced the compiler
  to spit out warning messages
- updated the Red Hat init script to fix a known issue (thanks to
  Peter Vrabec)
---------------------------------------------------------------------------
Version 1.13.5 (RGer), 2007-06-22
- made the TCP session limit configurable via command line switch
  now -t <port>,<max sessions>
- added man page for rklogd(8) (basically a copy from klogd, but now
  there is one...)
- fixed a bug that caused internal messages (e.g. rsyslogd startup) to
  appear without a tag.
- removed a minor memory leak that occurred when TAG processing requalified
  a HOSTNAME to be a TAG (and a TAG already was set).
- removed potential small memory leaks in MsgSet***() functions. There
  would be a leak if a property was re-set, something that happened
  extremely seldom.
---------------------------------------------------------------------------
Version 1.13.4 (RGer), 2007-06-18
- added a new property "PRI-text", which holds the PRI field in
  textual form (e.g. "syslog.info")
- added alias "syslogseverity" for "syslogpriority", which is a
  misleading property name that needs to stay for historical
  reasons (and backward-compatility)
- added doc on how to record PRI value in log file
- enhanced signal handling in klogd, including removal of an unsafe
  call to the logging system during signal handling
---------------------------------------------------------------------------
Version 1.13.3 (RGer), 2007-06-15
- create a version of syslog.c from scratch. This is now
  - highly optimized for rsyslog
  - removes an incompatible license problem as the original
    version had a BSD license with advertising clause
  - fixed in the regard that rklogd will continue to work when
    rsysogd has been restarted (the original version, as well
    as sysklogd, will remain silent then)
  - solved an issue with an extra NUL char at message end that the
    original version had
- applied some changes to klogd to care for the new interface
- fixed a bug in syslogd.c which prevented compiling under debian
---------------------------------------------------------------------------
Version 1.13.2 (RGer), 2007-06-13
- lib order in makefile patched to facilitate static linking - thanks
  to Bennett Todd for providing the patch
- Integrated a patch from Peter Vrabec (pvrabec@redheat.com):
  - added klogd under the name of rklogd (remove dependency on
    original sysklogd package
  - createDB.sql now in UTF
  - added additional config files for use on Red Hat
---------------------------------------------------------------------------
Version 1.13.1 (RGer), 2007-02-05
- changed the listen backlog limit to a more reasonable value based on
  the maximum number of TCP connections configurd (10% + 5) - thanks to Guy
  Standen for the hint (actually, the limit was 5 and that was a 
  left-over from early testing).
- fixed a bug in makefile which caused DB-support to be disabled when
  NETZIP support was enabled
- added the -e option to allow transmission of every message to remote
  hosts (effectively turns off duplicate message suppression)
- (somewhat) improved memory consumption when compiled with MySQL support
- looks like we fixed an incompatibility with MySQL 5.x and above software
  At least in one case, the remote server name was destroyed, leading to 
  a connection failure. The new, improved code does not have this issue and
  so we see this as solved (the new code is generally somewhat better, so
  there is a good chance we fixed this incompatibility).
---------------------------------------------------------------------------
Version 1.13.0 (RGer), 2006-12-19
- added '$' as ToPos proptery replacer specifier - means "up to the
  end of the string"
- property replacer option "escape-cc", "drop-cc" and "space-cc"  added
- changed the handling of \0 characters inside syslog messages. We now
  consistently escape them to "#000". This is somewhat recommended in
  the draft-ietf-syslog-protocol-19 draft. While the real recomendation
  is to not escape any characters at all, we can not do this without
  considerable modification of the code. So we escape it to "#000", which
  is consistent with a sample found in the Internet-draft.
- removed message glue logic (see printchopped() comment for details)
  Also caused removal of parts table and thus some improvements in
  memory usage.
- changed the default MAXLINE to 2048 to take care of recent syslog
  standardization efforts (can easily be changed in syslogd.c)
- added support for byte-counted TCP syslog messages (much like
  syslog-transport-tls-05 Internet Draft). This was necessary to
  support compression over TCP.
- added support for receiving compressed syslog messages
- added support for sending compressed syslog messages
- fixed a bug where the last message in a syslog/tcp stream was
  lost if it was not properly terminated by a LF character
---------------------------------------------------------------------------
Version 1.12.3 (RGer), 2006-10-04
- implemented some changes to support Solaris (but support is not
  yet complete)
- commented out (via #if 0) some methods that are currently not being use
  but should be kept for further us
- added (interim) -u 1 option to turn off hostname and tag parsing
- done some modifications to better support Fedora
- made the field delimiter inside property replace configurable via
  template
- fixed a bug in property replacer: if fields were used, the delimitor
  became part of the field. Up until now, this was barely noticable as 
  the delimiter as TAB only and thus invisible to a human. With other
  delimiters available now, it quickly showed up. This bug fix might cause
  some grief to existing installations if they used the extra TAB for
  whatever reasons - sorry folks... Anyhow, a solution is easy: just add
  a TAB character contstant into your template. Thus, there has no attempt
  been made to do this in a backwards-compatible way.
---------------------------------------------------------------------------
Version 1.12.2 (RGer), 2006-02-15
- fixed a bug in the RFC 3339 date formatter. An extra space was added
  after the actual timestamp
- added support for providing high-precision RFC3339 timestamps for
  (rsyslogd-)internally-generated messages
- very (!) experimental support for syslog-protocol internet draft
  added (the draft is experimental, the code is solid ;))
- added support for field-extracting in the property replacer
- enhanced the legacy-syslog parser so that it can interpret messages
  that do not contain a TIMESTAMP
- fixed a bug that caused the default socket (usually /dev/log) to be
  opened even when -o command line option was given
- fixed a bug in the Debian sample startup script - it caused rsyslogd
  to listen to remote requests, which it shouldn't by default
---------------------------------------------------------------------------
Version 1.12.1 (RGer), 2005-11-23
- made multithreading work with BSD. Some signal-handling needed to be
  restructured. Also, there might be a slight delay of up to 10 seconds
  when huping and terminating rsyslogd under BSD
- fixed a bug where a NULL-pointer was passed to printf() in logmsg().
- fixed a bug during "make install" where rc3195d was not installed
  Thanks to Bennett Todd for spotting this.
- fixed a bug where rsyslogd dumped core when no TAG was found in the
  received message
- enhanced message parser so that it can deal with missing hostnames
  in many cases (may not be totally fail-safe)
- fixed a bug where internally-generated messages did not have the correct
  TAG
---------------------------------------------------------------------------
Version 1.12.0 (RGer), 2005-10-26
- moved to a multi-threaded design. single-threading is still optionally
  available. Multi-threading is experimental!
- fixed a potential race condition. In the original code, marking was done
  by an alarm handler, which could lead to all sorts of bad things. This
  has been changed now. See comments in syslogd.c/domark() for details.
- improved debug output for property-based filters
- not a code change, but: I have checked all exit()s to make sure that
  none occurs once rsyslogd has started up. Even in unusual conditions
  (like low-memory conditions) rsyslogd somehow remains active. Of course,
  it might loose a message or two, but at least it does not abort and it
  can also recover when the condition no longer persists.
- fixed a bug that could cause loss of the last message received
  immediately before rsyslogd was terminated.
- added comments on thread-safety of global variables in syslogd.c
- fixed a small bug: spurios printf() when TCP syslog was used
- fixed a bug that causes rsyslogd to dump core on termination when one
  of the selector lines did not receive a message during the run (very
  unlikely)
- fixed an one-too-low memory allocation in the TCP sender. Could result
  in rsyslogd dumping core.
- fixed a bug with regular expression support (thanks to Andres Riancho)
- a little bit of code restructuring (especially main(), which was
  horribly large)
---------------------------------------------------------------------------
Version 1.11.1 (RGer), 2005-10-19
- support for BSD-style program name and host blocks
- added a new property "programname" that can be used in templates
- added ability to specify listen port for rfc3195d
- fixed a bug that rendered the "startswith" comparison operation
  unusable.
- changed more functions to "static" storage class to help compiler
  optimize (should have been static in the first place...)
- fixed a potential memory leak in the string buffer class destructor.
  As the destructur was previously never called, the leak did not actually
  appear.
- some internal restructuring in anticipation/preparation of minimal
  multi-threading support
- rsyslogd still shares some code with the sysklogd project. Some patches
  for this shared code have been brought over from the sysklogd CVS.
---------------------------------------------------------------------------
Version 1.11.0 (RGer), 2005-10-12
- support for receiving messages via RFC 3195; added rfc3195d for that
  purpose
- added an additional guard to prevent rsyslogd from aborting when the
  2gb file size limit is hit. While a user can configure rsyslogd to
  handle such situations, it would abort if that was not done AND large
  file support was not enabled (ok, this is hopefully an unlikely scenario)
- fixed a bug that caused additional Unix domain sockets to be incorrectly
  processed - could lead to message loss in extreme cases
---------------------------------------------------------------------------
Version 1.10.2 (RGer), 2005-09-27
- added comparison operations in property-based filters:
  * isequal
  * startswith
- added ability to negate all property-based filter comparison operations
  by adding a !-sign right in front of the operation name
- added the ability to specify remote senders for UDP and TCP
  received messages. Allows to block all but well-known hosts
- changed the $-config line directives to be case-INsensitive
- new command line option -w added: "do not display warnings if messages
  from disallowed senders are received"
- fixed a bug that caused rsyslogd to dump core when the compare value
  was not quoted in property-based filters
- fixed a bug in the new CStr compare function which lead to invalid
  results (fortunately, this function was not yet used widely)
- added better support for "debugging" rsyslog.conf property filters
  (only if -d switch is given)
- changed some function definitions to static, which eventually enables
  some compiler optimizations
- fixed a bug in MySQL code; when a SQL error occured, rsyslogd could
  run in a tight loop. This was due to invalid sequence of error reporting
  and is now fixed.
---------------------------------------------------------------------------
Version 1.10.1 (RGer), 2005-09-23
- added the ability to execute a shell script as an action.
  Thanks to Bjoern Kalkbrenner for providing the code!
- fixed a bug in the MySQL code; due to the bug the automatic one-time
  retry after an error did not happen - this lead to error message in
  cases where none should be seen (e.g. after a MySQL restart)
- fixed a security issue with SQL-escaping in conjunction with
  non-(SQL-)standard MySQL features.
---------------------------------------------------------------------------
Version 1.10.0 (RGer), 2005-09-20
  REMINDER: 1.10 is the first unstable version if the 1.x series!
- added the capability to filter on any property in selector lines
  (not just facility and priority)
- changed stringbuf into a new counted string class
- added support for a "discard" action. If a selector line with
  discard (~ character) is found, no selector lines *after* that
  line will be processed.
- thanks to Andres Riancho, regular expression support has been
  added to the template engine
- added the FROMHOST property in the template processor, which could
  previously not be obtained. Thanks to Cristian Testa for pointing
  this out and even providing a fix.
- added display of compile-time options to -v output
- performance improvement for production build - made some checks
  to happen only during debug mode
- fixed a problem with compiling on SUSE and - while doing so - removed
  the socket call to set SO_BSDCOMPAT in cases where it is obsolete.
---------------------------------------------------------------------------
Version 1.0.4 (RGer), 2006-02-01
- a small but important fix: the tcp receiver had two forgotten printf's
  in it that caused a lot of unnecessary output to stdout. This was
  important enough to justify a new release
---------------------------------------------------------------------------
Version 1.0.3 (RGer), 2005-11-14
- added an additional guard to prevent rsyslogd from aborting when the
  2gb file size limit is hit. While a user can configure rsyslogd to
  handle such situations, it would abort if that was not done AND large
  file support was not enabled (ok, this is hopefully an unlikely scenario)
- fixed a bug that caused additional Unix domain sockets to be incorrectly
  processed - could lead to message loss in extreme cases
- applied some patches available from the sysklogd project to code
  shared from there
- fixed a bug that causes rsyslogd to dump core on termination when one
  of the selector lines did not receive a message during the run (very
  unlikely)
- fixed an one-too-low memory allocation in the TCP sender. Could result
  in rsyslogd dumping core.
- fixed a bug in the TCP sender that caused the retry logic to fail
  after an error or receiver overrun
- fixed a bug in init() that could lead to dumping core
- fixed a bug that could lead to dumping core when no HOSTNAME or no TAG
  was present in the syslog message
---------------------------------------------------------------------------
Version 1.0.2 (RGer), 2005-10-05
- fixed an issue with MySQL error reporting. When an error occured,
  the MySQL driver went into an endless loop (at least in most cases).
---------------------------------------------------------------------------
Version 1.0.1 (RGer), 2005-09-23
- fixed a security issue with SQL-escaping in conjunction with
  non-(SQL-)standard MySQL features.
---------------------------------------------------------------------------
Version 1.0.0 (RGer), 2005-09-12
- changed install doc to cover daily cron scripts - a trouble source
- added rc script for slackware (provided by Chris Elvidge - thanks!) 
- fixed a really minor bug in usage() - the -r option was still
  reported as without the port parameter
---------------------------------------------------------------------------
Version 0.9.8 (RGer), 2005-09-05
- made startup and shutdown message more consistent and included the
  pid, so that they can be easier correlated. Used syslog-protocol
  structured data format for this purpose.
- improved config info in startup message, now tells not only
  if it is listening remote on udp, but also for tcp. Also includes
  the port numbers. The previous startup message was misleading, because
  it did not say "remote reception" if rsyslogd was only listening via
  tcp (but not via udp).
- added a "how can you help" document to the doc set
---------------------------------------------------------------------------
Version 0.9.7 (RGer), 2005-08-15
- some of the previous doc files (like INSTALL) did not properly
  reflect the changes to the build process and the new doc. Fixed
  that.
- changed syslogd.c so that when compiled without database support,
  an error message is displayed when a database action is detected
  in the config file (previously this was used as an user rule ;))
- fixed a bug in the os-specific Makefiles which caused MySQL
  support to not be compiled, even if selected
---------------------------------------------------------------------------
Version 0.9.6 (RGer), 2005-08-09
- greatly enhanced documentation. Now available in html format in
  the "doc" folder and FreeBSD. Finally includes an install howto.
- improved MySQL error messages a little - they now show up as log
  messages, too (formerly only in debug mode)
- added the ability to specify the listen port for udp syslog.
  WARNING: This introduces an incompatibility. Formerly, udp
  syslog was enabled by the -r command line option. Now, it is
  "-r [port]", which is consistent with the tcp listener. However,
  just -r will now return an error message.
- added sample startup scripts for Debian and FreeBSD
- added support for easy feature selection in the makefile. Un-
  fortunately, this also means I needed to spilt the make file
  for different OS and distros. There are some really bad syntax
  differences between FreeBSD and Linux make.
---------------------------------------------------------------------------
Version 0.9.5 (RGer), 2005-08-01
- the "semicolon bug" was actually not (fully) solved in 0.9.4. One
  part of the bug was solved, but another still existed. This one
  is fixed now, too.
- the "semicolon bug" actually turned out to be a more generic bug.
  It appeared whenever an invalid template name was given. With some
  selector actions, rsyslogd dumped core, with other it "just" had
  a small ressource leak with others all worked well. These anomalies
  are now fixed. Note that they only appeared during system initaliziation
  once the system was running, nothing bad happened.
- improved error reporting for template errors on startup. They are now
  shown on the console and the start-up tty. Formerly, they were only
  visible in debug mode.
- support for multiple instances of rsyslogd on a single machine added
- added new option "-o" --> omit local unix domain socket. This option
  enables rsyslogd NOT to listen to the local socket. This is most
  helpful when multiple instances of rsyslogd (or rsyslogd and another
  syslogd) shall run on a single system.
- added new option "-i <pidfile>" which allows to specify the pidfile.
  This is needed when multiple instances of rsyslogd are to be run.
- the new project home page is now online at www.rsyslog.com
---------------------------------------------------------------------------
Version 0.9.4 (RGer), 2005-07-25
- finally added the TCP sender. It now supports non-blocking mode, no
  longer disabling message reception during connect. As it is now, it
  is usable in production. The code could be more sophisticated, but
  I've kept it short in anticipation of the move to liblogging, which
  will lead to the removal of the code just written ;)
- the "exiting on signal..." message still had the "syslogd" name in 
  it. Changed this to "rsyslogd", as we do not have a large user base
  yet, this should pose no problem.
- fixed "the semiconlon" bug. rsyslogd dumped core if a write-db action
  was specified but no semicolon was given after the password (an empty
  template was ok, but the semicolon needed to be present).
- changed a default for traditional output format. During testing, it
  was seen that the timestamp written to file in default format was
  the time of message reception, not the time specified in the TIMESTAMP
  field of the message itself. Traditionally, the message TIMESTAMP is
  used and this has been changed now.
---------------------------------------------------------------------------
Version 0.9.3 (RGer), 2005-07-19
- fixed a bug in the message parser. In June, the RFC 3164 timestamp
  was not correctly parsed (yes, only in June and some other months,
  see the code comment to learn why...)
- added the ability to specify the destination port when forwarding
  syslog messages (both for TCP and UDP)
- added an very experimental TCP sender (activated by
  @@machine:port in config). This is not yet for production use. If
  the receiver is not alive, rsyslogd will wait quite some time until
  the connection request times out, which most probably leads to
  loss of incoming messages.

---------------------------------------------------------------------------
Version 0.9.2 (RGer), around 2005-07-06
- I intended to change the maxsupported message size to 32k to
  support IHE - but given the memory inefficiency in the usual use
  cases, I have not done this. I have, however, included very
  specific instructions on how to do this in the source code. I have
  also done some testing with 32k messages, so you can change the
  max size without taking too much risk.
- added a syslog/tcp receiver; we now can receive messages via
  plain tcp, but we can still send only via UDP. The syslog/tcp
  receiver is the primary enhancement of this release.
- slightly changed some error messages that contained a spurios \n at
  the end of the line (which gives empty lines in your log...)

---------------------------------------------------------------------------
Version 0.9.1 (RGer)
- fixed code so that it compiles without errors under FreeBSD
- removed now unused function "allocate_log()" from syslogd.c
- changed the make file so that it contains more defines for
  different environments (in the long term, we need a better
  system for disabling/enabling features...)
- changed some printf's printing off_t types to %lld and
  explicit (long long) casts. I tried to figure out the exact type,
  but did not succeed in this. In the worst case, ultra-large peta-
  byte files will now display funny informational messages on rollover,
  something I think we can live with for the next 10 years or so...

---------------------------------------------------------------------------
Version 0.9.0 (RGer)
- changed the filed structure to be a linked list. Previously, it
  was a table - well, for non-SYSV it was defined as linked list,
  but from what I see that code did no longer work after my
  modifications. I am now using a linked list in general because
  that is needed for other upcoming modifications.
- fixed a bug that caused rsyslogd not to listen to anything if
  the configuration file could not be read
- pervious versions disabled network logging (send/receive) if
  syslog/udp port was not in /etc/services. Now defaulting to
  port 514 in this case.
- internal error messages are now supported up to 256 bytes
- error message seen during config file read are now also displayed
  to the attached tty and not only the console
- changed some error messages during init to be sent to the console
  and/or emergency log. Previously, they were only seen if the
  -d (debug) option was present on the command line.
- fixed the "2gb file issue on 32bit systems". If a file grew to
  more than 2gb, the syslogd was aborted with "file size exceeded". 
  Now, defines have been added according to
  http://www.daimi.au.dk/~kasperd/comp.os.linux.development.faq.html#LARGEFILE
  Testing revealed that they work ;)
  HOWEVER, if your file system, glibc, kernel, whatever does not
  support files larger 2gb, you need to set a file size limit with
  the new output channel mechanism.
- updated man pages to reflect the changes

---------------------------------------------------------------------------
Version 0.8.4

- improved -d debug output (removed developer-only content)
- now compiles under FreeBSD and NetBSD (only quick testing done on NetBSD)
---------------------------------------------------------------------------
Version 0.8.3

- security model in "make install" changed
- minor doc updates
---------------------------------------------------------------------------
Version 0.8.2

- added man page for rsyslog.conf and rsyslogd
- gave up on the concept of rsyslog being a "drop in" replacement
  for syslogd. Now, the user installs rsyslogd and also needs to
  adjust his system settings to this specifically. This also lead
  to these changes:
  * changed Makefile so that install now installs rsyslogd instead
    of dealing with syslogd
  * changed the default config file name to rsyslog.conf
---------------------------------------------------------------------------
Version 0.8.1

- fixed a nasty memory leak (probably not the last one with this release)
- some enhancements to Makefile as suggested by Bennett Todd
- syslogd-internal messages (like restart) were missing the hostname
  this has been corrected
---------------------------------------------------------------------------
Version 0.8.0

Initial testing release. Based on the sysklogd package. Thanks to the
sysklogd maintainers for all their good work!
---------------------------------------------------------------------------

----------------------------------------------------------------------
The following comments were left in the syslogd source. While they provide
not too much detail, the help to date when Rainer started work on the
project (which was 2003, now even surprising for Rainer himself ;)).
 * \author Rainer Gerhards <rgerhards@adiscon.com>
 * \date 2003-10-17
 *       Some initial modifications on the sysklogd package to support
 *       liblogging. These have actually not yet been merged to the
 *       source you see currently (but they hopefully will)
 *
 * \date 2004-10-28
 *       Restarted the modifications of sysklogd. This time, we
 *       focus on a simpler approach first. The initial goal is to
 *       provide MySQL database support (so that syslogd can log
 *       to the database).
----------------------------------------------------------------------
The following comments are from the stock syslogd.c source. They provide
some insight into what happened to the source before we forked
rsyslogd. However, much of the code already has been replaced and more
is to be replaced. So over time, these comments become less valuable.
I have moved them out of the syslogd.c file to shrink it, especially
as a lot of them do no longer apply. For historical reasons and
understanding of how the daemon evolved, they are probably still
helpful.
 * Author: Eric Allman
 * extensive changes by Ralph Campbell
 * more extensive changes by Eric Allman (again)
 *
 * Steve Lord:	Fix UNIX domain socket code, added linux kernel logging
 *		change defines to
 *		SYSLOG_INET	- listen on a UDP socket
 *		SYSLOG_UNIXAF	- listen on unix domain socket
 *		SYSLOG_KERNEL	- listen to linux kernel
 *
 * Mon Feb 22 09:55:42 CST 1993:  Dr. Wettstein
 * 	Additional modifications to the source.  Changed priority scheme
 *	to increase the level of configurability.  In its stock configuration
 *	syslogd no longer logs all messages of a certain priority and above
 *	to a log file.  The * wildcard is supported to specify all priorities.
 *	Note that this is a departure from the BSD standard.
 *
 *	Syslogd will now listen to both the inetd and the unixd socket.  The
 *	strategy is to allow all local programs to direct their output to
 *	syslogd through the unixd socket while the program listens to the
 *	inetd socket to get messages forwarded from other hosts.
 *
 * Fri Mar 12 16:55:33 CST 1993:  Dr. Wettstein
 *	Thanks to Stephen Tweedie (dcs.ed.ac.uk!sct) for helpful bug-fixes
 *	and an enlightened commentary on the prioritization problem.
 *
 *	Changed the priority scheme so that the default behavior mimics the
 *	standard BSD.  In this scenario all messages of a specified priority
 *	and above are logged.
 *
 *	Add the ability to specify a wildcard (=) as the first character
 *	of the priority name.  Doing this specifies that ONLY messages with
 *	this level of priority are to be logged.  For example:
 *
 *		*.=debug			/usr/adm/debug
 *
 *	Would log only messages with a priority of debug to the /usr/adm/debug
 *	file.
 *
 *	Providing an * as the priority specifies that all messages are to be
 *	logged.  Note that this case is degenerate with specifying a priority
 *	level of debug.  The wildcard * was retained because I believe that
 *	this is more intuitive.
 *
 * Thu Jun 24 11:34:13 CDT 1993:  Dr. Wettstein
 *	Modified sources to incorporate changes in libc4.4.  Messages from
 *	syslog are now null-terminated, syslogd code now parses messages
 *	based on this termination scheme.  Linux as of libc4.4 supports the
 *	fsync system call.  Modified code to fsync after all writes to
 *	log files.
 *
 * Sat Dec 11 11:59:43 CST 1993:  Dr. Wettstein
 *	Extensive changes to the source code to allow compilation with no
 *	complaints with -Wall.
 *
 *	Reorganized the facility and priority name arrays so that they
 *	compatible with the syslog.h source found in /usr/include/syslog.h.
 *	NOTE that this should really be changed.  The reason I do not
 *	allow the use of the values defined in syslog.h is on account of
 *	the extensions made to allow the wildcard character in the
 *	priority field.  To fix this properly one should malloc an array,
 *	copy the contents of the array defined by syslog.h and then
 *	make whatever modifications that are desired.  Next round.
 *
 * Thu Jan  6 12:07:36 CST 1994:  Dr. Wettstein
 *	Added support for proper decomposition and re-assembly of
 *	fragment messages on UNIX domain sockets.  Lack of this capability
 *	was causing 'partial' messages to be output.  Since facility and
 *	priority information is encoded as a leader on the messages this
 *	was causing lines to be placed in erroneous files.
 *
 *	Also added a patch from Shane Alderton (shane@ion.apana.org.au) to
 *	correct a problem with syslogd dumping core when an attempt was made
 *	to write log messages to a logged-on user.  Thank you.
 *
 *	Many thanks to Juha Virtanen (jiivee@hut.fi) for a series of
 *	interchanges which lead to the fixing of problems with messages set
 *	to priorities of none and emerg.  Also thanks to Juha for a patch
 *	to exclude users with a class of LOGIN from receiving messages.
 *
 *	Shane Alderton provided an additional patch to fix zombies which
 *	were conceived when messages were written to multiple users.
 *
 * Mon Feb  6 09:57:10 CST 1995:  Dr. Wettstein
 *	Patch to properly reset the single priority message flag.  Thanks
 *	to Christopher Gori for spotting this bug and forwarding a patch.
 *
 * Wed Feb 22 15:38:31 CST 1995:  Dr. Wettstein
 *	Added version information to startup messages.
 *
 *	Added defines so that paths to important files are taken from
 *	the definitions in paths.h.  Hopefully this will insure that
 *	everything follows the FSSTND standards.  Thanks to Chris Metcalf
 *	for a set of patches to provide this functionality.  Also thanks
 *	Elias Levy for prompting me to get these into the sources.
 *
 * Wed Jul 26 18:57:23 MET DST 1995:  Martin Schulze
 *	Linux' gethostname only returns the hostname and not the fqdn as
 *	expected in the code. But if you call hostname with an fqdn then
 *	gethostname will return an fqdn, so we have to mention that. This
 *	has been changed.
 *
 *	The 'LocalDomain' and the hostname of a remote machine is
 *	converted to lower case, because the original caused some
 *	inconsistency, because the (at least my) nameserver did respond an
 *	fqdn containing of upper- _and_ lowercase letters while
 *	'LocalDomain' consisted only of lowercase letters and that didn't
 *	match.
 *
 * Sat Aug  5 18:59:15 MET DST 1995:  Martin Schulze
 *	Now no messages that were received from any remote host are sent
 *	out to another. At my domain this missing feature caused ugly
 *	syslog-loops, sometimes.
 *
 *	Remember that no message is sent out. I can't figure out any
 *	scenario where it might be useful to change this behavior and to
 *	send out messages to other hosts than the one from which we
 *	received the message, but I might be shortsighted. :-/
 *
 * Thu Aug 10 19:01:08 MET DST 1995:  Martin Schulze
 *	Added my pidfile.[ch] to it to perform a better handling with
 *	pidfiles. Now both, syslogd and klogd, can only be started
 *	once. They check the pidfile.
 *
 * Sun Aug 13 19:01:41 MET DST 1995:  Martin Schulze
 *	Add an addition to syslog.conf's interpretation. If a priority
 *	begins with an exclamation mark ('!') the normal interpretation
 *	of the priority is inverted: ".!*" is the same as ".none", ".!=info"
 *	don't logs the info priority, ".!crit" won't log any message with
 *	the priority crit or higher. For example:
 *
 *		mail.*;mail.!=info		/usr/adm/mail
 *
 *	Would log all messages of the facility mail except those with
 *	the priority info to /usr/adm/mail. This makes the syslogd
 *	much more flexible.
 *
 *	Defined TABLE_ALLPRI=255 and changed some occurrences.
 *
 * Sat Aug 19 21:40:13 MET DST 1995:  Martin Schulze
 *	Making the table of facilities and priorities while in debug
 *	mode more readable.
 *
 *	If debugging is turned on, printing the whole table of
 *	facilities and priorities every hexadecimal or 'X' entry is
 *	now 2 characters wide.
 *
 *	The number of the entry is prepended to each line of
 *	facilities and priorities, and F_UNUSED lines are not shown
 *	anymore.
 *
 *	Corrected some #ifdef SYSV's.
 *
 * Mon Aug 21 22:10:35 MET DST 1995:  Martin Schulze
 *	Corrected a strange behavior during parsing of configuration
 *	file. The original BSD syslogd doesn't understand spaces as
 *	separators between specifier and action. This syslogd now
 *	understands them. The old behavior caused some confusion over
 *	the Linux community.
 *
 * Thu Oct 19 00:02:07 MET 1995:  Martin Schulze
 *	The default behavior has changed for security reasons. The
 *	syslogd will not receive any remote message unless you turn
 *	reception on with the "-r" option.
 *
 *	Not defining SYSLOG_INET will result in not doing any network
 *	activity, i.e. not sending or receiving messages.  I changed
 *	this because the old idea is implemented with the "-r" option
 *	and the old thing didn't work anyway.
 *
 * Thu Oct 26 13:14:06 MET 1995:  Martin Schulze
 *	Added another logfile type F_FORW_UNKN.  The problem I ran into
 *	was a name server that runs on my machine and a forwarder of
 *	kern.crit to another host.  The hosts address can only be
 *	fetched using the nameserver.  But named is started after
 *	syslogd, so syslogd complained.
 *
 *	This logfile type will retry to get the address of the
 *	hostname ten times and then complain.  This should be enough to
 *	get the named up and running during boot sequence.
 *
 * Fri Oct 27 14:08:15 1995:  Dr. Wettstein
 *	Changed static array of logfiles to a dynamic array. This
 *	can grow during process.
 *
 * Fri Nov 10 23:08:18 1995:  Martin Schulze
 *	Inserted a new tabular sys_h_errlist that contains plain text
 *	for error codes that are returned from the net subsystem and
 *	stored in h_errno. I have also changed some wrong lookups to
 *	sys_errlist.
 *
 * Wed Nov 22 22:32:55 1995:  Martin Schulze
 *	Added the fabulous strip-domain feature that allows us to
 *	strip off (several) domain names from the fqdn and only log
 *	the simple hostname. This is useful if you're in a LAN that
 *	has a central log server and also different domains.
 *
 *	I have also also added the -l switch do define hosts as
 *	local. These will get logged with their simple hostname, too.
 *
 * Thu Nov 23 19:02:56 MET DST 1995:  Martin Schulze
 *	Added the possibility to omit fsyncing of logfiles after every
 *	write. This will give some performance back if you have
 *	programs that log in a very verbose manner (like innd or
 *	smartlist). Thanks to Stephen R. van den Berg <srb@cuci.nl>
 *	for the idea.
 *
 * Thu Jan 18 11:14:36 CST 1996:  Dr. Wettstein
 *	Added patche from beta-testers to stop compile error.  Also
 *	added removal of pid file as part of termination cleanup.
 *
 * Wed Feb 14 12:42:09 CST 1996:  Dr. Wettstein
 *	Allowed forwarding of messages received from remote hosts to
 *	be controlled by a command-line switch.  Specifying -h allows
 *	forwarding.  The default behavior is to disable forwarding of
 *	messages which were received from a remote host.
 *
 *	Parent process of syslogd does not exit until child process has
 *	finished initialization process.  This allows rc.* startup to
 *	pause until syslogd facility is up and operating.
 *
 *	Re-arranged the select code to move UNIX domain socket accepts
 *	to be processed later.  This was a contributed change which
 *	has been proposed to correct the delays sometimes encountered
 *	when syslogd starts up.
 *
 *	Minor code cleanups.
 *
 * Thu May  2 15:15:33 CDT 1996:  Dr. Wettstein
 *	Fixed bug in init function which resulted in file descripters
 *	being orphaned when syslogd process was re-initialized with SIGHUP
 *	signal.  Thanks to Edvard Tuinder
 *	(Edvard.Tuinder@praseodymium.cistron.nl) for putting me on the
 *	trail of this bug.  I am amazed that we didn't catch this one
 *	before now.
 *
 * Tue May 14 00:03:35 MET DST 1996:  Martin Schulze
 *	Corrected a mistake that causes the syslogd to stop logging at
 *	some virtual consoles under Linux. This was caused by checking
 *	the wrong error code. Thanks to Michael Nonweiler
 *	<mrn20@hermes.cam.ac.uk> for sending me a patch.
 *
 * Mon May 20 13:29:32 MET DST 1996:  Miquel van Smoorenburg <miquels@cistron.nl>
 *	Added continuation line supported and fixed a bug in
 *	the init() code.
 *
 * Tue May 28 00:58:45 MET DST 1996:  Martin Schulze
 *	Corrected behaviour of blocking pipes - i.e. the whole system
 *	hung.  Michael Nonweiler <mrn20@hermes.cam.ac.uk> has sent us
 *	a patch to correct this.  A new logfile type F_PIPE has been
 *	introduced.
 *
 * Mon Feb 3 10:12:15 MET DST 1997:  Martin Schulze
 *	Corrected behaviour of logfiles if the file can't be opened.
 *	There was a bug that causes syslogd to try to log into non
 *	existing files which ate cpu power.
 *
 * Sun Feb 9 03:22:12 MET DST 1997:  Martin Schulze
 *	Modified syslogd.c to not kill itself which confuses bash 2.0.
 *
 * Mon Feb 10 00:09:11 MET DST 1997:  Martin Schulze
 *	Improved debug code to decode the numeric facility/priority
 *	pair into textual information.
 *
 * Tue Jun 10 12:35:10 MET DST 1997:  Martin Schulze
 *	Corrected freeing of logfiles.  Thanks to Jos Vos <jos@xos.nl>
 *	for reporting the bug and sending an idea to fix the problem.
 *
 * Tue Jun 10 12:51:41 MET DST 1997:  Martin Schulze
 *	Removed sleep(10) from parent process.  This has caused a slow
 *	startup in former times - and I don't see any reason for this.
 *
 * Sun Jun 15 16:23:29 MET DST 1997: Michael Alan Dorman
 *	Some more glibc patches made by <mdorman@debian.org>.
 *
 * Thu Jan  1 16:04:52 CET 1998: Martin Schulze <joey@infodrom.north.de
 *	Applied patch from Herbert Thielen <Herbert.Thielen@lpr.e-technik.tu-muenchen.de>.
 *	This included some balance parentheses for emacs and a bug in
 *	the exclamation mark handling.
 *
 *	Fixed small bug which caused syslogd to write messages to the
 *	wrong logfile under some very rare conditions.  Thanks to
 *	Herbert Xu <herbert@gondor.apana.org.au> for fiddling this out.
 *
 * Thu Jan  8 22:46:35 CET 1998: Martin Schulze <joey@infodrom.north.de>
 *	Reworked one line of the above patch as it prevented syslogd
 *	from binding the socket with the result that no messages were
 *	forwarded to other hosts.
 *
 * Sat Jan 10 01:33:06 CET 1998: Martin Schulze <joey@infodrom.north.de>
 *	Fixed small bugs in F_FORW_UNKN meachanism.  Thanks to Torsten
 *	Neumann <torsten@londo.rhein-main.de> for pointing me to it.
 *
 * Mon Jan 12 19:50:58 CET 1998: Martin Schulze <joey@infodrom.north.de>
 *	Modified debug output concerning remote receiption.
 *
 * Mon Feb 23 23:32:35 CET 1998: Topi Miettinen <Topi.Miettinen@ml.tele.fi>
 *	Re-worked handling of Unix and UDP sockets to support closing /
 *	opening of them in order to have it open only if it is needed
 *	either for forwarding to a remote host or by receiption from
 *	the network.
 *
 * Wed Feb 25 10:54:09 CET 1998: Martin Schulze <joey@infodrom.north.de>
 *	Fixed little comparison mistake that prevented the MARK
 *	feature to work properly.
 *
 * Wed Feb 25 13:21:44 CET 1998: Martin Schulze <joey@infodrom.north.de>
 *	Corrected Topi's patch as it prevented forwarding during
 *	startup due to an unknown LogPort.
 *
 * Sat Oct 10 20:01:48 CEST 1998: Martin Schulze <joey@infodrom.north.de>
 *	Added support for TESTING define which will turn syslogd into
 *	stdio-mode used for debugging.
 *
 * Sun Oct 11 20:16:59 CEST 1998: Martin Schulze <joey@infodrom.north.de>
 *	Reworked the initialization/fork code.  Now the parent
 *	process activates a signal handler which the daughter process
 *	will raise if it is initialized.  Only after that one the
 *	parent process may exit.  Otherwise klogd might try to flush
 *	its log cache while syslogd can't receive the messages yet.
 *
 * Mon Oct 12 13:30:35 CEST 1998: Martin Schulze <joey@infodrom.north.de>
 *	Redirected some error output with regard to argument parsing to
 *	stderr.
 *
 * Mon Oct 12 14:02:51 CEST 1998: Martin Schulze <joey@infodrom.north.de>
 *	Applied patch provided vom Topi Miettinen with regard to the
 *	people from OpenBSD.  This provides the additional '-a'
 *	argument used for specifying additional UNIX domain sockets to
 *	listen to.  This is been used with chroot()'ed named's for
 *	example.  See for http://www.psionic.com/papers/dns.html
 *
 * Mon Oct 12 18:29:44 CEST 1998: Martin Schulze <joey@infodrom.north.de>
 *	Added `ftp' facility which was introduced in glibc version 2.
 *	It's #ifdef'ed so won't harm with older libraries.
 *
 * Mon Oct 12 19:59:21 MET DST 1998: Martin Schulze <joey@infodrom.north.de>
 *	Code cleanups with regard to bsd -> posix transition and
 *	stronger security (buffer length checking).  Thanks to Topi
 *	Miettinen <tom@medialab.sonera.net>
 *	. index() --> strchr()
 *	. sprintf() --> snprintf()
 *	. bcopy() --> memcpy()
 *	. bzero() --> memset()
 *	. UNAMESZ --> UT_NAMESIZE
 *	. sys_errlist --> strerror()
 *
 * Mon Oct 12 20:22:59 CEST 1998: Martin Schulze <joey@infodrom.north.de>
 *	Added support for setutent()/getutent()/endutend() instead of
 *	binary reading the UTMP file.  This is the the most portable
 *	way.  This allows /var/run/utmp format to change, even to a
 *	real database or utmp daemon. Also if utmp file locking is
 *	implemented in libc, syslog will use it immediately.  Thanks
 *	to Topi Miettinen <tom@medialab.sonera.net>.
 *
 * Mon Oct 12 20:49:18 MET DST 1998: Martin Schulze <joey@infodrom.north.de>
 *	Avoid logging of SIGCHLD when syslogd is in the process of
 *	exiting and closing its files.  Again thanks to Topi.
 *
 * Mon Oct 12 22:18:34 CEST 1998: Martin Schulze <joey@infodrom.north.de>
 *	Modified printline() to support 8bit characters - such as
 *	russion letters.  Thanks to Vladas Lapinskas <lapinskas@mail.iae.lt>.
 *
 * Sat Nov 14 02:29:37 CET 1998: Martin Schulze <joey@infodrom.north.de>
 *	``-m 0'' now turns of MARK logging entirely.
 *
 * Tue Jan 19 01:04:18 MET 1999: Martin Schulze <joey@infodrom.north.de>
 *	Finally fixed an error with `-a' processing, thanks to Topi
 *	Miettinen <tom@medialab.sonera.net>.
 *
 * Sun May 23 10:08:53 CEST 1999: Martin Schulze <joey@infodrom.north.de>
 *	Removed superflous call to utmpname().  The path to the utmp
 *	file is defined in the used libc and should not be hardcoded
 *	into the syslogd binary referring the system it was compiled on.
 *
 * Sun Sep 17 20:45:33 CEST 2000: Martin Schulze <joey@infodrom.ffis.de>
 *	Fixed some bugs in printline() code that did not escape
 *	control characters '\177' through '\237' and contained a
 *	single-byte buffer overflow.  Thanks to Solar Designer
 *	<solar@false.com>.
 *
 * Sun Sep 17 21:26:16 CEST 2000: Martin Schulze <joey@infodrom.ffis.de>
 *	Don't close open sockets upon reload.  Thanks to Bill
 *	Nottingham.
 *
 * Mon Sep 18 09:10:47 CEST 2000: Martin Schulze <joey@infodrom.ffis.de>
 *	Fixed bug in printchopped() that caused syslogd to emit
 *	kern.emerg messages when splitting long lines.  Thanks to
 *	Daniel Jacobowitz <dan@debian.org> for the fix.
 *
 * Mon Sep 18 15:33:26 CEST 2000: Martin Schulze <joey@infodrom.ffis.de>
 *	Removed unixm/unix domain sockets and switch to Datagram Unix
 *	Sockets.  This should remove one possibility to play DoS with
 *	syslogd.  Thanks to Olaf Kirch <okir@caldera.de> for the patch.
 *
 * Sun Mar 11 20:23:44 CET 2001: Martin Schulze <joey@infodrom.ffis.de>
 *	Don't return a closed fd if `-a' is called with a wrong path.
 *	Thanks to Bill Nottingham <notting@redhat.com> for providing
 *	a patch.<|MERGE_RESOLUTION|>--- conflicted
+++ resolved
@@ -1,8 +1,11 @@
 ---------------------------------------------------------------------------
-<<<<<<< HEAD
 Version 7.5.9 [v7-release candidate] 2014-01-??
 - bugfix: imuxsock input parameters were not accepted
   due to copy&paste error. Thanks to Andy Goldstein for the fix.
+- added ProcessInternalMessages global system parameter
+  This permits to inject rsyslog status messages into *another* main
+  syslogd or the journal.
+- new dependency: liblogging-stdlog (for submitting to external logger)
 ---------------------------------------------------------------------------
 Version 7.5.8 [v7-release candidate] 2014-01-09
 - add exec_template() RainerScript function
@@ -261,13 +264,11 @@
   connections
   Thanks to Axel Rau for the patch.
 ---------------------------------------------------------------------------
-Version 7.4.9  [v7.4-stable] never released
-=======
 Version 7.4.9  [v7.4-stable] 2014-01-22
 - added ProcessInternalMessages global system parameter
   This permits to inject rsyslog status messages into *another* main
   syslogd or the journal.
->>>>>>> 10994548
+- new dependency: liblogging-stdlog (for submitting to external logger)
 - bugfix: imuxsock input parameters were not accepted
   due to copy&paste error. Thanks to Andy Goldstein for the fix.
 - bugfix: potential double-free in RainerScript equal comparison
