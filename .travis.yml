--- conflicted
+++ resolved
@@ -49,13 +49,6 @@
   - if [ "x$BUILD_FROM_TARBALL" == "xYES" ]; then autoreconf -fvi && ./configure && make dist && mv *.tar.gz rsyslog.tar.gz && mkdir unpack && cd unpack && tar xzf ../rsyslog.tar.gz && ls -ld rsyslog* && cd rsyslog* ; fi
   - pwd
   - autoreconf --force --verbose --install
-<<<<<<< HEAD
-  # add "CC=clang" to configure if clang is desired
-  - ./configure  --prefix=/opt/rsyslog --build=x86_64-pc-linux-gnu --host=x86_64-pc-linux-gnu --mandir=/usr/share/man --infodir=/usr/share/info --datadir=/usr/share --sysconfdir=/etc --localstatedir=/var/lib --disable-dependency-tracking --disable-silent-rules --libdir=/usr/lib64 --docdir=/usr/share/doc/rsyslog --disable-generate-man-pages --enable-testbench --enable-imdiag --enable-imfile --enable-impstats --enable-imptcp --enable-mmanon --enable-mmaudit --enable-mmfields --enable-mmjsonparse --enable-mmpstrucdata --enable-mmsequence --enable-mmutf8fix --enable-mail --enable-omprog --enable-omruleset --enable-omstdout --enable-omuxsock --enable-pmaixforwardedfrom --enable-pmciscoios --enable-pmcisconames --enable-pmlastmsg --enable-pmsnare --enable-libgcrypt --enable-mmnormalize --disable-omudpspoof --enable-relp --disable-snmp --disable-mmsnmptrapd --enable-gnutls --enable-valgrind
-  - export USE_AUTO_DEBUG="off" # set to "on" to enable this for travis
-  - make && make check #make dist && make check && sudo make install
-  - make distcheck
-=======
   # I don't know how to pass two env vars in the include matrix, so
   # I set the second one here via an "if"
   - if [ "x$GROK" == "xYES" ]; then export GROK="--enable-mmgrok"; fi
@@ -75,7 +68,6 @@
   - if [ "x$STAT_AN" == "xYES" ] ; then cd runtime; make lmnet_la-net.lo libgcry_la-libgcry.lo ; cd .. ;  fi
   - if [ "x$STAT_AN" == "xYES" ] ; then scan-build --status-bugs make ; fi
   # if that all worked, we go the traditional gcc & valgrind way
->>>>>>> 37e83b23
   #- env TESTS="json_array_looping.sh" make -e check
   # only for newer autoconf tools you need to add:
   # - cat tests/test-suite.log