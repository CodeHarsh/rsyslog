--- conflicted
+++ resolved
@@ -175,13 +175,8 @@
 				  BEGIN INOBJ; return BEGINOBJ; }
 "action"[ \n\t]*"("		{ BEGIN INOBJ; return BEGIN_ACTION; }
 ^[ \t]*:\$?[a-z\-]+[ ]*,[ ]*!?[a-z]+[ ]*,[ ]*\".*\"	{
-<<<<<<< HEAD
 				  yylval.s = strdup(rmLeadingSpace(yytext)); return PROPFILT; }
-^[ \t]*[\*a-z][,\*a-z]*[0-7]*\.[,!=;\.\*a-z0-7]+ { yylval.s = strdup(rmLeadingSpace(yytext)); return PRIFILT; }
-=======
-				  yylval.s = strdup(yytext); return PROPFILT; }
-^[ \t]*[\*a-z][,\*a-z]*[0-7]*[,!=;\.\*a-z0-7]+ { yylval.s = strdup(yytext); return PRIFILT; }
->>>>>>> 1be79d54
+^[ \t]*[\*a-z][,\*a-z]*[0-7]*[,!=;\.\*a-z0-7]+ { yylval.s = strdup(rmLeadingSpace(yytext)); return PRIFILT; }
 "~" |
 "*" |
 \-\/[^*][^\n]* |
