--- conflicted
+++ resolved
@@ -1358,21 +1358,12 @@
 			    * step back a little not to copy it as part of the field. */
 		/* we got our end pointer, now do the copy */
 		iLen = pFldEnd - pFld + 1; /* the +1 is for an actual char, NOT \0! */
-<<<<<<< HEAD
-        allocLen = iLen + 1;
-#	ifdef VALGRIND
-		allocLen += (3 - (iLen % 4));
-        /*older versions of valgrind have a problem with strlen inspecting 4-bytes at a time*/
-#	endif
-		CHKmalloc(pBuf = MALLOC(allocLen * sizeof(uchar)));
-=======
 		allocLen = iLen + 1;
 #		ifdef VALGRIND
 		allocLen += (3 - (iLen % 4));
         	/*older versions of valgrind have a problem with strlen inspecting 4-bytes at a time*/
 #		endif
 		CHKmalloc(pBuf = MALLOC(allocLen));
->>>>>>> 37e83b23
 		/* now copy */
 		memcpy(pBuf, pFld, iLen);
 		pBuf[iLen] = '\0'; /* terminate it */
@@ -1651,13 +1642,9 @@
 	}
 	long int x = randomNumber();
 	if (max > MAX_RANDOM_NUMBER) {
-<<<<<<< HEAD
-		dbgprintf("rainerscript: desired random-number range [0 - %lld) is wider than supported limit of [0 - %d)", max, MAX_RANDOM_NUMBER);
-=======
 		DBGPRINTF("rainerscript: desired random-number range [0 - %lld] "
 			"is wider than supported limit of [0 - %d)",
 			max, MAX_RANDOM_NUMBER);
->>>>>>> 37e83b23
 	}
 	return x % max;
 }
@@ -1845,10 +1832,6 @@
 		ret->datatype = 'N';
 		break;
 	case CNFFUNC_LOOKUP:
-<<<<<<< HEAD
-		dbgprintf("DDDD: executing lookup\n");
-=======
->>>>>>> 37e83b23
 		ret->datatype = 'S';
 		if(func->funcdata == NULL) {
 			ret->d.estr = es_newStrFromCStr("TABLE-NOT-FOUND", sizeof("TABLE-NOT-FOUND")-1);
@@ -2534,11 +2517,7 @@
 			break;
 		default:break;
 	}
-<<<<<<< HEAD
 	if(func->destructable_funcdata) {
-=======
-	if(func->fID != CNFFUNC_EXEC_TEMPLATE && func->fID != CNFFUNC_DYN_INC)
->>>>>>> 37e83b23
 		free(func->funcdata);
 	}
 	free(func->fname);
@@ -3933,17 +3912,10 @@
 			"but is %d.");
 	} else if(FUNC_NAME("wrap")) {
 		GENERATE_FUNC_WITH_NARG_RANGE("wrap", 2, 3, CNFFUNC_WRAP,
-<<<<<<< HEAD
-									  "number of parameters for %s() must either be "
-									  "two (operand_string, wrapper) or"
-									  "three (operand_string, wrapper, wrapper_escape_str)"
-									  "but is %d.");
-=======
 			"number of parameters for %s() must either be "
 			"two (operand_string, wrapper) or"
 			"three (operand_string, wrapper, wrapper_escape_str)"
 			"but is %d.");
->>>>>>> 37e83b23
 	} else if(FUNC_NAME("random")) {
 		GENERATE_FUNC("random", 1, CNFFUNC_RANDOM);
 	} else {
@@ -4095,6 +4067,8 @@
 {
 	uchar *cstr = NULL;
 	DEFiRet;
+
+	func->destructable_funcdata = 0;
 
 	if(func->nParams != 2) {
 		parser_errmsg("rsyslog logic error in line %d of file %s\n",
