--- conflicted
+++ resolved
@@ -21,11 +21,8 @@
 	rsyslog_high_database_rate.html \
 	rsyslog_php_syslog_ng.html \
 	rsyslog_recording_pri.html \
-<<<<<<< HEAD
 	rsyslog_tls.html \
-=======
 	rsyslog_reliable_forwarding.html \
->>>>>>> a16cbe65
 	rsyslog_stunnel.html \
 	syslog-protocol.html \
 	version_naming.html \
