--- conflicted
+++ resolved
@@ -19,13 +19,8 @@
 <p><b>Please visit the <a href="http://www.rsyslog.com/sponsors">rsyslog sponsor's page</a>
 to honor the project sponsors or become one yourself!</b> We are very grateful for any help towards the
 project goals.</p>
-<<<<<<< HEAD
 <p><b>This documentation is for version 6.1.0 (devel branch) of rsyslog.</b>
-Visit the <i><a href="http://www.rsyslog.com/doc-status.html">rsyslog status page</a></i></b>
-=======
-<p><b>This documentation is for version 5.5.6 (devel branch) of rsyslog.</b>
 Visit the <i><a href="http://www.rsyslog.com/status">rsyslog status page</a></i></b>
->>>>>>> ebba229d
 to obtain current version information and project status.
 </p><p><b>If you like rsyslog, you might
 want to lend us a helping hand. </b>It doesn't require a lot of
