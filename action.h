/* action.h
 * Header file for the action object
 *
 * File begun on 2007-08-06 by RGerhards (extracted from syslogd.c, which
 * was under BSD license at the time of rsyslog fork)
 *
 * Copyright 2007-2013 Adiscon GmbH.
 *
 * This file is part of rsyslog.
 *
 * Licensed under the Apache License, Version 2.0 (the "License");
 * you may not use this file except in compliance with the License.
 * You may obtain a copy of the License at
 * 
 *       http://www.apache.org/licenses/LICENSE-2.0
 *       -or-
 *       see COPYING.ASL20 in the source distribution
 * 
 * Unless required by applicable law or agreed to in writing, software
 * distributed under the License is distributed on an "AS IS" BASIS,
 * WITHOUT WARRANTIES OR CONDITIONS OF ANY KIND, either express or implied.
 * See the License for the specific language governing permissions and
 * limitations under the License.
 */
#ifndef	ACTION_H_INCLUDED
#define	ACTION_H_INCLUDED 1

#include "syslogd-types.h"
#include "queue.h"

/* external data */
extern int glbliActionResumeRetryCount;
extern int bActionReportSuspension;
extern int bActionReportSuspensionCont;


/* the following struct defines the action object data structure
 */
struct action_s {
	time_t	f_time;		/* used for "max. n messages in m seconds" processing */
	time_t	tActNow;	/* the current time for an action execution. Initially set to -1 and
				   populated on an as-needed basis. This is a performance optimization. */
	time_t	tLastExec;	/* time this action was last executed */
	int	iActionNbr;	/* this action's number (ID) */
	sbool	bExecWhenPrevSusp;/* execute only when previous action is suspended? */
	sbool	bWriteAllMarkMsgs;/* should all mark msgs be written (not matter how recent the action was executed)? */
	sbool	bReportSuspension;/* should suspension (and reactivation) of the action reported */
<<<<<<< HEAD
=======
	sbool	bReportSuspensionCont;
	sbool	bJustResumed;	/* set when tryResume returned OK, but no message yet actually written */
	int	iSecsExecOnceInterval; /* if non-zero, minimum seconds to wait until action is executed again */
	action_state_t eState;	/* current state of action */
>>>>>>> 82d09330
	sbool	bHadAutoCommit;	/* did an auto-commit happen during doAction()? */
	sbool	bDisabled;
	sbool	isTransactional;
	int	iSecsExecOnceInterval; /* if non-zero, minimum seconds to wait until action is executed again */
	time_t	ttResumeRtry;	/* when is it time to retry the resume? */
	int	iResumeInterval;/* resume interval for this action */
	int	iResumeRetryCount;/* how often shall we retry a suspended action? (-1 --> eternal) */
	int	iNbrNoExec;	/* number of matches that did not yet yield to an exec */
	int	iExecEveryNthOccur;/* execute this action only every n-th occurence (with n=0,1 -> always) */
	int  	iExecEveryNthOccurTO;/* timeout for n-th occurence feature */
	time_t  tLastOccur;	/* time last occurence was seen (for timing them out) */
	struct modInfo_s *pMod;/* pointer to output module handling this selector */
	void	*pModData;	/* pointer to module data - content is module-specific */
	sbool	bRepMsgHasMsg;	/* "message repeated..." has msg fragment in it (0-no, 1-yes) */
	rsRetVal (*submitToActQ)(action_t *, wti_t*, msg_t*);/* function submit message to action queue */
	rsRetVal (*qConstruct)(struct queue_s *pThis);
	enum 	{ ACT_STRING_PASSING = 0, ACT_ARRAY_PASSING = 1, ACT_MSG_PASSING = 2,
		  ACT_JSON_PASSING = 3}
		eParamPassing;	/* mode of parameter passing to action */
	int	iNumTpls;	/* number of array entries for template element below */
	struct template **ppTpl;/* array of template to use - strings must be passed to doAction
				 * in this order. */
	qqueue_t *pQueue;	/* action queue */
	pthread_mutex_t mutAction; /* primary action mutex */
	uchar *pszName;		/* action name */
	DEF_ATOMIC_HELPER_MUT(mutCAS);
	/* for statistics subsystem */
	statsobj_t *statsobj;
	STATSCOUNTER_DEF(ctrProcessed, mutCtrProcessed);
	STATSCOUNTER_DEF(ctrFail, mutCtrFail);
	STATSCOUNTER_DEF(ctrSuspend, mutCtrSuspend);
	STATSCOUNTER_DEF(ctrSuspendDuration, mutCtrSuspendDuration);
	STATSCOUNTER_DEF(ctrResume, mutCtrResume);
};


/* function prototypes
 */
rsRetVal actionConstruct(action_t **ppThis);
rsRetVal actionConstructFinalize(action_t *pThis, struct nvlst *lst);
rsRetVal actionDestruct(action_t *pThis);
//rsRetVal actionDbgPrint(action_t *pThis);
rsRetVal actionSetGlobalResumeInterval(int iNewVal);
rsRetVal actionDoAction(action_t *pAction);
rsRetVal actionWriteToAction(action_t *pAction, msg_t *pMsg, wti_t*);
rsRetVal actionCallHUPHdlr(action_t *pAction);
rsRetVal actionClassInit(void);
rsRetVal addAction(action_t **ppAction, modInfo_t *pMod, void *pModData, omodStringRequest_t *pOMSR, struct cnfparamvals *actParams, struct nvlst *lst);
rsRetVal activateActions(void);
rsRetVal actionNewInst(struct nvlst *lst, action_t **ppAction);
rsRetVal actionProcessCnf(struct cnfobj *o);
void actionCommitAllDirect(wti_t *pWti);

/* external data */
extern int iActionNbr;

#endif /* #ifndef ACTION_H_INCLUDED */<|MERGE_RESOLUTION|>--- conflicted
+++ resolved
@@ -45,13 +45,7 @@
 	sbool	bExecWhenPrevSusp;/* execute only when previous action is suspended? */
 	sbool	bWriteAllMarkMsgs;/* should all mark msgs be written (not matter how recent the action was executed)? */
 	sbool	bReportSuspension;/* should suspension (and reactivation) of the action reported */
-<<<<<<< HEAD
-=======
 	sbool	bReportSuspensionCont;
-	sbool	bJustResumed;	/* set when tryResume returned OK, but no message yet actually written */
-	int	iSecsExecOnceInterval; /* if non-zero, minimum seconds to wait until action is executed again */
-	action_state_t eState;	/* current state of action */
->>>>>>> 82d09330
 	sbool	bHadAutoCommit;	/* did an auto-commit happen during doAction()? */
 	sbool	bDisabled;
 	sbool	isTransactional;
