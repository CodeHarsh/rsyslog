--- conflicted
+++ resolved
@@ -160,17 +160,10 @@
 SUBDIRS += plugins/omhdfs
 endif
 
-<<<<<<< HEAD
-=======
-if ENABLE_OMTEMPLATE
-SUBDIRS += plugins/omtemplate
-endif
-
 if ENABLE_ELASTICSEARCH
 SUBDIRS += plugins/omelasticsearch
 endif
 
->>>>>>> ef34821a
 if ENABLE_MMSNMPTRAPD
 SUBDIRS += plugins/mmsnmptrapd
 endif
