--- conflicted
+++ resolved
@@ -770,15 +770,10 @@
 	if(pThis->eState == ACT_STATE_RDY)
 		FINALIZE; /* nothing to do */
 
-DBGPRINTF("finishBatch was called\n");
 	CHKiRet(actionPrepare(pThis));
 	if(pThis->eState == ACT_STATE_ITX) {
 		iRet = pThis->pMod->mod.om.endTransaction(pThis->pModData);
-<<<<<<< HEAD
-DBGPRINTF("finishBatch returned %d for endTransaction\n", iRet);
-=======
 dbgprintf("XXX: finishBatch, result of endTranscation %d\n", iRet);
->>>>>>> e5fe270b
 		switch(iRet) {
 			case RS_RET_OK:
 				actionCommitted(pThis);
