--- conflicted
+++ resolved
@@ -353,7 +353,6 @@
 	pThis->isTransactional = 0;
 	pThis->bReportSuspension = -1; /* indicate "not yet set" */
 	pThis->bReportSuspensionCont = -1; /* indicate "not yet set" */
-	pThis->bJustResumed = 0;
 	pThis->tLastOccur = datetime.GetTime(NULL);	/* done once per action on startup only */
 	pThis->iActionNbr = iActionNbr;
 	pthread_mutex_init(&pThis->mutAction, NULL);
@@ -660,34 +659,19 @@
 	if(getActionNbrResRtry(pWti, pThis) == 0) {
 		STATSCOUNTER_INC(pThis->ctrSuspend, pThis->mutCtrSuspend);
 	}
-<<<<<<< HEAD
-	DBGPRINTF("action '%s' suspended, earliest retry=%lld (now %lld), iNbrResRtry %d, "
-		  "duration %d\n",
-		  pThis->pszName, (long long) pThis->ttResumeRtry, (long long) ttNow,
-		  getActionNbrResRtry(pWti, pThis), suspendDuration);
-
-	/* we need to defer setting the action's own bReportSuspension state until
-	 * after the full config has been processed. So the most simple case to do
-	 * that is here. It's not a performance problem, as it happens infrequently.
-	 * it's not a threading race problem, as always the same value will be written.
-	 */
-	if(pThis->bReportSuspension == -1)
-		pThis->bReportSuspension = bActionReportSuspension;
-
-	if(pThis->bReportSuspension) {
-=======
+
 	if(   pThis->bReportSuspensionCont
-	   || (pThis->bReportSuspension && pThis->iNbrResRtry == 0) ) {
->>>>>>> 82d09330
+	   || (pThis->bReportSuspension && getActionNbrResRtry(pWti, pThis) == 0) ) {
 		ctime_r(&pThis->ttResumeRtry, timebuf);
 		timebuf[strlen(timebuf)-1] = '\0'; /* strip LF */
 		errmsg.LogMsg(0, RS_RET_SUSPENDED, LOG_WARNING,
 			      "action '%s' suspended, next retry is %s",
 			      pThis->pszName, timebuf);
 	}
-	DBGPRINTF("action '%s' suspended, earliest retry=%lld (now %lld), iNbrResRtry %d\n",
+	DBGPRINTF("action '%s' suspended, earliest retry=%lld (now %lld), iNbrResRtry %d, "
+		  "duration %d\n",
 		  pThis->pszName, (long long) pThis->ttResumeRtry, (long long) ttNow,
-		  pThis->iNbrResRtry);
+		  getActionNbrResRtry(pWti, pThis), suspendDuration);
 }
 
 
@@ -730,17 +714,13 @@
 		if((iRet == RS_RET_OK) && (!bTreatOKasSusp)) {
 			DBGPRINTF("actionDoRetry: %s had success RDY again (iRet=%d)\n",
 				  pThis->pszName, iRet);
-<<<<<<< HEAD
 			if(pThis->bReportSuspension) {
 				errmsg.LogMsg(0, RS_RET_OK, LOG_INFO, "action '%s' "
 					      "resumed (module '%s')",
 					      pThis->pszName, pThis->pMod->pszName);
 			}
+			setActionJustResumed(pWti, pThis, 1);
 			actionSetState(pThis, pWti, ACT_STATE_RDY);
-=======
-			pThis->bJustResumed = 1;
-			actionSetState(pThis, ACT_STATE_RDY);
->>>>>>> 82d09330
 		} else if(iRet == RS_RET_SUSPENDED || bTreatOKasSusp) {
 			/* max retries reached? */
 			DBGPRINTF("actionDoRetry: %s check for max retries, iResumeRetryCount "
@@ -1007,18 +987,18 @@
  * we need to do some cleanup and status tracking in that case.
  */
 static void
-actionSetActionWorked(action_t *__restrict__ const pThis)
-{
-	pThis->iResumeOKinRow = 0; /* we had a successful call! */
-
-	if(pThis->bJustResumed) {
+actionSetActionWorked(action_t *__restrict__ const pThis, wti_t *__restrict__ const pWti)
+{
+	setActionResumeInRow(pWti, pThis, 0);
+
+	if(getActionJustResumed(pWti, pThis)) {
 		/* OK, we *really* could resume, so tell user! */
 		if(pThis->bReportSuspension) {
 			errmsg.LogMsg(0, RS_RET_RESUMED, LOG_INFO, "action '%s' "
 				      "resumed (module '%s')",
 				      pThis->pszName, pThis->pMod->pszName);
 		}
-		pThis->bJustResumed = 0;
+		setActionJustResumed(pWti, pThis, 0);
 	}
 }
 
@@ -1030,29 +1010,17 @@
 	DEFiRet;
 	switch(ret) {
 		case RS_RET_OK:
-<<<<<<< HEAD
 			actionCommitted(pThis, pWti);
-			setActionResumeInRow(pWti, pThis, 0);
+			actionSetActionWorked(pThis, pWti); /* we had a successful call! */
 			break;
 		case RS_RET_DEFER_COMMIT:
-			setActionResumeInRow(pWti, pThis, 0);
-=======
-			actionCommitted(pThis);
-			actionSetActionWorked(pThis); /* we had a successful call! */
-			break;
-		case RS_RET_DEFER_COMMIT:
-			actionSetActionWorked(pThis); /* we had a successful call! */
->>>>>>> 82d09330
+			actionSetActionWorked(pThis, pWti); /* we had a successful call! */
 			/* we are done, action state remains the same */
 			break;
 		case RS_RET_PREVIOUS_COMMITTED:
 			/* action state remains the same, but we had a commit. */
 			pThis->bHadAutoCommit = 1;
-<<<<<<< HEAD
-			setActionResumeInRow(pWti, pThis, 0);
-=======
-			actionSetActionWorked(pThis); /* we had a successful call! */
->>>>>>> 82d09330
+			actionSetActionWorked(pThis, pWti); /* we had a successful call! */
 			break;
 		case RS_RET_SUSPENDED:
 			actionRetry(pThis, pWti);
