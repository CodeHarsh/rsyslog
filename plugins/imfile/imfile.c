--- conflicted
+++ resolved
@@ -1730,14 +1730,7 @@
 	int ftIdx;
 	int wd;
 
-<<<<<<< HEAD
-	DBGPRINTF("imfile: in_processEvent (wd=%d) event Mask='0x%.8X'\n", ev->wd, ev->mask);
 	if(ev->mask & IN_IGNORED) {
-		wdmapDel(ev->wd);
-=======
-	DBGPRINTF("DDDD: imfile: in_processEvent (wd=%d) event Mask='0x%.8X'\n", ev->wd, ev->mask);
-	if			(ev->mask & IN_IGNORED) {
->>>>>>> 112f1905
 		goto done;
 	} else if(ev->mask & IN_MOVED_FROM) {
 		/* Find wd entry and remove it */
