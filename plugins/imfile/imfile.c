/* imfile.c
 * 
 * This is the input module for reading text file data. A text file is a
 * non-binary file who's lines are delemited by the \n character.
 *
 * Work originally begun on 2008-02-01 by Rainer Gerhards
 *
 * Copyright 2008,2009 Rainer Gerhards and Adiscon GmbH.
 *
 * This file is part of rsyslog.
 *
 * Rsyslog is free software: you can redistribute it and/or modify
 * it under the terms of the GNU General Public License as published by
 * the Free Software Foundation, either version 3 of the License, or
 * (at your option) any later version.
 *
 * Rsyslog is distributed in the hope that it will be useful,
 * but WITHOUT ANY WARRANTY; without even the implied warranty of
 * MERCHANTABILITY or FITNESS FOR A PARTICULAR PURPOSE.  See the
 * GNU General Public License for more details.
 *
 * You should have received a copy of the GNU General Public License
 * along with Rsyslog.  If not, see <http://www.gnu.org/licenses/>.
 *
 * A copy of the GPL can be found in the file "COPYING" in this distribution.
 */
#include "config.h" /* this is for autotools and always must be the first include */
#include <stdio.h>
#include <stdlib.h>
#include <assert.h>
#include <string.h>
#include <errno.h>
#include <fcntl.h>
#include <pthread.h>		/* do NOT remove: will soon be done by the module generation macros */
#ifdef HAVE_SYS_STAT_H
#	include <sys/stat.h>
#endif
#include "rsyslog.h"		/* error codes etc... */
#include "dirty.h"
#include "cfsysline.h"		/* access to config file objects */
#include "module-template.h"	/* generic module interface code - very important, read it! */
#include "srUtils.h"		/* some utility functions */
#include "msg.h"
#include "stream.h"
#include "errmsg.h"
#include "glbl.h"
#include "datetime.h"
#include "unicode-helper.h"
#include "prop.h"
#include "stringbuf.h"

MODULE_TYPE_INPUT	/* must be present for input modules, do not remove */

/* defines */

/* Module static data */
DEF_IMOD_STATIC_DATA	/* must be present, starts static data */
DEFobjCurrIf(errmsg)
DEFobjCurrIf(glbl)
DEFobjCurrIf(datetime)
DEFobjCurrIf(strm)
DEFobjCurrIf(prop)

typedef struct fileInfo_s {
	uchar *pszFileName;
	uchar *pszTag;
	size_t lenTag;
	uchar *pszStateFile; /* file in which state between runs is to be stored */
	int iFacility;
	int iSeverity;
	int nRecords; /**< How many records did we process before persisting the stream? */
	int iPersistStateInterval; /**< how often should state be persisted? (0=on close only) */
	strm_t *pStrm;	/* its stream (NULL if not assigned) */
} fileInfo_t;


/* forward definitions */
static rsRetVal persistStrmState(fileInfo_t *pInfo);

/* config variables */
static uchar *pszFileName = NULL;
static uchar *pszFileTag = NULL;
static uchar *pszStateFile = NULL;
static int iPollInterval = 10;	/* number of seconds to sleep when there was no file activity */
static int iPersistStateInterval = 0;	/* how often if state file to be persisted? (default 0->never) */
static int iFacility = 128; /* local0 */
static int iSeverity = 5;  /* notice, as of rfc 3164 */

static int iFilPtr = 0;		/* number of files to be monitored; pointer to next free spot during config */
#define MAX_INPUT_FILES 100
static fileInfo_t files[MAX_INPUT_FILES];

static prop_t *pInputName = NULL;	/* there is only one global inputName for all messages generated by this input */

/* enqueue the read file line as a message. The provided string is
 * not freed - thuis must be done by the caller.
 */
static rsRetVal enqLine(fileInfo_t *pInfo, cstr_t *cstrLine)
{
	DEFiRet;
	msg_t *pMsg;

	if(rsCStrLen(cstrLine) == 0) {
		/* we do not process empty lines */
		FINALIZE;
	}

	CHKiRet(msgConstruct(&pMsg));
	MsgSetFlowControlType(pMsg, eFLOWCTL_FULL_DELAY);
	MsgSetInputName(pMsg, pInputName);
	MsgSetRawMsg(pMsg, (char*)rsCStrGetSzStr(cstrLine), cstrLen(cstrLine));
	MsgSetMSGoffs(pMsg, 0);	/* we do not have a header... */
	MsgSetHOSTNAME(pMsg, glbl.GetLocalHostName(), ustrlen(glbl.GetLocalHostName()));
	MsgSetTAG(pMsg, pInfo->pszTag, pInfo->lenTag);
	pMsg->iFacility = LOG_FAC(pInfo->iFacility);
	pMsg->iSeverity = LOG_PRI(pInfo->iSeverity);
	CHKiRet(submitMsg(pMsg));
finalize_it:
	RETiRet;
}


/* try to open a file. This involves checking if there is a status file and,
 * if so, reading it in. Processing continues from the last know location.
 */
static rsRetVal
openFile(fileInfo_t *pThis)
{
	DEFiRet;
	strm_t *psSF = NULL;
	uchar pszSFNam[MAXFNAME];
	size_t lenSFNam;
	struct stat stat_buf;

	/* Construct file name */
	lenSFNam = snprintf((char*)pszSFNam, sizeof(pszSFNam) / sizeof(uchar), "%s/%s",
			     (char*) glbl.GetWorkDir(), (char*)pThis->pszStateFile);

	/* check if the file exists */
	if(stat((char*) pszSFNam, &stat_buf) == -1) {
		if(errno == ENOENT) {
			/* currently no object! dbgoprint((obj_t*) pThis, "clean startup, no .si file found\n"); */
			ABORT_FINALIZE(RS_RET_FILE_NOT_FOUND);
		} else {
			/* currently no object! dbgoprint((obj_t*) pThis, "error %d trying to access .si file\n", errno); */
			ABORT_FINALIZE(RS_RET_IO_ERROR);
		}
	}

	/* If we reach this point, we have a .si file */

	CHKiRet(strm.Construct(&psSF));
	CHKiRet(strm.SettOperationsMode(psSF, STREAMMODE_READ));
	CHKiRet(strm.SetsType(psSF, STREAMTYPE_FILE_SINGLE));
	CHKiRet(strm.SetFName(psSF, pszSFNam, lenSFNam));
	CHKiRet(strm.ConstructFinalize(psSF));

	/* read back in the object */
	CHKiRet(obj.Deserialize(&pThis->pStrm, (uchar*) "strm", psSF, NULL, pThis));

	CHKiRet(strm.SeekCurrOffs(pThis->pStrm));

	/* note: we do not delete the state file, so that the last position remains
	 * known even in the case that rsyslogd aborts for some reason (like powerfail)
	 */

finalize_it:
	if(psSF != NULL)
		strm.Destruct(&psSF);

	if(iRet != RS_RET_OK) {
		CHKiRet(strm.Construct(&pThis->pStrm));
		CHKiRet(strm.SettOperationsMode(pThis->pStrm, STREAMMODE_READ));
		CHKiRet(strm.SetsType(pThis->pStrm, STREAMTYPE_FILE_MONITOR));
		CHKiRet(strm.SetFName(pThis->pStrm, pThis->pszFileName, strlen((char*) pThis->pszFileName)));
		CHKiRet(strm.ConstructFinalize(pThis->pStrm));
	}

	RETiRet;
}


/* The following is a cancel cleanup handler for strmReadLine(). It is necessary in case
 * strmReadLine() is cancelled while processing the stream. -- rgerhards, 2008-03-27
 */
static void pollFileCancelCleanup(void *pArg)
{
	BEGINfunc;
	cstr_t **ppCStr = (cstr_t**) pArg;
	if(*ppCStr != NULL)
		rsCStrDestruct(ppCStr);
	ENDfunc;
}


/* poll a file, need to check file rollover etc. open file if not open */
#pragma GCC diagnostic ignored "-Wempty-body"
static rsRetVal pollFile(fileInfo_t *pThis, int *pbHadFileData)
{
	cstr_t *pCStr = NULL;
	DEFiRet;

	ASSERT(pbHadFileData != NULL);

	/* Note: we must do pthread_cleanup_push() immediately, because the POXIS macros
	 * otherwise do not work if I include the _cleanup_pop() inside an if... -- rgerhards, 2008-08-14
	 */
	pthread_cleanup_push(pollFileCancelCleanup, &pCStr);
	if(pThis->pStrm == NULL) {
		CHKiRet(openFile(pThis)); /* open file */
	}

	/* loop below will be exited when strmReadLine() returns EOF */
	while(1) {
		CHKiRet(strm.ReadLine(pThis->pStrm, &pCStr));
		*pbHadFileData = 1; /* this is just a flag, so set it and forget it */
		CHKiRet(enqLine(pThis, pCStr)); /* process line */
		rsCStrDestruct(&pCStr); /* discard string (must be done by us!) */
		if(pThis->iPersistStateInterval > 0 && pThis->nRecords++ >= pThis->iPersistStateInterval) {
			persistStrmState(pThis);
			pThis->nRecords = 0;
		}
	}

finalize_it:
		; /*EMPTY STATEMENT - needed to keep compiler happy - see below! */
	/* Note: the problem above is that pthread:cleanup_pop() is a macro which
	 * evaluates to something like "} while(0);". So the code would become
	 * "finalize_it: }", that is a label without a statement. The C standard does
	 * not permit this. So we add an empty statement "finalize_it: ; }" and
	 * everybody is happy. Note that without the ;, an error is reported only
	 * on some platforms/compiler versions. -- rgerhards, 2008-08-15
	 */
	pthread_cleanup_pop(0);

	if(pCStr != NULL) {
		rsCStrDestruct(&pCStr);
	}

	RETiRet;
}
#pragma GCC diagnostic warning "-Wempty-body"


/* This function is the cancel cleanup handler. It is called when rsyslog decides the
 * module must be stopped, what most probably happens during shutdown of rsyslogd. When
 * this function is called, the runInput() function (below) is already terminated - somewhere
 * in the middle of what it was doing. The cancel cleanup handler below should take
 * care of any locked mutexes and such, things that really need to be cleaned up
 * before processing continues. In general, many plugins do not need to provide
 * any code at all here.
 *
 * IMPORTANT: the calling interface of this function can NOT be modified. It actually is
 * called by pthreads. The provided argument is currently not being used.
 */
static void
inputModuleCleanup(void __attribute__((unused)) *arg)
{
	BEGINfunc
	ENDfunc
}


/* This function is called by the framework to gather the input. The module stays
 * most of its lifetime inside this function. It MUST NEVER exit this function. Doing
 * so would end module processing and rsyslog would NOT reschedule the module. If
 * you exit from this function, you violate the interface specification!
 *
 * We go through all files and remember if at least one had data. If so, we do
 * another run (until no data was present in any file). Then we sleep for
 * PollInterval seconds and restart the whole process. This ensures that as
 * long as there is some data present, it will be processed at the fastest
 * possible pace - probably important for busy systmes. If we monitor just a
 * single file, the algorithm is slightly modified. In that case, the sleep
 * hapens immediately. The idea here is that if we have just one file, we
 * returned from the file processer because that file had no additional data.
 * So even if we found some lines, it is highly unlikely to find a new one
 * just now. Trying it would result in a performance-costly additional try
 * which in the very, very vast majority of cases will never find any new
 * lines. 
 * On spamming the main queue: keep in mind that it will automatically rate-limit
 * ourselfes if we begin to overrun it. So we really do not need to care here.
 */
#pragma GCC diagnostic ignored "-Wempty-body"
BEGINrunInput
	int i;
	int bHadFileData; /* were there at least one file with data during this run? */
CODESTARTrunInput
	pthread_cleanup_push(inputModuleCleanup, NULL);
	while(1) {

		do {
			bHadFileData = 0;
			for(i = 0 ; i < iFilPtr ; ++i) {
				pollFile(&files[i], &bHadFileData);
			}
		} while(iFilPtr > 1 && bHadFileData == 1); /* warning: do...while()! */

		/* Note: the additional 10ns wait is vitally important. It guards rsyslog against totally
		 * hogging the CPU if the users selects a polling interval of 0 seconds. It doesn't hurt any
		 * other valid scenario. So do not remove. -- rgerhards, 2008-02-14
		 */
		srSleep(iPollInterval, 10);

	}
	/*NOTREACHED*/
	
	pthread_cleanup_pop(0); /* just for completeness, but never called... */
	RETiRet;	/* use it to make sure the housekeeping is done! */
ENDrunInput
#pragma GCC diagnostic warning "-Wempty-body"
	/* END no-touch zone                                                                          *
	 * ------------------------------------------------------------------------------------------ */


/* The function is called by rsyslog before runInput() is called. It is a last chance
 * to set up anything specific. Most importantly, it can be used to tell rsyslog if the
 * input shall run or not. The idea is that if some config settings (or similiar things)
 * are not OK, the input can tell rsyslog it will not execute. To do so, return
 * RS_RET_NO_RUN or a specific error code. If RS_RET_OK is returned, rsyslog will
 * proceed and call the runInput() entry point.
 */
BEGINwillRun
CODESTARTwillRun
	if(iFilPtr == 0) {
		errmsg.LogError(0, RS_RET_NO_RUN, "No files configured to be monitored");
		ABORT_FINALIZE(RS_RET_NO_RUN);
	}

	/* we need to create the inputName property (only once during our lifetime) */
	CHKiRet(prop.Construct(&pInputName));
	CHKiRet(prop.SetString(pInputName, UCHAR_CONSTANT("imfile"), sizeof("imfile") - 1));
	CHKiRet(prop.ConstructFinalize(pInputName));

finalize_it:
ENDwillRun



/* This function persists information for a specific file being monitored.
 * To do so, it simply persists the stream object. We do NOT abort on error
 * iRet as that makes matters worse (at least we can try persisting the others...).
 * rgerhards, 2008-02-13
 */
static rsRetVal
persistStrmState(fileInfo_t *pInfo)
{
	DEFiRet;
	strm_t *psSF = NULL; /* state file (stream) */
	size_t lenDir;

	ASSERT(pInfo != NULL);

	/* TODO: create a function persistObj in obj.c? */
	CHKiRet(strm.Construct(&psSF));
	lenDir = ustrlen(glbl.GetWorkDir());
	if(lenDir > 0)
		CHKiRet(strm.SetDir(psSF, glbl.GetWorkDir(), lenDir));
	CHKiRet(strm.SettOperationsMode(psSF, STREAMMODE_WRITE_TRUNC));
	CHKiRet(strm.SetsType(psSF, STREAMTYPE_FILE_SINGLE));
	CHKiRet(strm.SetFName(psSF, pInfo->pszStateFile, strlen((char*) pInfo->pszStateFile)));
	CHKiRet(strm.ConstructFinalize(psSF));

	CHKiRet(strm.Serialize(pInfo->pStrm, psSF));

	CHKiRet(strm.Destruct(&psSF));

finalize_it:
	if(psSF != NULL)
		strm.Destruct(&psSF);

	RETiRet;
}


/* This function is called by the framework after runInput() has been terminated. It
 * shall free any resources and prepare the module for unload.
 */
BEGINafterRun
	int i;
CODESTARTafterRun
	/* Close files and persist file state information. We do NOT abort on error iRet as that makes
	 * matters worse (at least we can try persisting the others...). Please note that, under stress
	 * conditions, it may happen that we are terminated before we actuall could open all streams. So
	 * before we change anything, we need to make sure the stream was open.
	 */
	for(i = 0 ; i < iFilPtr ; ++i) {
		if(files[i].pStrm != NULL) { /* stream open? */
			persistStrmState(&files[i]);
			strm.Destruct(&(files[i].pStrm));
		}
	}

	if(pInputName != NULL)
		prop.Destruct(&pInputName);
ENDafterRun


/* The following entry points are defined in module-template.h.
 * In general, they need to be present, but you do NOT need to provide
 * any code here.
 */
BEGINmodExit
CODESTARTmodExit
	/* release objects we used */
	objRelease(strm, CORE_COMPONENT);
	objRelease(datetime, CORE_COMPONENT);
	objRelease(glbl, CORE_COMPONENT);
	objRelease(errmsg, CORE_COMPONENT);
	objRelease(prop, CORE_COMPONENT);
ENDmodExit


BEGINqueryEtryPt
CODESTARTqueryEtryPt
CODEqueryEtryPt_STD_IMOD_QUERIES
ENDqueryEtryPt


/* The following function shall reset all configuration variables to their
 * default values. The code provided in modInit() below registers it to be
 * called on "$ResetConfigVariables". You may also call it from other places,
 * but in general this is not necessary. Once runInput() has been called, this
 * function here is never again called.
 */
static rsRetVal resetConfigVariables(uchar __attribute__((unused)) *pp, void __attribute__((unused)) *pVal)
{
	DEFiRet;

	if(pszFileName != NULL) {
		free(pszFileName);
		pszFileName = NULL;
	}

	if(pszFileTag != NULL) {
		free(pszFileTag);
		pszFileTag = NULL;
	}

	if(pszStateFile != NULL) {
		free(pszFileTag);
		pszFileTag = NULL;
	}


	/* set defaults... */
	iPollInterval = 10;
	iFacility = 128; /* local0 */
	iSeverity = 5;  /* notice, as of rfc 3164 */

	RETiRet;
}


/* add a new monitor */
static rsRetVal addMonitor(void __attribute__((unused)) *pVal, uchar *pNewVal)
{
	DEFiRet;
	fileInfo_t *pThis;

	free(pNewVal); /* we do not need it, but we must free it! */

	if(iFilPtr < MAX_INPUT_FILES) {
		pThis = &files[iFilPtr];
		/* TODO: check for strdup() NULL return */
		if(pszFileName == NULL) {
			errmsg.LogError(0, RS_RET_CONFIG_ERROR, "imfile error: no file name given, file monitor can not be created");
			ABORT_FINALIZE(RS_RET_CONFIG_ERROR);
		} else {
			pThis->pszFileName = (uchar*) strdup((char*) pszFileName);
		}

		if(pszFileTag == NULL) {
			errmsg.LogError(0, RS_RET_CONFIG_ERROR, "imfile error: no tag value given , file monitor can not be created");
			ABORT_FINALIZE(RS_RET_CONFIG_ERROR);
		} else {
			pThis->pszTag = (uchar*) strdup((char*) pszFileTag);
			pThis->lenTag = ustrlen(pThis->pszTag);
		}

		if(pszStateFile == NULL) {
			errmsg.LogError(0, RS_RET_CONFIG_ERROR, "imfile error: not state file name given, file monitor can not be created");
			ABORT_FINALIZE(RS_RET_CONFIG_ERROR);
		} else {
			pThis->pszStateFile = (uchar*) strdup((char*) pszStateFile);
		}

		pThis->iSeverity = iSeverity;
		pThis->iFacility = iFacility;
		pThis->iPersistStateInterval = iPersistStateInterval;
<<<<<<< HEAD
		pThis->nRecords = 0;
		iPersistStateInterval = 0;
=======
>>>>>>> a3c81f50
	} else {
		errmsg.LogError(0, RS_RET_OUT_OF_DESRIPTORS, "Too many file monitors configured - ignoring this one");
		ABORT_FINALIZE(RS_RET_OUT_OF_DESRIPTORS);
	}

	CHKiRet(resetConfigVariables((uchar*) "dummy", (void*) pThis)); /* values are both dummies */

finalize_it:
	if(iRet == RS_RET_OK)
		++iFilPtr;	/* we got a new file to monitor */

	RETiRet;
}

/* modInit() is called once the module is loaded. It must perform all module-wide
 * initialization tasks. There are also a number of housekeeping tasks that the
 * framework requires. These are handled by the macros. Please note that the
 * complexity of processing is depending on the actual module. However, only
 * thing absolutely necessary should be done here. Actual app-level processing
 * is to be performed in runInput(). A good sample of what to do here may be to
 * set some variable defaults. The most important thing probably is registration
 * of config command handlers.
 */
BEGINmodInit()
CODESTARTmodInit
	*ipIFVersProvided = CURR_MOD_IF_VERSION; /* we only support the current interface specification */
CODEmodInit_QueryRegCFSLineHdlr
	CHKiRet(objUse(errmsg, CORE_COMPONENT));
	CHKiRet(objUse(glbl, CORE_COMPONENT));
	CHKiRet(objUse(datetime, CORE_COMPONENT));
	CHKiRet(objUse(strm, CORE_COMPONENT));
	CHKiRet(objUse(prop, CORE_COMPONENT));

	CHKiRet(omsdRegCFSLineHdlr((uchar *)"inputfilename", 0, eCmdHdlrGetWord,
	  	NULL, &pszFileName, STD_LOADABLE_MODULE_ID));
	CHKiRet(omsdRegCFSLineHdlr((uchar *)"inputfiletag", 0, eCmdHdlrGetWord,
	  	NULL, &pszFileTag, STD_LOADABLE_MODULE_ID));
	CHKiRet(omsdRegCFSLineHdlr((uchar *)"inputfilestatefile", 0, eCmdHdlrGetWord,
	  	NULL, &pszStateFile, STD_LOADABLE_MODULE_ID));
	CHKiRet(omsdRegCFSLineHdlr((uchar *)"inputfileseverity", 0, eCmdHdlrSeverity,
	  	NULL, &iSeverity, STD_LOADABLE_MODULE_ID));
	CHKiRet(omsdRegCFSLineHdlr((uchar *)"inputfilefacility", 0, eCmdHdlrFacility,
	  	NULL, &iFacility, STD_LOADABLE_MODULE_ID));
	CHKiRet(omsdRegCFSLineHdlr((uchar *)"inputfilepollinterval", 0, eCmdHdlrInt,
	  	NULL, &iPollInterval, STD_LOADABLE_MODULE_ID));
	CHKiRet(omsdRegCFSLineHdlr((uchar *)"inputfilepersiststateinterval", 0, eCmdHdlrInt,
<<<<<<< HEAD
	  	NULL, &iPersistStateInterval, STD_LOADABLE_MODULE_ID));
=======

		NULL, &iPersistStateInterval, STD_LOADABLE_MODULE_ID));
>>>>>>> a3c81f50
	/* that command ads a new file! */
	CHKiRet(omsdRegCFSLineHdlr((uchar *)"inputrunfilemonitor", 0, eCmdHdlrGetWord,
		addMonitor, NULL, STD_LOADABLE_MODULE_ID));
	CHKiRet(omsdRegCFSLineHdlr((uchar *)"resetconfigvariables", 1, eCmdHdlrCustomHandler,
		resetConfigVariables, NULL, STD_LOADABLE_MODULE_ID));
ENDmodInit
/* vim:set ai:
 */<|MERGE_RESOLUTION|>--- conflicted
+++ resolved
@@ -488,11 +488,8 @@
 		pThis->iSeverity = iSeverity;
 		pThis->iFacility = iFacility;
 		pThis->iPersistStateInterval = iPersistStateInterval;
-<<<<<<< HEAD
 		pThis->nRecords = 0;
 		iPersistStateInterval = 0;
-=======
->>>>>>> a3c81f50
 	} else {
 		errmsg.LogError(0, RS_RET_OUT_OF_DESRIPTORS, "Too many file monitors configured - ignoring this one");
 		ABORT_FINALIZE(RS_RET_OUT_OF_DESRIPTORS);
@@ -539,12 +536,7 @@
 	CHKiRet(omsdRegCFSLineHdlr((uchar *)"inputfilepollinterval", 0, eCmdHdlrInt,
 	  	NULL, &iPollInterval, STD_LOADABLE_MODULE_ID));
 	CHKiRet(omsdRegCFSLineHdlr((uchar *)"inputfilepersiststateinterval", 0, eCmdHdlrInt,
-<<<<<<< HEAD
 	  	NULL, &iPersistStateInterval, STD_LOADABLE_MODULE_ID));
-=======
-
-		NULL, &iPersistStateInterval, STD_LOADABLE_MODULE_ID));
->>>>>>> a3c81f50
 	/* that command ads a new file! */
 	CHKiRet(omsdRegCFSLineHdlr((uchar *)"inputrunfilemonitor", 0, eCmdHdlrGetWord,
 		addMonitor, NULL, STD_LOADABLE_MODULE_ID));
