--- conflicted
+++ resolved
@@ -44,11 +44,8 @@
 #include "net.h"
 #include "glbl.h"
 #include "msg.h"
-<<<<<<< HEAD
 #include "prop.h"
-=======
 #include "unlimited_select.h"
->>>>>>> 30c2e42e
 
 MODULE_TYPE_INPUT
 
