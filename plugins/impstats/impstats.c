--- conflicted
+++ resolved
@@ -138,14 +138,10 @@
 	pMsg->iSeverity = runModConf->iSeverity;
 	pMsg->msgFlags  = 0;
 
-<<<<<<< HEAD
 	/* we do not use rate-limiting, as the stats message always need to be emitted */
 	submitMsg2(pMsg);
-=======
-	submitMsg(pMsg);
 	DBGPRINTF("impstats: submit [%d,%d] msg '%s'\n", runModConf->iFacility,
 	          runModConf->iSeverity, line);
->>>>>>> fbffd924
 
 finalize_it:
 	RETiRet;
