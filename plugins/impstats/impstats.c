/* impstats.c
 * A module to periodically output statistics gathered by rsyslog.
 *
<<<<<<< HEAD
 * NOTE: read comments in module-template.h to understand how this file
 *       works!
 *
 * File begun on 2007-07-20 by RGerhards (extracted from syslogd.c)
 * This file is under development and has not yet arrived at being fully
 * self-contained and a real object. So far, it is mostly an excerpt
 * of the "old" message code without any modifications. However, it
 * helps to have things at the right place one we go to the meat of it.
 *
 * Copyright 2010-2011 Rainer Gerhards and Adiscon GmbH.
=======
 * Copyright 2010-2012 Adiscon GmbH.
>>>>>>> 92f7e549
 *
 * This file is part of rsyslog.
 *
 * Licensed under the Apache License, Version 2.0 (the "License");
 * you may not use this file except in compliance with the License.
 * You may obtain a copy of the License at
 * 
 *       http://www.apache.org/licenses/LICENSE-2.0
 *       -or-
 *       see COPYING.ASL20 in the source distribution
 * 
 * Unless required by applicable law or agreed to in writing, software
 * distributed under the License is distributed on an "AS IS" BASIS,
 * WITHOUT WARRANTIES OR CONDITIONS OF ANY KIND, either express or implied.
 * See the License for the specific language governing permissions and
 * limitations under the License.
 */
#include "config.h"
#include "rsyslog.h"
#include <stdlib.h>
#include <stdio.h>
#include <assert.h>
#include <signal.h>
#include <string.h>
#include <pthread.h>
#include "dirty.h"
#include "cfsysline.h"
#include "module-template.h"
#include "errmsg.h"
#include "msg.h"
#include "srUtils.h"
#include "unicode-helper.h"
#include "glbl.h"
#include "statsobj.h"
#include "prop.h"

MODULE_TYPE_INPUT
MODULE_TYPE_NOKEEP
MODULE_CNFNAME("impstats")

/* defines */
#define DEFAULT_STATS_PERIOD (5 * 60)
#define DEFAULT_FACILITY 5 /* syslog */
#define DEFAULT_SEVERITY 6 /* info */

/* Module static data */
DEF_IMOD_STATIC_DATA
DEFobjCurrIf(glbl)
DEFobjCurrIf(prop)
DEFobjCurrIf(statsobj)
DEFobjCurrIf(errmsg)

typedef struct configSettings_s {
	int iStatsInterval;
	int iFacility;
	int iSeverity;
} configSettings_t;

struct modConfData_s {
	rsconf_t *pConf;		/* our overall config object */
	int iStatsInterval;
	int iFacility;
	int iSeverity;
};
static modConfData_t *loadModConf = NULL;/* modConf ptr to use for the current load process */
static modConfData_t *runModConf = NULL;/* modConf ptr to use for the current load process */


static configSettings_t cs;

static prop_t *pInputName = NULL;
static prop_t *pLocalHostIP = NULL;

BEGINisCompatibleWithFeature
CODESTARTisCompatibleWithFeature
	if(eFeat == sFEATURENonCancelInputTermination)
		iRet = RS_RET_OK;
ENDisCompatibleWithFeature

static inline void
initConfigSettings(void)
{
	cs.iStatsInterval = DEFAULT_STATS_PERIOD;
	cs.iFacility = DEFAULT_FACILITY;
	cs.iSeverity = DEFAULT_SEVERITY;
}


/* actually submit a message to the rsyslog core
 */
static inline rsRetVal
doSubmitMsg(uchar *line)
{
	msg_t *pMsg;
	DEFiRet;

	CHKiRet(msgConstruct(&pMsg));
	MsgSetInputName(pMsg, pInputName);
	MsgSetRawMsgWOSize(pMsg, (char*)line);
	MsgSetHOSTNAME(pMsg, glbl.GetLocalHostName(), ustrlen(glbl.GetLocalHostName()));
	MsgSetRcvFrom(pMsg, glbl.GetLocalHostNameProp());
	MsgSetRcvFromIP(pMsg, pLocalHostIP);
	MsgSetMSGoffs(pMsg, 0);
	MsgSetTAG(pMsg, UCHAR_CONSTANT("rsyslogd-pstats:"), sizeof("rsyslogd-pstats:") - 1);
	pMsg->iFacility = runModConf->iFacility;
	pMsg->iSeverity = runModConf->iSeverity;
	pMsg->msgFlags  = 0;

	submitMsg(pMsg);

finalize_it:
	RETiRet;

}


/* callback for statsobj
 * Note: usrptr exists only to satisfy requirements of statsobj callback interface!
 */
static rsRetVal
doStatsLine(void __attribute__((unused)) *usrptr, cstr_t *cstr)
{
	DEFiRet;
	doSubmitMsg(rsCStrGetSzStrNoNULL(cstr));
	RETiRet;
}


/* the function to generate the actual statistics messages
 * rgerhards, 2010-09-09
 */
static inline void
generateStatsMsgs(void)
{
	statsobj.GetAllStatsLines(doStatsLine, NULL);
}


BEGINbeginCnfLoad
CODESTARTbeginCnfLoad
	loadModConf = pModConf;
	pModConf->pConf = pConf;
	/* init legacy config vars */
	initConfigSettings();
ENDbeginCnfLoad


BEGINendCnfLoad
CODESTARTendCnfLoad
	/* persist module-specific settings from legacy config system */
	loadModConf->iStatsInterval = cs.iStatsInterval;
	loadModConf->iFacility = cs.iFacility;
	loadModConf->iSeverity = cs.iSeverity;
ENDendCnfLoad


BEGINcheckCnf
CODESTARTcheckCnf
	if(pModConf->iStatsInterval == 0) {
		errmsg.LogError(0, NO_ERRCODE, "impstats: stats interval zero not permitted, using "
				"defaul of %d seconds", DEFAULT_STATS_PERIOD);
		pModConf->iStatsInterval = DEFAULT_STATS_PERIOD;
	}
ENDcheckCnf


BEGINactivateCnf
	rsRetVal localRet;
CODESTARTactivateCnf
	runModConf = pModConf;
	DBGPRINTF("impstats: stats interval %d seconds\n", runModConf->iStatsInterval);
	localRet = statsobj.EnableStats();
	if(localRet != RS_RET_OK) {
		errmsg.LogError(0, localRet, "impstats: error enabling statistics gathering");
		ABORT_FINALIZE(RS_RET_NO_RUN);
	}
finalize_it:
ENDactivateCnf


BEGINfreeCnf
CODESTARTfreeCnf
ENDfreeCnf


BEGINrunInput
CODESTARTrunInput
	/* this is an endless loop - it is terminated when the thread is
	 * signalled to do so. This, however, is handled by the framework,
	 * right into the sleep below.
	 */
	while(1) {
		srSleep(runModConf->iStatsInterval, 0); /* seconds, micro seconds */

		if(glbl.GetGlobalInputTermState() == 1)
			break; /* terminate input! */

		generateStatsMsgs();
	}
ENDrunInput


BEGINwillRun
CODESTARTwillRun
ENDwillRun


BEGINafterRun
CODESTARTafterRun
ENDafterRun


BEGINmodExit
CODESTARTmodExit
	prop.Destruct(&pInputName);
	prop.Destruct(&pLocalHostIP);
	/* release objects we used */
	objRelease(glbl, CORE_COMPONENT);
	objRelease(prop, CORE_COMPONENT);
	objRelease(errmsg, CORE_COMPONENT);
	objRelease(statsobj, CORE_COMPONENT);
ENDmodExit



BEGINqueryEtryPt
CODESTARTqueryEtryPt
CODEqueryEtryPt_STD_IMOD_QUERIES
CODEqueryEtryPt_STD_CONF2_QUERIES
CODEqueryEtryPt_IsCompatibleWithFeature_IF_OMOD_QUERIES
ENDqueryEtryPt

static rsRetVal resetConfigVariables(uchar __attribute__((unused)) *pp, void __attribute__((unused)) *pVal)
{
	initConfigSettings();
	return RS_RET_OK;
}


BEGINmodInit()
CODESTARTmodInit
	*ipIFVersProvided = CURR_MOD_IF_VERSION; /* we only support the current interface specification */
CODEmodInit_QueryRegCFSLineHdlr
	DBGPRINTF("impstats version %s loading\n", VERSION);
	initConfigSettings();
	CHKiRet(objUse(glbl, CORE_COMPONENT));
	CHKiRet(objUse(prop, CORE_COMPONENT));
	CHKiRet(objUse(errmsg, CORE_COMPONENT));
	CHKiRet(objUse(statsobj, CORE_COMPONENT));
	/* the pstatsinverval is an alias to support a previous screwed-up syntax... */
	CHKiRet(omsdRegCFSLineHdlr((uchar *)"pstatsinterval", 0, eCmdHdlrInt, NULL, &cs.iStatsInterval, STD_LOADABLE_MODULE_ID, eConfObjGlobal));
	CHKiRet(omsdRegCFSLineHdlr((uchar *)"pstatinterval", 0, eCmdHdlrInt, NULL, &cs.iStatsInterval, STD_LOADABLE_MODULE_ID, eConfObjGlobal));
	CHKiRet(omsdRegCFSLineHdlr((uchar *)"pstatfacility", 0, eCmdHdlrInt, NULL, &cs.iFacility, STD_LOADABLE_MODULE_ID, eConfObjGlobal));
	CHKiRet(omsdRegCFSLineHdlr((uchar *)"pstatseverity", 0, eCmdHdlrInt, NULL, &cs.iSeverity, STD_LOADABLE_MODULE_ID, eConfObjGlobal));
	CHKiRet(omsdRegCFSLineHdlr((uchar *)"resetconfigvariables", 1, eCmdHdlrCustomHandler, resetConfigVariables, NULL, STD_LOADABLE_MODULE_ID, eConfObjGlobal));

	CHKiRet(prop.Construct(&pInputName));
	CHKiRet(prop.SetString(pInputName, UCHAR_CONSTANT("impstats"), sizeof("impstats") - 1));
	CHKiRet(prop.ConstructFinalize(pInputName));

	CHKiRet(prop.Construct(&pLocalHostIP));
	CHKiRet(prop.SetString(pLocalHostIP, UCHAR_CONSTANT("127.0.0.1"), sizeof("127.0.0.1") - 1));
	CHKiRet(prop.ConstructFinalize(pLocalHostIP));
ENDmodInit
/* vi:set ai:
 */<|MERGE_RESOLUTION|>--- conflicted
+++ resolved
@@ -1,20 +1,7 @@
 /* impstats.c
  * A module to periodically output statistics gathered by rsyslog.
  *
-<<<<<<< HEAD
- * NOTE: read comments in module-template.h to understand how this file
- *       works!
- *
- * File begun on 2007-07-20 by RGerhards (extracted from syslogd.c)
- * This file is under development and has not yet arrived at being fully
- * self-contained and a real object. So far, it is mostly an excerpt
- * of the "old" message code without any modifications. However, it
- * helps to have things at the right place one we go to the meat of it.
- *
- * Copyright 2010-2011 Rainer Gerhards and Adiscon GmbH.
-=======
  * Copyright 2010-2012 Adiscon GmbH.
->>>>>>> 92f7e549
  *
  * This file is part of rsyslog.
  *
