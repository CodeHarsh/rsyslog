--- conflicted
+++ resolved
@@ -5,11 +5,7 @@
  * Major change: 2008-04-09: switched to a driver interface for 
  *     several platforms
  *
-<<<<<<< HEAD
- * Copyright 2007-2011 Rainer Gerhards and Adiscon GmbH.
-=======
  * Copyright 2007-2012 Rainer Gerhards and Adiscon GmbH.
->>>>>>> 2a813afa
  *
  * This file is part of rsyslog.
  *
