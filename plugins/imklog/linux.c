/* klog for linux, based on the FreeBSD syslogd implementation.
 *
 * This contains OS-specific functionality to read the BSD
 * kernel log. For a general overview, see head comment in
 * imklog.c.
 *
 * This file heavily borrows from the klogd daemon provided by
 * the sysklogd project. Many thanks for this piece of software.
 *
 * This file is part of rsyslog.
 *
 * Rsyslog is free software: you can redistribute it and/or modify
 * it under the terms of the GNU General Public License as published by
 * the Free Software Foundation, either version 3 of the License, or
 * (at your option) any later version.
 *
 * Rsyslog is distributed in the hope that it will be useful,
 * but WITHOUT ANY WARRANTY; without even the implied warranty of
 * MERCHANTABILITY or FITNESS FOR A PARTICULAR PURPOSE.  See the
 * GNU General Public License for more details.
 *
 * You should have received a copy of the GNU General Public License
 * along with Rsyslog.  If not, see <http://www.gnu.org/licenses/>.
 *
 * A copy of the GPL can be found in the file "COPYING" in this distribution.
*/
#include "config.h"
#include "rsyslog.h"
#include <stdlib.h>
#include <stdio.h>
#include <assert.h>
#include <signal.h>
#include <string.h>
#include <pthread.h>
#include "cfsysline.h"
#include "template.h"
#include "msg.h"
#include "module-template.h"
#include "imklog.h"


/* Includes. */
#include <unistd.h>
#include <errno.h>
#include <sys/fcntl.h>
#include <sys/stat.h>

#if HAVE_TIME_H
#	include <time.h>
#endif

#include <stdarg.h>
#include <paths.h>
#include "ksyms.h"

#define __LIBRARY__
#include <unistd.h>


#if !defined(__GLIBC__)
# define __NR_ksyslog __NR_syslog
_syscall3(int,ksyslog,int, type, char *, buf, int, len);
#else
#include <sys/klog.h>
#define ksyslog klogctl
#endif



#ifndef _PATH_KLOG
#define _PATH_KLOG  "/proc/kmsg"
#endif

#define LOG_BUFFER_SIZE 4096
#define LOG_LINE_LENGTH 1000

static int	kmsg;
static char	log_buffer[LOG_BUFFER_SIZE];

static enum LOGSRC {none, proc, kernel} logsrc;


/* Function prototypes. */
extern int ksyslog(int type, char *buf, int len);


static void CloseLogSrc(void)
{
	/* Turn on logging of messages to console, but only if we had the -c
	 * option -- rgerhards, 2007-08-01
	 */
	if (console_log_level != -1)
		ksyslog(7, NULL, 0);
  
        /* Shutdown the log sources. */
	switch ( logsrc )
	{
	    case kernel:
		ksyslog(0, 0, 0);
		imklogLogIntMsg(LOG_INFO, "Kernel logging (ksyslog) stopped.");
		break;
            case proc:
		close(kmsg);
		imklogLogIntMsg(LOG_INFO, "Kernel logging (proc) stopped.");
		break;
	    case none:
		break;
	}

	return;
}


static enum LOGSRC GetKernelLogSrc(void)
{
	auto struct stat sb;

	/* Set level of kernel console messaging.. */
	if (   (console_log_level != -1) &&
	       (ksyslog(8, NULL, console_log_level) < 0) &&
	     (errno == EINVAL) )
	{
		/*
		 * An invalid arguement error probably indicates that
		 * a pre-0.14 kernel is being run.  At this point we
		 * issue an error message and simply shut-off console
		 * logging completely.
		 */
		imklogLogIntMsg(LOG_WARNING, "Cannot set console log level - disabling "
		       "console output.");
	}

	/*
	 * First do a stat to determine whether or not the proc based
	 * file system is available to get kernel messages from.
	 */
	if ( use_syscall ||
	    ((stat(_PATH_KLOG, &sb) < 0) && (errno == ENOENT)) )
	{
	  	/* Initialize kernel logging. */
	  	ksyslog(1, NULL, 0);
		imklogLogIntMsg(LOG_INFO, "imklogd %s, log source = ksyslog "
		       "started.", VERSION);
		return(kernel);
	}

	if ( (kmsg = open(_PATH_KLOG, O_RDONLY)) < 0 )
	{
		imklogLogIntMsg(LOG_ERR, "imklog: Cannot open proc file system, %d.\n", errno);
		ksyslog(7, NULL, 0); /* TODO: check this, implement more */
		return(none);
	}

	imklogLogIntMsg(LOG_INFO, "imklog %s, log source = %s started.", VERSION, _PATH_KLOG);
	return(proc);
}


/*     Copy characters from ptr to line until a char in the delim
 *     string is encountered or until min( space, len ) chars have
 *     been copied.
 *
 *     Returns the actual number of chars copied.
 */
static int copyin( uchar *line,      int space,
                   const char *ptr, int len,
                   const char *delim )
{
    auto int i;
    auto int count;

    count = len < space ? len : space;

    for(i=0; i<count && !strchr(delim, *ptr); i++ ) {
	*line++ = *ptr++;
    }

    return(i);
}

/*
 * Messages are separated by "\n".  Messages longer than
 * LOG_LINE_LENGTH are broken up.
 *
 * Kernel symbols show up in the input buffer as : "[<aaaaaa>]",
 * where "aaaaaa" is the address.  These are replaced with
 * "[symbolname+offset/size]" in the output line - symbolname,
 * offset, and size come from the kernel symbol table.
 *
 * If a kernel symbol happens to fall at the end of a message close
 * in length to LOG_LINE_LENGTH, the symbol will not be expanded.
 * (This should never happen, since the kernel should never generate
 * messages that long.
 *
 * To preserve the original addresses, lines containing kernel symbols
 * are output twice.  Once with the symbols converted and again with the
 * original text.  Just in case somebody wants to run their own Oops
 * analysis on the syslog, e.g. ksymoops.
 */
static void LogLine(char *ptr, int len)
{
    enum parse_state_enum {
        PARSING_TEXT,
        PARSING_SYMSTART,      /* at < */
        PARSING_SYMBOL,        
        PARSING_SYMEND         /* at ] */
    };

    static uchar line_buff[LOG_LINE_LENGTH];

    static uchar *line =line_buff;
    static enum parse_state_enum parse_state = PARSING_TEXT;
    static int space = sizeof(line_buff)-1;

    static uchar *sym_start;            /* points at the '<' of a symbol */

    auto   int delta = 0;              /* number of chars copied        */
    auto   int symbols_expanded = 0;   /* 1 if symbols were expanded */
    auto   int skip_symbol_lookup = 0; /* skip symbol lookup on this pass */
    auto   char *save_ptr = ptr;       /* save start of input line */
    auto   int save_len = len;         /* save length at start of input line */

    while( len > 0 )
    {
        if( space == 0 )    /* line buffer is full */
        {
            /*
            ** Line too long.  Start a new line.
            */
            *line = 0;   /* force null terminator */

	    //dbgprintf("Line buffer full:\n");
       	    //dbgprintf("\tLine: %s\n", line);

            Syslog(LOG_INFO, line_buff);
            line  = line_buff;
            space = sizeof(line_buff)-1;
            parse_state = PARSING_TEXT;
	    symbols_expanded = 0;
	    skip_symbol_lookup = 0;
	    save_ptr = ptr;
	    save_len = len;
        }

        switch( parse_state )
        {
        case PARSING_TEXT:
               delta = copyin(line, space, ptr, len, "\n[" );
               line  += delta;
               ptr   += delta;
               space -= delta;
               len   -= delta;

               if( space == 0 || len == 0 )
               {
		  break;  /* full line_buff or end of input buffer */
               }

               if( *ptr == '\0' )  /* zero byte */
               {
                  ptr++;	/* skip zero byte */
                  space -= 1;
                  len   -= 1;

		  break;
	       }

               if( *ptr == '\n' )  /* newline */
               {
                  ptr++;	/* skip newline */
                  space -= 1;
                  len   -= 1;

                  *line = 0;  /* force null terminator */
	          Syslog(LOG_INFO, line_buff);
                  line  = line_buff;
                  space = sizeof(line_buff)-1;
		  if (symbols_twice) {
		      if (symbols_expanded) {
			  /* reprint this line without symbol lookup */
			  symbols_expanded = 0;
			  skip_symbol_lookup = 1;
			  ptr = save_ptr;
			  len = save_len;
		      }
		      else
		      {
			  skip_symbol_lookup = 0;
			  save_ptr = ptr;
			  save_len = len;
		      }
		  }
                  break;
               }
               if( *ptr == '[' )   /* possible kernel symbol */
               {
                  *line++ = *ptr++;
                  space -= 1;
                  len   -= 1;
	          if (!skip_symbol_lookup)
                     parse_state = PARSING_SYMSTART;      /* at < */
                  break;
               }
               /* Now that line_buff is no longer fed to *printf as format
                * string, '%'s are no longer "dangerous".
		*/
               break;
        
        case PARSING_SYMSTART:
               if( *ptr != '<' )
               {
                  parse_state = PARSING_TEXT;        /* not a symbol */
                  break;
               }

               /*
               ** Save this character for now.  If this turns out to
               ** be a valid symbol, this char will be replaced later.
               ** If not, we'll just leave it there.
               */

               sym_start = line; /* this will point at the '<' */

               *line++ = *ptr++;
               space -= 1;
               len   -= 1;
               parse_state = PARSING_SYMBOL;     /* symbol... */
               break;

        case PARSING_SYMBOL:
               delta = copyin( line, space, ptr, len, ">\n[" );
               line  += delta;
               ptr   += delta;
               space -= delta;
               len   -= delta;
               if( space == 0 || len == 0 )
               {
                  break;  /* full line_buff or end of input buffer */
               }
               if( *ptr != '>' )
               {
                  parse_state = PARSING_TEXT;
                  break;
               }

               *line++ = *ptr++;  /* copy the '>' */
               space -= 1;
               len   -= 1;

               parse_state = PARSING_SYMEND;

               break;

        case PARSING_SYMEND:
               if( *ptr != ']' )
               {
                  parse_state = PARSING_TEXT;        /* not a symbol */
                  break;
               }

               /*
               ** It's really a symbol!  Replace address with the
               ** symbol text.
               */
           {
	       auto int sym_space;

	       unsigned long value;
	       auto struct symbol sym;
	       auto char *symbol;

               *(line-1) = 0;    /* null terminate the address string */
               value  = strtoul((char*)(sym_start+1), (char **) 0, 16);
               *(line-1) = '>';  /* put back delim */

               if ( !symbol_lookup || (symbol = LookupSymbol(value, &sym)) == (char *)0 )
               {
                  parse_state = PARSING_TEXT;
                  break;
               }

               /*
               ** verify there is room in the line buffer
               */
               sym_space = space + ( line - sym_start );
               if( (unsigned) sym_space < strlen(symbol) + 30 ) /*(30 should be overkill)*/
               {
                  parse_state = PARSING_TEXT;  /* not enough space */
                  break;
               }

	       // TODO: sprintf!!!!
               delta = sprintf( (char*) sym_start, "%s+%d/%d]",
                                symbol, sym.offset, sym.size );

               space = sym_space + delta;
               line  = sym_start + delta;
	       symbols_expanded = 1;
           }
               ptr++;
               len--;
               parse_state = PARSING_TEXT;
               break;

        default: /* Can't get here! */
               parse_state = PARSING_TEXT;

        }
    }

    return;
}


static void LogKernelLine(void)
{
	auto int rdcnt;

	/*
	 * Zero-fill the log buffer.  This should cure a multitude of
	 * problems with klogd logging the tail end of the message buffer
	 * which will contain old messages.  Then read the kernel log
	 * messages into this fresh buffer.
	 */
	memset(log_buffer, '\0', sizeof(log_buffer));
	if ( (rdcnt = ksyslog(2, log_buffer, sizeof(log_buffer)-1)) < 0 )
	{
		if(errno == EINTR)
			return;
		imklogLogIntMsg(LOG_ERR, "imklog Error return from sys_sycall: %d\n", errno);
	}
	else
		LogLine(log_buffer, rdcnt);
	return;
}


static void LogProcLine(void)
{
	auto int rdcnt;

	/*
	 * Zero-fill the log buffer.  This should cure a multitude of
	 * problems with klogd logging the tail end of the message buffer
	 * which will contain old messages.  Then read the kernel messages
	 * from the message pseudo-file into this fresh buffer.
	 */
	memset(log_buffer, '\0', sizeof(log_buffer));
	if ( (rdcnt = read(kmsg, log_buffer, sizeof(log_buffer)-1)) < 0 ) {
		if ( errno == EINTR )
			return;
		imklogLogIntMsg(LOG_ERR, "Cannot read proc file system: %d - %s.", errno, strerror(errno));
	} else {
		LogLine(log_buffer, rdcnt);
        }

	return;
}


/* to be called in the module's WillRun entry point
 * rgerhards, 2008-04-09
 */
rsRetVal klogLogKMsg(void)
{
        DEFiRet;
        switch(logsrc) {
                case kernel:
                        LogKernelLine();
                        break;
                case proc:
                        LogProcLine();
                        break;
                case none:
                        /* TODO: We need to handle this case here somewhat more intelligent 
                         * This is now at least partly done - code should never reach this point
                         * as willRun() already checked for the "none" status -- rgerhards, 2007-12-17
                         */
                        pause();
                        break;
        }
	RETiRet;
}


/* to be called in the module's WillRun entry point
 * rgerhards, 2008-04-09
 */
rsRetVal klogWillRun(void)
{
        DEFiRet;
	/* Initialize this module. If that fails, we tell the engine we don't like to run */
	/* Determine where kernel logging information is to come from. */
	logsrc = GetKernelLogSrc();
	if(logsrc == none) {
		iRet = RS_RET_NO_KERNEL_LOGSRC;
	} else {
		if (symbol_lookup) {
			symbol_lookup  = (InitKsyms(symfile) == 1);
			symbol_lookup |= InitMsyms();
			if (symbol_lookup == 0) {
<<<<<<< HEAD
				dbgprintf("cannot find any symbols, turning off symbol lookups\n");
=======
				//dbgprintf("cannot find any symbols, turning off symbol lookups\n");
>>>>>>> 2493915c
				imklogLogIntMsg(LOG_WARNING, "cannot find any symbols, turning off symbol lookups");
			}
		}
	}

        RETiRet;
}


/* to be called in the module's AfterRun entry point
 * rgerhards, 2008-04-09
 */
rsRetVal klogAfterRun(void)
{
        DEFiRet;
	/* cleanup here */
	if(logsrc != none)
		CloseLogSrc();

	DeinitKsyms();
	DeinitMsyms();

        RETiRet;
}


/* provide the (system-specific) default facility for internal messages
 * rgerhards, 2008-04-14
 */
int
klogFacilIntMsg(void)
{
	return LOG_KERN;
}


/* vi:set ai:
 */<|MERGE_RESOLUTION|>--- conflicted
+++ resolved
@@ -499,11 +499,7 @@
 			symbol_lookup  = (InitKsyms(symfile) == 1);
 			symbol_lookup |= InitMsyms();
 			if (symbol_lookup == 0) {
-<<<<<<< HEAD
 				dbgprintf("cannot find any symbols, turning off symbol lookups\n");
-=======
-				//dbgprintf("cannot find any symbols, turning off symbol lookups\n");
->>>>>>> 2493915c
 				imklogLogIntMsg(LOG_WARNING, "cannot find any symbols, turning off symbol lookups");
 			}
 		}
