/* Definitions for tcpsrv class.
 *
 * Copyright 2008 Rainer Gerhards and Adiscon GmbH.
 *
 * This file is part of rsyslog.
 *
 * Rsyslog is free software: you can redistribute it and/or modify
 * it under the terms of the GNU General Public License as published by
 * the Free Software Foundation, either version 3 of the License, or
 * (at your option) any later version.
 *
 * Rsyslog is distributed in the hope that it will be useful,
 * but WITHOUT ANY WARRANTY; without even the implied warranty of
 * MERCHANTABILITY or FITNESS FOR A PARTICULAR PURPOSE.  See the
 * GNU General Public License for more details.
 *
 * You should have received a copy of the GNU General Public License
 * along with Rsyslog.  If not, see <http://www.gnu.org/licenses/>.
 *
 * A copy of the GPL can be found in the file "COPYING" in this distribution.
 */
#ifndef INCLUDED_TCPSRV_H
#define INCLUDED_TCPSRV_H

#include "obj.h"
#include "tcps_sess.h"

/* support for framing anomalies */
typedef enum ETCPsyslogFramingAnomaly {
	frame_normal = 0,
	frame_NetScreen = 1,
	frame_CiscoIOS = 2
} eTCPsyslogFramingAnomaly;

#define TCPSRV_NO_ADDTL_DELIMITER -1 /* specifies that no additional delimiter is to be used in TCP framing */

/* the tcpsrv object */
struct tcpsrv_s {
	BEGINobjInstance;	/**< Data to implement generic object - MUST be the first data element! */
	netstrms_t *pNS;	/**< pointer to network stream subsystem */
	int iDrvrMode;		/**< mode of the stream driver to use */
	uchar *pszDrvrAuthMode;	/**< auth mode of the stream driver to use */
	uchar *pszInputName;	/**< value to be used as input name */
	permittedPeers_t *pPermPeers;/**< driver's permitted peers */
	int iLstnMax;		/**< max nbr of listeners currently supported */
	netstrm_t **ppLstn;	/**< our netstream listners */
	int iSessMax;		/**< max number of sessions supported */
	char *TCPLstnPort;	/**< the port the listener shall listen on */
	int addtlFrameDelim;	/**< additional frame delimiter for plain TCP syslog framing (e.g. to handle NetScreen) */
	tcps_sess_t **pSessions;/**< array of all of our sessions */
	void *pUsr;		/**< a user-settable pointer (provides extensibility for "derived classes")*/
	/* callbacks */
	int      (*pIsPermittedHost)(struct sockaddr *addr, char *fromHostFQDN, void*pUsrSrv, void*pUsrSess);
	rsRetVal (*pRcvData)(tcps_sess_t*, char*, size_t, ssize_t *);
	rsRetVal (*OpenLstnSocks)(struct tcpsrv_s*);
	rsRetVal (*pOnListenDeinit)(void*);
	rsRetVal (*OnDestruct)(void*);
	rsRetVal (*pOnRegularClose)(tcps_sess_t *pSess);
	rsRetVal (*pOnErrClose)(tcps_sess_t *pSess);
	/* session specific callbacks */
	rsRetVal (*pOnSessAccept)(tcpsrv_t *, tcps_sess_t*);
	rsRetVal (*OnSessConstructFinalize)(void*);
	rsRetVal (*pOnSessDestruct)(void*);
};


/* interfaces */
BEGINinterface(tcpsrv) /* name must also be changed in ENDinterface macro! */
	INTERFACEObjDebugPrint(tcpsrv);
	rsRetVal (*Construct)(tcpsrv_t **ppThis);
	rsRetVal (*ConstructFinalize)(tcpsrv_t __attribute__((unused)) *pThis);
	rsRetVal (*Destruct)(tcpsrv_t **ppThis);
	void (*configureTCPListen)(tcpsrv_t*, char *cOptarg);
	rsRetVal (*SessAccept)(tcpsrv_t *pThis, tcps_sess_t **ppSess, netstrm_t *pStrm);
	rsRetVal (*create_tcp_socket)(tcpsrv_t *pThis);
	rsRetVal (*Run)(tcpsrv_t *pThis);
	/* set methods */
	rsRetVal (*SetAddtlFrameDelim)(tcpsrv_t*, int);
	rsRetVal (*SetInputName)(tcpsrv_t*, uchar*);
	rsRetVal (*SetUsrP)(tcpsrv_t*, void*);
	rsRetVal (*SetCBIsPermittedHost)(tcpsrv_t*, int (*) (struct sockaddr *addr, char*, void*, void*));
	rsRetVal (*SetCBOpenLstnSocks)(tcpsrv_t *, rsRetVal (*)(tcpsrv_t*));
	rsRetVal (*SetCBRcvData)(tcpsrv_t *pThis, rsRetVal (*pRcvData)(tcps_sess_t*, char*, size_t, ssize_t*));
	rsRetVal (*SetCBOnListenDeinit)(tcpsrv_t*, rsRetVal (*)(void*));
	rsRetVal (*SetCBOnDestruct)(tcpsrv_t*, rsRetVal (*) (void*));
	rsRetVal (*SetCBOnRegularClose)(tcpsrv_t*, rsRetVal (*) (tcps_sess_t*));
	rsRetVal (*SetCBOnErrClose)(tcpsrv_t*, rsRetVal (*) (tcps_sess_t*));
	rsRetVal (*SetDrvrMode)(tcpsrv_t *pThis, int iMode);
	rsRetVal (*SetDrvrAuthMode)(tcpsrv_t *pThis, uchar *pszMode);
	rsRetVal (*SetDrvrPermPeers)(tcpsrv_t *pThis, permittedPeers_t*);
	/* session specifics */
	rsRetVal (*SetCBOnSessAccept)(tcpsrv_t*, rsRetVal (*) (tcpsrv_t*, tcps_sess_t*));
	rsRetVal (*SetCBOnSessDestruct)(tcpsrv_t*, rsRetVal (*) (void*));
	rsRetVal (*SetCBOnSessConstructFinalize)(tcpsrv_t*, rsRetVal (*) (void*));
	/* added v4 */
	rsRetVal (*SetSessMax)(tcpsrv_t *pThis, int iMaxSess);	/* 2009-04-09 */
ENDinterface(tcpsrv)
#define tcpsrvCURR_IF_VERSION 4 /* increment whenever you change the interface structure! */
<<<<<<< HEAD
/* change for v4:
 * - SetAddtlFrameDelim() added -- rgerhards, 2008-12-10
 * - SetInputName() added -- rgerhards, 2008-12-10
 */
=======
>>>>>>> 0cade511


/* prototypes */
PROTOTYPEObj(tcpsrv);

/* the name of our library binary */
#define LM_TCPSRV_FILENAME "lmtcpsrv"

#endif /* #ifndef INCLUDED_TCPSRV_H */<|MERGE_RESOLUTION|>--- conflicted
+++ resolved
@@ -92,17 +92,15 @@
 	rsRetVal (*SetCBOnSessAccept)(tcpsrv_t*, rsRetVal (*) (tcpsrv_t*, tcps_sess_t*));
 	rsRetVal (*SetCBOnSessDestruct)(tcpsrv_t*, rsRetVal (*) (void*));
 	rsRetVal (*SetCBOnSessConstructFinalize)(tcpsrv_t*, rsRetVal (*) (void*));
-	/* added v4 */
+	/* added v5 */
 	rsRetVal (*SetSessMax)(tcpsrv_t *pThis, int iMaxSess);	/* 2009-04-09 */
 ENDinterface(tcpsrv)
-#define tcpsrvCURR_IF_VERSION 4 /* increment whenever you change the interface structure! */
-<<<<<<< HEAD
+#define tcpsrvCURR_IF_VERSION 5 /* increment whenever you change the interface structure! */
 /* change for v4:
  * - SetAddtlFrameDelim() added -- rgerhards, 2008-12-10
  * - SetInputName() added -- rgerhards, 2008-12-10
+ * change for v5 and up: see above
  */
-=======
->>>>>>> 0cade511
 
 
 /* prototypes */
