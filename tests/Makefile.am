--- conflicted
+++ resolved
@@ -45,14 +45,11 @@
 	pipe_noreader.sh \
 	dircreate_dflt.sh \
 	dircreate_off.sh \
-<<<<<<< HEAD
 	imuxsock_logger_root.sh \
 	imuxsock_traillf_root.sh \
 	imuxsock_ccmiddle_root.sh \
-=======
 	discard-rptdmsg.sh \
 	discard.sh \
->>>>>>> 3866bd51
 	queue-persist.sh 
 
 if ENABLE_IMPTCP
