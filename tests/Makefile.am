if ENABLE_TESTBENCH
CLEANFILES = \
	IN_AUTO_DEBUG
# IN_AUTO_DEBUG should be deleted each time make check is run, but
# there exists no such hook. Se we at least delete it on make clean.


pkglib_LTLIBRARIES =

pkglib_LTLIBRARIES += liboverride_gethostname.la
liboverride_gethostname_la_SOURCES = override_gethostname.c
liboverride_gethostname_la_CFLAGS =
liboverride_gethostname_la_LDFLAGS = -avoid-version -shared

pkglib_LTLIBRARIES += liboverride_gethostname_nonfqdn.la
liboverride_gethostname_nonfqdn_la_SOURCES = override_gethostname_nonfqdn.c
liboverride_gethostname_nonfqdn_la_CFLAGS =
liboverride_gethostname_nonfqdn_la_LDFLAGS = -avoid-version -shared

pkglib_LTLIBRARIES += liboverride_getaddrinfo.la
liboverride_getaddrinfo_la_SOURCES = override_getaddrinfo.c
liboverride_getaddrinfo_la_CFLAGS =
liboverride_getaddrinfo_la_LDFLAGS = -avoid-version -shared

# TODO: reenable TESTRUNS = rt_init rscript
check_PROGRAMS = $(TESTRUNS) ourtail nettester tcpflood chkseq msleep randomgen \
	diagtalker uxsockrcvr syslog_caller inputfilegen minitcpsrv \
	omrelp_dflt_port \
	mangle_qi
if ENABLE_IMJOURNAL
check_PROGRAMS += journal_print
endif
TESTS = $(TESTRUNS) 
#TESTS = $(TESTRUNS) cfg.sh

TESTS +=  \
	empty-hostname.sh \
	hostname-getaddrinfo-fail.sh \
	prop-programname.sh \
	prop-programname-with-slashes.sh \
	hostname-with-slash-pmrfc5424.sh \
	hostname-with-slash-pmrfc3164.sh \
	hostname-with-slash-dflt-invld.sh \
	hostname-with-slash-dflt-slash-valid.sh \
	stop-localvar.sh \
	stop-msgvar.sh \
	glbl-umask.sh \
	glbl-unloadmodules.sh \
	glbl-invld-param.sh \
	glbl_setenv_2_vars.sh \
	glbl_setenv_err.sh \
	glbl_setenv_err_too_long.sh \
	glbl_setenv.sh \
	nested-call-shutdown.sh \
	invalid_nested_include.sh \
	omfwd-keepalive.sh \
	omfile-read-only-errmsg.sh \
	omfile-read-only.sh \
	omfile_both_files_set.sh \
	msgvar-concurrency.sh \
	localvar-concurrency.sh \
	exec_tpl-concurrency.sh \
	privdropuser.sh \
	privdropuserid.sh \
	privdropgroup.sh \
	privdropgroupid.sh \
	template-json.sh \
	template-pos-from-to.sh \
	template-pos-from-to-lowercase.sh \
	template-pos-from-to-oversize.sh \
	template-pos-from-to-oversize-lowercase.sh \
	template-pos-from-to-missing-jsonvar.sh \
	fac_authpriv.sh \
	fac_local0.sh \
	fac_local7.sh \
	fac_mail.sh \
	fac_news.sh \
	fac_ftp.sh \
	fac_ntp.sh \
	fac_uucp.sh \
	fac_invld1.sh \
	fac_invld2.sh \
	fac_invld3.sh \
	fac_invld4_rfc5424.sh \
	compresssp.sh \
	compresssp-stringtpl.sh \
	now_family_utc.sh \
	now-utc.sh \
	now-utc-ymd.sh \
	now-utc-casecmp.sh \
	timegenerated-ymd.sh \
	timegenerated-uxtimestamp.sh \
	timegenerated-uxtimestamp-invld.sh \
	timegenerated-dateordinal.sh \
	timegenerated-dateordinal-invld.sh \
	timegenerated-utc.sh \
	timegenerated-utc-legacy.sh \
	timereported-utc.sh \
	timereported-utc-legacy.sh \
	rawmsg-after-pri.sh \
	rfc5424parser.sh \
	pmrfc3164-msgFirstSpace.sh \
	pmrfc3164-AtSignsInHostname.sh \
	pmrfc3164-AtSignsInHostname_off.sh \
	pmrfc3164-tagEndingByColon.sh \
	pmrfc3164-defaultTag.sh \
	tcp_forwarding_tpl.sh \
	tcp_forwarding_dflt_tpl.sh \
	tcp_forwarding_retries.sh \
	arrayqueue.sh \
	global_vars.sh \
	no-parser-errmsg.sh \
	da-mainmsg-q.sh \
	validation-run.sh \
	msgdup.sh \
	empty-ruleset.sh \
	imtcp-discard-truncated-msg.sh \
	imtcp-basic.sh \
	imtcp-maxFrameSize.sh \
	imtcp-msg-truncation-on-number.sh \
	imtcp-msg-truncation-on-number2.sh \
	imtcp-NUL.sh \
	imtcp-NUL-rawmsg.sh \
	imtcp-multiport.sh \
	imtcp_incomplete_frame_at_end.sh \
	daqueue-persist.sh \
	daqueue-invld-qi.sh \
	daqueue-dirty-shutdown.sh \
	diskq-rfc5424.sh \
	diskqueue.sh \
	diskqueue-fsync.sh \
	rulesetmultiqueue.sh \
	rulesetmultiqueue-v6.sh \
	manytcp.sh \
	rsf_getenv.sh \
	imtcp_conndrop.sh \
	imtcp_addtlframedelim.sh \
	imtcp_no_octet_counted.sh \
	imtcp_spframingfix.sh \
	sndrcv.sh \
	sndrcv_failover.sh \
	sndrcv_gzip.sh \
	sndrcv_udp.sh \
	sndrcv_udp_nonstdpt.sh \
	sndrcv_udp_nonstdpt_v6.sh \
	imudp_thread_hang.sh \
	sndrcv_udp_nonstdpt_v6.sh \
	asynwr_simple.sh \
	asynwr_simple_2.sh \
	asynwr_timeout.sh \
	asynwr_timeout_2.sh \
	asynwr_small.sh \
	asynwr_tinybuf.sh \
	wr_large_async.sh \
	wr_large_sync.sh \
	asynwr_deadlock.sh \
	asynwr_deadlock_2.sh \
	asynwr_deadlock2.sh \
	asynwr_deadlock4.sh \
	abort-uncleancfg-goodcfg.sh \
	abort-uncleancfg-goodcfg-check.sh \
	abort-uncleancfg-badcfg-check.sh \
	abort-uncleancfg-badcfg-check_1.sh \
	variable_leading_underscore.sh \
	gzipwr_rscript.sh \
	gzipwr_flushInterval.sh \
	gzipwr_flushOnTXEnd.sh \
	gzipwr_large.sh \
	gzipwr_large_dynfile.sh \
	dynfile_invld_async.sh \
	dynfile_invld_sync.sh \
	dynfile_invalid2.sh \
	complex1.sh \
	queue-persist.sh \
	pipeaction.sh \
	execonlyonce.sh \
	execonlywhenprevsuspended.sh \
	execonlywhenprevsuspended2.sh \
	execonlywhenprevsuspended3.sh \
	execonlywhenprevsuspended4.sh \
	execonlywhenprevsuspended_multiwrkr.sh \
	execonlywhenprevsuspended-queue.sh \
	execonlywhenprevsuspended-nonsusp.sh \
	execonlywhenprevsuspended-nonsusp-queue.sh \
	pipe_noreader.sh \
	dircreate_dflt.sh \
	dircreate_off.sh \
	imuxsock_logger.sh \
	imuxsock_logger_ruleset.sh \
	imuxsock_logger_ruleset_ratelimit.sh \
	imuxsock_logger_err.sh \
	imuxsock_logger_parserchain.sh \
	imuxsock_traillf.sh \
	imuxsock_ccmiddle.sh \
	imuxsock_logger_syssock.sh \
	imuxsock_traillf_syssock.sh \
	imuxsock_ccmiddle_syssock.sh \
	imuxsock_logger_root.sh \
	imuxsock_traillf_root.sh \
	imuxsock_ccmiddle_root.sh \
	imklog_permitnonkernelfacility_root.sh \
	discard-rptdmsg.sh \
	discard-allmark.sh \
	discard.sh \
	stop.sh \
	failover-async.sh \
	failover-double.sh \
	failover-basic.sh \
	failover-rptd.sh \
	failover-no-rptd.sh \
	failover-no-basic.sh \
	rcvr_fail_restore.sh \
	rscript_contains.sh \
	rscript_ipv42num.sh \
	rscript_field.sh \
	rscript_stop.sh \
	rscript_stop2.sh \
	rscript_prifilt.sh \
	rscript_optimizer1.sh \
	rscript_ruleset_call.sh \
	rscript_ruleset_call_indirect-basic.sh \
	rscript_ruleset_call_indirect-var.sh \
	rscript_ruleset_call_indirect-invld.sh \
	rscript_set_unset_invalid_var.sh \
	rscript_set_modify.sh \
	rscript_unaffected_reset.sh \
	rscript_replace_complex.sh \
	rscript_wrap2.sh \
	rscript_wrap3.sh \
	rscript_re_extract.sh \
	rscript_re_match.sh \
	rscript_eq.sh \
	rscript_eq_var.sh \
	rscript_ge.sh \
	rscript_ge_var.sh \
	rscript_gt.sh \
	rscript_gt_var.sh \
	rscript_le.sh \
	rscript_le_var.sh \
	rscript_lt.sh \
	rscript_lt_var.sh \
	rscript_ne.sh \
	rscript_ne_var.sh \
	rscript_num2ipv4.sh \
	rscript_trim.sh \
	rscript_format_time.sh \
	mmanon_random_32_ipv4.sh \
	mmanon_random_cons_32_ipv4.sh \
	mmanon_recognize_ipv4.sh \
	mmanon_zero_12_ipv4.sh \
	mmanon_zero_33_ipv4.sh \
	mmanon_zero_8_ipv4.sh \
	mmanon_simple_12_ipv4.sh \
	mmanon_simple_33_ipv4.sh \
	mmanon_simple_8_ipv4.sh \
	mmanon_random_128_ipv6.sh \
	mmanon_zero_128_ipv6.sh \
	mmanon_zero_96_ipv6.sh \
	mmanon_random_cons_128_ipv6.sh \
	mmanon_zero_50_ipv6.sh \
	mmanon_recognize_ipv6.sh \
	mmanon_zero_64_ipv6.sh \
	mmanon_both_modes_compatible.sh \
	empty-prop-comparison.sh \
	rs_optimizer_pri.sh \
	cee_simple.sh \
	cee_diskqueue.sh \
	incltest.sh \
	incltest_dir.sh \
	incltest_dir_wildcard.sh \
	incltest_dir_empty_wildcard.sh \
	linkedlistqueue.sh \
	lookup_table.sh \
	lookup_table_no_hup_reload.sh \
	key_dereference_on_uninitialized_variable_space.sh \
	array_lookup_table.sh \
	sparse_array_lookup_table.sh \
	lookup_table_bad_configs.sh \
	lookup_table_rscript_reload.sh \
	lookup_table_rscript_reload_without_stub.sh \
	multiple_lookup_tables.sh

if ENABLE_IP
TESTS += \
	tcp_forwarding_ns_tpl.sh
endif

if HAVE_VALGRIND
TESTS +=  \
	internal-errmsg-memleak.sh \
	rscript_set_memleak-vg.sh \
	no-parser-vg.sh \
	discard-rptdmsg-vg.sh \
	discard-allmark-vg.sh \
	failover-basic-vg.sh \
	failover-rptd-vg.sh \
	failover-no-basic-vg.sh \
	failover-no-rptd-vg.sh \
	timereported-utc-vg.sh \
	udp-msgreduc-vg.sh \
	udp-msgreduc-orgmsg-vg.sh \
	tcp-msgreduc-vg.sh \
	rscript_field-vg.sh \
	unused_lookup_table.sh \
	lookup_table-vg.sh \
	lookup_table_no_hup_reload-vg.sh \
	array_lookup_table-vg.sh \
	array_lookup_table_misuse-vg.sh \
	sparse_array_lookup_table-vg.sh \
	lookup_table_bad_configs-vg.sh \
	lookup_table_rscript_reload-vg.sh \
	lookup_table_rscript_reload_without_stub-vg.sh \
	multiple_lookup_tables-vg.sh \
	fac_local0-vg.sh
endif # HAVE_VALGRIND

if ENABLE_IMJOURNAL
TESTS +=  \
	imjournal-basic.sh
endif

if ENABLE_OMJOURNAL
TESTS +=  \
	omjournal-abort-template.sh \
	omjournal-abort-no-template.sh \
	omjournal-basic-template.sh \
	omjournal-basic-no-template.sh
endif

if ENABLE_OMPROG
TESTS +=  \
	omprog-cleanup.sh \
	omprog-cleanup-with-outfile.sh \
	omprog-noterm-cleanup.sh \
	omprog-noterm-default.sh
if OS_LINUX
TESTS += \
	omprog-cleanup-when-unresponsive.sh \
	omprog-noterm-unresponsive.sh
endif
if HAVE_VALGRIND
TESTS +=  \
	omprog-cleanup-vg.sh \
	omprog-noterm-cleanup-vg.sh
if OS_LINUX
TESTS += \
	omprog-cleanup-when-unresponsive-vg.sh
endif
endif
endif

if ENABLE_OMKAFKA
if ENABLE_IMKAFKA
if ENABLE_KAFKA_TESTS
TESTS += \
	sndrcv_kafka.sh 
# Tests below need to be stable first!
#	sndrcv_kafka_multi.sh
#	sndrcv_kafka_fail.sh
#	sndrcv_kafka_failresume.sh
endif
endif
endif

if ENABLE_PGSQL
if ENABLE_PGSQL_TESTS
TESTS += \
	pgsql-basic.sh \
	pgsql-template.sh
endif
endif

if ENABLE_MYSQL_TESTS
TESTS +=  \
	mysql-basic.sh \
	mysql-basic-cnf6.sh \
	mysql-asyn.sh \
	mysql-actq-mt.sh \
	mysql-actq-mt-withpause.sh \
	action-tx-single-processing.sh
if HAVE_VALGRIND
TESTS +=  \
	mysql-basic-vg.sh \
	mysql-asyn-vg.sh \
	mysql-actq-mt-withpause-vg.sh 
endif
if ENABLE_OMLIBDBI
TESTS +=  \
	libdbi-basic.sh \
	libdbi-asyn.sh
if HAVE_VALGRIND
TESTS +=  \
	libdbi-basic-vg.sh
endif
endif
endif

if ENABLE_IMPSTATS
TESTS +=  \
	impstats-hup.sh \
	dynstats.sh \
	dynstats_overflow.sh \
	dynstats_reset.sh \
	dynstats_ctr_reset.sh \
	dynstats_nometric.sh \
	no-dynstats-json.sh \
	no-dynstats.sh \
	stats-json.sh \
	dynstats-json.sh \
	stats-cee.sh \
	stats-json-es.sh \
	dynstats_reset_without_pstats_reset.sh \
	dynstats_prevent_premature_eviction.sh
if HAVE_VALGRIND
TESTS +=  \
	dynstats-vg.sh \
	dynstats_reset-vg.sh \
	dynstats_overflow-vg.sh \
	dynstats-json-vg.sh \
	stats-json-vg.sh \
	stats-cee-vg.sh \
	dynstats_prevent_premature_eviction-vg.sh
endif
endif

if ENABLE_IMPTCP
# note that some tests simply USE imptcp, but they also
# need to be disabled if we do not have this module
TESTS +=  \
	manyptcp.sh \
	imptcp_large.sh \
	imptcp-connection-msg-disabled.sh \
	imptcp-connection-msg-received.sh \
	imptcp-discard-truncated-msg.sh \
	imptcp_addtlframedelim.sh \
	imptcp_conndrop.sh \
	imptcp_no_octet_counted.sh \
	imptcp_multi_line.sh \
	imptcp_spframingfix.sh \
	imptcp_nonProcessingPoller.sh \
	imptcp_veryLargeOctateCountedMessages.sh \
	imptcp-NUL.sh \
	imptcp-NUL-rawmsg.sh \
	rscript_random.sh \
	rscript_replace.sh
if HAVE_VALGRIND
TESTS +=  \
	imptcp_conndrop-vg.sh
endif
endif

if ENABLE_ELASTICSEARCH_TESTS
TESTS +=  \
	es-basic.sh \
	es-basic-server.sh \
	es-basic-ha.sh \
	es-basic-bulk.sh \
	es-maxbytes-bulk.sh \
	es-basic-errfile-empty.sh \
	es-basic-errfile-popul.sh \
	es-bulk-errfile-empty.sh \
	es-bulk-errfile-popul.sh 
if ENABLE_IMFILE
TESTS +=  \
	es-bulk-errfile-popul-def-format.sh \
	es-bulk-errfile-popul-erronly.sh \
	es-bulk-errfile-popul-erronly-interleaved.sh \
	es-bulk-errfile-popul-def-interleaved.sh
endif
endif

if ENABLE_MMPSTRUCDATA
TESTS +=  \
	mmpstrucdata.sh
if HAVE_VALGRIND
TESTS +=  \
	mmpstrucdata-vg.sh \
	mmpstrucdata-invalid-vg.sh
endif
endif

if ENABLE_MMRM1STSPACE
TESTS +=  \
	mmrm1stspace-basic.sh
endif

if ENABLE_PMNULL
TESTS +=  \
	pmnull-basic.sh \
	pmnull-withparams.sh
endif

if ENABLE_PMNORMALIZE
TESTS +=  \
	pmnormalize-basic.sh \
	pmnormalize-rule.sh
if HAVE_VALGRIND
TESTS += \
	pmnormalize-rule-vg.sh
endif
endif

if ENABLE_MMNORMALIZE
TESTS += msgvar-concurrency-array.sh \
	msgvar-concurrency-array-event.tags.sh \
	mmnormalize_rule_from_string.sh \
	mmnormalize_rule_from_array.sh \
	mmnormalize_processing_test1.sh \
	mmnormalize_processing_test2.sh \
	mmnormalize_processing_test3.sh \
	mmnormalize_processing_test4.sh

if ENABLE_IMPTCP
TESTS +=  \
	mmnormalize_regex_defaulted.sh \
	mmnormalize_regex_disabled.sh \
	mmnormalize_variable.sh \
	mmnormalize_tokenized.sh
endif

if LOGNORM_REGEX_SUPPORTED
TESTS += \
	mmnormalize_regex.sh
endif
endif

if ENABLE_MMJSONPARSE
TESTS += \
	mmjsonparse-w-o-cookie.sh \
	mmjsonparse-w-o-cookie-multi-spaces.sh
if ENABLE_IMPTCP
TESTS +=  \
	mmjsonparse_simple.sh \
	imptcp-oversize-message-display.sh \
	imptcp-msg-truncation-on-number.sh \
	imptcp-msg-truncation-on-number2.sh \
	imptcp-maxFrameSize-parameter.sh \
	mmjsonparse_cim.sh \
	json_array_subscripting.sh \
	json_array_looping.sh \
	json_object_looping.sh \
	json_nonarray_looping.sh
endif
if HAVE_VALGRIND
TESTS +=  \
	json_null_array-vg.sh \
	json_object_looping-vg.sh \
	json_array_looping-vg.sh \
	json_object_suicide_in_loop-vg.sh \
	json_null-vg.sh
endif
TESTS +=  \
	stop_when_array_has_element.sh \
	json_null_array.sh \
	json_null.sh \
	json_var_cmpr.sh \
	json_var_case.sh
endif

if ENABLE_MMDBLOOKUP
TESTS += \
    mmdb.sh \
    mmdb-container.sh \
    mmdb-container-empty.sh
if HAVE_VALGRIND
TESTS += \
    mmdb-vg.sh \
    mmdb-multilevel-vg.sh
endif
endif

if ENABLE_GNUTLS
TESTS +=  \
	imtcp_conndrop_tls.sh \
<<<<<<< HEAD
	sndrcv_tls_anon_hostname.sh \
	sndrcv_tls_anon_ipv4.sh \
=======
	sndrcv_tls_anon.sh \
	sndrcv_tls_priorityString.sh \
>>>>>>> 118f37e7
	imtcp-tls-basic.sh \
	sndrcv_tls_anon_rebind.sh
if HAVE_VALGRIND
TESTS += \
	imtcp-tls-basic-vg.sh \
	imtcp_conndrop_tls-vg.sh
if !ENABLE_DISTCHECK_WORKAROUND
TESTS += \
	manytcp-too-few-tls-vg.sh
endif
endif
endif

if ENABLE_OMUXSOCK
TESTS += uxsock_simple.sh
endif

if ENABLE_RELP
TESTS += sndrcv_relp.sh \
	 sndrcv_relp_rebind.sh \
         sndrcv_relp_dflt_pt.sh \
	 imrelp-basic.sh \
	 imrelp-manyconn.sh
if ENABLE_GNUTLS
TESTS += \
         sndrcv_relp_tls.sh \
         relp_tls_certificate_not_found.sh
endif
endif

if ENABLE_OMUDPSPOOF
TESTS += \
	sndrcv_omudpspoof.sh \
	sndrcv_omudpspoof_nonstdpt.sh
endif

if ENABLE_OMSTDOUT
TESTS += \
	omod-if-array.sh \
	threadingmq.sh \
	threadingmqaq.sh \
	badqi.sh
if ENABLE_IMPTCP
TESTS += \
	tabescape_dflt.sh \
	tabescape_off.sh \
	timestamp.sh \
	inputname.sh \
	proprepltest.sh \
	parsertest.sh \
	fieldtest.sh
endif
endif

if ENABLE_OMRULESET
TESTS += \
	omruleset.sh \
	omruleset-queue.sh
endif

if ENABLE_PMSNARE
TESTS += \
	pmsnare.sh
endif

if ENABLE_EXTENDED_TESTS
# random.sh is temporarily disabled as it needs some work
# to rsyslog core to complete in reasonable time
#TESTS += random.sh 
endif

if ENABLE_IMFILE
TESTS += \
	imfile-basic.sh \
	imfile-discard-truncated-line.sh \
	imfile-truncate-line.sh \
	imfile-file-not-found-error.sh \
	imfile-fileNotFoundError-parameter.sh \
	imfile-error-not-repeated.sh \
	imfile-truncate.sh \
	imfile-readmode2.sh \
	imfile-readmode2-with-persists-data-during-stop.sh \
	imfile-readmode2-with-persists.sh \
	imfile-endregex.sh \
	imfile-endregex-save-lf.sh \
	imfile-endregex-save-lf-persist.sh \
	imfile-endregex-timeout-none-polling.sh \
	imfile-endregex-timeout-polling.sh \
	imfile-endregex-timeout.sh \
	imfile-endregex-timeout-none.sh \
	imfile-endregex-timeout-with-shutdown.sh \
	imfile-endregex-timeout-with-shutdown-polling.sh \
	imfile-persist-state-1.sh \
	imfile-wildcards.sh \
	imfile-wildcards-dirs.sh \
	imfile-wildcards-dirs2.sh \
	imfile-wildcards-dirs-multi.sh \
	imfile-wildcards-dirs-multi2.sh \
	imfile-rename.sh
if HAVE_VALGRIND
TESTS += \
	imfile-basic-vg.sh \
	imfile-endregex-vg.sh \
	imfile-readmode2-vg.sh
endif
endif

if ENABLE_OMTCL
TESTS += \
	 omtcl.sh
endif

endif # if ENABLE_TESTBENCH

TESTS_ENVIRONMENT = RSYSLOG_MODDIR='$(abs_top_builddir)'/runtime/.libs/
DISTCLEANFILES=rsyslog.pid
test_files = testbench.h runtime-dummy.c

EXTRA_DIST= \
	internal-errmsg-memleak.sh \
	empty-hostname.sh \
	hostname-getaddrinfo-fail.sh \
	hostname-with-slash-pmrfc5424.sh \
	hostname-with-slash-pmrfc3164.sh \
	pmrfc3164-msgFirstSpace.sh \
	pmrfc3164-AtSignsInHostname.sh \
	pmrfc3164-AtSignsInHostname_off.sh \
	pmrfc3164-tagEndingByColon.sh \
	pmrfc3164-defaultTag.sh \
	hostname-with-slash-dflt-invld.sh \
	hostname-with-slash-dflt-slash-valid.sh \
	glbl-umask.sh \
	glbl-unloadmodules.sh \
	glbl-invld-param.sh \
	glbl_setenv_2_vars.sh \
	glbl_setenv_err.sh \
	glbl_setenv_err_too_long.sh \
	glbl_setenv.sh \
	nested-call-shutdown.sh \
	1.rstest 2.rstest 3.rstest err1.rstest \
	invalid_nested_include.sh \
	validation-run.sh \
	tls-certs/ca-key.pem \
	tls-certs/ca.pem \
	tls-certs/cert.pem \
	tls-certs/key.pem \
	testsuites/x.509/ca.pem \
	testsuites/x.509/ca-key.pem \
	testsuites/x.509/client-cert.pem \
	testsuites/x.509/client-key.pem \
	testsuites/x.509/machine-cert.pem \
	testsuites/x.509/machine-key.pem \
	testsuites/invalid.conf \
	testsuites/valid.conf \
	cfg.sh \
	cfg1.cfgtest \
	cfg1.testin \
	cfg2.cfgtest \
	cfg2.testin \
	cfg3.cfgtest \
	cfg3.testin \
	cfg4.cfgtest \
	cfg4.testin \
	DevNull.cfgtest \
	err1.rstest \
	NoExistFile.cfgtest \
	timestamp.sh \
	testsuites/ts3164.conf \
	testsuites/mon1digit.ts3164 \
	testsuites/mon2digit.ts3164 \
	testsuites/Jan.ts3164 \
	testsuites/Feb.ts3164 \
	testsuites/Mar.ts3164 \
	testsuites/Apr.ts3164 \
	testsuites/May.ts3164 \
	testsuites/Jun.ts3164 \
	testsuites/Jul.ts3164 \
	testsuites/Aug.ts3164 \
	testsuites/Sep.ts3164 \
	testsuites/Oct.ts3164 \
	testsuites/Nov.ts3164 \
	testsuites/Dec.ts3164 \
	testsuites/ts3339.conf \
	testsuites/master.ts3339 \
	testsuites/tsmysql.conf \
	testsuites/master.tsmysql \
	testsuites/tspgsql.conf \
	testsuites/master.tspgsql \
	testsuites/subsecond.conf \
	testsuites/master.subsecond \
	testsuites/parse_8bit_escape.conf \
	testsuites/8bit.parse_8bit_escape \
	testsuites/parse1.conf \
	testsuites/field1.conf \
	testsuites/1.parse1 \
	testsuites/2.parse1 \
	testsuites/3.parse1 \
	testsuites/4.parse1 \
	testsuites/mark.parse1 \
	testsuites/8bit.parse1 \
	testsuites/empty.parse1 \
	testsuites/snare.parse1 \
	testsuites/oversizeTag-1.parse1 \
	testsuites/weird.parse1 \
	testsuites/date1.parse1 \
	testsuites/date2.parse1 \
	testsuites/date3.parse1 \
	testsuites/date4.parse1 \
	testsuites/date5.parse1 \
	testsuites/rfc3164.parse1 \
	testsuites/rfc5424-1.parse1 \
	testsuites/rfc5424-2.parse1 \
	testsuites/rfc5424-3.parse1 \
	testsuites/rfc5424-4.parse1 \
	testsuites/malformed1.parse1 \
	testsuites/reallife.parse1 \
	testsuites/parse2.conf \
	testsuites/reallife.parse2 \
	testsuites/parse3.conf \
	testsuites/reallife.parse3 \
	testsuites/parse-nodate.conf \
	testsuites/samples.parse-nodate \
	testsuites/parse_invld_regex.conf \
	testsuites/samples.parse_invld_regex \
	testsuites/parse-3164-buggyday.conf \
	testsuites/samples.parse-3164-buggyday \
	testsuites/snare_ccoff_udp.conf \
	testsuites/samples.snare_ccoff_udp \
	testsuites/snare_ccoff_udp2.conf \
	testsuites/samples.snare_ccoff_udp2 \
	testsuites/omod-if-array.conf \
	testsuites/1.omod-if-array \
	testsuites/1.field1 \
	tcp_forwarding_tpl.sh \
	tcp_forwarding_ns_tpl.sh \
	testsuites/tcp_forwarding_tpl.conf \
	testsuites/tcp_forwarding_ns_tpl.conf \
	tcp_forwarding_dflt_tpl.sh \
	testsuites/tcp_forwarding_dflt_tpl.conf \
	tcp_forwarding_retries.sh \
	killrsyslog.sh \
	parsertest.sh \
	fieldtest.sh \
	rsf_getenv.sh \
	testsuites/rsf_getenv.conf \
	diskq-rfc5424.sh \
	diskqueue.sh \
	testsuites/diskqueue.conf \
	arrayqueue.sh \
	testsuites/arrayqueue.conf \
	rscript_contains.sh \
	testsuites/rscript_contains.conf \
	rscript_ipv42num.sh \
	rscript_field.sh \
	rscript_field-vg.sh \
	testsuites/rscript_field.conf \
	rscript_stop.sh \
	testsuites/rscript_stop.conf \
	rscript_stop2.sh \
	testsuites/rscript_stop2.conf \
	stop.sh \
	testsuites/stop.conf \
	rscript_le.sh \
	testsuites/rscript_le.conf \
	rscript_le_var.sh \
	testsuites/rscript_le_var.conf \
	rscript_ge.sh \
	testsuites/rscript_ge.conf \
	rscript_ge_var.sh \
	testsuites/rscript_ge_var.conf \
	rscript_lt.sh \
	testsuites/rscript_lt.conf \
	rscript_lt_var.sh \
	testsuites/rscript_lt_var.conf \
	rscript_gt.sh \
	testsuites/rscript_gt.conf \
	rscript_gt_var.sh \
	testsuites/rscript_gt_var.conf \
	rscript_ne.sh \
	testsuites/rscript_ne.conf \
	rscript_ne_var.sh \
	rscript_num2ipv4.sh \
	rscript_trim.sh \
	rscript_format_time.sh \
	mmanon_random_32_ipv4.sh \
	mmanon_random_cons_32_ipv4.sh \
	mmanon_recognize_ipv4.sh \
	mmanon_zero_12_ipv4.sh \
	mmanon_zero_33_ipv4.sh \
	mmanon_zero_8_ipv4.sh \
	mmanon_simple_12_ipv4.sh \
	mmanon_simple_33_ipv4.sh \
	mmanon_simple_8_ipv4.sh \
	mmanon_random_128_ipv6.sh \
	mmanon_zero_128_ipv6.sh \
	mmanon_zero_96_ipv6.sh \
	mmanon_random_cons_128_ipv6.sh \
	mmanon_zero_50_ipv6.sh \
	mmanon_recognize_ipv6.sh \
	mmanon_zero_64_ipv6.sh \
	mmanon_both_modes_compatible.sh \
	testsuites/rscript_ne_var.conf \
	rscript_eq.sh \
	testsuites/rscript_eq.conf \
	rscript_eq_var.sh \
	testsuites/rscript_eq_var.conf \
	rscript_set_memleak-vg.sh \
	rscript_set_unset_invalid_var.sh \
	rscript_set_modify.sh \
	testsuites/rscript_set_modify.conf \
	testsuites/rscript_unaffected_reset.conf \
	stop-localvar.sh \
	testsuites/stop-localvar.conf \
	stop-msgvar.sh \
	testsuites/stop-msgvar.conf \
	omfwd-keepalive.sh \
	omfile-read-only-errmsg.sh \
	omfile-read-only.sh \
	omfile_both_files_set.sh \
	msgvar-concurrency.sh \
	testsuites/msgvar-concurrency.conf \
	msgvar-concurrency-array.sh \
	testsuites/msgvar-concurrency-array.conf \
	testsuites/msgvar-concurrency-array.rulebase \
	msgvar-concurrency-array-event.tags.sh \
	testsuites/msgvar-concurrency-array-event.tags.conf \
	testsuites/msgvar-concurrency-array-event.tags.rulebase \
	localvar-concurrency.sh \
	testsuites/localvar-concurrency.conf \
	exec_tpl-concurrency.sh \
	testsuites/exec_tpl-concurrency.conf \
	prop-all-json-concurrency.sh \
	testsuites/prop-all-json-concurrency.conf \
	no-parser-errmsg.sh \
	global_vars.sh \
	testsuites/global_vars.conf \
	no-parser-errmsg.sh \
	no-parser-vg.sh \
	prop-programname.sh \
	prop-programname-with-slashes.sh \
	rfc5424parser.sh \
	testsuites/rfc5424parser.conf \
	privdrop_common.sh \
	privdropuser.sh \
	privdropuserid.sh \
	privdropgroup.sh \
	privdropgroupid.sh \
	template-json.sh \
	template-pos-from-to.sh \
	template-pos-from-to-lowercase.sh \
	template-pos-from-to-oversize.sh \
	template-pos-from-to-oversize-lowercase.sh \
	template-pos-from-to-missing-jsonvar.sh \
	fac_authpriv.sh \
	testsuites/fac_authpriv.conf \
	fac_local0.sh \
	fac_local0-vg.sh \
	testsuites/fac_local0.conf \
	fac_local7.sh \
	testsuites/fac_local7.conf \
	fac_mail.sh \
	testsuites/fac_mail.conf \
	fac_news.sh \
	testsuites/fac_news.conf \
	fac_ftp.sh \
	testsuites/fac_ftp.conf \
	fac_ntp.sh \
	testsuites/fac_ntp.conf \
	fac_uucp.sh \
	testsuites/fac_uucp.conf \
	fac_invld1.sh \
	testsuites/fac_invld1.conf \
	fac_invld2.sh \
	testsuites/fac_invld2.conf \
	fac_invld3.sh \
	testsuites/fac_invld3.conf \
	fac_invld4_rfc5424.sh \
	testsuites/fac_invld4_rfc5424.conf \
	compresssp.sh \
	compresssp-stringtpl.sh \
	now_family_utc.sh \
	testsuites/now_family_utc.conf \
	now-utc-ymd.sh \
	now-utc-casecmp.sh \
	now-utc.sh \
	testsuites/now-utc.conf \
	faketime_common.sh \
	imjournal-basic.sh \
	omjournal-abort-template.sh \
	omjournal-abort-no-template.sh \
	omjournal-basic-template.sh \
	omjournal-basic-no-template.sh \
	timegenerated-ymd.sh \
	timegenerated-uxtimestamp.sh \
	timegenerated-uxtimestamp-invld.sh \
	timegenerated-dateordinal.sh \
	timegenerated-dateordinal-invld.sh \
	timegenerated-utc.sh \
	timegenerated-utc-legacy.sh \
	timereported-utc.sh \
	timereported-utc-legacy.sh \
	timereported-utc-vg.sh \
	mmrm1stspace-basic.sh \
	mmnormalize_rule_from_string.sh \
	mmnormalize_rule_from_array.sh \
	pmnull-basic.sh \
	pmnull-withparams.sh \
	testsuites/mmnormalize_processing_tests.rulebase \
	mmnormalize_processing_test1.sh \
	mmnormalize_processing_test2.sh \
	mmnormalize_processing_test3.sh \
	mmnormalize_processing_test4.sh \
	pmnormalize-rule.sh \
	pmnormalize-rule-vg.sh\
	testsuites/pmnormalize-rule-vg.conf \
	testsuites/pmnormalize_basic.rulebase \
	pmnormalize-basic.sh \
	rawmsg-after-pri.sh \
	testsuites/rawmsg-after-pri.conf \
	rs_optimizer_pri.sh \
	testsuites/rs_optimizer_pri.conf \
	rscript_prifilt.sh \
	testsuites/rscript_prifilt.conf \
	rscript_optimizer1.sh \
	testsuites/rscript_optimizer1.conf \
	rscript_ruleset_call.sh \
	testsuites/rscript_ruleset_call.conf \
	rscript_ruleset_call_indirect-basic.sh \
	rscript_ruleset_call_indirect-var.sh \
	rscript_ruleset_call_indirect-invld.sh \
	cee_simple.sh \
	testsuites/cee_simple.conf \
	cee_diskqueue.sh \
	testsuites/cee_diskqueue.conf \
	mmjsonparse-w-o-cookie.sh \
	mmjsonparse-w-o-cookie-multi-spaces.sh \
	mmjsonparse_simple.sh \
	imptcp-oversize-message-display.sh \
	imptcp-msg-truncation-on-number.sh \
	imptcp-msg-truncation-on-number2.sh \
	imptcp-maxFrameSize-parameter.sh \
	testsuites/mmjsonparse_simple.conf \
	mmjsonparse_cim.sh \
	testsuites/mmjsonparse_cim.conf \
	mmdb.sh \
	mmdb.rb \
	test.mmdb \
	mmdb-vg.sh \
	mmdb-container.sh \
	mmdb-container-empty.sh \
	mmdb-multilevel-vg.sh \
	incltest.sh \
	testsuites/incltest.conf \
	incltest_dir.sh \
	testsuites/incltest_dir.conf \
	incltest_dir_empty_wildcard.sh \
	testsuites/incltest_dir_empty_wildcard.conf \
	incltest_dir_wildcard.sh \
	testsuites/incltest_dir_wildcard.conf \
	testsuites/incltest.d/include.conf \
	es-basic.sh \
	testsuites/es-basic.conf \
	es-basic-bulk.sh \
	testsuites/es-basic-bulk.conf \
	es-basic-errfile-empty.sh \
	testsuites/es-basic-errfile-empty.conf \
	es-basic-errfile-popul.sh \
	testsuites/es-basic-errfile-popul.conf \
	es-bulk-errfile-empty.sh \
	testsuites/es-bulk-errfile-empty.conf \
	es-bulk-errfile-popul.sh \
	testsuites/es-bulk-errfile-popul.conf \
	es-bulk-errfile-popul-def-format.sh \
	testsuites/es-bulk-errfile-popul-def-format.conf \
	es-bulk-errfile-popul-erronly.sh \
	testsuites/es-bulk-errfile-popul-erronly.conf \
	es-bulk-errfile-popul-erronly-interleaved.sh \
	testsuites/es-bulk-errfile-popul-erronly-interleaved.conf \
	es-bulk-errfile-popul-def-interleaved.sh \
	testsuites/es-bulk-errfile-popul-def-interleaved.conf \
	linkedlistqueue.sh \
	testsuites/linkedlistqueue.conf \
	da-mainmsg-q.sh \
	testsuites/da-mainmsg-q.conf \
	diskqueue-fsync.sh \
	testsuites/diskqueue-fsync.conf \
	msgdup.sh \
	empty-ruleset.sh \
	testsuites/empty-ruleset.conf \
	imtcp-discard-truncated-msg.sh \
	imtcp-basic.sh \
	imtcp-maxFrameSize.sh \
	imtcp-msg-truncation-on-number.sh \
	imtcp-msg-truncation-on-number2.sh \
	imtcp-NUL.sh \
	imtcp-NUL-rawmsg.sh \
	imtcp-tls-basic.sh \
	imtcp-tls-basic-vg.sh \
	testsuites/imtcp-tls-basic.conf \
	imtcp_incomplete_frame_at_end.sh \
	imtcp-multiport.sh \
	testsuites/imtcp-multiport.conf \
	udp-msgreduc-orgmsg-vg.sh \
	testsuites/udp-msgreduc-orgmsg-vg.conf \
	udp-msgreduc-vg.sh \
	testsuites/udp-msgreduc-vg.conf \
	manytcp-too-few-tls-vg.sh \
	testsuites/manytcp-too-few-tls.conf \
	manytcp.sh \
	testsuites/manytcp.conf \
	manyptcp.sh \
	testsuites/manyptcp.conf \
	imptcp-NUL.sh \
	imptcp-NUL-rawmsg.sh \
	imptcp_large.sh \
	imptcp-connection-msg-disabled.sh \
	imptcp-connection-msg-received.sh \
	imptcp-discard-truncated-msg.sh \
	testsuites/imptcp_large.conf \
	imptcp_addtlframedelim.sh \
	testsuites/imptcp_addtlframedelim.conf \
	imptcp_conndrop-vg.sh \
	imptcp_conndrop.sh \
	testsuites/imptcp_conndrop.conf \
	imptcp_multi_line.sh \
	testsuites/imptcp_multi_line.testdata \
	imptcp_no_octet_counted.sh \
	testsuites/imptcp_no_octet_counted.conf \
	testsuites/no_octet_counted.testdata \
	imtcp_no_octet_counted.sh \
	testsuites/imtcp_no_octet_counted.conf \
	testsuites/spframingfix.testdata \
	imtcp_spframingfix.sh \
	testsuites/imtcp_spframingfix.conf \
	imptcp_spframingfix.sh \
	testsuites/imptcp_spframingfix.conf \
	imtcp_conndrop.sh \
	testsuites/imtcp_conndrop.conf \
	imtcp_conndrop_tls.sh \
	testsuites/imtcp_conndrop_tls.conf \
	imtcp_conndrop_tls-vg.sh \
	testsuites/imtcp_conndrop.conf \
	imtcp_addtlframedelim.sh \
	testsuites/imtcp_addtlframedelim.conf \
	tcp-msgreduc-vg.sh \
	testsuites/./tcp-msgreduc-vg.conf \
	inputname.sh \
	testsuites/inputname_imtcp.conf \
	testsuites/1.inputname_imtcp_12514 \
	testsuites/1.inputname_imtcp_12515 \
	testsuites/1.inputname_imtcp_12516 \
	omod-if-array.sh \
	discard.sh \
	testsuites/discard.conf \
	failover-no-rptd.sh \
	failover-no-rptd-vg.sh \
	testsuites/failover-no-rptd.conf \
	failover-no-basic.sh \
	failover-no-basic-vg.sh \
	testsuites/failover-no-basic.conf \
	failover-rptd.sh \
	failover-rptd-vg.sh \
	testsuites/failover-rptd.conf \
	failover-basic.sh \
	failover-basic-vg.sh \
	testsuites/failover-basic.conf \
	failover-async.sh \
	testsuites/failover-async.conf \
	failover-double.sh \
	testsuites/failover-double.conf \
	discard-rptdmsg.sh \
	discard-rptdmsg-vg.sh \
	testsuites/discard-rptdmsg.conf \
	discard-allmark.sh \
	discard-allmark-vg.sh \
	testsuites/discard-allmark.conf \
	diag.sh \
	testsuites/diag-common.conf \
	testsuites/diag-common2.conf \
	rcvr_fail_restore.sh \
	testsuites/rcvr_fail_restore_rcvr.conf \
	testsuites/rcvr_fail_restore_sender.conf \
	daqueue-dirty-shutdown.sh \
	daqueue-invld-qi.sh \
	daqueue-persist.sh \
	daqueue-persist-drvr.sh \
	queue-persist.sh \
	queue-persist-drvr.sh \
	testsuites/queue-persist.conf \
	threadingmq.sh \
	testsuites/threadingmq.conf \
	threadingmqaq.sh \
	testsuites/threadingmqaq.conf \
	sndrcv_drvr.sh \
	sndrcv_drvr_noexit.sh \
	sndrcv_failover.sh \
	testsuites/sndrcv_failover_sender.conf \
	testsuites/sndrcv_failover_rcvr.conf \
	sndrcv.sh \
	testsuites/sndrcv_sender.conf \
	testsuites/sndrcv_rcvr.conf \
	imrelp-basic.sh \
	imrelp-manyconn.sh \
	sndrcv_relp.sh \
	testsuites/sndrcv_relp_sender.conf \
	testsuites/sndrcv_relp_rcvr.conf \
	sndrcv_relp_rebind.sh \
	testsuites/sndrcv_relp_rebind_sender.conf \
	testsuites/sndrcv_relp_rebind_rcvr.conf \
	sndrcv_relp_tls.sh \
	testsuites/sndrcv_relp_tls_sender.conf \
	testsuites/sndrcv_relp_tls_rcvr.conf \
	relp_tls_certificate_not_found.sh \
	sndrcv_relp_dflt_pt.sh \
	testsuites/sndrcv_relp_dflt_pt_rcvr.conf \
	testsuites/sndrcv_relp_dflt_pt_sender.conf \
	sndrcv_udp.sh \
	testsuites/sndrcv_udp_sender.conf \
	testsuites/sndrcv_udp_rcvr.conf \
	imudp_thread_hang.sh \
	testsuites/imudp_thread_hang.conf \
	sndrcv_udp_nonstdpt.sh \
	testsuites/sndrcv_udp_nonstdpt_sender.conf \
	testsuites/sndrcv_udp_nonstdpt_rcvr.conf \
	sndrcv_udp_nonstdpt_v6.sh \
	testsuites/sndrcv_udp_nonstdpt_v6_sender.conf \
	testsuites/sndrcv_udp_nonstdpt_v6_rcvr.conf \
	sndrcv_omudpspoof.sh \
	testsuites/sndrcv_omudpspoof_sender.conf \
	testsuites/sndrcv_omudpspoof_rcvr.conf \
	sndrcv_omudpspoof_nonstdpt.sh \
	testsuites/sndrcv_omudpspoof_nonstdpt_sender.conf \
	testsuites/sndrcv_omudpspoof_nonstdpt_rcvr.conf \
	sndrcv_gzip.sh \
	testsuites/sndrcv_gzip_sender.conf \
	testsuites/sndrcv_gzip_rcvr.conf \
	./action-tx-single-processing.sh \
	pipeaction.sh \
	testsuites/pipeaction.conf \
	omprog-cleanup.sh \
	omprog-cleanup-vg.sh \
	omprog-cleanup-with-outfile.sh \
	omprog-cleanup-when-unresponsive.sh \
	omprog-cleanup-when-unresponsive-vg.sh \
	omprog-noterm-cleanup.sh \
	omprog-noterm-cleanup-vg.sh \
	omprog-noterm-default.sh \
	omprog-noterm-unresponsive.sh \
	testsuites/omprog-cleanup.conf \
	testsuites/omprog-noterm.conf \
	testsuites/omprog-noterm-default.conf \
	testsuites/omprog-noterm-unresponsive.conf \
	testsuites/omprog-noterm.sh \
	testsuites/omprog-cleanup-outfile.conf \
	testsuites/omprog-cleanup-unresponsive.conf \
	testsuites/omprog-test-bin.sh \
	testsuites/term-ignoring-script.sh \
	pipe_noreader.sh \
	testsuites/pipe_noreader.conf \
	uxsock_simple.sh \
	testsuites/uxsock_simple.conf \
	asynwr_simple.sh \
	testsuites/asynwr_simple.conf \
	asynwr_simple_2.sh \
	testsuites/asynwr_simple_2.conf \
	asynwr_timeout.sh \
	testsuites/asynwr_timeout.conf \
	asynwr_timeout_2.sh \
	testsuites/asynwr_timeout_2.conf \
	asynwr_small.sh \
	testsuites/asynwr_small.conf \
	asynwr_tinybuf.sh \
	testsuites/asynwr_tinybuf.conf \
	wr_large_async.sh \
	wr_large_sync.sh \
	wr_large.sh \
	testsuites/wr_large.conf \
	asynwr_deadlock.sh \
	testsuites/asynwr_deadlock.conf \
	asynwr_deadlock_2.sh \
	testsuites/asynwr_deadlock_2.conf \
	asynwr_deadlock2.sh \
	testsuites/asynwr_deadlock2.conf \
	asynwr_deadlock4.sh \
	testsuites/asynwr_deadlock4.conf \
	abort-uncleancfg-goodcfg.sh \
	testsuites/abort-uncleancfg-goodcfg.conf \
	abort-uncleancfg-goodcfg-check.sh \
	testsuites/abort-uncleancfg-goodcfg.conf \
	abort-uncleancfg-badcfg-check.sh \
	testsuites/abort-uncleancfg-badcfg.conf \
	abort-uncleancfg-badcfg-check_1.sh \
	testsuites/abort-uncleancfg-badcfg_1.conf \
	variable_leading_underscore.sh \
	testsuites/variable_leading_underscore.conf \
	gzipwr_rscript.sh \
	gzipwr_flushInterval.sh \
	gzipwr_flushOnTXEnd.sh \
	gzipwr_large.sh \
	testsuites/gzipwr_large.conf \
	gzipwr_large_dynfile.sh \
	testsuites/gzipwr_large_dynfile.conf \
	complex1.sh \
	testsuites/complex1.conf \
	random.sh \
	testsuites/random.conf \
	imfile-readmode2.sh \
	imfile-readmode2-vg.sh \
	imfile-readmode2-with-persists-data-during-stop.sh \
	imfile-readmode2-with-persists.sh \
	testsuites/imfile-readmode2.conf \
	testsuites/imfile-readmode2-with-persists.conf \
	testsuites/imfile-readmode2-with-persists-data-during-stop.conf \
	imfile-endregex-save-lf.sh \
	imfile-endregex-save-lf-persist.sh \
	imfile-endregex.sh \
	imfile-endregex-vg.sh \
	testsuites/imfile-endregex.conf \
	imfile-basic.sh \
	imfile-discard-truncated-line.sh \
	imfile-truncate-line.sh \
	imfile-file-not-found-error.sh \
	imfile-fileNotFoundError-parameter.sh \
	imfile-error-not-repeated.sh \
	imfile-basic-vg.sh \
	testsuites/imfile-basic.conf \
	imfile-endregex-timeout-none-polling.sh \
	imfile-endregex-timeout-polling.sh \
	imfile-endregex-timeout.sh \
	imfile-endregex-timeout-none.sh \
	imfile-endregex-timeout-with-shutdown.sh \
	imfile-endregex-timeout-with-shutdown-polling.sh \
	imfile-persist-state-1.sh \
	imfile-truncate.sh \
	imfile-wildcards.sh \
	imfile-wildcards-dirs.sh \
	imfile-wildcards-dirs2.sh \
	imfile-wildcards-dirs-multi.sh \
	imfile-wildcards-dirs-multi2.sh \
	imfile-rename.sh \
	testsuites/imfile-wildcards.conf \
	testsuites/imfile-wildcards-simple.conf \
	testsuites/imfile-wildcards-dirs.conf \
	testsuites/imfile-wildcards-dirs-multi.conf \
	testsuites/imfile-wildcards-dirs-multi2.conf \
	dynfile_invld_async.sh \
	dynfile_invld_sync.sh \
	dynfile_cachemiss.sh \
	testsuites/dynfile_cachemiss.conf \
	dynfile_invalid2.sh \
	testsuites/dynfile_invalid2.conf \
	proprepltest.sh \
	testsuites/rfctag.conf \
	testsuites/master.rfctag \
	testsuites/nolimittag.conf \
	testsuites/master.nolimittag \
	rulesetmultiqueue.sh \
	testsuites/rulesetmultiqueue.conf \
	rulesetmultiqueue-v6.sh \
	testsuites/rulesetmultiqueue-v6.conf \
	omruleset.sh \
	testsuites/omruleset.conf \
	omruleset-queue.sh \
	testsuites/omruleset-queue.conf \
	badqi.sh \
	testsuites/badqi.conf \
	bad_qi/dbq.qi \
	execonlyonce.sh \
	testsuites/execonlyonce.conf \
	testsuites/execonlyonce.data \
	execonlywhenprevsuspended.sh \
	testsuites/execonlywhenprevsuspended.conf \
	execonlywhenprevsuspended2.sh \
	testsuites/execonlywhenprevsuspended2.conf \
	execonlywhenprevsuspended3.sh \
	testsuites/execonlywhenprevsuspended3.conf \
	execonlywhenprevsuspended4.sh \
	testsuites/execonlywhenprevsuspended4.conf \
	execonlywhenprevsuspended_multiwrkr.sh \
	testsuites/execonlywhenprevsuspended_multiwrkr.conf \
	execonlywhenprevsuspended-queue.sh \
	testsuites/execonlywhenprevsuspended-queue.conf \
	execonlywhenprevsuspended-nonsusp.sh \
	testsuites/execonlywhenprevsuspended-nonsusp.conf \
	execonlywhenprevsuspended-nonsusp-queue.sh \
	testsuites/execonlywhenprevsuspended-nonsusp-queue.conf \
	tabescape_dflt.sh \
	testsuites/tabescape_dflt.conf \
	testsuites/1.tabescape_dflt \
	tabescape_off.sh \
	testsuites/tabescape_off.conf \
	testsuites/1.tabescape_off \
	dircreate_dflt.sh \
	testsuites/dircreate_dflt.conf \
	dircreate_off.sh \
	testsuites/dircreate_off.conf \
	imuxsock_logger_parserchain.sh \
	testsuites/imuxsock_logger_parserchain.conf \
	imuxsock_logger.sh \
	testsuites/imuxsock_logger.conf \
	imuxsock_logger_ruleset.sh \
	testsuites/imuxsock_logger_ruleset.conf \
	imuxsock_logger_ruleset_ratelimit.sh \
	testsuites/imuxsock_logger_ruleset_ratelimit.conf \
	imuxsock_logger_err.sh \
	imuxsock_logger_root.sh \
	imuxsock_logger_syssock.sh \
	testsuites/imuxsock_logger_root.conf \
	testsuites/imuxsock_logger_syssock.conf \
	resultdata/imuxsock_logger.log \
	imuxsock_traillf.sh \
	testsuites/imuxsock_traillf.conf \
	imuxsock_traillf_root.sh \
	imuxsock_traillf_syssock.sh \
	testsuites/imuxsock_traillf_root.conf \
	testsuites/imuxsock_traillf_syssock.conf \
	resultdata/imuxsock_traillf.log \
	imuxsock_ccmiddle.sh \
	testsuites/imuxsock_ccmiddle.conf \
	imuxsock_ccmiddle_root.sh \
	imklog_permitnonkernelfacility_root.sh \
	imuxsock_ccmiddle_syssock.sh \
	testsuites/imuxsock_ccmiddle_root.conf \
	testsuites/imuxsock_ccmiddle_syssock.conf \
	resultdata/imuxsock_ccmiddle.log \
	imuxsock_hostname.sh \
	testsuites/imuxsock_hostname.conf \
	resultdata/imuxsock_hostname.log \
	testsuites/mysql-truncate.sql \
	testsuites/mysql-select-msg.sql \
	libdbi-basic.sh \
	testsuites/libdbi-basic.conf \
	libdbi-asyn.sh \
	testsuites/libdbi-asyn.conf \
	mysql-basic.sh \
	mysql-basic-cnf6.sh \
	mysql-basic-vg.sh \
	testsuites/mysql-basic.conf \
	testsuites/mysql-basic-cnf6.conf \
	mysql-asyn.sh \
	mysql-asyn-vg.sh \
	testsuites/mysql-asyn.conf \
	mysql-actq-mt.sh \
	mysql-actq-mt-withpause.sh \
	mysql-actq-mt-withpause-vg.sh \
	testsuites/mysql-actq-mt.conf \
	sndrcv_kafka.sh \
	sndrcv_kafka_multi.sh \
	sndrcv_kafka_fail.sh \
	sndrcv_kafka_failresume.sh \
	testsuites/sndrcv_kafka_rcvr.conf \
	testsuites/sndrcv_kafka_sender.conf \
	testsuites/sndrcv_kafka_multi_rcvr.conf \
	testsuites/sndrcv_kafka_multi_sender.conf \
	testsuites/kafka-server.properties \
	testsuites/kafka-server.dep_wrk1.properties \
	testsuites/kafka-server.dep_wrk2.properties \
	testsuites/kafka-server.dep_wrk3.properties \
	testsuites/zoo.cfg \
	testsuites/zoo.dep_wrk1.cfg \
	testsuites/zoo.dep_wrk2.cfg \
	testsuites/zoo.dep_wrk3.cfg \
	mmpstrucdata.sh \
	mmpstrucdata-vg.sh \
	testsuites/mmpstrucdata.conf \
	mmpstrucdata-invalid-vg.sh \
	testsuites/mmpstrucdata-invalid.conf \
	libdbi-basic-vg.sh \
	dynstats_ctr_reset.sh \
	dynstats_reset_without_pstats_reset.sh \
	dynstats_nometric.sh \
	dynstats_overflow.sh \
	dynstats_overflow-vg.sh \
	dynstats_reset.sh \
	dynstats_reset-vg.sh \
	impstats-hup.sh \
	dynstats.sh \
	dynstats-vg.sh \
	dynstats_prevent_premature_eviction.sh \
	dynstats_prevent_premature_eviction-vg.sh \
	testsuites/dynstats.conf \
	testsuites/dynstats_ctr_reset.conf \
	testsuites/dynstats_reset_without_pstats_reset.conf \
	testsuites/dynstats_empty_input \
	testsuites/dynstats_input \
	testsuites/dynstats_input_1 \
	testsuites/dynstats_input_2 \
	testsuites/dynstats_input_3 \
	testsuites/dynstats_input_more_0 \
	testsuites/dynstats_input_more_1 \
	testsuites/dynstats_input_more_2 \
	testsuites/dynstats_nometric.conf \
	testsuites/dynstats_overflow.conf \
	testsuites/dynstats_reset.conf \
	no-dynstats-json.sh \
	testsuites/no-dynstats-json.conf \
	no-dynstats.sh \
	testsuites/no-dynstats.conf \
	stats-json.sh \
	stats-json-vg.sh \
	testsuites/stats-json.conf \
	stats-cee.sh \
	stats-cee-vg.sh \
	testsuites/stats-cee.conf \
	stats-json-es.sh \
	testsuites/stats-json-es.conf \
	dynstats-json.sh \
	dynstats-json-vg.sh \
	testsuites/dynstats-json.conf \
	mmnormalize_variable.sh \
	mmnormalize_tokenized.sh \
	testsuites/mmnormalize_variable.conf \
	testsuites/mmnormalize_variable.rulebase \
	testsuites/date_time_msg \
	testsuites/mmnormalize_tokenized.conf \
	testsuites/mmnormalize_tokenized.rulebase \
	testsuites/tokenized_input \
	rscript_random.sh \
	testsuites/rscript_random.conf \
	rscript_replace.sh \
	testsuites/rscript_replace.conf \
	rscript_replace_complex.sh \
	testsuites/rscript_replace_complex.conf \
	testsuites/complex_replace_input \
	rscript_unaffected_reset.sh \
	rscript_wrap2.sh \
	testsuites/rscript_wrap2.conf \
	rscript_wrap3.sh \
	testsuites/rscript_wrap3.conf \
	testsuites/wrap3_input\
	testsuites/gethostname.conf \
	json_array_subscripting.sh \
	testsuites/json_array_subscripting.conf \
	testsuites/json_array_input \
	testsuites/json_object_input \
	testsuites/json_nonarray_input \
	json_array_looping.sh \
	json_object_looping.sh \
	json_object_looping-vg.sh \
	json_array_looping-vg.sh \
	json_object_suicide_in_loop-vg.sh \
	json_nonarray_looping.sh \
	testsuites/json_array_looping.conf \
	testsuites/json_object_looping.conf \
	testsuites/json_object_suicide_in_loop.conf \
	json_null.sh \
	json_null-vg.sh \
	testsuites/json_null.conf \
	json_null_array.sh \
	json_null_array-vg.sh \
	testsuites/json_null_array.conf \
	mmnormalize_regex.sh \
	testsuites/mmnormalize_regex.conf \
	testsuites/mmnormalize_regex.rulebase \
	testsuites/regex_input \
	mmnormalize_regex_disabled.sh \
	testsuites/mmnormalize_regex_disabled.conf \
	mmnormalize_regex_defaulted.sh \
	testsuites/mmnormalize_regex_defaulted.conf \
	stop_when_array_has_element.sh \
	testsuites/stop_when_array_has_elem_input \
	testsuites/stop_when_array_has_element.conf \
	key_dereference_on_uninitialized_variable_space.sh \
	testsuites/key_dereference_on_uninitialized_variable_space.conf \
	rscript_re_extract.sh \
	testsuites/rscript_re_extract.conf \
	rscript_re_match.sh \
	testsuites/rscript_re_match.conf \
	lookup_table.sh \
	lookup_table_no_hup_reload.sh \
	lookup_table_no_hup_reload-vg.sh \
	lookup_table_rscript_reload.sh \
	lookup_table_rscript_reload_without_stub.sh \
	lookup_table_rscript_reload-vg.sh \
	lookup_table_rscript_reload_without_stub-vg.sh \
	testsuites/lookup_table.conf \
	testsuites/lookup_table_no_hup_reload.conf \
	testsuites/lookup_table_reload_stub.conf \
	testsuites/lookup_table_reload.conf \
	testsuites/xlate.lkp_tbl \
	testsuites/xlate_more.lkp_tbl \
	unused_lookup_table.sh \
	lookup_table-vg.sh \
	testsuites/unused_lookup_table.conf \
	array_lookup_table.sh \
	array_lookup_table-vg.sh \
	array_lookup_table_misuse-vg.sh \
	multiple_lookup_tables.sh \
	multiple_lookup_tables-vg.sh \
	testsuites/array_lookup_table.conf \
	testsuites/xlate_array.lkp_tbl \
	testsuites/xlate_array_more.lkp_tbl \
	testsuites/xlate_array_misuse.lkp_tbl \
	testsuites/xlate_array_more_misuse.lkp_tbl \
	sparse_array_lookup_table.sh \
	sparse_array_lookup_table-vg.sh \
	testsuites/xlate_sparse_array.lkp_tbl \
	testsuites/xlate_sparse_array_more.lkp_tbl \
	lookup_table_bad_configs.sh \
	lookup_table_bad_configs-vg.sh \
	testsuites/lookup_table_all.conf \
	testsuites/xlate_array_empty_table.lkp_tbl \
	testsuites/xlate_array_no_index.lkp_tbl \
	testsuites/xlate_array_no_table.lkp_tbl \
	testsuites/xlate_array_no_value.lkp_tbl \
	testsuites/xlate_empty_file.lkp_tbl \
	testsuites/xlate_incorrect_type.lkp_tbl \
	testsuites/xlate_incorrect_version.lkp_tbl \
	testsuites/xlate_sparseArray_empty_table.lkp_tbl \
	testsuites/xlate_sparseArray_no_index.lkp_tbl \
	testsuites/xlate_sparseArray_no_table.lkp_tbl \
	testsuites/xlate_sparseArray_no_value.lkp_tbl \
	testsuites/xlate_string_empty_table.lkp_tbl \
	testsuites/xlate_string_no_index.lkp_tbl \
	testsuites/xlate_string_no_table.lkp_tbl \
	testsuites/xlate_string_no_value.lkp_tbl \
	testsuites/xlate_invalid_json.lkp_tbl \
	testsuites/xlate_array_more_with_duplicates_and_nomatch.lkp_tbl \
	testsuites/xlate_more_with_duplicates_and_nomatch.lkp_tbl \
	testsuites/xlate_sparse_array_more_with_duplicates_and_nomatch.lkp_tbl \
	testsuites/multiple_lookup_tables.conf \
	json_var_cmpr.sh \
	testsuites/json_var_cmpr.conf \
	imptcp_nonProcessingPoller.sh \
	imptcp_veryLargeOctateCountedMessages.sh \
	testsuites/imptcp_nonProcessingPoller.conf \
	libmaxmindb.supp \
	travis/trusty.supp \
	json_var_case.sh \
	testsuites/json_var_case.conf \
	cfg.sh \
	empty-prop-comparison.sh \
	sndrcv_tls_anon_rebind.sh \
	testsuites/sndrcv_tls_anon_rebind_sender.conf \
	testsuites/sndrcv_tls_anon_rebind_rcvr.conf \
<<<<<<< HEAD
	sndrcv_tls_anon_hostname.sh \
	testsuites/sndrcv_tls_anon_hostname_sender.conf \
	testsuites/sndrcv_tls_anon_hostname_rcvr.conf \
	sndrcv_tls_anon_ipv4.sh \
	testsuites/sndrcv_tls_anon_ipv4_sender.conf \
	testsuites/sndrcv_tls_anon_ipv4_rcvr.conf \
	sndrcv_tls_anon_ipv6.sh \
	testsuites/sndrcv_tls_anon_ipv6_sender.conf \
	testsuites/sndrcv_tls_anon_ipv6_rcvr.conf \
=======
	sndrcv_tls_anon.sh \
	testsuites/sndrcv_tls_anon_sender.conf \
	testsuites/sndrcv_tls_anon_rcvr.conf \
	sndrcv_tls_priorityString.sh \
	testsuites/sndrcv_tls_priorityString_sender.conf \
	testsuites/sndrcv_tls_priorityString_rcvr.conf \
>>>>>>> 118f37e7
	omtcl.sh \
	omtcl.tcl \
	pmsnare.sh \
	testsuites/pmsnare_default.conf \
	testsuites/pmsnare_ccoff.conf \
	testsuites/pmsnare_ccdefault.conf \
	testsuites/pmsnare_cccstyle.conf \
	testsuites/pmsnare_ccbackslash.conf \
	testsuites/pmsnare_modoverride.conf \
	testsuites/sample.pmsnare_default \
	testsuites/sample.pmsnare_ccoff \
	testsuites/sample.pmsnare_ccdefault \
	testsuites/sample.pmsnare_cccstyle \
	testsuites/sample.pmsnare_ccbackslash \
	testsuites/sample.pmsnare_modoverride
	
ourtail_SOURCES = ourtail.c
msleep_SOURCES = msleep.c
omrelp_dflt_port_SOURCES = omrelp_dflt_port.c
mangle_qi_SOURCES = mangle_qi.c
chkseq_SOURCES = chkseq.c

uxsockrcvr_SOURCES = uxsockrcvr.c
uxsockrcvr_LDADD = $(SOL_LIBS)

tcpflood_SOURCES = tcpflood.c
tcpflood_CFLAGS = $(PTHREADS_CFLAGS) $(RELP_CFLAGS) $(GNUTLS_CFLAGS)
tcpflood_CPPFLAGS = $(PTHREADS_CFLAGS) $(RELP_CFLAGS) $(GNUTLS_CFLAGS)
tcpflood_LDADD = $(SOL_LIBS) $(PTHREADS_LIBS) $(RELP_LIBS) $(GNUTLS_LIBS)
if ENABLE_GNUTLS
tcpflood_LDADD += -lgcrypt
endif

minitcpsrv_SOURCES = minitcpsrvr.c
minitcpsrv_LDADD = $(SOL_LIBS)

syslog_caller_SOURCES = syslog_caller.c
syslog_caller_CPPFLAGS = $(LIBLOGGING_STDLOG_CFLAGS)
syslog_caller_LDADD = $(SOL_LIBS) $(LIBLOGGING_STDLOG_LIBS)

journal_print_SOURCES = journal_print.c
journal_print_CPPFLAGS = $(LIBSYSTEMD_JOURNAL_CFLAGS)
journal_print_LDADD = $(LIBSYSTEMD_JOURNAL_LIBS)

diagtalker_SOURCES = diagtalker.c
diagtalker_LDADD = $(SOL_LIBS)

randomgen_SOURCES = randomgen.c
randomgen_LDADD = $(SOL_LIBS)

inputfilegen_SOURCES = inputfilegen.c
inputfilegen_LDADD = $(SOL_LIBS)

nettester_SOURCES = nettester.c getline.c
nettester_LDADD = $(SOL_LIBS)

# rtinit tests disabled for the moment - also questionable if they
# really provide value (after all, everything fails if rtinit fails...)
#rt_init_SOURCES = rt-init.c $(test_files)
#rt_init_CPPFLAGS =  -I$(top_srcdir) $(PTHREADS_CFLAGS) $(RSRT_CFLAGS)
#rt_init_LDADD = $(RSRT_LIBS) $(ZLIB_LIBS) $(PTHREADS_LIBS) $(SOL_LIBS)
#rt_init_LDFLAGS = -export-dynamic

# same for basic rscript tests
#rscript_SOURCES = rscript.c getline.c $(test_files)
#rscript_CPPFLAGS =  -I$(top_srcdir) $(PTHREADS_CFLAGS) $(RSRT_CFLAGS)
#rscript_LDADD = $(RSRT_LIBS) $(ZLIB_LIBS) $(PTHREADS_LIBS) $(SOL_LIBS)
#rscript_LDFLAGS = -export-dynamic<|MERGE_RESOLUTION|>--- conflicted
+++ resolved
@@ -30,7 +30,7 @@
 if ENABLE_IMJOURNAL
 check_PROGRAMS += journal_print
 endif
-TESTS = $(TESTRUNS) 
+TESTS = $(TESTRUNS)
 #TESTS = $(TESTRUNS) cfg.sh
 
 TESTS +=  \
@@ -353,7 +353,7 @@
 if ENABLE_IMKAFKA
 if ENABLE_KAFKA_TESTS
 TESTS += \
-	sndrcv_kafka.sh 
+	sndrcv_kafka.sh
 # Tests below need to be stable first!
 #	sndrcv_kafka_multi.sh
 #	sndrcv_kafka_fail.sh
@@ -572,13 +572,9 @@
 if ENABLE_GNUTLS
 TESTS +=  \
 	imtcp_conndrop_tls.sh \
-<<<<<<< HEAD
 	sndrcv_tls_anon_hostname.sh \
 	sndrcv_tls_anon_ipv4.sh \
-=======
-	sndrcv_tls_anon.sh \
 	sndrcv_tls_priorityString.sh \
->>>>>>> 118f37e7
 	imtcp-tls-basic.sh \
 	sndrcv_tls_anon_rebind.sh
 if HAVE_VALGRIND
@@ -1614,7 +1610,6 @@
 	sndrcv_tls_anon_rebind.sh \
 	testsuites/sndrcv_tls_anon_rebind_sender.conf \
 	testsuites/sndrcv_tls_anon_rebind_rcvr.conf \
-<<<<<<< HEAD
 	sndrcv_tls_anon_hostname.sh \
 	testsuites/sndrcv_tls_anon_hostname_sender.conf \
 	testsuites/sndrcv_tls_anon_hostname_rcvr.conf \
@@ -1624,14 +1619,9 @@
 	sndrcv_tls_anon_ipv6.sh \
 	testsuites/sndrcv_tls_anon_ipv6_sender.conf \
 	testsuites/sndrcv_tls_anon_ipv6_rcvr.conf \
-=======
-	sndrcv_tls_anon.sh \
-	testsuites/sndrcv_tls_anon_sender.conf \
-	testsuites/sndrcv_tls_anon_rcvr.conf \
 	sndrcv_tls_priorityString.sh \
 	testsuites/sndrcv_tls_priorityString_sender.conf \
 	testsuites/sndrcv_tls_priorityString_rcvr.conf \
->>>>>>> 118f37e7
 	omtcl.sh \
 	omtcl.tcl \
 	pmsnare.sh \
@@ -1647,7 +1637,7 @@
 	testsuites/sample.pmsnare_cccstyle \
 	testsuites/sample.pmsnare_ccbackslash \
 	testsuites/sample.pmsnare_modoverride
-	
+
 ourtail_SOURCES = ourtail.c
 msleep_SOURCES = msleep.c
 omrelp_dflt_port_SOURCES = omrelp_dflt_port.c
