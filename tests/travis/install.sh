# this installs some components that we cannot install any other way
source /etc/lsb-release
# the following packages are not yet available via travis package
sudo apt-get install -qq faketime libdbd-mysql autoconf-archive
if [ "x$GROK" == "xYES" ]; then sudo apt-get install -qq libgrok1 libgrok-dev ; fi
<<<<<<< HEAD
sudo apt-get install -qq --force-yes libmongo-client-dev libestr-dev librelp-dev libfastjson-dev liblogging-stdlog-dev libksi1 libksi1-dev \
=======
sudo apt-get install -qq --force-yes libestr-dev librelp-dev libfastjson-dev liblogging-stdlog-dev \
>>>>>>> b7d684c7
	liblognorm-dev \
	libcurl4-gnutls-dev
sudo apt-get install -qq python-docutils

if [ "$DISTRIB_CODENAME" == "trusty" ] || [ "$DISTRIB_CODENAME" == "precise" ]; then
	set -ex
	WANT_MAXMIND=1.2.0
	curl -Ls https://github.com/maxmind/libmaxminddb/releases/download/${WANT_MAXMIND}/libmaxminddb-${WANT_MAXMIND}.tar.gz | tar -xz
<<<<<<< HEAD
	(cd libmaxminddb-${WANT_MAXMIND} ; ./configure --prefix=/usr CC=gcc CFLAGS="-Wall -Wextra -g -pipe -std=gnu99"  > /dev/null ; sudo make install &> /dev/null)
	
	SAVE_CFLAGS=$CFLAGS
	CFLAGS=""
	SAVE_CC=$CC
	CC="gcc"
	sudo apt-get install -qq libssl-dev libsasl2-dev
	wget https://github.com/mongodb/mongo-c-driver/releases/download/1.8.1/mongo-c-driver-1.8.1.tar.gz
	tar -xzf mongo-c-driver-1.8.1.tar.gz
	cd mongo-c-driver-1.8.1/
	./configure --enable-ssl --disable-automatic-init-and-cleanup
	make -j
	sudo make install
	cd -
	CC=$SAVE_CC
	CFLAGS=$SAVE_CFLAGS
=======
	(cd libmaxminddb-${WANT_MAXMIND} ; ./configure --prefix=/usr CC=gcc CFLAGS="-Wall -Wextra -g -pipe -std=gnu99"  > /dev/null ; make -j2  >/dev/null ; sudo make install > /dev/null)
	rm -rf libmaxminddb-${WANT_MAXMIND} # get rid of source, e.g. for line length check
>>>>>>> b7d684c7
	set +x
else
	sudo apt-get install -qq libmaxminddb-dev libmongoc-dev
fi

# As travis has no xenial images, we always need to install librdkafka from source
if [ "x$KAFKA" == "xYES" ]; then 
	sudo apt-get install -qq liblz4-dev
	git clone https://github.com/edenhill/librdkafka
	(unset CFLAGS; cd librdkafka ; ./configure --prefix=/usr --CFLAGS="-g" > /dev/null ; make -j2  > /dev/null ; sudo make install > /dev/null)
	rm -rf librdkafka # get rid of source, e.g. for line length check
fi
#if [ "x$KAFKA" == "xYES" ]; then sudo apt-get install -qq librdkafka-dev ; fi

if [ "x$ESTEST" == "xYES" ]; then sudo apt-get install -qq elasticsearch ; fi
if [ "$DISTRIB_CODENAME" == "trusty" ]; then sudo apt-get install -qq libhiredis-dev; export HIREDIS_OPT="--enable-omhiredis"; fi
if [ "$DISTRIB_CODENAME" == "trusty" ]; then sudo apt-get install -qq libsystemd-journal-dev; export JOURNAL_OPT="--enable-imjournal --enable-omjournal"; fi
if [ "$DISTRIB_CODENAME" != "precise" ]; then sudo apt-get install -qq --force-yes libqpid-proton3-dev ;fi
if [ "$CC" == "clang" ] && [ "$DISTRIB_CODENAME" == "trusty" ]; then sudo add-apt-repository ppa:ubuntu-toolchain-r/test -y && \
sudo bash -c "echo \"deb http://apt.llvm.org/trusty/ llvm-toolchain-trusty-5.0 main\" > /etc/apt/sources.list.d/llvm.list" &&\
wget -O - https://apt.llvm.org/llvm-snapshot.gpg.key|sudo apt-key add - &&\
sudo apt update -yy  &&\
sudo apt install clang-5.0; fi

if [ "$CC" == "clang" ] && [ "$DISTRIB_CODENAME" == "trusty" ]; then CLANG_PKG="clang-5.0"; SCAN_BUILD="scan-build-5.0"; else CLANG_PKG="clang"; SCAN_BUILD="scan-build"; fi
if [ "$CC" == "clang" ]; then export NO_VALGRIND="--without-valgrind-testbench"; fi
if [ "$CC" == "clang" ]; then sudo apt-get install -qq $CLANG_PKG ; fi


if [ "x$KAFKA" == "xYES" ]; then export ENABLE_KAFKA="--enable-omkafka --enable-imkafka --enable-kafka-tests" ; fi
if [ "x$DEBUGLESS" == "xYES" ]; then export ENABLE_DEBUGLESS="--enable-debugless" ; fi

#
# uncomment the following if AND ONLY If you need yet-unreleased packages
# from the v8-devel repo. Be sure to reset this once the new release has
# been crafted!
#sudo add-apt-repository ppa:adiscon/v8-devel -y
#sudo apt-get update
# now come the actual overrides
#sudo apt-get install libfastjson-dev
#

# end package override code<|MERGE_RESOLUTION|>--- conflicted
+++ resolved
@@ -3,11 +3,7 @@
 # the following packages are not yet available via travis package
 sudo apt-get install -qq faketime libdbd-mysql autoconf-archive
 if [ "x$GROK" == "xYES" ]; then sudo apt-get install -qq libgrok1 libgrok-dev ; fi
-<<<<<<< HEAD
-sudo apt-get install -qq --force-yes libmongo-client-dev libestr-dev librelp-dev libfastjson-dev liblogging-stdlog-dev libksi1 libksi1-dev \
-=======
-sudo apt-get install -qq --force-yes libestr-dev librelp-dev libfastjson-dev liblogging-stdlog-dev \
->>>>>>> b7d684c7
+sudo apt-get install -qq --force-yes libmongo-client-dev libestr-dev librelp-dev libfastjson-dev liblogging-stdlog-dev \
 	liblognorm-dev \
 	libcurl4-gnutls-dev
 sudo apt-get install -qq python-docutils
@@ -16,8 +12,8 @@
 	set -ex
 	WANT_MAXMIND=1.2.0
 	curl -Ls https://github.com/maxmind/libmaxminddb/releases/download/${WANT_MAXMIND}/libmaxminddb-${WANT_MAXMIND}.tar.gz | tar -xz
-<<<<<<< HEAD
-	(cd libmaxminddb-${WANT_MAXMIND} ; ./configure --prefix=/usr CC=gcc CFLAGS="-Wall -Wextra -g -pipe -std=gnu99"  > /dev/null ; sudo make install &> /dev/null)
+	(cd libmaxminddb-${WANT_MAXMIND} ; ./configure --prefix=/usr CC=gcc CFLAGS="-Wall -Wextra -g -pipe -std=gnu99"  > /dev/null ; make -j2  >/dev/null ; sudo make install > /dev/null)
+	rm -rf libmaxminddb-${WANT_MAXMIND} # get rid of source, e.g. for line length check
 	
 	SAVE_CFLAGS=$CFLAGS
 	CFLAGS=""
@@ -31,12 +27,9 @@
 	make -j
 	sudo make install
 	cd -
+	rm -rf mongo-c-driver-1.8.1
 	CC=$SAVE_CC
 	CFLAGS=$SAVE_CFLAGS
-=======
-	(cd libmaxminddb-${WANT_MAXMIND} ; ./configure --prefix=/usr CC=gcc CFLAGS="-Wall -Wextra -g -pipe -std=gnu99"  > /dev/null ; make -j2  >/dev/null ; sudo make install > /dev/null)
-	rm -rf libmaxminddb-${WANT_MAXMIND} # get rid of source, e.g. for line length check
->>>>>>> b7d684c7
 	set +x
 else
 	sudo apt-get install -qq libmaxminddb-dev libmongoc-dev
