#!/bin/bash
# This file is part of the rsyslog project, released under ASL 2.0

# This test checks that omprog restarts the external program when it
# terminates prematurely, and that it does so without leaking file
# descriptors. Two cases are checked: termination of the program when
# omprog is going to write to the pipe (to send a message to the
# program), and when omprog is going to read from the pipe (when it
# is expecting the program to confirm the last message).

. $srcdir/diag.sh init
. $srcdir/diag.sh check-command-available lsof

generate_conf
add_conf '
module(load="../plugins/omprog/.libs/omprog")

template(name="outfmt" type="string" string="%msg%\n")

:msg, contains, "msgnum:" {
    action(
        type="omprog"
        binary="'$RSYSLOG_DYNNAME'.omprog-restart-terminated-bin.sh"
        template="outfmt"
        name="omprog_action"
        queue.type="Direct"  # the default; facilitates sync with the child process
        confirmMessages="on"  # facilitates sync with the child process
        action.resumeRetryCount="3"
        action.resumeInterval="1"
        action.reportSuspensionContinuation="on"
        signalOnClose="off"
    )
}
'

# we need a test-specific program name, as we use it inside the process table
cp -f $srcdir/testsuites/omprog-restart-terminated-bin.sh $RSYSLOG_DYNNAME.omprog-restart-terminated-bin.sh

# On Solaris 10, the output of ps is truncated for long process names; use /usr/ucb/ps instead:
if [[ `uname` = "SunOS" && `uname -r` = "5.10" ]]; then
    function get_child_pid {
        echo $(/usr/ucb/ps -awwx | grep "[o]mprog-restart-terminated-bin.sh" | awk '{ print $1 }')
    }
else
    function get_child_pid {
        echo $(ps -ef | grep "[o]mprog-restart-terminated-bin.sh" | awk '{ print $2 }')
    }
fi

startup
<<<<<<< HEAD
wait_startup
=======
>>>>>>> 4a54c23d
injectmsg 0 1
. $srcdir/diag.sh wait-queueempty

. $srcdir/diag.sh getpid
start_fd_count=$(lsof -p $pid | wc -l)

injectmsg 1 1
injectmsg 2 1
. $srcdir/diag.sh wait-queueempty

kill -s USR1 $(get_child_pid)
./msleep 100

injectmsg 3 1
injectmsg 4 1
. $srcdir/diag.sh wait-queueempty

kill -s TERM $(get_child_pid)
./msleep 100

injectmsg 5 1
injectmsg 6 1
injectmsg 7 1
. $srcdir/diag.sh wait-queueempty

kill -s USR1 $(get_child_pid)
./msleep 100

injectmsg 8 1
injectmsg 9 1
. $srcdir/diag.sh wait-queueempty

end_fd_count=$(lsof -p $pid | wc -l)
child_lsof=$(lsof -a -d 0-65535 -p $(get_child_pid) | awk '$4 != "255r" { print $4 " " $9 }')

shutdown_when_empty
wait_shutdown

EXPECTED="Starting
Received msgnum:00000000:
Received msgnum:00000001:
Received msgnum:00000002:
Received SIGUSR1, will terminate after the next message
Received msgnum:00000003:
Terminating without confirming the last message
Starting
Received msgnum:00000003:
Received msgnum:00000004:
Received SIGTERM, terminating
Starting
Received msgnum:00000005:
Received msgnum:00000006:
Received msgnum:00000007:
Received SIGUSR1, will terminate after the next message
Received msgnum:00000008:
Terminating without confirming the last message
Starting
Received msgnum:00000008:
Received msgnum:00000009:
Terminating normally"

cmp_exact $RSYSLOG_OUT_LOG

if [[ "$start_fd_count" != "$end_fd_count" ]]; then
    echo "file descriptor leak: started with $start_fd_count open files, ended with $end_fd_count"
    error_exit 1
fi

# Check that the child process does not inherit open fds from rsyslog
# (apart from the pipes), and that stderr is redirected to /dev/null.
# Ignore fd 255, which bash opens for internal use.

EXPECTED_CHILD_LSOF="FD NAME
0r pipe
1w pipe
2w /dev/null"

# On Solaris, lsof gives this alternate output:
EXPECTED_CHILD_LSOF_2="FD NAME
0u (fifofs)
1u (fifofs)
2w "

if [[ "$child_lsof" != "$EXPECTED_CHILD_LSOF" && "$child_lsof" != "$EXPECTED_CHILD_LSOF_2" ]]; then
    echo "unexpected open files for child process:"
    echo "$child_lsof"
    error_exit 1
fi

exit_test<|MERGE_RESOLUTION|>--- conflicted
+++ resolved
@@ -48,10 +48,6 @@
 fi
 
 startup
-<<<<<<< HEAD
-wait_startup
-=======
->>>>>>> 4a54c23d
 injectmsg 0 1
 . $srcdir/diag.sh wait-queueempty
 
