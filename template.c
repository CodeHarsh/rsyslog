/* This is the template processing code of rsyslog.
 * begun 2004-11-17 rgerhards
 *
 * Copyright 2004-2012 Rainer Gerhards and Adiscon
 *
 * This file is part of rsyslog.
 *
 * Licensed under the Apache License, Version 2.0 (the "License");
 * you may not use this file except in compliance with the License.
 * You may obtain a copy of the License at
 * 
 *       http://www.apache.org/licenses/LICENSE-2.0
 *       -or-
 *       see COPYING.ASL20 in the source distribution
 * 
 * Unless required by applicable law or agreed to in writing, software
 * distributed under the License is distributed on an "AS IS" BASIS,
 * WITHOUT WARRANTIES OR CONDITIONS OF ANY KIND, either express or implied.
 * See the License for the specific language governing permissions and
 * limitations under the License.
 *
 * Note: there is a tiny bit of code left where I could not get any response
 * from the author if this code can be placed under ASL2.0. I have guarded this
 * with #ifdef STRICT_GPLV3. Only if that macro is defined, the code will be
 * compiled. Otherwise this feature is not present. The plan is to do a 
 * different implementation in the future to get rid of this problem.
 * rgerhards, 2012-08-25
 */
#include "config.h"

#include "rsyslog.h"
#include <stdio.h>
#include <stdlib.h>
#include <string.h>
#include <ctype.h>
#include <assert.h>
#include <json/json.h>
#include "stringbuf.h"
#include "syslogd-types.h"
#include "template.h"
#include "msg.h"
#include "dirty.h"
#include "obj.h"
#include "errmsg.h"
#include "strgen.h"
#include "rsconf.h"
#include "msg.h"
#include "unicode-helper.h"

/* static data */
DEFobjCurrIf(obj)
DEFobjCurrIf(errmsg)
DEFobjCurrIf(strgen)

/* tables for interfacing with the v6 config system */
static struct cnfparamdescr cnfparamdescr[] = {
	{ "name", eCmdHdlrString, 1 },
	{ "type", eCmdHdlrString, 1 },
	{ "string", eCmdHdlrString, 0 },
	{ "plugin", eCmdHdlrString, 0 },
	{ "subtree", eCmdHdlrString, 0 },
	{ "option.stdsql", eCmdHdlrBinary, 0 },
	{ "option.sql", eCmdHdlrBinary, 0 },
	{ "option.json", eCmdHdlrBinary, 0 }
};
static struct cnfparamblk pblk =
	{ CNFPARAMBLK_VERSION,
	  sizeof(cnfparamdescr)/sizeof(struct cnfparamdescr),
	  cnfparamdescr
	};

static struct cnfparamdescr cnfparamdescrProperty[] = {
	{ "name", eCmdHdlrString, 1 },
	{ "outname", eCmdHdlrString, 0 },
	{ "dateformat", eCmdHdlrString, 0 },
	{ "caseconversion", eCmdHdlrString, 0 },
	{ "controlcharacters", eCmdHdlrString, 0 },
	{ "securepath", eCmdHdlrString, 0 },
	{ "format", eCmdHdlrString, 0 },
	{ "position.from", eCmdHdlrInt, 0 },
	{ "position.to", eCmdHdlrInt, 0 },
	{ "position.relativetoend", eCmdHdlrBinary, 0 },
	{ "field.number", eCmdHdlrInt, 0 },
	{ "field.delimiter", eCmdHdlrInt, 0 },
	{ "regex.expression", eCmdHdlrString, 0 },
	{ "regex.type", eCmdHdlrString, 0 },
	{ "regex.nomatchmode", eCmdHdlrString, 0 },
	{ "regex.match", eCmdHdlrInt, 0 },
	{ "regex.submatch", eCmdHdlrInt, 0 },
	{ "droplastlf", eCmdHdlrBinary, 0 },
	{ "mandatory", eCmdHdlrBinary, 0 },
	{ "spifno1stsp", eCmdHdlrBinary, 0 }
};
static struct cnfparamblk pblkProperty =
	{ CNFPARAMBLK_VERSION,
	  sizeof(cnfparamdescrProperty)/sizeof(struct cnfparamdescr),
	  cnfparamdescrProperty
	};

static struct cnfparamdescr cnfparamdescrConstant[] = {
	{ "value", eCmdHdlrString, 1 },
	{ "outname", eCmdHdlrString, 0 },
};
static struct cnfparamblk pblkConstant =
	{ CNFPARAMBLK_VERSION,
	  sizeof(cnfparamdescrConstant)/sizeof(struct cnfparamdescr),
	  cnfparamdescrConstant
	};


#ifdef FEATURE_REGEXP
DEFobjCurrIf(regexp)
static int bFirstRegexpErrmsg = 1; /**< did we already do a "can't load regexp" error message? */
#endif

/* helper to tplToString and strgen's, extends buffer */
#define ALLOC_INC 128
rsRetVal
ExtendBuf(uchar **pBuf, size_t *pLenBuf, size_t iMinSize)
{
	uchar *pNewBuf;
	size_t iNewSize;
	DEFiRet;

	iNewSize = (iMinSize / ALLOC_INC + 1) * ALLOC_INC;
	CHKmalloc(pNewBuf = (uchar*) realloc(*pBuf, iNewSize));
	*pBuf = pNewBuf;
	*pLenBuf = iNewSize;

finalize_it:
	RETiRet;
}


/* This functions converts a template into a string.
 *
 * The function takes a pointer to a template and a pointer to a msg object
 * as well as a pointer to an output buffer and its size. Note that the output
 * buffer pointer may be NULL, size 0, in which case a new one is allocated.
 * The outpub buffer is grown as required. It is the caller's duty to free the
 * buffer when it is done. Note that it is advisable to reuse memory, as this
 * offers big performance improvements.
 * rewritten 2009-06-19 rgerhards
 */
rsRetVal
tplToString(struct template *pTpl, msg_t *pMsg, uchar **ppBuf, size_t *pLenBuf,
	    struct syslogTime *ttNow)
{
	DEFiRet;
	struct templateEntry *pTpe;
	size_t iBuf;
	unsigned short bMustBeFreed = 0;
	uchar *pVal;
	rs_size_t iLenVal = 0;

	assert(pTpl != NULL);
	assert(pMsg != NULL);
	assert(ppBuf != NULL);
	assert(pLenBuf != NULL);

	if(pTpl->pStrgen != NULL) {
		CHKiRet(pTpl->pStrgen(pMsg, ppBuf, pLenBuf));
		FINALIZE;
	}

	if(pTpl->subtree != NULL) {
		/* only a single CEE subtree must be provided */
		/* note: we could optimize the code below, however, this is
		 * not worth the effort, as this passing mode is not expected
		 * in subtree mode and so most probably only used for debug & test.
		 */
		getCEEPropVal(pMsg, pTpl->subtree, &pVal, &iLenVal, &bMustBeFreed);
		if(iLenVal >= (rs_size_t)*pLenBuf) /* we reserve one char for the final \0! */
			CHKiRet(ExtendBuf(ppBuf, pLenBuf, iLenVal + 1));
		memcpy(*ppBuf, pVal, iLenVal+1);
		if(bMustBeFreed)
			free(pVal);
		FINALIZE;
	}
	
	/* we have a "regular" template with template entries */

	/* loop through the template. We obtain one value
	 * and copy it over to our dynamic string buffer. Then, we
	 * free the obtained value (if requested). We continue this
	 * loop until we got hold of all values.
	 */
	pTpe = pTpl->pEntryRoot;
	iBuf = 0;
	while(pTpe != NULL) {
		if(pTpe->eEntryType == CONSTANT) {
			pVal = (uchar*) pTpe->data.constant.pConstant;
			iLenVal = pTpe->data.constant.iLenConstant;
			bMustBeFreed = 0;
		} else 	if(pTpe->eEntryType == FIELD) {
			pVal = (uchar*) MsgGetProp(pMsg, pTpe, pTpe->data.field.propid,
						   pTpe->data.field.propName,  &iLenVal,
						   &bMustBeFreed, ttNow);
			/* we now need to check if we should use SQL option. In this case,
			 * we must go over the generated string and escape '\'' characters.
			 * rgerhards, 2005-09-22: the option values below look somewhat misplaced,
			 * but they are handled in this way because of legacy (don't break any
			 * existing thing).
			 */
			if(pTpl->optFormatEscape == SQL_ESCAPE)
				doEscape(&pVal, &iLenVal, &bMustBeFreed, SQL_ESCAPE);
			else if(pTpl->optFormatEscape == JSON_ESCAPE)
				doEscape(&pVal, &iLenVal, &bMustBeFreed, JSON_ESCAPE);
			else if(pTpl->optFormatEscape == STDSQL_ESCAPE)
				doEscape(&pVal, &iLenVal, &bMustBeFreed, STDSQL_ESCAPE);
		}
		/* got source, now copy over */
		if(iLenVal > 0) { /* may be zero depending on property */
			/* first, make sure buffer fits */
			if(iBuf + iLenVal >= *pLenBuf) /* we reserve one char for the final \0! */
				CHKiRet(ExtendBuf(ppBuf, pLenBuf, iBuf + iLenVal + 1));

			memcpy(*ppBuf + iBuf, pVal, iLenVal);
			iBuf += iLenVal;
		}

		if(bMustBeFreed)
			free(pVal);

		pTpe = pTpe->pNext;
	}

	if(iBuf == *pLenBuf) {
		/* in the weired case of an *empty* template, this can happen.
		 * it is debatable if we should really fix it here or simply
		 * forbid that case. However, performance toll is minimal, so 
		 * I tend to permit it. -- 201011-05 rgerhards
		 */
		CHKiRet(ExtendBuf(ppBuf, pLenBuf, iBuf + 1));
	}
	(*ppBuf)[iBuf] = '\0';
	
finalize_it:
	RETiRet;
}


/* This functions converts a template into an array of strings.
 * For further general details, see the very similar funtion
 * tpltoString().
 * Instead of a string, an array of string pointers is returned by
 * thus function. The caller is repsonsible for destroying that array as
 * well as all of its elements. The array is of fixed size. It's end
 * is indicated by a NULL pointer.
 * rgerhards, 2009-04-03
 */
rsRetVal
tplToArray(struct template *pTpl, msg_t *pMsg, uchar*** ppArr, struct syslogTime *ttNow)
{
	DEFiRet;
	struct templateEntry *pTpe;
	uchar **pArr;
	int iArr;
	rs_size_t propLen;
	unsigned short bMustBeFreed;
	uchar *pVal;

	assert(pTpl != NULL);
	assert(pMsg != NULL);
	assert(ppArr != NULL);

	if(pTpl->subtree) {
		/* Note: this mode is untested, as there is no official plugin
		 *       using array passing, so I simply could not test it.
		 */
		CHKmalloc(pArr = calloc(2, sizeof(uchar*)));
		getCEEPropVal(pMsg, pTpl->subtree, &pVal, &propLen, &bMustBeFreed);
		if(bMustBeFreed) { /* if it must be freed, it is our own private copy... */
			pArr[0] = pVal; /* ... so we can use it! */
		} else {
			CHKmalloc(pArr[0] = (uchar*)strdup((char*) pVal));
		}
		FINALIZE;
	}

	/* loop through the template. We obtain one value, create a
	 * private copy (if necessary), add it to the string array
	 * and then on to the next until we have processed everything.
	 */
	CHKmalloc(pArr = calloc(pTpl->tpenElements + 1, sizeof(uchar*)));
	iArr = 0;

	pTpe = pTpl->pEntryRoot;
	while(pTpe != NULL) {
		if(pTpe->eEntryType == CONSTANT) {
			CHKmalloc(pArr[iArr] = (uchar*)strdup((char*) pTpe->data.constant.pConstant));
		} else 	if(pTpe->eEntryType == FIELD) {
			pVal = (uchar*) MsgGetProp(pMsg, pTpe, pTpe->data.field.propid,
						   pTpe->data.field.propName,  &propLen,
						   &bMustBeFreed, ttNow);
			if(bMustBeFreed) { /* if it must be freed, it is our own private copy... */
				pArr[iArr] = pVal; /* ... so we can use it! */
			} else {
				CHKmalloc(pArr[iArr] = (uchar*)strdup((char*) pVal));
			}
		}
		iArr++;
		pTpe = pTpe->pNext;
	}

finalize_it:
	*ppArr = (iRet == RS_RET_OK) ? pArr : NULL;

	RETiRet;
}


/* This functions converts a template into a json object.
 * For further general details, see the very similar funtion
 * tpltoString().
 * rgerhards, 2012-08-29
 */
rsRetVal
tplToJSON(struct template *pTpl, msg_t *pMsg, struct json_object **pjson, struct syslogTime *ttNow)
{
	struct templateEntry *pTpe;
	rs_size_t propLen;
	unsigned short bMustBeFreed;
	uchar *pVal;
	struct json_object *json, *jsonf;
	rsRetVal localRet;
	DEFiRet;

	if(pTpl->subtree != NULL){
		localRet = jsonFind(pMsg, pTpl->subtree, pjson);
		if(*pjson == NULL) {
			/* we need to have a root object! */
			*pjson = json_object_new_object();
		} else {
			json_object_get(*pjson); /* inc refcount */
		}
		FINALIZE;
	}

	json = json_object_new_object();
	for(pTpe = pTpl->pEntryRoot ; pTpe != NULL ; pTpe = pTpe->pNext) {
		if(pTpe->eEntryType == CONSTANT) {
			if(pTpe->fieldName == NULL)
				continue;
			jsonf = json_object_new_string((char*) pTpe->data.constant.pConstant);
			json_object_object_add(json, (char*)pTpe->fieldName, jsonf);
		} else 	if(pTpe->eEntryType == FIELD) {
			if(pTpe->data.field.propid == PROP_CEE) {
				localRet = msgGetCEEPropJSON(pMsg, pTpe->data.field.propName, &jsonf);
				if(localRet == RS_RET_OK) {
					json_object_object_add(json, (char*)pTpe->fieldName, json_object_get(jsonf));
				} else {
					DBGPRINTF("tplToJSON: error %d looking up property\n",
						  localRet);
					if(pTpe->data.field.options.bMandatory) {
						json_object_object_add(json, (char*)pTpe->fieldName, NULL);
					}
				}
			} else  {
				pVal = (uchar*) MsgGetProp(pMsg, pTpe, pTpe->data.field.propid,
							   pTpe->data.field.propName,  &propLen,
							   &bMustBeFreed, ttNow);
				if(pTpe->data.field.options.bMandatory || propLen > 0) {
					jsonf = json_object_new_string_len((char*)pVal, propLen);
					json_object_object_add(json, (char*)pTpe->fieldName, jsonf);
				}
				if(bMustBeFreed) { /* json-c makes its own private copy! */
					free(pVal);
				}
			}
		}
	}
	*pjson = (iRet == RS_RET_OK) ? json : NULL;

finalize_it:
	RETiRet;
}


/* Helper to doEscape. This is called if doEscape
 * runs out of memory allocating the escaped string.
 * Then we are in trouble. We can
 * NOT simply return the unmodified string because this
 * may cause SQL injection. But we also can not simply
 * abort the run, this would be a DoS. I think an appropriate
 * measure is to remove the dangerous \' characters (SQL). We
 * replace them by \", which will break the message and
 * signatures eventually present - but this is the
 * best thing we can do now (or does anybody 
 * have a better idea?). rgerhards 2004-11-23
 * added support for escape mode (see doEscape for details).
 * if mode = SQL_ESCAPE, then backslashes are changed to slashes.
 * rgerhards 2005-09-22
 */
static void doEmergencyEscape(register uchar *p, int mode)
{
	while(*p) {
		if((mode == SQL_ESCAPE||mode == STDSQL_ESCAPE) && *p == '\'')
			*p = '"';
		else if((mode == JSON_ESCAPE) && *p == '"')
			*p = '\'';
		else if((mode == SQL_ESCAPE) && *p == '\\')
			*p = '/';
		++p;
	}
}


/* SQL-Escape a string. Single quotes are found and
 * replaced by two of them. A new buffer is allocated
 * for the provided string and the provided buffer is
 * freed. The length is updated. Parameter pbMustBeFreed
 * is set to 1 if a new buffer is allocated. Otherwise,
 * it is left untouched.
 * --
 * We just discovered a security issue. MySQL is so
 * "smart" to not only support the standard SQL mechanism
 * for escaping quotes, but to also provide its own (using
 * c-type syntax with backslashes). As such, it is actually
 * possible to do sql injection via rsyslogd. The cure is now
 * to escape backslashes, too. As we have found on the web, some
 * other databases seem to be similar "smart" (why do we have standards
 * at all if they are violated without any need???). Even better, MySQL's
 * smartness depends on config settings. So we add a new option to this
 * function that allows the caller to select if they want to standard or
 * "smart" encoding ;)
 * --
 * Parameter "mode" is STDSQL_ESCAPE, SQL_ESCAPE "smart" SQL engines, or
 * JSON_ESCAPE for everyone requiring escaped JSON (e.g. ElasticSearch).
 * 2005-09-22 rgerhards
 */
rsRetVal
doEscape(uchar **pp, rs_size_t *pLen, unsigned short *pbMustBeFreed, int mode)
{
	DEFiRet;
	uchar *p = NULL;
	int iLen;
	cstr_t *pStrB = NULL;
	uchar *pszGenerated;

	assert(pp != NULL);
	assert(*pp != NULL);
	assert(pLen != NULL);
	assert(pbMustBeFreed != NULL);

	/* first check if we need to do anything at all... */
	if(mode == STDSQL_ESCAPE)
		for(p = *pp ; *p && *p != '\'' ; ++p)
			;
	else if(mode == SQL_ESCAPE)
		for(p = *pp ; *p && *p != '\'' && *p != '\\' ; ++p)
			;
	else if(mode == JSON_ESCAPE)
		for(p = *pp ; *p && *p != '"' ; ++p)
			;
	/* when we get out of the loop, we are either at the
	 * string terminator or the first character to escape */
	if(p && *p == '\0')
		FINALIZE; /* nothing to do in this case! */

	p = *pp;
	iLen = *pLen;
	CHKiRet(cstrConstruct(&pStrB));

	while(*p) {
		if((mode == SQL_ESCAPE || mode == STDSQL_ESCAPE) && *p == '\'') {
			CHKiRet(cstrAppendChar(pStrB, (mode == STDSQL_ESCAPE) ? '\'' : '\\'));
			iLen++;	/* reflect the extra character */
		} else if((mode == SQL_ESCAPE) && *p == '\\') {
			CHKiRet(cstrAppendChar(pStrB, '\\'));
			iLen++;	/* reflect the extra character */
		} else if((mode == JSON_ESCAPE) && *p == '"') {
			CHKiRet(cstrAppendChar(pStrB, '\\'));
			iLen++;	/* reflect the extra character */
		}
		CHKiRet(cstrAppendChar(pStrB, *p));
		++p;
	}
	CHKiRet(cstrFinalize(pStrB));
	CHKiRet(cstrConvSzStrAndDestruct(pStrB, &pszGenerated, 0));

	if(*pbMustBeFreed)
		free(*pp); /* discard previous value */

	*pp = pszGenerated;
	*pLen = iLen;
	*pbMustBeFreed = 1;

finalize_it:
	if(iRet != RS_RET_OK) {
		doEmergencyEscape(*pp, mode);
		if(pStrB != NULL)
			cstrDestruct(&pStrB);
	}

	RETiRet;
}


/* Constructs a template entry object. Returns pointer to it
 * or NULL (if it fails). Pointer to associated template list entry 
 * must be provided.
 */
struct templateEntry* tpeConstruct(struct template *pTpl)
{
	struct templateEntry *pTpe;

	assert(pTpl != NULL);

	if((pTpe = calloc(1, sizeof(struct templateEntry))) == NULL)
		return NULL;
	
	/* basic initialization is done via calloc() - need to
	 * initialize only values != 0. */

	if(pTpl->pEntryLast == NULL){
		/* we are the first element! */
		pTpl->pEntryRoot = pTpl->pEntryLast  = pTpe;
	} else {
		pTpl->pEntryLast->pNext = pTpe;
		pTpl->pEntryLast  = pTpe;
	}
	pTpl->tpenElements++;

	return(pTpe);
}


/* Constructs a template list object. Returns pointer to it
 * or NULL (if it fails).
 */
static struct template*
tplConstruct(rsconf_t *conf)
{
	struct template *pTpl;
	if((pTpl = calloc(1, sizeof(struct template))) == NULL)
		return NULL;
	
	/* basic initialisation is done via calloc() - need to
	 * initialize only values != 0. */

	if(conf->templates.last == NULL)	{
		/* we are the first element! */
		conf->templates.root = conf->templates.last = pTpl;
	} else {
		conf->templates.last->pNext = pTpl;
		conf->templates.last = pTpl;
	}

	return(pTpl);
}


/* helper to tplAddLine. Parses a constant and generates
 * the necessary structure.
 * Paramter "bDoEscapes" is to support legacy vs. v6+ config system. In
 * legacy, we must do escapes ourselves, whereas v6+ passes in already
 * escaped strings (which we are NOT permitted to further escape, this would
 * cause invalid result strings!). Note: if escapes are not permitted,
 * quotes (") are just a regular character and do NOT terminate the constant!
 */
static rsRetVal
do_Constant(unsigned char **pp, struct template *pTpl, int bDoEscapes)
{
	register unsigned char *p;
	cstr_t *pStrB;
	struct templateEntry *pTpe;
	int i;
	DEFiRet;

	assert(pp != NULL);
	assert(*pp != NULL);
	assert(pTpl != NULL);

	p = *pp;

	CHKiRet(cstrConstruct(&pStrB));
	/* process the message and expand escapes
	 * (additional escapes can be added here if needed)
	 */
	while(*p && *p != '%' && !(bDoEscapes && *p == '\"')) {
		if(bDoEscapes && *p == '\\') {
			switch(*++p) {
				case '\0':	
					/* the best we can do - it's invalid anyhow... */
					cstrAppendChar(pStrB, *p);
					break;
				case 'n':
					cstrAppendChar(pStrB, '\n');
					++p;
					break;
				case 'r':
					cstrAppendChar(pStrB, '\r');
					++p;
					break;
				case '\\':
					cstrAppendChar(pStrB, '\\');
					++p;
					break;
				case '%':
					cstrAppendChar(pStrB, '%');
					++p;
					break;
				case '0': /* numerical escape sequence */
				case '1':
				case '2':
				case '3':
				case '4':
				case '5':
				case '6':
				case '7':
				case '8':
				case '9':
					i = 0;
					while(*p && isdigit((int)*p)) {
						i = i * 10 + *p++ - '0';
					}
					cstrAppendChar(pStrB, i);
					break;
				default:
					cstrAppendChar(pStrB, *p++);
					break;
			}
		}
		else
			cstrAppendChar(pStrB, *p++);
	}

	if((pTpe = tpeConstruct(pTpl)) == NULL) {
		rsCStrDestruct(&pStrB);
		ABORT_FINALIZE(RS_RET_OUT_OF_MEMORY);
	}
	pTpe->eEntryType = CONSTANT;
	cstrFinalize(pStrB);
	/* We obtain the length from the counted string object
	 * (before we delete it). Later we might take additional
	 * benefit from the counted string object.
	 * 2005-09-09 rgerhards
	 */
	pTpe->data.constant.iLenConstant = rsCStrLen(pStrB);
	CHKiRet(cstrConvSzStrAndDestruct(pStrB, &pTpe->data.constant.pConstant, 0));

	*pp = p;

finalize_it:
	RETiRet;
}


/* Helper to do_Parameter(). This parses the formatting options
 * specified in a template variable. It returns the passed-in pointer
 * updated to the next processed character.
 */
static void doOptions(unsigned char **pp, struct templateEntry *pTpe)
{
	register unsigned char *p;
	unsigned char Buf[64];
	size_t i;

	assert(pp != NULL);
	assert(*pp != NULL);
	assert(pTpe != NULL);

	p = *pp;

	while(*p && *p != '%' && *p != ':') {
		/* outer loop - until end of options */
		i = 0;
		while((i < sizeof(Buf) / sizeof(char)) &&
		      *p && *p != '%' && *p != ':' && *p != ',') {
			/* inner loop - until end of ONE option */
			Buf[i++] = tolower((int)*p);
			++p;
		}
		Buf[i] = '\0'; /* terminate */
		/* check if we need to skip oversize option */
		while(*p && *p != '%' && *p != ':' && *p != ',')
			++p;	/* just skip */
		if(*p == ',')
			++p; /* eat ',' */
		/* OK, we got the option, so now lets look what
		 * it tells us...
		 */
		 if(!strcmp((char*)Buf, "date-mysql")) {
			pTpe->data.field.eDateFormat = tplFmtMySQLDate;
                 } else if(!strcmp((char*)Buf, "date-pgsql")) {
                        pTpe->data.field.eDateFormat = tplFmtPgSQLDate;
		 } else if(!strcmp((char*)Buf, "date-rfc3164")) {
			pTpe->data.field.eDateFormat = tplFmtRFC3164Date;
		 } else if(!strcmp((char*)Buf, "date-rfc3164-buggyday")) {
			pTpe->data.field.eDateFormat = tplFmtRFC3164BuggyDate;
		 } else if(!strcmp((char*)Buf, "date-rfc3339")) {
			pTpe->data.field.eDateFormat = tplFmtRFC3339Date;
		 } else if(!strcmp((char*)Buf, "date-unixtimestamp")) {
			pTpe->data.field.eDateFormat = tplFmtUnixDate;
		 } else if(!strcmp((char*)Buf, "date-subseconds")) {
			pTpe->data.field.eDateFormat = tplFmtSecFrac;
		 } else if(!strcmp((char*)Buf, "lowercase")) {
			pTpe->data.field.eCaseConv = tplCaseConvLower;
		 } else if(!strcmp((char*)Buf, "uppercase")) {
			pTpe->data.field.eCaseConv = tplCaseConvUpper;
		 } else if(!strcmp((char*)Buf, "sp-if-no-1st-sp")) {
			pTpe->data.field.options.bSPIffNo1stSP = 1;
		 } else if(!strcmp((char*)Buf, "escape-cc")) {
			pTpe->data.field.options.bEscapeCC = 1;
		 } else if(!strcmp((char*)Buf, "drop-cc")) {
			pTpe->data.field.options.bDropCC = 1;
		 } else if(!strcmp((char*)Buf, "space-cc")) {
			pTpe->data.field.options.bSpaceCC = 1;
		 } else if(!strcmp((char*)Buf, "drop-last-lf")) {
			pTpe->data.field.options.bDropLastLF = 1;
		 } else if(!strcmp((char*)Buf, "secpath-drop")) {
			pTpe->data.field.options.bSecPathDrop = 1;
		 } else if(!strcmp((char*)Buf, "secpath-replace")) {
			pTpe->data.field.options.bSecPathReplace = 1;
		 } else if(!strcmp((char*)Buf, "pos-end-relative")) {
			pTpe->data.field.options.bFromPosEndRelative = 1;
		 } else if(!strcmp((char*)Buf, "csv")) {
		 	if(pTpe->data.field.options.bJSON || pTpe->data.field.options.bJSONf) {
				errmsg.LogError(0, NO_ERRCODE, "error: can only specify "
					"one option out of (json, jsonf, csv) - csv ignored");
			} else {
				pTpe->data.field.options.bCSV = 1;
			}
		 } else if(!strcmp((char*)Buf, "json")) {
		 	if(pTpe->data.field.options.bCSV || pTpe->data.field.options.bJSON) {
				errmsg.LogError(0, NO_ERRCODE, "error: can only specify "
					"one option out of (json, jsonf, csv) - json ignored");
			} else {
				pTpe->data.field.options.bJSON = 1;
			}
		 } else if(!strcmp((char*)Buf, "jsonf")) {
		 	if(pTpe->data.field.options.bCSV || pTpe->data.field.options.bJSON) {
				errmsg.LogError(0, NO_ERRCODE, "error: can only specify "
					"one option out of (json, jsonf, csv) - jsonf ignored");
			} else {
				pTpe->data.field.options.bJSONf = 1;
			}
		 } else if(!strcmp((char*)Buf, "mandatory-field")) {
			 pTpe->data.field.options.bMandatory = 1;
		 } else {
			errmsg.LogError(0, NO_ERRCODE, "template error: invalid field option '%s' "
				"specified - ignored", Buf);
		 }
	}

	*pp = p;
}


/* helper to tplAddLine. Parses a parameter and generates
 * the necessary structure.
 */
static rsRetVal
do_Parameter(uchar **pp, struct template *pTpl)
{
	uchar *p;
	cstr_t *pStrProp;
	cstr_t *pStrField = NULL;
	struct templateEntry *pTpe;
	int iNum;	/* to compute numbers */
#ifdef FEATURE_REGEXP
	/* APR: variables for regex */
	rsRetVal iRetLocal;
	int longitud;
	unsigned char *regex_char;
	unsigned char *regex_end;
#endif
	DEFiRet;

	assert(pp != NULL);
	assert(*pp != NULL);
	assert(pTpl != NULL);

	p = (uchar*) *pp;
	CHKiRet(cstrConstruct(&pStrProp));
	CHKmalloc(pTpe = tpeConstruct(pTpl));
	pTpe->eEntryType = FIELD;

	while(*p && *p != '%' && *p != ':') {
		cstrAppendChar(pStrProp, tolower(*p));
		++p; /* do NOT do this in tolower()! */
	}

	/* got the name */
	cstrFinalize(pStrProp);

	if(propNameToID(pStrProp, &pTpe->data.field.propid) != RS_RET_OK) {
		errmsg.LogError(0, RS_RET_TPL_INVLD_PROP, "template '%s': invalid parameter '%s'",
				pTpl->pszName, cstrGetSzStrNoNULL(pStrProp));
		cstrDestruct(&pStrProp);
		ABORT_FINALIZE(RS_RET_TPL_INVLD_PROP);
	}
	if(pTpe->data.field.propid == PROP_CEE) {
		/* in CEE case, we need to preserve the actual property name */
		if((pTpe->data.field.propName = es_newStrFromCStr((char*)cstrGetSzStrNoNULL(pStrProp)+1, cstrLen(pStrProp)-1)) == NULL) {
			cstrDestruct(&pStrProp);
			ABORT_FINALIZE(RS_RET_OUT_OF_MEMORY);
		}
	}

	/* Check frompos, if it has an R, then topos should be a regex */
	if(*p == ':') {
		pTpe->bComplexProcessing = 1;
		++p; /* eat ':' */
#ifdef FEATURE_REGEXP
		if(*p == 'R') {
			/* APR: R found! regex alarm ! :) */
			++p;	/* eat ':' */

			/* first come the regex type */
			if(*p == ',') {
				++p; /* eat ',' */
				if(p[0] == 'B' && p[1] == 'R' && p[2] == 'E' && (p[3] == ',' || p[3] == ':')) {
					pTpe->data.field.typeRegex = TPL_REGEX_BRE;
					p += 3; /* eat indicator sequence */
				} else if(p[0] == 'E' && p[1] == 'R' && p[2] == 'E' && (p[3] == ',' || p[3] == ':')) {
					pTpe->data.field.typeRegex = TPL_REGEX_ERE;
					p += 3; /* eat indicator sequence */
				} else {
					errmsg.LogError(0, NO_ERRCODE, "error: invalid regular expression type, rest of line %s",
				               (char*) p);
				}
			}

			/* now check for submatch ID */
			pTpe->data.field.iSubMatchToUse = 0;
			if(*p == ',') {
				/* in this case a number follows, which indicates which match
				 * shall be used. This must be a single digit.
				 */
				++p; /* eat ',' */
				if(isdigit((int) *p)) {
					pTpe->data.field.iSubMatchToUse = *p - '0';
					++p; /* eat digit */
				}
			}

			/* now pull what to do if we do not find a match */
			if(*p == ',') {
				++p; /* eat ',' */
				if(p[0] == 'D' && p[1] == 'F' && p[2] == 'L' && p[3] == 'T'
				   && (p[4] == ',' || p[4] == ':')) {
					pTpe->data.field.nomatchAction = TPL_REGEX_NOMATCH_USE_DFLTSTR;
					p += 4; /* eat indicator sequence */
				} else if(p[0] == 'B' && p[1] == 'L' && p[2] == 'A' && p[3] == 'N' && p[4] == 'K'
				          && (p[5] == ',' || p[5] == ':')) {
					pTpe->data.field.nomatchAction = TPL_REGEX_NOMATCH_USE_BLANK;
					p += 5; /* eat indicator sequence */
				} else if(p[0] == 'F' && p[1] == 'I' && p[2] == 'E' && p[3] == 'L' && p[4] == 'D'
				          && (p[5] == ',' || p[5] == ':')) {
					pTpe->data.field.nomatchAction = TPL_REGEX_NOMATCH_USE_WHOLE_FIELD;
					p += 5; /* eat indicator sequence */
				} else if(p[0] == 'Z' && p[1] == 'E' && p[2] == 'R' && p[3] == 'O'
				          && (p[4] == ',' || p[4] == ':')) {
					pTpe->data.field.nomatchAction = TPL_REGEX_NOMATCH_USE_ZERO;
					p += 4; /* eat indicator sequence */
				} else if(p[0] == ',') { /* empty, use default */
					pTpe->data.field.nomatchAction = TPL_REGEX_NOMATCH_USE_DFLTSTR;
					 /* do NOT eat indicator sequence, as this was already eaten - the 
					  * comma itself is already part of the next field.
					  */
				} else {
					errmsg.LogError(0, NO_ERRCODE, "template %s error: invalid regular expression type, rest of line %s",
				               pTpl->pszName, (char*) p);
				}
			}

			/* now check for match ID */
			pTpe->data.field.iMatchToUse = 0;
			if(*p == ',') {
				/* in this case a number follows, which indicates which match
				 * shall be used. This must be a single digit.
				 */
				++p; /* eat ',' */
				if(isdigit((int) *p)) {
					pTpe->data.field.iMatchToUse = *p - '0';
					++p; /* eat digit */
				}
			}

			if(*p != ':') {
				/* There is something more than an R , this is invalid ! */
				/* Complain on extra characters */
				errmsg.LogError(0, NO_ERRCODE, "error: invalid character in frompos after \"R\", property: '%%%s'",
				    (char*) *pp);
			} else {
				pTpe->data.field.has_regex = 1;
				dbgprintf("we have a regexp and use match #%d, submatch #%d\n",
					  pTpe->data.field.iMatchToUse, pTpe->data.field.iSubMatchToUse);
			}
		} else {
			/* now we fall through the "regular" FromPos code */
#endif /* #ifdef FEATURE_REGEXP */
			if(*p == 'F') {
#ifdef STRICT_GPLV3
				pTpe->data.field.field_expand = 0;
#endif
				/* we have a field counter, so indicate it in the template */
				++p; /* eat 'F' */
				if (*p == ':') {
					/* no delimiter specified, so use the default (HT) */
					pTpe->data.field.has_fields = 1;
					pTpe->data.field.field_delim = 9;
				} else if (*p == ',') {
					++p; /* eat ',' */
					/* configured delimiter follows, so we need to obtain
					 * it. Important: the following number must be the
					 * **DECIMAL** ASCII value of the delimiter character.
					 */
					pTpe->data.field.has_fields = 1;
					if(!isdigit((int)*p)) {
						/* complain and use default */
						errmsg.LogError(0, NO_ERRCODE, "error: invalid character in frompos after \"F,\", property: '%%%s' - using 9 (HT) as field delimiter",
						    (char*) *pp);
						pTpe->data.field.field_delim = 9;
					} else {
						iNum = 0;
						while(isdigit((int)*p))
							iNum = iNum * 10 + *p++ - '0';
						if(iNum < 0 || iNum > 255) {
							errmsg.LogError(0, NO_ERRCODE, "error: non-USASCII delimiter character value %d in template - using 9 (HT) as substitute", iNum);
							pTpe->data.field.field_delim = 9;
						  } else {
							pTpe->data.field.field_delim = iNum;
#							ifdef STRICT_GPLV3
							if (*p == '+') {
								pTpe->data.field.field_expand = 1;
								p ++;
							}
#							endif
							if(*p == ',') { /* real fromPos? */
								++p;
								iNum = 0;
								while(isdigit((int)*p))
									iNum = iNum * 10 + *p++ - '0';
								pTpe->data.field.iFromPos = iNum;
							}
						  }
					}
				} else {
					/* invalid character after F, so we need to reject
					 * this.
					 */
					errmsg.LogError(0, NO_ERRCODE, "error: invalid character in frompos after \"F\", property: '%%%s'",
					    (char*) *pp);
				}
			} else {
				/* we now have a simple offset in frompos (the previously "normal" case) */
				iNum = 0;
				while(isdigit((int)*p))
					iNum = iNum * 10 + *p++ - '0';
				pTpe->data.field.iFromPos = iNum;
				/* skip to next known good */
				while(*p && *p != '%' && *p != ':') {
					/* TODO: complain on extra characters */
					dbgprintf("error: extra character in frompos: '%s'\n", p);
					++p;
				}
			}
#ifdef FEATURE_REGEXP
		}
#endif /* #ifdef FEATURE_REGEXP */
	}
	/* check topos  (holds an regex if FromPos is "R"*/
	if(*p == ':') {
		++p; /* eat ':' */

#ifdef FEATURE_REGEXP
		if (pTpe->data.field.has_regex) {
			dbgprintf("debug: has regex \n");
			/* APR 2005-09 I need the string that represent the regex */
			/* The regex end is: "--end" */
			/* TODO : this is hardcoded and cant be escaped, please change */
			regex_end = (unsigned char*) strstr((char*)p, "--end");
			if (regex_end == NULL) {
				dbgprintf("error: can not find regex end in: '%s'\n", p);
				pTpe->data.field.has_regex = 0;
			} else {
				/* We get here ONLY if the regex end was found */
				longitud = regex_end - p;
				/* Malloc for the regex string */
				regex_char = (unsigned char *) MALLOC(longitud + 1);
				if(regex_char == NULL) {
					dbgprintf("Could not allocate memory for template parameter!\n");
					pTpe->data.field.has_regex = 0;
					ABORT_FINALIZE(RS_RET_OUT_OF_MEMORY);
				}

				/* Get the regex string for compiling later */
				memcpy(regex_char, p, longitud);
				regex_char[longitud] = '\0';
				dbgprintf("debug: regex detected: '%s'\n", regex_char);
				/* Now i compile the regex */
				/* Remember that the re is an attribute of the Template entry */
				if((iRetLocal = objUse(regexp, LM_REGEXP_FILENAME)) == RS_RET_OK) {
					int iOptions;
					iOptions = (pTpe->data.field.typeRegex == TPL_REGEX_ERE) ? REG_EXTENDED : 0;
					if(regexp.regcomp(&(pTpe->data.field.re), (char*) regex_char, iOptions) != 0) {
						dbgprintf("error: can not compile regex: '%s'\n", regex_char);
						pTpe->data.field.has_regex = 2;
					}
				} else {
					/* regexp object could not be loaded */
					dbgprintf("error %d trying to load regexp library - this may be desired and thus OK",
						  iRetLocal);
					if(bFirstRegexpErrmsg) { /* prevent flood of messages, maybe even an endless loop! */
						bFirstRegexpErrmsg = 0;
						errmsg.LogError(0, NO_ERRCODE, "regexp library could not be loaded (error %d), "
								"regexp ignored", iRetLocal);
					}
					pTpe->data.field.has_regex = 2;
				}

				/* Finally we move the pointer to the end of the regex
				 * so it aint parsed twice or something weird */
				p = regex_end + 5/*strlen("--end")*/;
				free(regex_char);
			}
		} else if(*p == '$') {
			/* shortcut for "end of message */
			p++; /* eat '$' */
			/* in this case, we do a quick, somewhat dirty but totally
			 * legitimate trick: we simply use a topos that is higher than
			 * potentially ever can happen. The code below checks that no copy
			 * will occur after the end of string, so this is perfectly legal.
			 * rgerhards, 2006-10-17
			 */
			pTpe->data.field.iToPos = 9999999;
		} else {
			/* fallthrough to "regular" ToPos code */
#endif /* #ifdef FEATURE_REGEXP */

			if(pTpe->data.field.has_fields == 1) {
				iNum = 0;
				while(isdigit((int)*p))
					iNum = iNum * 10 + *p++ - '0';
				pTpe->data.field.iFieldNr = iNum;
				if(*p == ',') { /* get real toPos? */
					++p;
					iNum = 0;
					while(isdigit((int)*p))
						iNum = iNum * 10 + *p++ - '0';
					pTpe->data.field.iToPos = iNum;
				}
			} else {
				iNum = 0;
				while(isdigit((int)*p))
					iNum = iNum * 10 + *p++ - '0';
				pTpe->data.field.iToPos = iNum;
			}
			/* skip to next known good */
			while(*p && *p != '%' && *p != ':') {
				/* TODO: complain on extra characters */
				dbgprintf("error: extra character in frompos: '%s'\n", p);
				++p;
			}
#ifdef FEATURE_REGEXP
		}
#endif /* #ifdef FEATURE_REGEXP */
	}

	/* check options */
	if(*p == ':') {
		++p; /* eat ':' */
		doOptions(&p, pTpe);
	}

	if(pTpe->data.field.options.bFromPosEndRelative) {
		if(pTpe->data.field.iToPos > pTpe->data.field.iFromPos) {
			iNum = pTpe->data.field.iToPos;
			pTpe->data.field.iToPos = pTpe->data.field.iFromPos;
			pTpe->data.field.iFromPos = iNum;
		}
	} else {
		if(pTpe->data.field.iToPos < pTpe->data.field.iFromPos) {
			iNum = pTpe->data.field.iToPos;
			pTpe->data.field.iToPos = pTpe->data.field.iFromPos;
			pTpe->data.field.iFromPos = iNum;
		}
	}


	/* check field name */
	if(*p == ':') {
		++p; /* eat ':' */
		CHKiRet(cstrConstruct(&pStrField));
		while(*p != ':' && *p != '%' && *p != '\0') {
			cstrAppendChar(pStrField, *p);
			++p;
		}
		cstrFinalize(pStrField);
	}

	/* save field name - if none was given, use the property name instead */
	if(pStrField == NULL) {
		if(pTpe->data.field.propid == PROP_CEE) {
			/* in CEE case, we remove "$!" from the fieldname - it's just our indicator */
			pTpe->fieldName = ustrdup(cstrGetSzStrNoNULL(pStrProp)+2);
			pTpe->lenFieldName = cstrLen(pStrProp)-2;
		} else {
			pTpe->fieldName = ustrdup(cstrGetSzStrNoNULL(pStrProp));
			pTpe->lenFieldName = cstrLen(pStrProp);
		}
	} else {
		pTpe->fieldName = ustrdup(cstrGetSzStrNoNULL(pStrField));
		pTpe->lenFieldName = ustrlen(pTpe->fieldName);
		cstrDestruct(&pStrField);
	}
	if(pTpe->fieldName == NULL) {
		DBGPRINTF("template/do_Parameter: fieldName is NULL!\n");
		ABORT_FINALIZE(RS_RET_OUT_OF_MEMORY);
	}
	cstrDestruct(&pStrProp);
	if(*p) ++p; /* eat '%' */
	*pp = p;
finalize_it:
	RETiRet;
}


/* Add a new entry for a template module.
 * returns pointer to new object if it succeeds, NULL otherwise.
 * rgerhards, 2010-05-31
 */
static rsRetVal
tplAddTplMod(struct template *pTpl, uchar** ppRestOfConfLine)
{
	uchar *pSrc;
	uchar szMod[2048];
	unsigned lenMod;
	strgen_t *pStrgen;
	DEFiRet;

	pSrc = *ppRestOfConfLine;
	lenMod = 0;
	while(*pSrc && !isspace(*pSrc) && lenMod < sizeof(szMod) - 1) {
		szMod[lenMod] = *pSrc++;
		lenMod++;
		
	}
	szMod[lenMod] = '\0';
	*ppRestOfConfLine = pSrc;
	CHKiRet(strgen.FindStrgen(&pStrgen, szMod));
	pTpl->pStrgen = pStrgen->pModule->mod.sm.strgen;
	DBGPRINTF("template bound to strgen '%s'\n", szMod);
	/* check if the name potentially contains some well-known options
	 * Note: we have opted to let the name contain all options. This sounds 
	 * useful, because the strgen MUST actually implement a specific set
	 * of options. Doing this via the name looks to the enduser as if the
	 * regular syntax were used, and it make sure the strgen postively
	 * acknowledged implementing the option. -- rgerhards, 2011-03-21
	 */
	if(lenMod > 6 && !strcasecmp((char*) szMod + lenMod - 7, ",stdsql")) {
		pTpl->optFormatEscape = STDSQL_ESCAPE;
		DBGPRINTF("strgen supports the stdsql option\n");
	} else if(lenMod > 3 && !strcasecmp((char*) szMod+ lenMod - 4, ",sql")) {
		pTpl->optFormatEscape = SQL_ESCAPE;
		DBGPRINTF("strgen supports the sql option\n");
	} else if(lenMod > 4 && !strcasecmp((char*) szMod+ lenMod - 4, ",json")) {
		pTpl->optFormatEscape = JSON_ESCAPE;
		DBGPRINTF("strgen supports the json option\n");
	}

finalize_it:
	RETiRet;
}


/* Add a new template line
 * returns pointer to new object if it succeeds, NULL otherwise.
 */
struct template *tplAddLine(rsconf_t *conf, char* pName, uchar** ppRestOfConfLine)
{
	struct template *pTpl;
 	unsigned char *p;
	int bDone;
	char optBuf[128]; /* buffer for options - should be more than enough... */
	size_t i;
	rsRetVal localRet;

	assert(pName != NULL);
	assert(ppRestOfConfLine != NULL);
	if((pTpl = tplConstruct(conf)) == NULL)
		return NULL;
	
	pTpl->iLenName = strlen(pName);
	pTpl->pszName = (char*) MALLOC(sizeof(char) * (pTpl->iLenName + 1));
	if(pTpl->pszName == NULL) {
		dbgprintf("tplAddLine could not alloc memory for template name!");
		pTpl->iLenName = 0;
		return NULL;
		/* I know - we create a memory leak here - but I deem
		 * it acceptable as it is a) a very small leak b) very
		 * unlikely to happen. rgerhards 2004-11-17
		 */
	}
	memcpy(pTpl->pszName, pName, pTpl->iLenName + 1);

	/* now actually parse the line */
	p = *ppRestOfConfLine;
	assert(p != NULL);

	while(isspace((int)*p))/* skip whitespace */
		++p;
	
	switch(*p) {
	case '"': /* just continue */
		break;
	case '=':
		*ppRestOfConfLine = p + 1;
		localRet = tplAddTplMod(pTpl, ppRestOfConfLine);
		if(localRet != RS_RET_OK) {
			errmsg.LogError(0, localRet, "Template '%s': error %d defining template via strgen module",
					pTpl->pszName, localRet);
			/* we simply make the template defunct in this case by setting
			 * its name to a zero-string. We do not free it, as this would
			 * require additional code and causes only a very small memory
			 * consumption. Memory is freed, however, in normal operation
			 * and most importantly by HUPing syslogd.
			 */
			*pTpl->pszName = '\0';
		}
		return NULL;
	default:
		dbgprintf("Template '%s' invalid, does not start with '\"'!\n", pTpl->pszName);
		/* we simply make the template defunct in this case by setting
		 * its name to a zero-string. We do not free it, as this would
		 * require additional code and causes only a very small memory
		 * consumption.
		 */
		*pTpl->pszName = '\0';
		return NULL;
	}
	++p;

	/* we finally go to the actual template string - so let's have some fun... */
	bDone = *p ? 0 : 1;
	while(!bDone) {
		switch(*p) {
			case '\0':
				bDone = 1;
				break;
			case '%': /* parameter */
				++p; /* eat '%' */
				if(do_Parameter(&p, pTpl) != RS_RET_OK) {
					dbgprintf("tplAddLine error: parameter invalid");
					return NULL;
				};
				break;
			default: /* constant */
				do_Constant(&p, pTpl, 1);
				break;
		}
		if(*p == '"') {/* end of template string? */
			++p;	/* eat it! */
			bDone = 1;
		}
	}
	
	/* we now have the template - let's look at the options (if any)
	 * we process options until we reach the end of the string or 
	 * an error occurs - whichever is first.
	 */
	while(*p) {
		while(isspace((int)*p))/* skip whitespace */
			++p;
		
		if(*p != ',')
			break;
		++p; /* eat ',' */

		while(isspace((int)*p))/* skip whitespace */
			++p;
		
		/* read option word */
		i = 0;
		while(i < sizeof(optBuf) / sizeof(char) - 1
		      && *p && *p != '=' && *p !=',' && *p != '\n') {
			optBuf[i++] = tolower((int)*p);
			++p;
		}
		optBuf[i] = '\0';

		if(*p == '\n')
			++p;

		/* as of now, the no form is nonsense... but I do include
		 * it anyhow... ;) rgerhards 2004-11-22
		 */
		if(!strcmp(optBuf, "stdsql")) {
			pTpl->optFormatEscape = STDSQL_ESCAPE;
		} else if(!strcmp(optBuf, "json")) {
			pTpl->optFormatEscape = JSON_ESCAPE;
		} else if(!strcmp(optBuf, "sql")) {
			pTpl->optFormatEscape = SQL_ESCAPE;
		} else if(!strcmp(optBuf, "nosql")) {
			pTpl->optFormatEscape = NO_ESCAPE;
		} else {
			dbgprintf("Invalid option '%s' ignored.\n", optBuf);
		}
	}

	*ppRestOfConfLine = p;

	return(pTpl);
}

static rsRetVal
createConstantTpe(struct template *pTpl, struct cnfobj *o)
{
	struct templateEntry *pTpe;
	es_str_t *value = NULL; /* init just to keep compiler happy - mandatory parameter */
	int i;
	struct cnfparamvals *pvals = NULL;
	uchar *outname = NULL;
	DEFiRet;

	/* pull params */
	pvals = nvlstGetParams(o->nvlst, &pblkConstant, NULL);
	cnfparamsPrint(&pblkConstant, pvals);
	
	for(i = 0 ; i < pblkConstant.nParams ; ++i) {
		if(!pvals[i].bUsed)
			continue;
		if(!strcmp(pblkConstant.descr[i].name, "value")) {
			value = pvals[i].val.d.estr;
		} else if(!strcmp(pblkConstant.descr[i].name, "outname")) {
			outname = (uchar*)es_str2cstr(pvals[i].val.d.estr, NULL);
		} else {
			dbgprintf("template:constantTpe: program error, non-handled "
			  "param '%s'\n", pblkConstant.descr[i].name);
		}
	}

	/* sanity check */

	/* apply */
	CHKmalloc(pTpe = tpeConstruct(pTpl));
	es_unescapeStr(value);
	pTpe->eEntryType = CONSTANT;
	pTpe->fieldName = outname;
	if(outname != NULL)
		pTpe->lenFieldName = ustrlen(outname);
	pTpe->data.constant.iLenConstant = es_strlen(value);
	pTpe->data.constant.pConstant = (uchar*)es_str2cstr(value, NULL);

finalize_it:
	if(pvals != NULL)
		cnfparamvalsDestruct(pvals, &pblkConstant);
	RETiRet;
}

static rsRetVal
createPropertyTpe(struct template *pTpl, struct cnfobj *o)
{
	struct templateEntry *pTpe;
	cstr_t *name = NULL;
	uchar *outname = NULL;
	int i;
	int droplastlf = 0;
	int spifno1stsp = 0;
	int mandatory = 0;
	int frompos = -1;
	int topos = -1;
	int fieldnum = -1;
	int fielddelim = 9; /* default is HT (USACSII 9) */
	int re_matchToUse = 0;
	int re_submatchToUse = 0;
<<<<<<< HEAD
	int bComplexProcessing = 0;
=======
	int bPosRelativeToEnd = 0;
>>>>>>> 474877b9
	char *re_expr = NULL;
	struct cnfparamvals *pvals = NULL;
	enum {F_NONE, F_CSV, F_JSON, F_JSONF} formatType = F_NONE;
	enum {CC_NONE, CC_ESCAPE, CC_SPACE, CC_DROP} controlchr = CC_NONE;
	enum {SP_NONE, SP_DROP, SP_REPLACE} secpath = SP_NONE;
	enum tplFormatCaseConvTypes caseconv = tplCaseConvNo;
	enum tplFormatTypes datefmt = tplFmtDefault;
	enum tplRegexType re_type = TPL_REGEX_BRE;
	enum tlpRegexNoMatchType re_nomatchType = TPL_REGEX_NOMATCH_USE_DFLTSTR;
	DEFiRet;

	/* pull params */
	pvals = nvlstGetParams(o->nvlst, &pblkProperty, NULL);
	cnfparamsPrint(&pblkProperty, pvals);
	
	for(i = 0 ; i < pblkProperty.nParams ; ++i) {
		if(!pvals[i].bUsed)
			continue;
		if(!strcmp(pblkProperty.descr[i].name, "name")) {
			uchar *tmpstr = (uchar*)es_str2cstr(pvals[i].val.d.estr, NULL);
			rsCStrConstructFromszStr(&name, tmpstr);
			cstrFinalize(name);
			free(tmpstr);
		} else if(!strcmp(pblkProperty.descr[i].name, "droplastlf")) {
			droplastlf = pvals[i].val.d.n;
			bComplexProcessing = 1;
		} else if(!strcmp(pblkProperty.descr[i].name, "mandatory")) {
			mandatory = pvals[i].val.d.n;
		} else if(!strcmp(pblkProperty.descr[i].name, "spifno1stsp")) {
			spifno1stsp = pvals[i].val.d.n;
			bComplexProcessing = 1;
		} else if(!strcmp(pblkProperty.descr[i].name, "outname")) {
			outname = (uchar*)es_str2cstr(pvals[i].val.d.estr, NULL);
		} else if(!strcmp(pblkProperty.descr[i].name, "position.from")) {
			frompos = pvals[i].val.d.n;
			bComplexProcessing = 1;
		} else if(!strcmp(pblkProperty.descr[i].name, "position.to")) {
			topos = pvals[i].val.d.n;
<<<<<<< HEAD
			bComplexProcessing = 1;
=======
		} else if(!strcmp(pblkProperty.descr[i].name, "position.relativetoend")) {
			bPosRelativeToEnd = pvals[i].val.d.n;
>>>>>>> 474877b9
		} else if(!strcmp(pblkProperty.descr[i].name, "field.number")) {
			fieldnum = pvals[i].val.d.n;
			bComplexProcessing = 1;
		} else if(!strcmp(pblkProperty.descr[i].name, "field.delimiter")) {
			fielddelim = pvals[i].val.d.n;
			bComplexProcessing = 1;
		} else if(!strcmp(pblkProperty.descr[i].name, "regex.expression")) {
			re_expr = es_str2cstr(pvals[i].val.d.estr, NULL);
			bComplexProcessing = 1;
		} else if(!strcmp(pblkProperty.descr[i].name, "regex.type")) {
			bComplexProcessing = 1;
			if(!es_strbufcmp(pvals[i].val.d.estr, (uchar*)"BRE", sizeof("BRE")-1)) {
				re_type = TPL_REGEX_BRE;
			} else if(!es_strbufcmp(pvals[i].val.d.estr, (uchar*)"ERE", sizeof("ERE")-1)) {
				re_type = TPL_REGEX_ERE;
			} else {
				uchar *typeStr = (uchar*) es_str2cstr(pvals[i].val.d.estr, NULL);
				errmsg.LogError(0, RS_RET_ERR, "invalid regex.type '%s' for property",
					typeStr);
				free(typeStr);
				ABORT_FINALIZE(RS_RET_ERR);
			}
		} else if(!strcmp(pblkProperty.descr[i].name, "regex.nomatchmode")) {
			bComplexProcessing = 1;
			if(!es_strbufcmp(pvals[i].val.d.estr, (uchar*)"DFLT", sizeof("DFLT")-1)) {
				re_nomatchType = TPL_REGEX_NOMATCH_USE_DFLTSTR;
			} else if(!es_strbufcmp(pvals[i].val.d.estr, (uchar*)"BLANK", sizeof("BLANK")-1)) {
				re_nomatchType = TPL_REGEX_NOMATCH_USE_BLANK;
			} else if(!es_strbufcmp(pvals[i].val.d.estr, (uchar*)"FIELD", sizeof("FIELD")-1)) {
				re_nomatchType = TPL_REGEX_NOMATCH_USE_WHOLE_FIELD;
			} else if(!es_strbufcmp(pvals[i].val.d.estr, (uchar*)"ZERO", sizeof("ZERO")-1)) {
				re_nomatchType = TPL_REGEX_NOMATCH_USE_ZERO;
			} else {
				uchar *typeStr = (uchar*) es_str2cstr(pvals[i].val.d.estr, NULL);
				errmsg.LogError(0, RS_RET_ERR, "invalid format type '%s' for property",
					typeStr);
				free(typeStr);
				ABORT_FINALIZE(RS_RET_ERR);
			}
		} else if(!strcmp(pblkProperty.descr[i].name, "regex.match")) {
			bComplexProcessing = 1;
			re_matchToUse = pvals[i].val.d.n;
		} else if(!strcmp(pblkProperty.descr[i].name, "regex.submatch")) {
			bComplexProcessing = 1;
			re_submatchToUse = pvals[i].val.d.n;
		} else if(!strcmp(pblkProperty.descr[i].name, "format")) {
			bComplexProcessing = 1;
			if(!es_strbufcmp(pvals[i].val.d.estr, (uchar*)"csv", sizeof("csv")-1)) {
				formatType = F_CSV;
			} else if(!es_strbufcmp(pvals[i].val.d.estr, (uchar*)"json", sizeof("json")-1)) {
				formatType = F_JSON;
			} else if(!es_strbufcmp(pvals[i].val.d.estr, (uchar*)"jsonf", sizeof("jsonf")-1)) {
				formatType = F_JSONF;
			} else {
				uchar *typeStr = (uchar*) es_str2cstr(pvals[i].val.d.estr, NULL);
				errmsg.LogError(0, RS_RET_ERR, "invalid format type '%s' for property",
					typeStr);
				free(typeStr);
				ABORT_FINALIZE(RS_RET_ERR);
			}
		} else if(!strcmp(pblkProperty.descr[i].name, "controlcharacters")) {
			bComplexProcessing = 1;
			if(!es_strbufcmp(pvals[i].val.d.estr, (uchar*)"escape", sizeof("escape")-1)) {
				controlchr = CC_ESCAPE;
			} else if(!es_strbufcmp(pvals[i].val.d.estr, (uchar*)"space", sizeof("space")-1)) {
				controlchr = CC_SPACE;
			} else if(!es_strbufcmp(pvals[i].val.d.estr, (uchar*)"drop", sizeof("drop")-1)) {
				controlchr = CC_DROP;
			} else {
				uchar *typeStr = (uchar*) es_str2cstr(pvals[i].val.d.estr, NULL);
				errmsg.LogError(0, RS_RET_ERR, "invalid controlcharacter mode '%s' for property",
					typeStr);
				free(typeStr);
				ABORT_FINALIZE(RS_RET_ERR);
			}
		} else if(!strcmp(pblkProperty.descr[i].name, "securepath")) {
			bComplexProcessing = 1;
			if(!es_strbufcmp(pvals[i].val.d.estr, (uchar*)"drop", sizeof("drop")-1)) {
				secpath = SP_DROP;
			} else if(!es_strbufcmp(pvals[i].val.d.estr, (uchar*)"replace", sizeof("replace")-1)) {
				secpath = SP_REPLACE;
			} else {
				uchar *typeStr = (uchar*) es_str2cstr(pvals[i].val.d.estr, NULL);
				errmsg.LogError(0, RS_RET_ERR, "invalid securepath mode '%s' for property",
					typeStr);
				free(typeStr);
				ABORT_FINALIZE(RS_RET_ERR);
			}
		} else if(!strcmp(pblkProperty.descr[i].name, "caseconversion")) {
			bComplexProcessing = 1;
			if(!es_strbufcmp(pvals[i].val.d.estr, (uchar*)"lower", sizeof("lower")-1)) {
				caseconv = tplCaseConvLower;
			} else if(!es_strbufcmp(pvals[i].val.d.estr, (uchar*)"upper", sizeof("upper")-1)) {
				caseconv = tplCaseConvUpper;
			} else {
				uchar *typeStr = (uchar*) es_str2cstr(pvals[i].val.d.estr, NULL);
				errmsg.LogError(0, RS_RET_ERR, "invalid caseconversion type '%s' for property",
					typeStr);
				free(typeStr);
				ABORT_FINALIZE(RS_RET_ERR);
			}
		} else if(!strcmp(pblkProperty.descr[i].name, "dateformat")) {
			if(!es_strbufcmp(pvals[i].val.d.estr, (uchar*)"mysql", sizeof("mysql")-1)) {
				datefmt = tplFmtMySQLDate;
			} else if(!es_strbufcmp(pvals[i].val.d.estr, (uchar*)"pgsql", sizeof("pgsql")-1)) {
				datefmt = tplFmtPgSQLDate;
			} else if(!es_strbufcmp(pvals[i].val.d.estr, (uchar*)"rfc3164", sizeof("rfc3164")-1)) {
				datefmt = tplFmtRFC3164Date;
			} else if(!es_strbufcmp(pvals[i].val.d.estr, (uchar*)"rfc3164-buggyday", sizeof("rfc3164-buggyday")-1)) {
				datefmt = tplFmtRFC3164BuggyDate;
			} else if(!es_strbufcmp(pvals[i].val.d.estr, (uchar*)"rfc3339", sizeof("rfc3339")-1)) {
				datefmt = tplFmtRFC3339Date;
			} else if(!es_strbufcmp(pvals[i].val.d.estr, (uchar*)"unixtimestamp", sizeof("unixtimestamp")-1)) {
				datefmt = tplFmtUnixDate;
			} else if(!es_strbufcmp(pvals[i].val.d.estr, (uchar*)"subseconds", sizeof("subseconds")-1)) {
				datefmt = tplFmtSecFrac;
			} else {
				uchar *typeStr = (uchar*) es_str2cstr(pvals[i].val.d.estr, NULL);
				errmsg.LogError(0, RS_RET_ERR, "invalid date format '%s' for property",
					typeStr);
				free(typeStr);
				ABORT_FINALIZE(RS_RET_ERR);
			}
		} else {
			dbgprintf("template:propertyTpe: program error, non-handled "
			  "param '%s'\n", pblkProperty.descr[i].name);
		}
	}
	if(outname == NULL) {
		uchar *psz = cstrGetSzStrNoNULL(name);
		/* we need to drop "$!" prefix, if present */
		if(!strncmp((char*)psz, "$!", 2))
			outname = ustrdup(psz + 2);
		else
			outname = ustrdup(psz);
	}

	/* sanity check */
	if(topos == -1 && frompos != -1)
		topos = 2000000000; /* large enough ;) */
	if(frompos == -1 && topos != -1)
		frompos = 0;
	if(bPosRelativeToEnd) {
		if(topos > frompos) {
			errmsg.LogError(0, RS_RET_ERR, "position.to=%d is higher than postion.from=%d in 'relativeToEnd' mode\n",
				topos, frompos);
			ABORT_FINALIZE(RS_RET_ERR);
		}
	} else {
		if(topos < frompos) {
			errmsg.LogError(0, RS_RET_ERR, "position.to=%d is lower than postion.from=%d\n",
				topos, frompos);
			ABORT_FINALIZE(RS_RET_ERR);
		}
	}
	if(fieldnum != -1 && re_expr != NULL) {
		errmsg.LogError(0, RS_RET_ERR, "both field extraction and regex extraction "
				"specified - this is not possible, remove one");
		ABORT_FINALIZE(RS_RET_ERR);
	}

	/* apply */
	CHKmalloc(pTpe = tpeConstruct(pTpl));
	pTpe->eEntryType = FIELD;
	CHKiRet(propNameToID(name, &pTpe->data.field.propid));
	if(pTpe->data.field.propid == PROP_CEE) {
		/* in CEE case, we need to preserve the actual property name */
		pTpe->data.field.propName = es_newStrFromCStr((char*)cstrGetSzStrNoNULL(name)+1,
							      cstrLen(name)-1);
	}
	pTpe->data.field.options.bDropLastLF = droplastlf;
	pTpe->data.field.options.bSPIffNo1stSP = spifno1stsp;
	pTpe->data.field.options.bMandatory = mandatory;
	pTpe->data.field.eCaseConv = caseconv;
	switch(formatType) {
	case F_NONE:
		/* all set ;) */
		break;
	case F_CSV:
		pTpe->data.field.options.bCSV = 1;
		break;
	case F_JSON:
		pTpe->data.field.options.bJSON = 1;
		break;
	case F_JSONF:
		pTpe->data.field.options.bJSONf = 1;
		break;
	}
	switch(controlchr) {
	case CC_NONE:
		/* all set ;) */
		break;
	case CC_ESCAPE:
		pTpe->data.field.options.bEscapeCC = 1;
		break;
	case CC_SPACE:
		pTpe->data.field.options.bSpaceCC = 1;
		break;
	case CC_DROP:
		pTpe->data.field.options.bDropCC = 1;
		break;
	}
	switch(secpath) {
	case SP_NONE:
		/* all set ;) */
		break;
	case SP_DROP:
		pTpe->data.field.options.bSecPathDrop = 1;
		break;
	case SP_REPLACE:
		pTpe->data.field.options.bSecPathReplace = 1;
		break;
	}
	pTpe->fieldName = outname;
	if(outname != NULL)
		pTpe->lenFieldName = ustrlen(outname);
	pTpe->bComplexProcessing = bComplexProcessing;
	pTpe->data.field.eDateFormat = datefmt;
	if(fieldnum != -1) {
		pTpe->data.field.has_fields = 1;
		pTpe->data.field.iFieldNr = fieldnum;
		pTpe->data.field.field_delim = fielddelim;
	}
	if(frompos != -1) {
		pTpe->data.field.iFromPos = frompos;
		pTpe->data.field.iToPos = topos;
		pTpe->data.field.options.bFromPosEndRelative = bPosRelativeToEnd;
	}
	if(re_expr != NULL) {
		rsRetVal iRetLocal;
		pTpe->data.field.typeRegex = re_type;
		pTpe->data.field.nomatchAction = re_nomatchType;
		pTpe->data.field.iMatchToUse = re_matchToUse;
		pTpe->data.field.iSubMatchToUse = re_submatchToUse;
		pTpe->data.field.has_regex = 1;
		if((iRetLocal = objUse(regexp, LM_REGEXP_FILENAME)) == RS_RET_OK) {
			int iOptions;
			iOptions = (pTpe->data.field.typeRegex == TPL_REGEX_ERE) ? REG_EXTENDED : 0;
			if(regexp.regcomp(&(pTpe->data.field.re), (char*) re_expr, iOptions) != 0) {
				dbgprintf("error: can not compile regex: '%s'\n", re_expr);
				errmsg.LogError(0, NO_ERRCODE, "error compiling regex '%s'", re_expr);
				pTpe->data.field.has_regex = 2;
				ABORT_FINALIZE(RS_RET_ERR);
			}
		} else {
			/* regexp object could not be loaded */
			if(bFirstRegexpErrmsg) { /* prevent flood of messages, maybe even an endless loop! */
				bFirstRegexpErrmsg = 0;
				errmsg.LogError(0, NO_ERRCODE, "regexp library could not be loaded (error %d), "
						"regexp ignored", iRetLocal);
			}
			pTpe->data.field.has_regex = 2;
			ABORT_FINALIZE(RS_RET_ERR);
		}
	}

finalize_it:
	if(pvals != NULL)
		cnfparamvalsDestruct(pvals, &pblkProperty);
	if(name != NULL)
		rsCStrDestruct(&name);
	RETiRet;
}

/* create a template in list mode, is build from sub-objects */
static rsRetVal
createListTpl(struct template *pTpl, struct cnfobj *o)
{
	struct objlst *lst;
	DEFiRet;

	dbgprintf("create template from subobjs\n");
	objlstPrint(o->subobjs);

	for(lst = o->subobjs ; lst != NULL ; lst = lst->next) {
		switch(lst->obj->objType) {
		case CNFOBJ_PROPERTY:
			CHKiRet(createPropertyTpe(pTpl, lst->obj));
			break;
		case CNFOBJ_CONSTANT:
			CHKiRet(createConstantTpe(pTpl, lst->obj));
			break;
		default:dbgprintf("program error: invalid object type %d "
				  "in createLstTpl\n", lst->obj->objType);
			break;
		}
		nvlstChkUnused(lst->obj->nvlst);
	}
finalize_it:
	RETiRet;
}

/* Add a new template via the v6 config system.  */
rsRetVal
tplProcessCnf(struct cnfobj *o)
{
	struct template *pTpl = NULL;
	struct cnfparamvals *pvals = NULL;
	int lenName = 0; /* init just to keep compiler happy: mandatory parameter */
	char *name = NULL;
	uchar *tplStr = NULL;
	uchar *plugin = NULL;
	es_str_t *subtree = NULL;
	uchar *p;
	enum { T_STRING, T_PLUGIN, T_LIST, T_SUBTREE }
		tplType = T_STRING; /* init just to keep compiler happy: mandatory parameter */
	int i;
	int o_sql=0, o_stdsql=0, o_json=0; /* options */
	int numopts;
	rsRetVal localRet;
	DEFiRet;

	pvals = nvlstGetParams(o->nvlst, &pblk, NULL);
	cnfparamsPrint(&pblk, pvals);
	
	for(i = 0 ; i < pblk.nParams ; ++i) {
		if(!pvals[i].bUsed)
			continue;
		if(!strcmp(pblk.descr[i].name, "name")) {
			lenName = es_strlen(pvals[i].val.d.estr);
			name = es_str2cstr(pvals[i].val.d.estr, NULL);
		} else if(!strcmp(pblk.descr[i].name, "type")) {
			if(!es_strbufcmp(pvals[i].val.d.estr, (uchar*)"string", sizeof("string")-1)) {
				tplType = T_STRING;
			} else if(!es_strbufcmp(pvals[i].val.d.estr, (uchar*)"plugin", sizeof("plugin")-1)) {
				tplType = T_PLUGIN;
			} else if(!es_strbufcmp(pvals[i].val.d.estr, (uchar*)"list", sizeof("list")-1)) {
				tplType = T_LIST;
			} else if(!es_strbufcmp(pvals[i].val.d.estr, (uchar*)"subtree", sizeof("subtree")-1)) {
				tplType = T_SUBTREE;
			} else {
				uchar *typeStr = (uchar*) es_str2cstr(pvals[i].val.d.estr, NULL);
				errmsg.LogError(0, RS_RET_ERR, "invalid template type '%s'",
					typeStr);
				free(typeStr);
				ABORT_FINALIZE(RS_RET_ERR);
			}
		} else if(!strcmp(pblk.descr[i].name, "string")) {
			tplStr = (uchar*) es_str2cstr(pvals[i].val.d.estr, NULL);
		} else if(!strcmp(pblk.descr[i].name, "subtree")) {
			uchar *st_str = es_getBufAddr(pvals[i].val.d.estr);
			if(st_str[0] != '$' || st_str[1] != '!') {
				char *cstr = es_str2cstr(pvals[i].val.d.estr, NULL);
				errmsg.LogError(0, RS_RET_ERR, "invalid subtree "
					"parameter, variable must start with '$!' but "
					"var name is '%s'", cstr);
				free(cstr);
				free(name); /* overall assigned */
				ABORT_FINALIZE(RS_RET_ERR);
			} else {
				/* TODO: unify strings! */
				char *cstr = es_str2cstr(pvals[i].val.d.estr, NULL);
				subtree = es_newStrFromBuf(cstr+1, es_strlen(pvals[i].val.d.estr)-1);
				free(cstr);
			}
		} else if(!strcmp(pblk.descr[i].name, "plugin")) {
			plugin = (uchar*) es_str2cstr(pvals[i].val.d.estr, NULL);
		} else if(!strcmp(pblk.descr[i].name, "option.stdsql")) {
			o_stdsql = pvals[i].val.d.n;
		} else if(!strcmp(pblk.descr[i].name, "option.sql")) {
			o_sql = pvals[i].val.d.n;
		} else if(!strcmp(pblk.descr[i].name, "option.json")) {
			o_json = pvals[i].val.d.n;
		} else {
			dbgprintf("template: program error, non-handled "
			  "param '%s'\n", pblk.descr[i].name);
		}
	}

	/* do config sanity checks */
	if(tplStr  == NULL) {
		if(tplType == T_STRING) {
			errmsg.LogError(0, RS_RET_ERR, "template '%s' of type string needs "
				"string parameter", name);
			ABORT_FINALIZE(RS_RET_ERR);
		}
	} else {
		if(tplType != T_STRING) {
			errmsg.LogError(0, RS_RET_ERR, "template '%s' is not a string "
				"template but has a string specified - ignored", name);
		}
	}

	if(plugin  == NULL) {
		if(tplType == T_PLUGIN) {
			errmsg.LogError(0, RS_RET_ERR, "template '%s' of type plugin needs "
				"plugin parameter", name);
			ABORT_FINALIZE(RS_RET_ERR);
		}
	} else {
		if(tplType != T_PLUGIN) {
			errmsg.LogError(0, RS_RET_ERR, "template '%s' is not a plugin "
				"template but has a plugin specified - ignored", name);
		}
	}

	if(subtree  == NULL) {
		if(tplType == T_SUBTREE) {
			errmsg.LogError(0, RS_RET_ERR, "template '%s' of type subtree needs "
				"subtree parameter", name);
			ABORT_FINALIZE(RS_RET_ERR);
		}
	} else {
		if(tplType != T_SUBTREE) {
			errmsg.LogError(0, RS_RET_ERR, "template '%s' is not a subtree "
				"template but has a subtree specified - ignored", name);
		}
	}

	if(o->subobjs  == NULL) {
		if(tplType == T_LIST) {
			errmsg.LogError(0, RS_RET_ERR, "template '%s' of type list has "
				"has no parameters specified", name);
			ABORT_FINALIZE(RS_RET_ERR);
		}
	} else {
		if(tplType != T_LIST) {
			errmsg.LogError(0, RS_RET_ERR, "template '%s' is not a list "
				"template but has parameters specified - ignored", name);
		}
	}

	numopts = 0;
	if(o_sql) ++numopts;
	if(o_stdsql) ++numopts;
	if(o_json) ++numopts;
	if(numopts > 1) {
		errmsg.LogError(0, RS_RET_ERR, "template '%s' has multiple incompatible "
			"options of sql, stdsql or json specified", name);
		ABORT_FINALIZE(RS_RET_ERR);
	}

	/* config ok */
	if((pTpl = tplConstruct(loadConf)) == NULL) {
		DBGPRINTF("template.c: tplConstruct failed!\n");
		ABORT_FINALIZE(RS_RET_ERR);
	}
	pTpl->pszName = name;
	pTpl->iLenName = lenName;
	
	switch(tplType) {
	case T_STRING:	p = tplStr;
			while(*p) {
				switch(*p) {
					case '%': /* parameter */
						++p; /* eat '%' */
						CHKiRet(do_Parameter(&p, pTpl));
						break;
					default: /* constant */
						do_Constant(&p, pTpl, 0);
						break;
				}
			}
			break;
	case T_PLUGIN:	p = plugin;
			/* TODO: the use of tplAddTplMod() can be improved! */
			localRet = tplAddTplMod(pTpl, &p);
			if(localRet != RS_RET_OK) {
				errmsg.LogError(0, localRet, "template '%s': error %d "
						"defining template via plugin (strgen) module",
						pTpl->pszName, localRet);
				ABORT_FINALIZE(localRet);
			}
			break;
	case T_LIST:	createListTpl(pTpl, o);
			break;
	case T_SUBTREE:	pTpl->subtree = subtree;
			break;
	}
	
	pTpl->optFormatEscape = NO_ESCAPE;
	if(o_stdsql)
		pTpl->optFormatEscape = STDSQL_ESCAPE;
	else if(o_sql)
		pTpl->optFormatEscape = SQL_ESCAPE;
	else if(o_json)
		pTpl->optFormatEscape = JSON_ESCAPE;

finalize_it:
	free(tplStr);
	if(pvals != NULL)
		cnfparamvalsDestruct(pvals, &pblk);
	if(iRet != RS_RET_OK) {
		if(pTpl != NULL) {
			/* we simply make the template defunct in this case by setting
			 * its name to a zero-string. We do not free it, as this would
			 * require additional code and causes only a very small memory
			 * consumption. TODO: maybe in next iteration...
			 */
			*pTpl->pszName = '\0';
		}
	}

	RETiRet;
}


/* Find a template object based on name. Search
 * currently is case-senstive (should we change?).
 * returns pointer to template object if found and
 * NULL otherwise.
 * rgerhards 2004-11-17
 */
struct template *tplFind(rsconf_t *conf, char *pName, int iLenName)
{
	struct template *pTpl;

	assert(pName != NULL);

	pTpl = conf->templates.root;
	while(pTpl != NULL &&
	      !(pTpl->iLenName == iLenName &&
	        !strcmp(pTpl->pszName, pName)
	        ))
		{
			pTpl = pTpl->pNext;
		}
	return(pTpl);
}

/* Destroy the template structure. This is for de-initialization
 * at program end. Everything is deleted.
 * rgerhards 2005-02-22
 * I have commented out dbgprintfs, because they are not needed for
 * "normal" debugging. Uncomment them, if they are needed.
 * rgerhards, 2007-07-05
 */
void tplDeleteAll(rsconf_t *conf)
{
	struct template *pTpl, *pTplDel;
	struct templateEntry *pTpe, *pTpeDel;
	BEGINfunc

	pTpl = conf->templates.root;
	while(pTpl != NULL) {
		/* dbgprintf("Delete Template: Name='%s'\n ", pTpl->pszName == NULL? "NULL" : pTpl->pszName);*/
		pTpe = pTpl->pEntryRoot;
		while(pTpe != NULL) {
			pTpeDel = pTpe;
			pTpe = pTpe->pNext;
			/*dbgprintf("\tDelete Entry(%x): type %d, ", (unsigned) pTpeDel, pTpeDel->eEntryType);*/
			switch(pTpeDel->eEntryType) {
			case UNDEFINED:
				/*dbgprintf("(UNDEFINED)");*/
				break;
			case CONSTANT:
				/*dbgprintf("(CONSTANT), value: '%s'",
					pTpeDel->data.constant.pConstant);*/
				free(pTpeDel->data.constant.pConstant);
				break;
			case FIELD:
				/* check if we have a regexp and, if so, delete it */
#ifdef FEATURE_REGEXP
				if(pTpeDel->data.field.has_regex != 0) {
					if(objUse(regexp, LM_REGEXP_FILENAME) == RS_RET_OK) {
						regexp.regfree(&(pTpeDel->data.field.re));
					}
				}
				if(pTpeDel->data.field.propName != NULL)
					es_deleteStr(pTpeDel->data.field.propName);
#endif
				break;
			}
			free(pTpeDel->fieldName);
			/*dbgprintf("\n");*/
			free(pTpeDel);
		}
		pTplDel = pTpl;
		pTpl = pTpl->pNext;
		free(pTplDel->pszName);
		if(pTplDel->subtree != NULL)
			es_deleteStr(pTplDel->subtree);
		free(pTplDel);
	}
	ENDfunc
}


/* Destroy all templates obtained from conf file
 * preserving hardcoded ones. This is called from init().
 */
void tplDeleteNew(rsconf_t *conf)
{
	struct template *pTpl, *pTplDel;
	struct templateEntry *pTpe, *pTpeDel;

	BEGINfunc

	if(conf->templates.root == NULL || conf->templates.lastStatic == NULL)
		return;

	pTpl = conf->templates.lastStatic->pNext;
	conf->templates.lastStatic->pNext = NULL;
	conf->templates.last = conf->templates.lastStatic;
	while(pTpl != NULL) {
		/* dbgprintf("Delete Template: Name='%s'\n ", pTpl->pszName == NULL? "NULL" : pTpl->pszName);*/
		pTpe = pTpl->pEntryRoot;
		while(pTpe != NULL) {
			pTpeDel = pTpe;
			pTpe = pTpe->pNext;
			/*dbgprintf("\tDelete Entry(%x): type %d, ", (unsigned) pTpeDel, pTpeDel->eEntryType);*/
			switch(pTpeDel->eEntryType) {
			case UNDEFINED:
				/*dbgprintf("(UNDEFINED)");*/
				break;
			case CONSTANT:
				/*dbgprintf("(CONSTANT), value: '%s'",
					pTpeDel->data.constant.pConstant);*/
				free(pTpeDel->data.constant.pConstant);
				break;
			case FIELD:
#ifdef FEATURE_REGEXP
				/* check if we have a regexp and, if so, delete it */
				if(pTpeDel->data.field.has_regex != 0) {
					if(objUse(regexp, LM_REGEXP_FILENAME) == RS_RET_OK) {
						regexp.regfree(&(pTpeDel->data.field.re));
					}
				}
				if(pTpeDel->data.field.propName != NULL)
					es_deleteStr(pTpeDel->data.field.propName);
#endif
				break;
			}
			/*dbgprintf("\n");*/
			free(pTpeDel);
		}
		pTplDel = pTpl;
		pTpl = pTpl->pNext;
		free(pTplDel->pszName);
		if(pTplDel->subtree != NULL)
			es_deleteStr(pTplDel->subtree);
		free(pTplDel);
	}
	ENDfunc
}

/* Store the pointer to the last hardcoded teplate */
void tplLastStaticInit(rsconf_t *conf, struct template *tpl)
{
	conf->templates.lastStatic = tpl;
}

/* Print the template structure. This is more or less a 
 * debug or test aid, but anyhow I think it's worth it...
 */
void tplPrintList(rsconf_t *conf)
{
	struct template *pTpl;
	struct templateEntry *pTpe;

	pTpl = conf->templates.root;
	while(pTpl != NULL) {
		dbgprintf("Template: Name='%s' ", pTpl->pszName == NULL? "NULL" : pTpl->pszName);
		if(pTpl->optFormatEscape == SQL_ESCAPE)
			dbgprintf("[SQL-Format (MySQL)] ");
		else if(pTpl->optFormatEscape == JSON_ESCAPE)
			dbgprintf("[JSON-Escaped Format] ");
		else if(pTpl->optFormatEscape == STDSQL_ESCAPE)
			dbgprintf("[SQL-Format (standard SQL)] ");
		dbgprintf("\n");
		pTpe = pTpl->pEntryRoot;
		while(pTpe != NULL) {
			dbgprintf("\tEntry(%lx): type %d, ", (unsigned long) pTpe, pTpe->eEntryType);
			switch(pTpe->eEntryType) {
			case UNDEFINED:
				dbgprintf("(UNDEFINED)");
				break;
			case CONSTANT:
				dbgprintf("(CONSTANT), value: '%s'",
					pTpe->data.constant.pConstant);
				break;
			case FIELD:
				dbgprintf("(FIELD), value: '%d' ", pTpe->data.field.propid);
				if(pTpe->data.field.propid == PROP_CEE) {
					char *cstr = es_str2cstr(pTpe->data.field.propName, NULL);
					dbgprintf("[EE-Property: '%s'] ", cstr);
					free(cstr);
				}
				switch(pTpe->data.field.eDateFormat) {
				case tplFmtDefault:
					break;
				case tplFmtMySQLDate:
					dbgprintf("[Format as MySQL-Date] ");
					break;
                                case tplFmtPgSQLDate:
                                        dbgprintf("[Format as PgSQL-Date] ");
                                        break;
				case tplFmtRFC3164Date:
					dbgprintf("[Format as RFC3164-Date] ");
					break;
				case tplFmtRFC3339Date:
					dbgprintf("[Format as RFC3339-Date] ");
					break;
				case tplFmtUnixDate:
					dbgprintf("[Format as Unix timestamp] ");
					break;
				case tplFmtSecFrac:
					dbgprintf("[fractional seconds, only] ");
					break;
				case tplFmtRFC3164BuggyDate:
					dbgprintf("[Format as buggy RFC3164-Date] ");
					break;
				default:
					dbgprintf("[UNKNOWN eDateFormat %d] ", pTpe->data.field.eDateFormat);
				}
				switch(pTpe->data.field.eCaseConv) {
				case tplCaseConvNo:
					break;
				case tplCaseConvLower:
					dbgprintf("[Converted to Lower Case] ");
					break;
				case tplCaseConvUpper:
					dbgprintf("[Converted to Upper Case] ");
					break;
				}
				if(pTpe->data.field.options.bEscapeCC) {
				  	dbgprintf("[escape control-characters] ");
				}
				if(pTpe->data.field.options.bDropCC) {
				  	dbgprintf("[drop control-characters] ");
				}
				if(pTpe->data.field.options.bSpaceCC) {
				  	dbgprintf("[replace control-characters with space] ");
				}
				if(pTpe->data.field.options.bSecPathDrop) {
				  	dbgprintf("[slashes are dropped] ");
				}
				if(pTpe->data.field.options.bSecPathReplace) {
				  	dbgprintf("[slashes are replaced by '_'] ");
				}
				if(pTpe->data.field.options.bSPIffNo1stSP) {
				  	dbgprintf("[SP iff no first SP] ");
				}
				if(pTpe->data.field.options.bCSV) {
				  	dbgprintf("[format as CSV (RFC4180)]");
				}
				if(pTpe->data.field.options.bJSON) {
					dbgprintf("[format as JSON] ");
				}
				if(pTpe->data.field.options.bJSONf) {
					dbgprintf("[format as JSON field] ");
				}
				if(pTpe->data.field.options.bMandatory) {
					dbgprintf("[mandatory field] ");
				}
				if(pTpe->data.field.options.bDropLastLF) {
				  	dbgprintf("[drop last LF in msg] ");
				}
				if(pTpe->data.field.has_fields == 1) {
				  	dbgprintf("[substring, field #%d only (delemiter %d)] ",
						pTpe->data.field.iFieldNr, pTpe->data.field.field_delim);
				}
				if(pTpe->data.field.iFromPos != 0 || pTpe->data.field.iToPos != 0) {
				  	dbgprintf("[substring, from character %d to %d] ",
						pTpe->data.field.iFromPos,
						pTpe->data.field.iToPos);
				}
				break;
			}
			if(pTpe->bComplexProcessing)
				dbgprintf("[COMPLEX]");
			dbgprintf("\n");
			pTpe = pTpe->pNext;
		}
		pTpl = pTpl->pNext; /* done, go next */
	}
}

int tplGetEntryCount(struct template *pTpl)
{
	assert(pTpl != NULL);
	return(pTpl->tpenElements);
}

rsRetVal templateInit()
{
	DEFiRet;
	CHKiRet(objGetObjInterface(&obj));
	CHKiRet(objUse(errmsg, CORE_COMPONENT));
	CHKiRet(objUse(strgen, CORE_COMPONENT));

finalize_it:
	RETiRet;
}<|MERGE_RESOLUTION|>--- conflicted
+++ resolved
@@ -1367,11 +1367,8 @@
 	int fielddelim = 9; /* default is HT (USACSII 9) */
 	int re_matchToUse = 0;
 	int re_submatchToUse = 0;
-<<<<<<< HEAD
 	int bComplexProcessing = 0;
-=======
 	int bPosRelativeToEnd = 0;
->>>>>>> 474877b9
 	char *re_expr = NULL;
 	struct cnfparamvals *pvals = NULL;
 	enum {F_NONE, F_CSV, F_JSON, F_JSONF} formatType = F_NONE;
@@ -1410,12 +1407,9 @@
 			bComplexProcessing = 1;
 		} else if(!strcmp(pblkProperty.descr[i].name, "position.to")) {
 			topos = pvals[i].val.d.n;
-<<<<<<< HEAD
 			bComplexProcessing = 1;
-=======
 		} else if(!strcmp(pblkProperty.descr[i].name, "position.relativetoend")) {
 			bPosRelativeToEnd = pvals[i].val.d.n;
->>>>>>> 474877b9
 		} else if(!strcmp(pblkProperty.descr[i].name, "field.number")) {
 			fieldnum = pvals[i].val.d.n;
 			bComplexProcessing = 1;
