/* This is the template processing code of rsyslog.
 * Please see syslogd.c for license information.
 * begun 2004-11-17 rgerhards
 *
 * Copyright 2004, 2007 Rainer Gerhards and Adiscon
 *
 * This file is part of rsyslog.
 *
 * Rsyslog is free software: you can redistribute it and/or modify
 * it under the terms of the GNU General Public License as published by
 * the Free Software Foundation, either version 3 of the License, or
 * (at your option) any later version.
 *
 * Rsyslog is distributed in the hope that it will be useful,
 * but WITHOUT ANY WARRANTY; without even the implied warranty of
 * MERCHANTABILITY or FITNESS FOR A PARTICULAR PURPOSE.  See the
 * GNU General Public License for more details.
 *
 * You should have received a copy of the GNU General Public License
 * along with Rsyslog.  If not, see <http://www.gnu.org/licenses/>.
 *
 * A copy of the GPL can be found in the file "COPYING" in this distribution.
 */
#include "config.h"

#include "rsyslog.h"
#include <stdio.h>
#include <stdlib.h>
#include <string.h>
#include <ctype.h>
#include <assert.h>
#include "stringbuf.h"
#include "syslogd-types.h"
#include "template.h"
#include "msg.h"
#include "dirty.h"
#include "obj.h"
#include "errmsg.h"
#include "strgen.h"
#include "rsconf.h"
#include "unicode-helper.h"

/* static data */
DEFobjCurrIf(obj)
DEFobjCurrIf(errmsg)
DEFobjCurrIf(strgen)

#ifdef FEATURE_REGEXP
DEFobjCurrIf(regexp)
static int bFirstRegexpErrmsg = 1; /**< did we already do a "can't load regexp" error message? */
#endif

/* helper to tplToString and strgen's, extends buffer */
#define ALLOC_INC 128
rsRetVal
ExtendBuf(uchar **pBuf, size_t *pLenBuf, size_t iMinSize)
{
	uchar *pNewBuf;
	size_t iNewSize;
	DEFiRet;

	iNewSize = (iMinSize / ALLOC_INC + 1) * ALLOC_INC;
	CHKmalloc(pNewBuf = (uchar*) realloc(*pBuf, iNewSize));
	*pBuf = pNewBuf;
	*pLenBuf = iNewSize;

finalize_it:
	RETiRet;
}


/* This functions converts a template into a string.
 *
 * The function takes a pointer to a template and a pointer to a msg object
 * as well as a pointer to an output buffer and its size. Note that the output
 * buffer pointer may be NULL, size 0, in which case a new one is allocated.
 * The outpub buffer is grown as required. It is the caller's duty to free the
 * buffer when it is done. Note that it is advisable to reuse memory, as this
 * offers big performance improvements.
 * rewritten 2009-06-19 rgerhards
 */
rsRetVal tplToString(struct template *pTpl, msg_t *pMsg, uchar **ppBuf, size_t *pLenBuf)
{
	DEFiRet;
	struct templateEntry *pTpe;
	size_t iBuf;
	unsigned short bMustBeFreed = 0;
	uchar *pVal;
	size_t iLenVal = 0;

	assert(pTpl != NULL);
	assert(pMsg != NULL);
	assert(ppBuf != NULL);
	assert(pLenBuf != NULL);

	if(pTpl->pStrgen != NULL) {
		CHKiRet(pTpl->pStrgen(pMsg, ppBuf, pLenBuf));
		FINALIZE;
	}

	/* loop through the template. We obtain one value
	 * and copy it over to our dynamic string buffer. Then, we
	 * free the obtained value (if requested). We continue this
	 * loop until we got hold of all values.
	 */
	pTpe = pTpl->pEntryRoot;
	iBuf = 0;
	while(pTpe != NULL) {
		if(pTpe->eEntryType == CONSTANT) {
			pVal = (uchar*) pTpe->data.constant.pConstant;
			iLenVal = pTpe->data.constant.iLenConstant;
			bMustBeFreed = 0;
		} else 	if(pTpe->eEntryType == FIELD) {
			pVal = (uchar*) MsgGetProp(pMsg, pTpe, pTpe->data.field.propid,
						   pTpe->data.field.propName,  &iLenVal, &bMustBeFreed);
			/* we now need to check if we should use SQL option. In this case,
			 * we must go over the generated string and escape '\'' characters.
			 * rgerhards, 2005-09-22: the option values below look somewhat misplaced,
			 * but they are handled in this way because of legacy (don't break any
			 * existing thing).
			 */
			if(pTpl->optFormatEscape == SQL_ESCAPE)
				doEscape(&pVal, &iLenVal, &bMustBeFreed, SQL_ESCAPE);
			else if(pTpl->optFormatEscape == JSON_ESCAPE)
				doEscape(&pVal, &iLenVal, &bMustBeFreed, JSON_ESCAPE);
			else if(pTpl->optFormatEscape == STDSQL_ESCAPE)
				doEscape(&pVal, &iLenVal, &bMustBeFreed, STDSQL_ESCAPE);
		}
		/* got source, now copy over */
		if(iLenVal > 0) { /* may be zero depending on property */
			/* first, make sure buffer fits */
			if(iBuf + iLenVal >= *pLenBuf) /* we reserve one char for the final \0! */
				CHKiRet(ExtendBuf(ppBuf, pLenBuf, iBuf + iLenVal + 1));

			memcpy(*ppBuf + iBuf, pVal, iLenVal);
			iBuf += iLenVal;
		}

		if(bMustBeFreed)
			free(pVal);

		pTpe = pTpe->pNext;
	}

	if(iBuf == *pLenBuf) {
		/* in the weired case of an *empty* template, this can happen.
		 * it is debatable if we should really fix it here or simply
		 * forbid that case. However, performance toll is minimal, so 
		 * I tend to permit it. -- 201011-05 rgerhards
		 */
		CHKiRet(ExtendBuf(ppBuf, pLenBuf, iBuf + 1));
	}
	(*ppBuf)[iBuf] = '\0';
	
finalize_it:
	RETiRet;
}


/* This functions converts a template into an array of strings.
 * For further general details, see the very similar funtion
 * tpltoString().
 * Instead of a string, an array of string pointers is returned by
 * thus function. The caller is repsonsible for destroying that array as
 * well as all of its elements. The array is of fixed size. It's end
 * is indicated by a NULL pointer.
 * rgerhards, 2009-04-03
 */
rsRetVal tplToArray(struct template *pTpl, msg_t *pMsg, uchar*** ppArr)
{
	DEFiRet;
	struct templateEntry *pTpe;
	uchar **pArr;
	int iArr;
	size_t propLen;
	unsigned short bMustBeFreed;
	uchar *pVal;

	assert(pTpl != NULL);
	assert(pMsg != NULL);
	assert(ppArr != NULL);

	/* loop through the template. We obtain one value, create a
	 * private copy (if necessary), add it to the string array
	 * and then on to the next until we have processed everything.
	 */

	CHKmalloc(pArr = calloc(pTpl->tpenElements + 1, sizeof(uchar*)));
	iArr = 0;

	pTpe = pTpl->pEntryRoot;
	while(pTpe != NULL) {
		if(pTpe->eEntryType == CONSTANT) {
			CHKmalloc(pArr[iArr] = (uchar*)strdup((char*) pTpe->data.constant.pConstant));
		} else 	if(pTpe->eEntryType == FIELD) {
			pVal = (uchar*) MsgGetProp(pMsg, pTpe, pTpe->data.field.propid,
						   pTpe->data.field.propName,  &propLen, &bMustBeFreed);
			if(bMustBeFreed) { /* if it must be freed, it is our own private copy... */
				pArr[iArr] = pVal; /* ... so we can use it! */
			} else {
				CHKmalloc(pArr[iArr] = (uchar*)strdup((char*) pVal));
			}
		}
		iArr++;
		pTpe = pTpe->pNext;
	}

finalize_it:
	*ppArr = (iRet == RS_RET_OK) ? pArr : NULL;

	RETiRet;
}


/* Helper to doEscape. This is called if doEscape
 * runs out of memory allocating the escaped string.
 * Then we are in trouble. We can
 * NOT simply return the unmodified string because this
 * may cause SQL injection. But we also can not simply
 * abort the run, this would be a DoS. I think an appropriate
 * measure is to remove the dangerous \' characters (SQL). We
 * replace them by \", which will break the message and
 * signatures eventually present - but this is the
 * best thing we can do now (or does anybody 
 * have a better idea?). rgerhards 2004-11-23
 * added support for escape mode (see doEscape for details).
 * if mode = SQL_ESCAPE, then backslashes are changed to slashes.
 * rgerhards 2005-09-22
 */
static void doEmergencyEscape(register uchar *p, int mode)
{
	while(*p) {
		if((mode == SQL_ESCAPE||mode == STDSQL_ESCAPE) && *p == '\'')
			*p = '"';
		else if((mode == JSON_ESCAPE) && *p == '"')
			*p = '\'';
		else if((mode == SQL_ESCAPE) && *p == '\\')
			*p = '/';
		++p;
	}
}


/* SQL-Escape a string. Single quotes are found and
 * replaced by two of them. A new buffer is allocated
 * for the provided string and the provided buffer is
 * freed. The length is updated. Parameter pbMustBeFreed
 * is set to 1 if a new buffer is allocated. Otherwise,
 * it is left untouched.
 * --
 * We just discovered a security issue. MySQL is so
 * "smart" to not only support the standard SQL mechanism
 * for escaping quotes, but to also provide its own (using
 * c-type syntax with backslashes). As such, it is actually
 * possible to do sql injection via rsyslogd. The cure is now
 * to escape backslashes, too. As we have found on the web, some
 * other databases seem to be similar "smart" (why do we have standards
 * at all if they are violated without any need???). Even better, MySQL's
 * smartness depends on config settings. So we add a new option to this
 * function that allows the caller to select if they want to standard or
 * "smart" encoding ;)
 * --
 * Parameter "mode" is STDSQL_ESCAPE, SQL_ESCAPE "smart" SQL engines, or
 * JSON_ESCAPE for everyone requiring escaped JSON (e.g. ElasticSearch).
 * 2005-09-22 rgerhards
 */
rsRetVal
doEscape(uchar **pp, size_t *pLen, unsigned short *pbMustBeFreed, int mode)
{
	DEFiRet;
	uchar *p = NULL;
	int iLen;
	cstr_t *pStrB = NULL;
	uchar *pszGenerated;

	assert(pp != NULL);
	assert(*pp != NULL);
	assert(pLen != NULL);
	assert(pbMustBeFreed != NULL);

	/* first check if we need to do anything at all... */
	if(mode == STDSQL_ESCAPE)
		for(p = *pp ; *p && *p != '\'' ; ++p)
			;
	else if(mode == SQL_ESCAPE)
		for(p = *pp ; *p && *p != '\'' && *p != '\\' ; ++p)
			;
	else if(mode == JSON_ESCAPE)
		for(p = *pp ; *p && *p != '"' ; ++p)
			;
	/* when we get out of the loop, we are either at the
	 * string terminator or the first character to escape */
	if(p && *p == '\0')
		FINALIZE; /* nothing to do in this case! */

	p = *pp;
	iLen = *pLen;
	CHKiRet(cstrConstruct(&pStrB));

	while(*p) {
		if((mode == SQL_ESCAPE || mode == STDSQL_ESCAPE) && *p == '\'') {
			CHKiRet(cstrAppendChar(pStrB, (mode == STDSQL_ESCAPE) ? '\'' : '\\'));
			iLen++;	/* reflect the extra character */
		} else if((mode == SQL_ESCAPE) && *p == '\\') {
			CHKiRet(cstrAppendChar(pStrB, '\\'));
			iLen++;	/* reflect the extra character */
		} else if((mode == JSON_ESCAPE) && *p == '"') {
			CHKiRet(cstrAppendChar(pStrB, '\\'));
			iLen++;	/* reflect the extra character */
		}
		CHKiRet(cstrAppendChar(pStrB, *p));
		++p;
	}
	CHKiRet(cstrFinalize(pStrB));
	CHKiRet(cstrConvSzStrAndDestruct(pStrB, &pszGenerated, 0));

	if(*pbMustBeFreed)
		free(*pp); /* discard previous value */

	*pp = pszGenerated;
	*pLen = iLen;
	*pbMustBeFreed = 1;

finalize_it:
	if(iRet != RS_RET_OK) {
		doEmergencyEscape(*pp, mode);
		if(pStrB != NULL)
			cstrDestruct(&pStrB);
	}

	RETiRet;
}


/* Constructs a template entry object. Returns pointer to it
 * or NULL (if it fails). Pointer to associated template list entry 
 * must be provided.
 */
struct templateEntry* tpeConstruct(struct template *pTpl)
{
	struct templateEntry *pTpe;

	assert(pTpl != NULL);

	if((pTpe = calloc(1, sizeof(struct templateEntry))) == NULL)
		return NULL;
	
	/* basic initialization is done via calloc() - need to
	 * initialize only values != 0. */

	if(pTpl->pEntryLast == NULL){
		/* we are the first element! */
		pTpl->pEntryRoot = pTpl->pEntryLast  = pTpe;
	} else {
		pTpl->pEntryLast->pNext = pTpe;
		pTpl->pEntryLast  = pTpe;
	}
	pTpl->tpenElements++;

	return(pTpe);
}


/* Constructs a template list object. Returns pointer to it
 * or NULL (if it fails).
 */
static struct template*
tplConstruct(rsconf_t *conf)
{
	struct template *pTpl;
	if((pTpl = calloc(1, sizeof(struct template))) == NULL)
		return NULL;
	
	/* basic initialisation is done via calloc() - need to
	 * initialize only values != 0. */

	if(conf->templates.last == NULL)	{
		/* we are the first element! */
		conf->templates.root = conf->templates.last = pTpl;
	} else {
		conf->templates.last->pNext = pTpl;
		conf->templates.last = pTpl;
	}

	return(pTpl);
}


/* helper to tplAddLine. Parses a constant and generates
 * the necessary structure.
 * returns: 0 - ok, 1 - failure
 */
static int do_Constant(unsigned char **pp, struct template *pTpl)
{
	register unsigned char *p;
	cstr_t *pStrB;
	struct templateEntry *pTpe;
	int i;

	assert(pp != NULL);
	assert(*pp != NULL);
	assert(pTpl != NULL);

	p = *pp;

	if(cstrConstruct(&pStrB) != RS_RET_OK)
		 return 1;
	/* process the message and expand escapes
	 * (additional escapes can be added here if needed)
	 */
	while(*p && *p != '%' && *p != '\"') {
		if(*p == '\\') {
			switch(*++p) {
				case '\0':	
					/* the best we can do - it's invalid anyhow... */
					cstrAppendChar(pStrB, *p);
					break;
				case 'n':
					cstrAppendChar(pStrB, '\n');
					++p;
					break;
				case 'r':
					cstrAppendChar(pStrB, '\r');
					++p;
					break;
				case '\\':
					cstrAppendChar(pStrB, '\\');
					++p;
					break;
				case '%':
					cstrAppendChar(pStrB, '%');
					++p;
					break;
				case '0': /* numerical escape sequence */
				case '1':
				case '2':
				case '3':
				case '4':
				case '5':
				case '6':
				case '7':
				case '8':
				case '9':
					i = 0;
					while(*p && isdigit((int)*p)) {
						i = i * 10 + *p++ - '0';
					}
					cstrAppendChar(pStrB, i);
					break;
				default:
					cstrAppendChar(pStrB, *p++);
					break;
			}
		}
		else
			cstrAppendChar(pStrB, *p++);
	}

	if((pTpe = tpeConstruct(pTpl)) == NULL) {
		rsCStrDestruct(&pStrB);
		return 1;
	}
	pTpe->eEntryType = CONSTANT;
	cstrFinalize(pStrB);
	/* We obtain the length from the counted string object
	 * (before we delete it). Later we might take additional
	 * benefit from the counted string object.
	 * 2005-09-09 rgerhards
	 */
	pTpe->data.constant.iLenConstant = rsCStrLen(pStrB);
	if(cstrConvSzStrAndDestruct(pStrB, &pTpe->data.constant.pConstant, 0) != RS_RET_OK)
		return 1;

	*pp = p;

	return 0;
}


/* Helper to do_Parameter(). This parses the formatting options
 * specified in a template variable. It returns the passed-in pointer
 * updated to the next processed character.
 */
static void doOptions(unsigned char **pp, struct templateEntry *pTpe)
{
	register unsigned char *p;
	unsigned char Buf[64];
	size_t i;

	assert(pp != NULL);
	assert(*pp != NULL);
	assert(pTpe != NULL);

	p = *pp;

	while(*p && *p != '%' && *p != ':') {
		/* outer loop - until end of options */
		i = 0;
		while((i < sizeof(Buf) / sizeof(char)) &&
		      *p && *p != '%' && *p != ':' && *p != ',') {
			/* inner loop - until end of ONE option */
			Buf[i++] = tolower((int)*p);
			++p;
		}
		Buf[i] = '\0'; /* terminate */
		/* check if we need to skip oversize option */
		while(*p && *p != '%' && *p != ':' && *p != ',')
			++p;	/* just skip */
		if(*p == ',')
			++p; /* eat ',' */
		/* OK, we got the option, so now lets look what
		 * it tells us...
		 */
		 if(!strcmp((char*)Buf, "date-mysql")) {
			pTpe->data.field.eDateFormat = tplFmtMySQLDate;
                 } else if(!strcmp((char*)Buf, "date-pgsql")) {
                        pTpe->data.field.eDateFormat = tplFmtPgSQLDate;
		 } else if(!strcmp((char*)Buf, "date-rfc3164")) {
			pTpe->data.field.eDateFormat = tplFmtRFC3164Date;
		 } else if(!strcmp((char*)Buf, "date-rfc3164-buggyday")) {
			pTpe->data.field.eDateFormat = tplFmtRFC3164BuggyDate;
		 } else if(!strcmp((char*)Buf, "date-rfc3339")) {
			pTpe->data.field.eDateFormat = tplFmtRFC3339Date;
		 } else if(!strcmp((char*)Buf, "date-unixtimestamp")) {
			pTpe->data.field.eDateFormat = tplFmtUnixDate;
		 } else if(!strcmp((char*)Buf, "date-subseconds")) {
			pTpe->data.field.eDateFormat = tplFmtSecFrac;
		 } else if(!strcmp((char*)Buf, "lowercase")) {
			pTpe->data.field.eCaseConv = tplCaseConvLower;
		 } else if(!strcmp((char*)Buf, "uppercase")) {
			pTpe->data.field.eCaseConv = tplCaseConvUpper;
		 } else if(!strcmp((char*)Buf, "sp-if-no-1st-sp")) {
			pTpe->data.field.options.bSPIffNo1stSP = 1;
		 } else if(!strcmp((char*)Buf, "escape-cc")) {
			pTpe->data.field.options.bEscapeCC = 1;
		 } else if(!strcmp((char*)Buf, "drop-cc")) {
			pTpe->data.field.options.bDropCC = 1;
		 } else if(!strcmp((char*)Buf, "space-cc")) {
			pTpe->data.field.options.bSpaceCC = 1;
		 } else if(!strcmp((char*)Buf, "drop-last-lf")) {
			pTpe->data.field.options.bDropLastLF = 1;
		 } else if(!strcmp((char*)Buf, "secpath-drop")) {
			pTpe->data.field.options.bSecPathDrop = 1;
		 } else if(!strcmp((char*)Buf, "secpath-replace")) {
			pTpe->data.field.options.bSecPathReplace = 1;
		 } else if(!strcmp((char*)Buf, "csv")) {
		 	if(pTpe->data.field.options.bJSON || pTpe->data.field.options.bJSONf) {
				errmsg.LogError(0, NO_ERRCODE, "error: can only specify "
					"one option out of (json, jsonf, csv) - csv ignored");
			} else {
				pTpe->data.field.options.bCSV = 1;
			}
		 } else if(!strcmp((char*)Buf, "json")) {
		 	if(pTpe->data.field.options.bCSV || pTpe->data.field.options.bJSON) {
				errmsg.LogError(0, NO_ERRCODE, "error: can only specify "
					"one option out of (json, jsonf, csv) - json ignored");
			} else {
				pTpe->data.field.options.bJSON = 1;
			}
		 } else if(!strcmp((char*)Buf, "jsonf")) {
		 	if(pTpe->data.field.options.bCSV || pTpe->data.field.options.bJSON) {
				errmsg.LogError(0, NO_ERRCODE, "error: can only specify "
					"one option out of (json, jsonf, csv) - jsonf ignored");
			} else {
				pTpe->data.field.options.bJSONf = 1;
			}
		 } else {
			dbgprintf("Invalid field option '%s' specified - ignored.\n", Buf);
		 }
	}

	*pp = p;
}


/* helper to tplAddLine. Parses a parameter and generates
 * the necessary structure.
 * returns: 0 - ok, 1 - failure
 */
static int do_Parameter(unsigned char **pp, struct template *pTpl)
{
	unsigned char *p;
	cstr_t *pStrProp;
	cstr_t *pStrField = NULL;
	struct templateEntry *pTpe;
	int iNum;	/* to compute numbers */
#ifdef FEATURE_REGEXP
	/* APR: variables for regex */
	rsRetVal iRetLocal;
	int longitud;
	unsigned char *regex_char;
	unsigned char *regex_end;
#endif

	assert(pp != NULL);
	assert(*pp != NULL);
	assert(pTpl != NULL);

	p = (unsigned char*) *pp;

	if(cstrConstruct(&pStrProp) != RS_RET_OK)
		 return 1;

	if((pTpe = tpeConstruct(pTpl)) == NULL) {
		/* TODO: add handler */
		dbgprintf("Could not allocate memory for template parameter!\n");
		return 1;
	}
	pTpe->eEntryType = FIELD;

	while(*p && *p != '%' && *p != ':') {
		cstrAppendChar(pStrProp, tolower(*p));
		++p; /* do NOT do this in tolower()! */
	}

	/* got the name */
	cstrFinalize(pStrProp);

	if(propNameToID(pStrProp, &pTpe->data.field.propid) != RS_RET_OK) {
		cstrDestruct(&pStrProp);
		return 1;
	}
	if(pTpe->data.field.propid == PROP_CEE) {
		/* in CEE case, we need to preserve the actual property name */
<<<<<<< HEAD
		if((pTpe->data.field.propName = es_newStrFromCStr((char*)cstrGetSzStrNoNULL(pStrB)+2, cstrLen(pStrB)-2)) == NULL) {
			cstrDestruct(&pStrB);
			return 1;
		}
	}
	cstrDestruct(&pStrB);
=======
		if((pTpe->data.field.propName = es_newStrFromCStr((char*)cstrGetSzStrNoNULL(pStrProp)+2, cstrLen(pStrProp)-2)) == NULL) {
			cstrDestruct(&pStrProp);
			return 1;
		}
	}
>>>>>>> 4a24d8e1

	/* Check frompos, if it has an R, then topos should be a regex */
	if(*p == ':') {
		++p; /* eat ':' */
#ifdef FEATURE_REGEXP
		if(*p == 'R') {
			/* APR: R found! regex alarm ! :) */
			++p;	/* eat ':' */

			/* first come the regex type */
			if(*p == ',') {
				++p; /* eat ',' */
				if(p[0] == 'B' && p[1] == 'R' && p[2] == 'E' && (p[3] == ',' || p[3] == ':')) {
					pTpe->data.field.typeRegex = TPL_REGEX_BRE;
					p += 3; /* eat indicator sequence */
				} else if(p[0] == 'E' && p[1] == 'R' && p[2] == 'E' && (p[3] == ',' || p[3] == ':')) {
					pTpe->data.field.typeRegex = TPL_REGEX_ERE;
					p += 3; /* eat indicator sequence */
				} else {
					errmsg.LogError(0, NO_ERRCODE, "error: invalid regular expression type, rest of line %s",
				               (char*) p);
				}
			}

			/* now check for submatch ID */
			pTpe->data.field.iSubMatchToUse = 0;
			if(*p == ',') {
				/* in this case a number follows, which indicates which match
				 * shall be used. This must be a single digit.
				 */
				++p; /* eat ',' */
				if(isdigit((int) *p)) {
					pTpe->data.field.iSubMatchToUse = *p - '0';
					++p; /* eat digit */
				}
			}

			/* now pull what to do if we do not find a match */
			if(*p == ',') {
				++p; /* eat ',' */
				if(p[0] == 'D' && p[1] == 'F' && p[2] == 'L' && p[3] == 'T'
				   && (p[4] == ',' || p[4] == ':')) {
					pTpe->data.field.nomatchAction = TPL_REGEX_NOMATCH_USE_DFLTSTR;
					p += 4; /* eat indicator sequence */
				} else if(p[0] == 'B' && p[1] == 'L' && p[2] == 'A' && p[3] == 'N' && p[4] == 'K'
				          && (p[5] == ',' || p[5] == ':')) {
					pTpe->data.field.nomatchAction = TPL_REGEX_NOMATCH_USE_BLANK;
					p += 5; /* eat indicator sequence */
				} else if(p[0] == 'F' && p[1] == 'I' && p[2] == 'E' && p[3] == 'L' && p[4] == 'D'
				          && (p[5] == ',' || p[5] == ':')) {
					pTpe->data.field.nomatchAction = TPL_REGEX_NOMATCH_USE_WHOLE_FIELD;
					p += 5; /* eat indicator sequence */
				} else if(p[0] == 'Z' && p[1] == 'E' && p[2] == 'R' && p[3] == 'O'
				          && (p[4] == ',' || p[4] == ':')) {
					pTpe->data.field.nomatchAction = TPL_REGEX_NOMATCH_USE_ZERO;
					p += 4; /* eat indicator sequence */
				} else if(p[0] == ',') { /* empty, use default */
					pTpe->data.field.nomatchAction = TPL_REGEX_NOMATCH_USE_DFLTSTR;
					 /* do NOT eat indicator sequence, as this was already eaten - the 
					  * comma itself is already part of the next field.
					  */
				} else {
					errmsg.LogError(0, NO_ERRCODE, "error: invalid regular expression type, rest of line %s",
				               (char*) p);
				}
			}

			/* now check for match ID */
			pTpe->data.field.iMatchToUse = 0;
			if(*p == ',') {
				/* in this case a number follows, which indicates which match
				 * shall be used. This must be a single digit.
				 */
				++p; /* eat ',' */
				if(isdigit((int) *p)) {
					pTpe->data.field.iMatchToUse = *p - '0';
					++p; /* eat digit */
				}
			}

			if(*p != ':') {
				/* There is something more than an R , this is invalid ! */
				/* Complain on extra characters */
				errmsg.LogError(0, NO_ERRCODE, "error: invalid character in frompos after \"R\", property: '%%%s'",
				    (char*) *pp);
			} else {
				pTpe->data.field.has_regex = 1;
				dbgprintf("we have a regexp and use match #%d, submatch #%d\n",
					  pTpe->data.field.iMatchToUse, pTpe->data.field.iSubMatchToUse);
			}
		} else {
			/* now we fall through the "regular" FromPos code */
#endif /* #ifdef FEATURE_REGEXP */
			if(*p == 'F') {
				pTpe->data.field.field_expand = 0;
				/* we have a field counter, so indicate it in the template */
				++p; /* eat 'F' */
				if (*p == ':') {
					/* no delimiter specified, so use the default (HT) */
					pTpe->data.field.has_fields = 1;
					pTpe->data.field.field_delim = 9;
				} else if (*p == ',') {
					++p; /* eat ',' */
					/* configured delimiter follows, so we need to obtain
					 * it. Important: the following number must be the
					 * **DECIMAL** ASCII value of the delimiter character.
					 */
					pTpe->data.field.has_fields = 1;
					if(!isdigit((int)*p)) {
						/* complain and use default */
						errmsg.LogError(0, NO_ERRCODE, "error: invalid character in frompos after \"F,\", property: '%%%s' - using 9 (HT) as field delimiter",
						    (char*) *pp);
						pTpe->data.field.field_delim = 9;
					} else {
						iNum = 0;
						while(isdigit((int)*p))
							iNum = iNum * 10 + *p++ - '0';
						if(iNum < 0 || iNum > 255) {
							errmsg.LogError(0, NO_ERRCODE, "error: non-USASCII delimiter character value %d in template - using 9 (HT) as substitute", iNum);
							pTpe->data.field.field_delim = 9;
						  } else {
							pTpe->data.field.field_delim = iNum;
							if (*p == '+') {
								pTpe->data.field.field_expand = 1;
								p ++;
							}
							if(*p == ',') { /* real fromPos? */
								++p;
								iNum = 0;
								while(isdigit((int)*p))
									iNum = iNum * 10 + *p++ - '0';
								pTpe->data.field.iFromPos = iNum;
							}
						  }
					}
				} else {
					/* invalid character after F, so we need to reject
					 * this.
					 */
					errmsg.LogError(0, NO_ERRCODE, "error: invalid character in frompos after \"F\", property: '%%%s'",
					    (char*) *pp);
				}
			} else {
				/* we now have a simple offset in frompos (the previously "normal" case) */
				iNum = 0;
				while(isdigit((int)*p))
					iNum = iNum * 10 + *p++ - '0';
				pTpe->data.field.iFromPos = iNum;
				/* skip to next known good */
				while(*p && *p != '%' && *p != ':') {
					/* TODO: complain on extra characters */
					dbgprintf("error: extra character in frompos: '%s'\n", p);
					++p;
				}
			}
#ifdef FEATURE_REGEXP
		}
#endif /* #ifdef FEATURE_REGEXP */
	}
	/* check topos  (holds an regex if FromPos is "R"*/
	if(*p == ':') {
		++p; /* eat ':' */

#ifdef FEATURE_REGEXP
		if (pTpe->data.field.has_regex) {

			dbgprintf("debug: has regex \n");

			/* APR 2005-09 I need the string that represent the regex */
			/* The regex end is: "--end" */
			/* TODO : this is hardcoded and cant be escaped, please change */
			regex_end = (unsigned char*) strstr((char*)p, "--end");
			if (regex_end == NULL) {
				dbgprintf("error: can not find regex end in: '%s'\n", p);
				pTpe->data.field.has_regex = 0;
			} else {
				/* We get here ONLY if the regex end was found */
				longitud = regex_end - p;
				/* Malloc for the regex string */
				regex_char = (unsigned char *) MALLOC(longitud + 1);
				if(regex_char == NULL) {
					dbgprintf("Could not allocate memory for template parameter!\n");
					pTpe->data.field.has_regex = 0;
					return 1;
					/* TODO: RGer: check if we can recover better... (probably not) */
				}

				/* Get the regex string for compiling later */
				memcpy(regex_char, p, longitud);
				regex_char[longitud] = '\0';

				dbgprintf("debug: regex detected: '%s'\n", regex_char);

				/* Now i compile the regex */
				/* Remember that the re is an attribute of the Template entry */
				if((iRetLocal = objUse(regexp, LM_REGEXP_FILENAME)) == RS_RET_OK) {
					int iOptions;
					iOptions = (pTpe->data.field.typeRegex == TPL_REGEX_ERE) ? REG_EXTENDED : 0;
					if(regexp.regcomp(&(pTpe->data.field.re), (char*) regex_char, iOptions) != 0) {
						dbgprintf("error: can not compile regex: '%s'\n", regex_char);
						pTpe->data.field.has_regex = 2;
					}
				} else {
					/* regexp object could not be loaded */
					dbgprintf("error %d trying to load regexp library - this may be desired and thus OK",
						  iRetLocal);
					if(bFirstRegexpErrmsg) { /* prevent flood of messages, maybe even an endless loop! */
						bFirstRegexpErrmsg = 0;
						errmsg.LogError(0, NO_ERRCODE, "regexp library could not be loaded (error %d), "
								"regexp ignored", iRetLocal);
					}
					pTpe->data.field.has_regex = 2;
				}

				/* Finally we move the pointer to the end of the regex
				 * so it aint parsed twice or something weird */
				p = regex_end + 5/*strlen("--end")*/;
				free(regex_char);
			}
		} else if(*p == '$') {
			/* shortcut for "end of message */
			p++; /* eat '$' */
			/* in this case, we do a quick, somewhat dirty but totally
			 * legitimate trick: we simply use a topos that is higher than
			 * potentially ever can happen. The code below checks that no copy
			 * will occur after the end of string, so this is perfectly legal.
			 * rgerhards, 2006-10-17
			 */
			pTpe->data.field.iToPos = 9999999;
		} else {
			/* fallthrough to "regular" ToPos code */
#endif /* #ifdef FEATURE_REGEXP */

			if(pTpe->data.field.has_fields == 1) {
				iNum = 0;
				while(isdigit((int)*p))
					iNum = iNum * 10 + *p++ - '0';
				pTpe->data.field.iFieldNr = iNum;
				if(*p == ',') { /* get real toPos? */
					++p;
					iNum = 0;
					while(isdigit((int)*p))
						iNum = iNum * 10 + *p++ - '0';
					pTpe->data.field.iToPos = iNum;
				}
			} else {
				iNum = 0;
				while(isdigit((int)*p))
					iNum = iNum * 10 + *p++ - '0';
				pTpe->data.field.iToPos = iNum;
			}
			/* skip to next known good */
			while(*p && *p != '%' && *p != ':') {
				/* TODO: complain on extra characters */
				dbgprintf("error: extra character in frompos: '%s'\n", p);
				++p;
			}
#ifdef FEATURE_REGEXP
		}
#endif /* #ifdef FEATURE_REGEXP */
	}

	if(pTpe->data.field.iToPos < pTpe->data.field.iFromPos) {
		iNum = pTpe->data.field.iToPos;
		pTpe->data.field.iToPos = pTpe->data.field.iFromPos;
		pTpe->data.field.iFromPos = iNum;
	}

	/* check options */
	if(*p == ':') {
		++p; /* eat ':' */
		doOptions(&p, pTpe);
	}

	/* check field name */
	if(*p == ':') {
		++p; /* eat ':' */
		if(cstrConstruct(&pStrField) != RS_RET_OK)
			 return 1;
		while(*p != ':' && *p != '%' && *p != '\0') {
			cstrAppendChar(pStrField, *p);
			++p;
		}
		cstrFinalize(pStrField);
	}

	/* save field name - if none was given, use the property name instead */
	if(pStrField == NULL) {
		if((pTpe->data.field.fieldName =
		      es_newStrFromCStr((char*)cstrGetSzStrNoNULL(pStrProp), cstrLen(pStrProp))) == NULL) {
			return 1;
		}
	} else {
		if((pTpe->data.field.fieldName =
		      es_newStrFromCStr((char*)cstrGetSzStrNoNULL(pStrField), cstrLen(pStrField))) == NULL) {
			return 1;
		}
		cstrDestruct(&pStrField);
	}

	cstrDestruct(&pStrProp);

	if(*p) ++p; /* eat '%' */

	*pp = p;
	return 0;
}


/* Add a new entry for a template module.
 * returns pointer to new object if it succeeds, NULL otherwise.
 * rgerhards, 2010-05-31
 */
static rsRetVal
tplAddTplMod(struct template *pTpl, uchar** ppRestOfConfLine)
{
	uchar *pSrc;
	uchar szMod[2048];
	unsigned lenMod;
	strgen_t *pStrgen;
	DEFiRet;

	pSrc = *ppRestOfConfLine;
	lenMod = 0;
	while(*pSrc && !isspace(*pSrc) && lenMod < sizeof(szMod) - 1) {
		szMod[lenMod] = *pSrc++;
		lenMod++;
		
	}
	szMod[lenMod] = '\0';
	*ppRestOfConfLine = pSrc;
	CHKiRet(strgen.FindStrgen(&pStrgen, szMod));
	pTpl->pStrgen = pStrgen->pModule->mod.sm.strgen;
	DBGPRINTF("template bound to strgen '%s'\n", szMod);
	/* check if the name potentially contains some well-known options
	 * Note: we have opted to let the name contain all options. This sounds 
	 * useful, because the strgen MUST actually implement a specific set
	 * of options. Doing this via the name looks to the enduser as if the
	 * regular syntax were used, and it make sure the strgen postively
	 * acknowledged implementing the option. -- rgerhards, 2011-03-21
	 */
	if(lenMod > 6 && !strcasecmp((char*) szMod + lenMod - 7, ",stdsql")) {
		pTpl->optFormatEscape = STDSQL_ESCAPE;
		DBGPRINTF("strgen supports the stdsql option\n");
	} else if(lenMod > 3 && !strcasecmp((char*) szMod+ lenMod - 4, ",sql")) {
		pTpl->optFormatEscape = SQL_ESCAPE;
		DBGPRINTF("strgen supports the sql option\n");
	} else if(lenMod > 4 && !strcasecmp((char*) szMod+ lenMod - 4, ",json")) {
		pTpl->optFormatEscape = JSON_ESCAPE;
		DBGPRINTF("strgen supports the json option\n");
	}

finalize_it:
	RETiRet;
}


/* Add a new template line
 * returns pointer to new object if it succeeds, NULL otherwise.
 */
struct template *tplAddLine(rsconf_t *conf, char* pName, uchar** ppRestOfConfLine)
{
	struct template *pTpl;
 	unsigned char *p;
	int bDone;
	char optBuf[128]; /* buffer for options - should be more than enough... */
	size_t i;
	rsRetVal localRet;

	assert(pName != NULL);
	assert(ppRestOfConfLine != NULL);

	if((pTpl = tplConstruct(conf)) == NULL)
		return NULL;
	
	pTpl->iLenName = strlen(pName);
	pTpl->pszName = (char*) MALLOC(sizeof(char) * (pTpl->iLenName + 1));
	if(pTpl->pszName == NULL) {
		dbgprintf("tplAddLine could not alloc memory for template name!");
		pTpl->iLenName = 0;
		return NULL;
		/* I know - we create a memory leak here - but I deem
		 * it acceptable as it is a) a very small leak b) very
		 * unlikely to happen. rgerhards 2004-11-17
		 */
	}
	memcpy(pTpl->pszName, pName, pTpl->iLenName + 1);

	/* now actually parse the line */
	p = *ppRestOfConfLine;
	assert(p != NULL);

	while(isspace((int)*p))/* skip whitespace */
		++p;
	
	switch(*p) {
	case '"': /* just continue */
		break;
	case '=':
		*ppRestOfConfLine = p + 1;
		localRet = tplAddTplMod(pTpl, ppRestOfConfLine);
		if(localRet != RS_RET_OK) {
			errmsg.LogError(0, localRet, "Template '%s': error %d defining template via strgen module",
					pTpl->pszName, localRet);
			/* we simply make the template defunct in this case by setting
			 * its name to a zero-string. We do not free it, as this would
			 * require additional code and causes only a very small memory
			 * consumption. Memory is freed, however, in normal operation
			 * and most importantly by HUPing syslogd.
			 */
			*pTpl->pszName = '\0';
		}
		return NULL;
	default:
		dbgprintf("Template '%s' invalid, does not start with '\"'!\n", pTpl->pszName);
		/* we simply make the template defunct in this case by setting
		 * its name to a zero-string. We do not free it, as this would
		 * require additional code and causes only a very small memory
		 * consumption.
		 */
		*pTpl->pszName = '\0';
		return NULL;
	}
	++p;

	/* we finally go to the actual template string - so let's have some fun... */
	bDone = *p ? 0 : 1;
	while(!bDone) {
		switch(*p) {
			case '\0':
				bDone = 1;
				break;
			case '%': /* parameter */
				++p; /* eat '%' */
				do_Parameter(&p, pTpl);
				break;
			default: /* constant */
				do_Constant(&p, pTpl);
				break;
		}
		if(*p == '"') {/* end of template string? */
			++p;	/* eat it! */
			bDone = 1;
		}
	}
	
	/* we now have the template - let's look at the options (if any)
	 * we process options until we reach the end of the string or 
	 * an error occurs - whichever is first.
	 */
	while(*p) {
		while(isspace((int)*p))/* skip whitespace */
			++p;
		
		if(*p != ',')
			break;
		++p; /* eat ',' */

		while(isspace((int)*p))/* skip whitespace */
			++p;
		
		/* read option word */
		i = 0;
		while(i < sizeof(optBuf) / sizeof(char) - 1
		      && *p && *p != '=' && *p !=',' && *p != '\n') {
			optBuf[i++] = tolower((int)*p);
			++p;
		}
		optBuf[i] = '\0';

		if(*p == '\n')
			++p;

		/* as of now, the no form is nonsense... but I do include
		 * it anyhow... ;) rgerhards 2004-11-22
		 */
		if(!strcmp(optBuf, "stdsql")) {
			pTpl->optFormatEscape = STDSQL_ESCAPE;
		} else if(!strcmp(optBuf, "json")) {
			pTpl->optFormatEscape = JSON_ESCAPE;
		} else if(!strcmp(optBuf, "sql")) {
			pTpl->optFormatEscape = SQL_ESCAPE;
		} else if(!strcmp(optBuf, "nosql")) {
			pTpl->optFormatEscape = NO_ESCAPE;
		} else {
			dbgprintf("Invalid option '%s' ignored.\n", optBuf);
		}
	}

	*ppRestOfConfLine = p;

	return(pTpl);
}


/* Find a template object based on name. Search
 * currently is case-senstive (should we change?).
 * returns pointer to template object if found and
 * NULL otherwise.
 * rgerhards 2004-11-17
 */
struct template *tplFind(rsconf_t *conf, char *pName, int iLenName)
{
	struct template *pTpl;

	assert(pName != NULL);

	pTpl = conf->templates.root;
	while(pTpl != NULL &&
	      !(pTpl->iLenName == iLenName &&
	        !strcmp(pTpl->pszName, pName)
	        ))
		{
			pTpl = pTpl->pNext;
		}
	return(pTpl);
}

/* Destroy the template structure. This is for de-initialization
 * at program end. Everything is deleted.
 * rgerhards 2005-02-22
 * I have commented out dbgprintfs, because they are not needed for
 * "normal" debugging. Uncomment them, if they are needed.
 * rgerhards, 2007-07-05
 */
void tplDeleteAll(rsconf_t *conf)
{
	struct template *pTpl, *pTplDel;
	struct templateEntry *pTpe, *pTpeDel;
	BEGINfunc

	pTpl = conf->templates.root;
	while(pTpl != NULL) {
		/* dbgprintf("Delete Template: Name='%s'\n ", pTpl->pszName == NULL? "NULL" : pTpl->pszName);*/
		pTpe = pTpl->pEntryRoot;
		while(pTpe != NULL) {
			pTpeDel = pTpe;
			pTpe = pTpe->pNext;
			/*dbgprintf("\tDelete Entry(%x): type %d, ", (unsigned) pTpeDel, pTpeDel->eEntryType);*/
			switch(pTpeDel->eEntryType) {
			case UNDEFINED:
				/*dbgprintf("(UNDEFINED)");*/
				break;
			case CONSTANT:
				/*dbgprintf("(CONSTANT), value: '%s'",
					pTpeDel->data.constant.pConstant);*/
				free(pTpeDel->data.constant.pConstant);
				break;
			case FIELD:
				/* check if we have a regexp and, if so, delete it */
#ifdef FEATURE_REGEXP
				if(pTpeDel->data.field.has_regex != 0) {
					if(objUse(regexp, LM_REGEXP_FILENAME) == RS_RET_OK) {
						regexp.regfree(&(pTpeDel->data.field.re));
					}
				}
				if(pTpeDel->data.field.propName != NULL)
					es_deleteStr(pTpeDel->data.field.propName);
<<<<<<< HEAD
=======
				if(pTpeDel->data.field.fieldName != NULL)
					es_deleteStr(pTpeDel->data.field.fieldName);
>>>>>>> 4a24d8e1
#endif
				break;
			}
			/*dbgprintf("\n");*/
			free(pTpeDel);
		}
		pTplDel = pTpl;
		pTpl = pTpl->pNext;
		if(pTplDel->pszName != NULL)
			free(pTplDel->pszName);
		free(pTplDel);
	}
	ENDfunc
}


/* Destroy all templates obtained from conf file
 * preserving hardcoded ones. This is called from init().
 */
void tplDeleteNew(rsconf_t *conf)
{
	struct template *pTpl, *pTplDel;
	struct templateEntry *pTpe, *pTpeDel;

	BEGINfunc

	if(conf->templates.root == NULL || conf->templates.lastStatic == NULL)
		return;

	pTpl = conf->templates.lastStatic->pNext;
	conf->templates.lastStatic->pNext = NULL;
	conf->templates.last = conf->templates.lastStatic;
	while(pTpl != NULL) {
		/* dbgprintf("Delete Template: Name='%s'\n ", pTpl->pszName == NULL? "NULL" : pTpl->pszName);*/
		pTpe = pTpl->pEntryRoot;
		while(pTpe != NULL) {
			pTpeDel = pTpe;
			pTpe = pTpe->pNext;
			/*dbgprintf("\tDelete Entry(%x): type %d, ", (unsigned) pTpeDel, pTpeDel->eEntryType);*/
			switch(pTpeDel->eEntryType) {
			case UNDEFINED:
				/*dbgprintf("(UNDEFINED)");*/
				break;
			case CONSTANT:
				/*dbgprintf("(CONSTANT), value: '%s'",
					pTpeDel->data.constant.pConstant);*/
				free(pTpeDel->data.constant.pConstant);
				break;
			case FIELD:
#ifdef FEATURE_REGEXP
				/* check if we have a regexp and, if so, delete it */
				if(pTpeDel->data.field.has_regex != 0) {
					if(objUse(regexp, LM_REGEXP_FILENAME) == RS_RET_OK) {
						regexp.regfree(&(pTpeDel->data.field.re));
					}
				}
				if(pTpeDel->data.field.propName != NULL)
					es_deleteStr(pTpeDel->data.field.propName);
#endif
				break;
			}
			/*dbgprintf("\n");*/
			free(pTpeDel);
		}
		pTplDel = pTpl;
		pTpl = pTpl->pNext;
		if(pTplDel->pszName != NULL)
			free(pTplDel->pszName);
		free(pTplDel);
	}
	ENDfunc
}

/* Store the pointer to the last hardcoded teplate */
void tplLastStaticInit(rsconf_t *conf, struct template *tpl)
{
	conf->templates.lastStatic = tpl;
}

/* Print the template structure. This is more or less a 
 * debug or test aid, but anyhow I think it's worth it...
 */
void tplPrintList(rsconf_t *conf)
{
	struct template *pTpl;
	struct templateEntry *pTpe;

	pTpl = conf->templates.root;
	while(pTpl != NULL) {
		dbgprintf("Template: Name='%s' ", pTpl->pszName == NULL? "NULL" : pTpl->pszName);
		if(pTpl->optFormatEscape == SQL_ESCAPE)
			dbgprintf("[SQL-Format (MySQL)] ");
		else if(pTpl->optFormatEscape == JSON_ESCAPE)
			dbgprintf("[JSON-Escaped Format] ");
		else if(pTpl->optFormatEscape == STDSQL_ESCAPE)
			dbgprintf("[SQL-Format (standard SQL)] ");
		dbgprintf("\n");
		pTpe = pTpl->pEntryRoot;
		while(pTpe != NULL) {
			dbgprintf("\tEntry(%lx): type %d, ", (unsigned long) pTpe, pTpe->eEntryType);
			switch(pTpe->eEntryType) {
			case UNDEFINED:
				dbgprintf("(UNDEFINED)");
				break;
			case CONSTANT:
				dbgprintf("(CONSTANT), value: '%s'",
					pTpe->data.constant.pConstant);
				break;
			case FIELD:
				dbgprintf("(FIELD), value: '%d' ", pTpe->data.field.propid);
				if(pTpe->data.field.propid == PROP_CEE) {
					char *cstr = es_str2cstr(pTpe->data.field.propName, NULL);
					dbgprintf("[EE-Property: '%s'] ", cstr);
					free(cstr);
				}
				switch(pTpe->data.field.eDateFormat) {
				case tplFmtDefault:
					break;
				case tplFmtMySQLDate:
					dbgprintf("[Format as MySQL-Date] ");
					break;
                                case tplFmtPgSQLDate:
                                        dbgprintf("[Format as PgSQL-Date] ");
                                        break;
				case tplFmtRFC3164Date:
					dbgprintf("[Format as RFC3164-Date] ");
					break;
				case tplFmtRFC3339Date:
					dbgprintf("[Format as RFC3339-Date] ");
					break;
				case tplFmtUnixDate:
					dbgprintf("[Format as Unix timestamp] ");
					break;
				default:
					dbgprintf("[INVALID eDateFormat %d] ", pTpe->data.field.eDateFormat);
				}
				switch(pTpe->data.field.eCaseConv) {
				case tplCaseConvNo:
					break;
				case tplCaseConvLower:
					dbgprintf("[Converted to Lower Case] ");
					break;
				case tplCaseConvUpper:
					dbgprintf("[Converted to Upper Case] ");
					break;
				}
				if(pTpe->data.field.options.bEscapeCC) {
				  	dbgprintf("[escape control-characters] ");
				}
				if(pTpe->data.field.options.bDropCC) {
				  	dbgprintf("[drop control-characters] ");
				}
				if(pTpe->data.field.options.bSpaceCC) {
				  	dbgprintf("[replace control-characters with space] ");
				}
				if(pTpe->data.field.options.bSecPathDrop) {
				  	dbgprintf("[slashes are dropped] ");
				}
				if(pTpe->data.field.options.bSecPathReplace) {
				  	dbgprintf("[slashes are replaced by '_'] ");
				}
				if(pTpe->data.field.options.bSPIffNo1stSP) {
				  	dbgprintf("[SP iff no first SP] ");
				}
				if(pTpe->data.field.options.bCSV) {
				  	dbgprintf("[format as CSV (RFC4180)]");
				}
				if(pTpe->data.field.options.bJSON) {
				  	dbgprintf("[format as JSON");
				}
				if(pTpe->data.field.options.bDropLastLF) {
				  	dbgprintf("[drop last LF in msg] ");
				}
				if(pTpe->data.field.has_fields == 1) {
				  	dbgprintf("[substring, field #%d only (delemiter %d)] ",
						pTpe->data.field.iFieldNr, pTpe->data.field.field_delim);
				}
				if(pTpe->data.field.iFromPos != 0 || pTpe->data.field.iToPos != 0) {
				  	dbgprintf("[substring, from character %d to %d] ",
						pTpe->data.field.iFromPos,
						pTpe->data.field.iToPos);
				}
				break;
			}
			dbgprintf("\n");
			pTpe = pTpe->pNext;
		}
		pTpl = pTpl->pNext; /* done, go next */
	}
}

int tplGetEntryCount(struct template *pTpl)
{
	assert(pTpl != NULL);
	return(pTpl->tpenElements);
}

/* our init function. TODO: remove once converted to a class
 */
rsRetVal templateInit()
{
	DEFiRet;
	CHKiRet(objGetObjInterface(&obj));
	CHKiRet(objUse(errmsg, CORE_COMPONENT));
	CHKiRet(objUse(strgen, CORE_COMPONENT));

finalize_it:
	RETiRet;
}<|MERGE_RESOLUTION|>--- conflicted
+++ resolved
@@ -622,20 +622,11 @@
 	}
 	if(pTpe->data.field.propid == PROP_CEE) {
 		/* in CEE case, we need to preserve the actual property name */
-<<<<<<< HEAD
-		if((pTpe->data.field.propName = es_newStrFromCStr((char*)cstrGetSzStrNoNULL(pStrB)+2, cstrLen(pStrB)-2)) == NULL) {
-			cstrDestruct(&pStrB);
-			return 1;
-		}
-	}
-	cstrDestruct(&pStrB);
-=======
 		if((pTpe->data.field.propName = es_newStrFromCStr((char*)cstrGetSzStrNoNULL(pStrProp)+2, cstrLen(pStrProp)-2)) == NULL) {
 			cstrDestruct(&pStrProp);
 			return 1;
 		}
 	}
->>>>>>> 4a24d8e1
 
 	/* Check frompos, if it has an R, then topos should be a regex */
 	if(*p == ':') {
@@ -1194,11 +1185,8 @@
 				}
 				if(pTpeDel->data.field.propName != NULL)
 					es_deleteStr(pTpeDel->data.field.propName);
-<<<<<<< HEAD
-=======
 				if(pTpeDel->data.field.fieldName != NULL)
 					es_deleteStr(pTpeDel->data.field.fieldName);
->>>>>>> 4a24d8e1
 #endif
 				break;
 			}
