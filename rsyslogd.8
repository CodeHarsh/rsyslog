.\" Copyright 2004-2008 Rainer Gerhards and Adiscon for the rsyslog modifications
.\" May be distributed under the GNU General Public License
.\"
<<<<<<< HEAD
.TH RSYSLOGD 8 "04 April 2008" "Version 3.17.0" "Linux System Administration"
=======
.TH RSYSLOGD 8 "02 April 2008" "Version 3.14.0" "Linux System Administration"
>>>>>>> 3f36ac25
.SH NAME
rsyslogd \- reliable and extended syslogd 
.SH SYNOPSIS
.B rsyslogd
.RB [ " \-4 " ]
.RB [ " \-6 " ]
.RB [ " \-A " ]
.RB [ " \-d " ]
.RB [ " \-f "
.I config file
]
.br
.RB [ " \-i "
.I pid file
]
.RB [ " \-l "
.I hostlist
]
.RB [ " \-n " ]
.br
.RB [ " \-q " ]
.RB [ " \-Q " ]
.RB [ " \-s "
.I domainlist
]
.RB [ " \-v " ]
.RB [ " \-w " ]
.RB [ " \-x " ]
.LP
.SH DESCRIPTION
.B Rsyslogd
is a system utility providing support for message logging.
Support of both internet and
unix domain sockets enables this utility to support both local
and remote logging.

.B Note that this version of rsyslog ships with extensive documentation in html format.
This is provided in the ./doc subdirectory and probably
in a separate package if you installed rsyslog via a packaging system.
To use rsyslog's advanced features, you
.B need
to look at the html documentation, because the man pages only cover
basic aspects of operation.
.B For details and configuration examples, see the rsyslog.conf (5)
.B man page and the online documentation at http://www.rsyslog.com/doc

.BR Rsyslogd (8)
is derived from the sysklogd package which in turn is derived from the
stock BSD sources.

.B Rsyslogd
provides a kind of logging that many modern programs use.  Every logged
message contains at least a time and a hostname field, normally a
program name field, too, but that depends on how trusty the logging
program is. The rsyslog package supports free definition of output formats
via templates. It also supports precise timestamps and writing directly
to databases. If the database option is used, tools like phpLogCon can
be used to view the log data.

While the
.B rsyslogd
sources have been heavily modified a couple of notes
are in order.  First of all there has been a systematic attempt to
ensure that rsyslogd follows its default, standard BSD behavior. Of course,
some configuration file changes are necessary in order to support the
template system. However, rsyslogd should be able to use a standard
syslog.conf and act like the orginal syslogd. However, an original syslogd
will not work correctly with a rsyslog-enhanced configuration file. At
best, it will generate funny looking file names.
The second important concept to note is that this version of rsyslogd
interacts transparently with the version of syslog found in the
standard libraries.  If a binary linked to the standard shared
libraries fails to function correctly we would like an example of the
anomalous behavior.

The main configuration file
.I /etc/rsyslog.conf
or an alternative file, given with the 
.B "\-f"
option, is read at startup.  Any lines that begin with the hash mark
(``#'') and empty lines are ignored.  If an error occurs during parsing
the error element is ignored. It is tried to parse the rest of the line.

.LP
.SH OPTIONS
.B Note that in version 3 of rsyslog a number of command line options
.B have been deprecated and replaced with config file directives. The
.B -c option controls the backward compatibility mode in use.
.TP
.BI "\-A"
When sending UDP messages, there are potentially multiple pathes to
the target destination. By default,
.B rsyslogd
only sends to the first target it can successfully send to. If -A 
is given, messages are sent to all targets. This may improve
reliability, but may also cause message duplicaton. This option
should enabled only if it is fully understood.
.TP
.BI "\-4"
Causes
.B rsyslogd
to listen to IPv4 addresses only.
If neither -4 nor -6 is given,
.B rsyslogd
listens to all configured addresses of the system.
.TP
.BI "\-6"
Causes
.B rsyslogd
to listen to IPv6 addresses only.
If neither -4 nor -6 is given,
.B rsyslogd
listens to all configured addresses of the system.
.TP
.BI "\-c " "version"
Selects the desired backward compatibility mode. It must always be the
first option on the command line, as it influences processing of the
other options. To use the rsyslog v3 native interface, specify -c3. To
use compatibility mode , either do not use -c at all or use
-c<version> where 
.IR version
is the rsyslog version that it shall be
compatible with. Using -c0 tells rsyslog to be command-line compatible
to sysklogd, which is the default if -c is not given.
.B Please note that rsyslogd issues warning messages if the -c3
.B command line option is not given.
This is to alert you that your are running in compatibility
mode. Compatibility mode interfers with you rsyslog.conf commands and
may cause some undesired side-effects. It is meant to be used with a
plain old rsyslog.conf - if you use new features, things become
messy. So the best advice is to work through this document, convert
your options and config file and then use rsyslog in native mode. In
order to aid you in this process, rsyslog logs every
compatibility-mode config file directive it has generated. So you can
simply copy them from your logfile and paste them to the config.
.TP
.B "\-d"
Turns on debug mode.  Using this the daemon will not proceed a 
.BR fork (2)
to set itself in the background, but opposite to that stay in the
foreground and write much debug information on the current tty.  See the
DEBUGGING section for more information.
.TP
.BI "\-f " "config file"
Specify an alternative configuration file instead of
.IR /etc/rsyslog.conf ","
which is the default.
.TP
.BI "\-i " "pid file"
Specify an alternative pid file instead of the default one.
This option must be used if multiple instances of rsyslogd should
run on a single machine.
.TP
.BI "\-l " "hostlist"
Specify a hostname that should be logged only with its simple hostname
and not the fqdn.  Multiple hosts may be specified using the colon
(``:'') separator.
.TP
.B "\-n"
Avoid auto-backgrounding.  This is needed especially if the
.B rsyslogd
is started and controlled by
.BR init (8).
.TP
.BI "\-q " "add hostname if DNS fails during ACL processing"
During ACL processing, hostnames are resolved to IP addreses for
performance reasons. If DNS fails during that process, the hostname
is added as wildcard text, which results in proper, but somewhat
slower operation once DNS is up again.
.TP
.BI "\-Q " "do not resolve hostnames during ACL processing"
Do not resolve hostnames to IP addresses during ACL processing.
.TP
.BI "\-s " "domainlist"
Specify a domainname that should be stripped off before
logging.  Multiple domains may be specified using the colon (``:'')
separator.
Please be advised that no sub-domains may be specified but only entire
domains.  For example if
.B "\-s north.de"
is specified and the host logging resolves to satu.infodrom.north.de
no domain would be cut, you will have to specify two domains like:
.BR "\-s north.de:infodrom.north.de" .
.TP
.B "\-v"
Print version and exit.
.TP
.B "\-w"
Supress warnings issued when messages are received from non-authorized
machines (those, that are in no AllowedSender list).
.TP
.B "\-x"
Disable DNS for remote messages.
.LP
.SH SIGNALS
.B Rsyslogd
reacts to a set of signals.  You may easily send a signal to
.B rsyslogd
using the following:
.IP
.nf
kill -SIGNAL $(cat /var/run/syslogd.pid)
.fi
.PP
Note that -SIGNAL must be replaced with the actual signal
you are trying to send, e.g. with HUP. So it then becomes:
.IP
.nf
kill -HUP $(cat /var/run/syslogd.pid)
.fi
.PP
.TP
.B HUP
This lets
.B rsyslogd
perform a re-initialization.  All open files are closed, the
configuration file (default is 
.IR /etc/rsyslog.conf ")"
will be reread and the
.BR rsyslog (3)
facility is started again.
.TP
.B TERM ", " INT ", " QUIT
.B Rsyslogd
will die.
.TP
.B USR1
Switch debugging on/off.  This option can only be used if
.B rsyslogd
is started with the
.B "\-d"
debug option.
.TP
.B CHLD
Wait for childs if some were born, because of wall'ing messages.
.LP
.SH SECURITY THREATS
There is the potential for the rsyslogd daemon to be
used as a conduit for a denial of service attack.
A rogue program(mer) could very easily flood the rsyslogd daemon with
syslog messages resulting in the log files consuming all the remaining
space on the filesystem.  Activating logging over the inet domain
sockets will of course expose a system to risks outside of programs or
individuals on the local machine.

There are a number of methods of protecting a machine:
.IP 1.
Implement kernel firewalling to limit which hosts or networks have
access to the 514/UDP socket.
.IP 2.
Logging can be directed to an isolated or non-root filesystem which,
if filled, will not impair the machine.
.IP 3.
The ext2 filesystem can be used which can be configured to limit a
certain percentage of a filesystem to usage by root only.  \fBNOTE\fP
that this will require rsyslogd to be run as a non-root process.
\fBALSO NOTE\fP that this will prevent usage of remote logging on the default port since
rsyslogd will be unable to bind to the 514/UDP socket.
.IP 4.
Disabling inet domain sockets will limit risk to the local machine.
.SS Message replay and spoofing
If remote logging is enabled, messages can easily be spoofed and replayed.
As the messages are transmitted in clear-text, an attacker might use
the information obtained from the packets for malicious things. Also, an
attacker might reply recorded messages or spoof a sender's IP address,
which could lead to a wrong perception of system activity. These can
be prevented by using GSS-API authentication and encryption. Be sure
to think about syslog network security before enabling it.
.LP
.SH DEBUGGING
When debugging is turned on using
.B "\-d"
option then
.B rsyslogd
will be very verbose by writing much of what it does on stdout.
.SH FILES
.PD 0
.TP
.I /etc/rsyslog.conf
Configuration file for
.BR rsyslogd .
See
.BR rsyslog.conf (5)
for exact information.
.TP
.I /dev/log
The Unix domain socket to from where local syslog messages are read.
.TP
.I /var/run/rsyslogd.pid
The file containing the process id of 
.BR rsyslogd .
.TP
.I prefix/lib/rsyslog
Default directory for
.B rsyslogd
modules. The
.I prefix
is specified during compilation (e.g. /usr/local).
.SH ENVIRONMENT
.TP
.B RSYSLOG_DEBUG
Controls runtime debug support.It contains an option string with the
following options possible (all are case insensitive):

.RS
.IP LogFuncFlow
Print out the logical flow of functions (entering and exiting them)
.IP FileTrace
Ppecifies which files to trace LogFuncFlow. If not set (the
default), a LogFuncFlow trace is provided for all files. Set to
limit it to the files specified.FileTrace may be specified multiple
times, one file each (e.g. export RSYSLOG_DEBUG="LogFuncFlow
FileTrace=vm.c FileTrace=expr.c"
.IP PrintFuncDB
Print the content of the debug function database whenever debug
information is printed (e.g. abort case)!
.IP PrintAllDebugInfoOnExit
Print all debug information immediately before rsyslogd exits
(currently not implemented!)
.IP PrintMutexAction
Print mutex action as it happens. Useful for finding deadlocks and
such.
.IP NoLogTimeStamp
Do not prefix log lines with a timestamp (default is to do that).
.IP NoStdOut
Do not emit debug messages to stdout. If RSYSLOG_DEBUGLOG is not
set, this means no messages will be displayed at all.
.IP Help
Display a very short list of commands - hopefully a life saver if
you can't access the documentation...
.RE

.TP
.B RSYSLOG_DEBUGLOG
If set, writes (allmost) all debug message to the specified log file
in addition to stdout.
.TP
.B RSYSLOG_MODDIR
Provides the default directory in which loadable modules reside.
.PD
.SH BUGS
Please review the file BUGS for up-to-date information on known
bugs and annouyances.
.SH Further Information
Please visit
.BR http://www.rsyslog.com/doc
for additional information, tutorials and a support forum.
.SH SEE ALSO
.BR rsyslog.conf (5),
.BR logger (1),
.BR syslog (2),
.BR syslog (3),
.BR services (5),
.BR savelog (8)
.LP
.SH COLLABORATORS
.B rsyslogd
is derived from sysklogd sources, which in turn was taken from
the BSD sources. Special thanks to Greg Wettstein (greg@wind.enjellic.com)
and Martin Schulze (joey@linux.de) for the fine sysklogd package.

.PD 0
.TP
Rainer Gerhards
.TP
Adiscon GmbH
.TP
Grossrinderfeld, Germany
.TP
rgerhards@adiscon.com
.PD<|MERGE_RESOLUTION|>--- conflicted
+++ resolved
@@ -1,11 +1,7 @@
 .\" Copyright 2004-2008 Rainer Gerhards and Adiscon for the rsyslog modifications
 .\" May be distributed under the GNU General Public License
 .\"
-<<<<<<< HEAD
-.TH RSYSLOGD 8 "04 April 2008" "Version 3.17.0" "Linux System Administration"
-=======
-.TH RSYSLOGD 8 "02 April 2008" "Version 3.14.0" "Linux System Administration"
->>>>>>> 3f36ac25
+.TH RSYSLOGD 8 "07 April 2008" "Version 3.17.0" "Linux System Administration"
 .SH NAME
 rsyslogd \- reliable and extended syslogd 
 .SH SYNOPSIS
