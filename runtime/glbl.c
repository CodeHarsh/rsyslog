--- conflicted
+++ resolved
@@ -63,16 +63,13 @@
  * For this object, these variables are obviously what makes the "meat" of the
  * class...
  */
-<<<<<<< HEAD
 int glblDebugOnShutdown = 0;	/* start debug log when we are shut down */
 
 static struct cnfobj *mainqCnfObj = NULL;/* main queue object, to be used later in startup sequence */
-=======
 int bProcessInternalMessages = 1;	/* Should rsyslog itself process internal messages?
 					 * 1 - yes
 					 * 0 - send them to libstdlog (e.g. to push to journal)
 					 */
->>>>>>> ec012594
 static uchar *pszWorkDir = NULL;
 static int bOptimizeUniProc = 1;	/* enable uniprocessor optimizations */
 static int bParseHOSTNAMEandTAG = 1;	/* parser modification (based on startup params!) */
@@ -118,11 +115,8 @@
 	{ "defaultnetstreamdriverkeyfile", eCmdHdlrString, 0 },
 	{ "defaultnetstreamdriver", eCmdHdlrString, 0 },
 	{ "maxmessagesize", eCmdHdlrSize, 0 },
-<<<<<<< HEAD
-	{ "action.reportsuspension", eCmdHdlrBinary, 0 }
-=======
+	{ "action.reportsuspension", eCmdHdlrBinary, 0 },
 	{ "processinternalmessages", eCmdHdlrBinary, 0 }
->>>>>>> ec012594
 };
 static struct cnfparamblk paramblk =
 	{ CNFPARAMBLK_VERSION,
@@ -669,7 +663,6 @@
 	}
 }
 
-<<<<<<< HEAD
 /* Set mainq parameters. Note that when this is not called, we'll use the
  * legacy parameter config. mainq parameters can only be set once.
  */
@@ -698,12 +691,10 @@
 	mainqCnfObj = NULL;
 }
 
-=======
 
 /* This processes the "regular" parameters which are to be set after the
  * config has been fully loaded.
  */
->>>>>>> ec012594
 void
 glblDoneLoadCnf(void)
 {
