--- conflicted
+++ resolved
@@ -394,7 +394,8 @@
 	RS_RET_VAR_NOT_FOUND = -2142, /**< variable not found */
 	RS_RET_EMPTY_MSG = -2143, /**< provided (raw) MSG is empty */
 	RS_RET_PEER_CLOSED_CONN = -2144, /**< remote peer closed connection (information, no error) */
-<<<<<<< HEAD
+	RS_RET_ERR_OPEN_KLOG = -2145, /**< error opening the kernel log socket (primarily solaris) */
+	RS_RET_ERR_AQ_CONLOG = -2146, /**< error aquiring console log (on solaris) */
 	RS_RET_NO_SRCNAME_TPL = -2150, /**< sourcename template was not specified where one was needed (omudpspoof spoof addr) */
 	RS_RET_HOST_NOT_SPECIFIED = -2151, /**< (target) host was not specified where it was needed */
 	RS_RET_ERR_LIBNET_INIT = -2152, /**< error initializing libnet */
@@ -411,10 +412,6 @@
 	RS_RET_ERR_EPOLL_CTL = -2163,	/**< epol_ctll() returned with an unexpected error code */
 	RS_RET_TIMEOUT = -2164,		/**< timeout occured during operation */
 	RS_RET_RCV_ERR = -2165,		/**< error occured during socket rcv operation */
-=======
-	RS_RET_ERR_OPEN_KLOG = -2145, /**< error opening the kernel log socket (primarily solaris) */
-	RS_RET_ERR_AQ_CONLOG = -2146, /**< error aquiring console log (on solaris) */
->>>>>>> 9039fad4
 
 	/* RainerScript error messages (range 1000.. 1999) */
 	RS_RET_SYSVAR_NOT_FOUND = 1001, /**< system variable could not be found (maybe misspelled) */
