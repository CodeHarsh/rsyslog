/* This is the header file for the rsyslog runtime. It must be included
 * if someone intends to use the runtime.
 *
 * Begun 2005-09-15 RGerhards
 *
 * Copyright (C) 2005-2008 by Rainer Gerhards and Adiscon GmbH
 *
 * This file is part of the rsyslog runtime library.
 *
 * The rsyslog runtime library is free software: you can redistribute it and/or modify
 * it under the terms of the GNU Lesser General Public License as published by
 * the Free Software Foundation, either version 3 of the License, or
 * (at your option) any later version.
 *
 * The rsyslog runtime library is distributed in the hope that it will be useful,
 * but WITHOUT ANY WARRANTY; without even the implied warranty of
 * MERCHANTABILITY or FITNESS FOR A PARTICULAR PURPOSE.  See the
 * GNU Lesser General Public License for more details.
 *
 * You should have received a copy of the GNU Lesser General Public License
 * along with the rsyslog runtime library.  If not, see <http://www.gnu.org/licenses/>.
 *
 * A copy of the GPL can be found in the file "COPYING" in this distribution.
 * A copy of the LGPL can be found in the file "COPYING.LESSER" in this distribution.
 */
#ifndef INCLUDED_RSYSLOG_H
#define INCLUDED_RSYSLOG_H

/* ############################################################# *
 * #                    Config Settings                        # *
 * ############################################################# */
#define RS_STRINGBUF_ALLOC_INCREMENT 128

/* ############################################################# *
 * #                  End Config Settings                      # *
 * ############################################################# */

#ifndef	NOLARGEFILE
#	undef _LARGEFILE_SOURCE  
#	undef _LARGEFILE64_SOURCE  
#	undef _FILE_OFFSET_BITS
#	define _LARGEFILE_SOURCE  
#	define _LARGEFILE64_SOURCE  
#	define _FILE_OFFSET_BITS 64
#endif

/* portability: not all platforms have these defines, so we
 * define them here if they are missing. -- rgerhards, 2008-03-04
 */
#ifndef LOG_MAKEPRI
#	define	LOG_MAKEPRI(fac, pri)	(((fac) << 3) | (pri))
#endif
#ifndef LOG_PRI
#	define	LOG_PRI(p)	((p) & LOG_PRIMASK)
#endif
#ifndef LOG_FAC
#	define	LOG_FAC(p)	(((p) & LOG_FACMASK) >> 3)
#endif


/* define some base data types */
typedef unsigned char uchar;/* get rid of the unhandy "unsigned char" */
typedef struct thrdInfo thrdInfo_t;
typedef struct obj_s obj_t;
typedef struct filed selector_t;/* TODO: this so far resides in syslogd.c, think about modularization */
typedef struct NetAddr netAddr_t;
typedef struct netstrms_s netstrms_t;
typedef struct netstrm_s netstrm_t;
typedef struct nssel_s nssel_t;
typedef enum nsdsel_waitOp_e nsdsel_waitOp_t;
typedef struct nsd_ptcp_s nsd_ptcp_t;
typedef struct nsd_gtls_s nsd_gtls_t;
typedef struct nsd_gsspi_s nsd_gsspi_t;
typedef struct nsd_nss_s nsd_nss_t;
typedef struct nsdsel_ptcp_s nsdsel_ptcp_t;
typedef struct nsdsel_gtls_s nsdsel_gtls_t;
typedef obj_t nsd_t;
typedef obj_t nsdsel_t;
typedef struct msg msg_t;
typedef struct interface_s interface_t;
typedef struct objInfo_s objInfo_t;
typedef enum rsRetVal_ rsRetVal; /**< friendly type for global return value */
typedef rsRetVal (*errLogFunc_t)(uchar*); /* this is a trick to store a function ptr to a function returning a function ptr... */
typedef struct permittedPeers_s permittedPeers_t; /* this should go away in the long term -- rgerhards, 2008-05-19 */
typedef struct permittedPeerWildcard_s permittedPeerWildcard_t; /* this should go away in the long term -- rgerhards, 2008-05-19 */
typedef struct tcpsrv_s tcpsrv_t;
typedef struct tcps_sess_s tcps_sess_t;
typedef struct vmstk_s vmstk_t;
typedef rsRetVal (*prsf_t)(struct vmstk_s*, int);	/* pointer to a RainerScript function */

typedef struct tcpLstnPortList_s tcpLstnPortList_t; // TODO: rename?

/* some universal 64 bit define... */
typedef long long int64;
typedef long long unsigned uint64;
typedef int64 number_t; /* type to use for numbers - TODO: maybe an autoconf option? */

#ifdef __hpux
typedef unsigned int u_int32_t; /* TODO: is this correct? */
typedef int socklen_t;
#endif

/* settings for flow control
 * TODO: is there a better place for them? -- rgerhards, 2008-03-14
 */
typedef enum {
	eFLOWCTL_NO_DELAY = 0,		/**< UDP and other non-delayable sources */
	eFLOWCTL_LIGHT_DELAY = 1,	/**< some light delay possible, but no extended period of time */
	eFLOWCTL_FULL_DELAY = 2	/**< delay possible for extended period of time */
} flowControl_t;


/* The error codes below are orginally "borrowed" from
 * liblogging. As such, we reserve values up to -2999
 * just in case we need to borrow something more ;)
*/
enum rsRetVal_				/** return value. All methods return this if not specified otherwise */
{
	/* the first two define are for errmsg.logError(), so that we can use the rsRetVal 
	 * as an rsyslog error code. -- rgerhards, 20080-06-27
	 */
	RS_RET_NO_ERRCODE = -1,		/**< RESERVED for NO_ERRCODE errmsg.logError status name */
	RS_RET_INCLUDE_ERRNO = 1073741824, /* 2**30  - do NOT use error codes above this! */
	/* begin regular error codes */
	RS_RET_NOT_IMPLEMENTED = -7,	/**< implementation is missing (probably internal error or lazyness ;)) */
	RS_RET_OUT_OF_MEMORY = -6,	/**< memory allocation failed */
	RS_RET_PROVIDED_BUFFER_TOO_SMALL = -50,/**< the caller provided a buffer, but the called function sees the size of this buffer is too small - operation not carried out */
	RS_RET_TRUE = -3,		/**< to indicate a true state (can be used as TRUE, legacy) */
	RS_RET_FALSE = -2,		/**< to indicate a false state (can be used as FALSE, legacy) */
	RS_RET_NO_IRET = -8,	/**< This is a trick for the debuging system - it means no iRet is provided  */
	RS_RET_VALIDATION_RUN = -9,	/**< indicates a (config) validation run, processing not carried out */
	RS_RET_ERR = -3000,	/**< generic failure */
	RS_TRUNCAT_TOO_LARGE = -3001, /**< truncation operation where too many chars should be truncated */
	RS_RET_FOUND_AT_STRING_END = -3002, /**< some value found, but at the last pos of string */
	RS_RET_NOT_FOUND = -3003, /**< some requested value not found */
	RS_RET_MISSING_TRAIL_QUOTE = -3004, /**< an expected trailing quote is missing */
	RS_RET_NO_DIGIT = -3005,	/**< an digit was expected, but none found (mostly parsing) */
	RS_RET_NO_MORE_DATA = -3006,	/**< insufficient data, e.g. end of string during parsing */
	RS_RET_INVALID_IP = -3007,	/**< invalid ip found where valid was expected */
	RS_RET_OBJ_CREATION_FAILED = - 3008, /**< the creation of an object failed (no details available) */
	RS_RET_PARAM_ERROR = -1000,	/**< invalid parameter in call to function */
	RS_RET_MISSING_INTERFACE = -1001,/**< interface version mismatch, required missing */
	RS_RET_INVALID_CORE_INTERFACE = -1002,/**< interface provided by host invalid, can not be used */
	RS_RET_ENTRY_POINT_NOT_FOUND = -1003,/**< a requested entry point was not found */
	RS_RET_MODULE_ENTRY_POINT_NOT_FOUND = -1004,/**< a entry point requested from a module was not present in it */
	RS_RET_OBJ_NOT_AVAILABLE = -1005,/**< something could not be completed because the required object is not available*/
	RS_RET_LOAD_ERROR = -1006,/**< we had an error loading the object/interface and can not continue */
	RS_RET_MODULE_STILL_REFERENCED = -1007,/**< module could not be unloaded because it still is referenced by someone */
	RS_RET_OBJ_UNKNOWN = -1008,/**< object is unknown where required */
	RS_RET_OBJ_NOT_REGISTERED = -1009,/**< tried to unregister an object that is not registered */
	/* return states for config file processing */
	RS_RET_NONE = -2000,		/**< some value is not available - not necessarily an error */
	RS_RET_CONFLINE_UNPROCESSED = -2001,/**< config line was not processed, pass to other module */
	RS_RET_DISCARDMSG = -2002,	/**< discard message (no error state, processing request!) */
	RS_RET_INCOMPATIBLE = -2003,	/**< function not compatible with requested feature */
	RS_RET_NOENTRY = -2004,		/**< do not create an entry for (whatever) - not necessary an error */
	RS_RET_NO_SQL_STRING = -2005,	/**< string is not suitable for use as SQL */
	RS_RET_DISABLE_ACTION = -2006,  /**< action requests that it be disabled */
	RS_RET_SUSPENDED = -2007,  /**< something was suspended, not neccesarily an error */
	RS_RET_RQD_TPLOPT_MISSING = -2008,/**< a required template option is missing */
	RS_RET_INVALID_VALUE = -2009,/**< some value is invalid (e.g. user-supplied data) */
	RS_RET_INVALID_INT = -2010,/**< invalid integer */
	RS_RET_INVALID_CMD = -2011,/**< invalid command */
	RS_RET_VAL_OUT_OF_RANGE = -2012, /**< value out of range */
	RS_RET_FOPEN_FAILURE = -2013,	/**< failure during fopen, for example file not found - see errno */
	RS_RET_END_OF_LINKEDLIST = -2014,	/**< end of linked list, not an error, but a status */
	RS_RET_CHAIN_NOT_PERMITTED = -2015, /**< chaining (e.g. of config command handlers) not permitted */
	RS_RET_INVALID_PARAMS = -2016,/**< supplied parameters are invalid */
	RS_RET_EMPTY_LIST = -2017, /**< linked list is empty */
	RS_RET_FINISHED = -2018, /**< some opertion is finished, not an error state */
	RS_RET_INVALID_SOURCE = -2019, /**< source (address) invalid for some reason */
	RS_RET_ADDRESS_UNKNOWN = -2020, /**< an address is unknown - not necessarily an error */
	RS_RET_MALICIOUS_ENTITY = -2021, /**< there is an malicious entity involved */
	RS_RET_NO_KERNEL_LOGSRC = -2022, /**< no source for kernel logs can be obtained */
	RS_RET_TCP_SEND_ERROR = -2023, /**< error during TCP send process */
	RS_RET_GSS_SEND_ERROR = -2024, /**< error during GSS (via TCP) send process */
	RS_RET_TCP_SOCKCREATE_ERR = -2025, /**< error during creation of TCP socket */
	RS_RET_GSS_SENDINIT_ERROR = -2024, /**< error during GSS (via TCP) send initialization process */
	RS_RET_EOF = -2026, /**< end of file reached, not necessarily an error */
	RS_RET_IO_ERROR = -2027, /**< some kind of IO error happened */
	RS_RET_INVALID_OID = -2028, /**< invalid object ID */
	RS_RET_INVALID_HEADER = -2029, /**< invalid header */
	RS_RET_INVALID_HEADER_VERS = -2030, /**< invalid header version */
	RS_RET_INVALID_DELIMITER = -2031, /**< invalid delimiter, e.g. between params */
	RS_RET_INVALID_PROPFRAME = -2032, /**< invalid framing in serialized property */
	RS_RET_NO_PROPLINE = -2033, /**< line is not a property line */
	RS_RET_INVALID_TRAILER = -2034, /**< invalid trailer */
	RS_RET_VALUE_TOO_LOW = -2035, /**< a provided value is too low */
	RS_RET_FILE_PREFIX_MISSING = -2036, /**< a required file prefix (parameter?) is missing */
	RS_RET_INVALID_HEADER_RECTYPE = -2037, /**< invalid record type in header or invalid header */
	RS_RET_QTYPE_MISMATCH = -2038, /**< different qType when reading back a property type */
	RS_RET_NO_FILE_ACCESS = -2039, /**< covers EACCES error on file open() */
	RS_RET_FILE_NOT_FOUND = -2040, /**< file not found */
	RS_RET_TIMED_OUT = -2041, /**< timeout occured (not necessarily an error) */
	RS_RET_QSIZE_ZERO = -2042, /**< queue size is zero where this is not supported */
	RS_RET_ALREADY_STARTING = -2043, /**< something (a thread?) is already starting - not necessarily an error */
	RS_RET_NO_MORE_THREADS = -2044, /**< no more threads available, not necessarily an error */
	RS_RET_NO_FILEPREFIX = -2045, /**< file prefix is not specified where one is needed */
	RS_RET_CONFIG_ERROR = -2046, /**< there is a problem with the user-provided config settigs */
	RS_RET_OUT_OF_DESRIPTORS = -2047, /**< a descriptor table's space has been exhausted */
	RS_RET_NO_DRIVERS = -2048, /**< a required drivers missing */
	RS_RET_NO_DRIVERNAME = -2049, /**< driver name missing where one was required */
	RS_RET_EOS = -2050, /**< end of stream (of whatever) */
	RS_RET_SYNTAX_ERROR = -2051, /**< syntax error, eg. during parsing */
	RS_RET_INVALID_OCTAL_DIGIT = -2052, /**< invalid octal digit during parsing */
	RS_RET_INVALID_HEX_DIGIT = -2053, /**< invalid hex digit during parsing */
	RS_RET_INTERFACE_NOT_SUPPORTED = -2054, /**< interface not supported */
	RS_RET_OUT_OF_STACKSPACE = -2055, /**< a stack data structure is exhausted and can not be grown */
	RS_RET_STACK_EMPTY = -2056, /**< a pop was requested on a stack, but the stack was already empty */
	RS_RET_INVALID_VMOP = -2057, /**< invalid virtual machine instruction */
	RS_RET_INVALID_VAR = -2058, /**< a var_t or its content is unsuitable, eg. VARTYPE_NONE */
	RS_RET_INVALID_NUMBER = -2059, /**< number invalid during parsing */
	RS_RET_NOT_A_NUMBER = -2060, /**< e.g. conversion impossible because the string is not a number */
	RS_RET_OBJ_ALREADY_REGISTERED = -2061, /**< object (name) is already registered */
	RS_RET_OBJ_REGISTRY_OUT_OF_SPACE = -2062, /**< the object registry has run out of space */
	RS_RET_HOST_NOT_PERMITTED = -2063, /**< a host is not permitted to perform an action it requested */
	RS_RET_MODULE_LOAD_ERR = -2064, /**< module could not be loaded */
	RS_RET_MODULE_LOAD_ERR_PATHLEN = -2065, /**< module could not be loaded - path to long */
	RS_RET_MODULE_LOAD_ERR_DLOPEN = -2066, /**< module could not be loaded - problem in dlopen() */
	RS_RET_MODULE_LOAD_ERR_NO_INIT = -2067, /**< module could not be loaded - init() missing */
	RS_RET_MODULE_LOAD_ERR_INIT_FAILED = -2068, /**< module could not be loaded - init() failed */
	RS_RET_NO_SOCKET = -2069, /**< socket could not be obtained or was not provided */
	RS_RET_SMTP_ERROR = -2070, /**< error during SMTP transation */
	RS_RET_MAIL_NO_TO = -2071, /**< recipient for mail destination is missing */
	RS_RET_MAIL_NO_FROM = -2072, /**< sender for mail destination is missing */
	RS_RET_INVALID_PRI = -2073, /**< PRI value is invalid */
	RS_RET_MALICIOUS_HNAME = -2074, /**< remote peer is trying malicious things with its hostname */
	RS_RET_INVALID_HNAME = -2075, /**< remote peer's hostname invalid or unobtainable */
	RS_RET_INVALID_PORT = -2076, /**< invalid port value */
	RS_RET_COULD_NOT_BIND = -2077, /**< could not bind socket, defunct */
	RS_RET_GNUTLS_ERR = -2078, /**< (unexpected) error in GnuTLS call */
	RS_RET_MAX_SESS_REACHED = -2079, /**< max nbr of sessions reached, can not create more */
	RS_RET_MAX_LSTN_REACHED = -2080, /**< max nbr of listeners reached, can not create more */
	RS_RET_INVALID_DRVR_MODE = -2081, /**< tried to set mode not supported by driver */
	RS_RET_DRVRNAME_TOO_LONG = -2082, /**< driver name too long - should never happen */
	RS_RET_TLS_HANDSHAKE_ERR = -2083, /**< TLS handshake failed */
	RS_RET_TLS_CERT_ERR = -2084, /**< generic TLS certificate error */
	RS_RET_TLS_NO_CERT = -2085, /**< no TLS certificate available where one was expected */
	RS_RET_VALUE_NOT_SUPPORTED = -2086, /**< a provided value is not supported */
	RS_RET_VALUE_NOT_IN_THIS_MODE = -2087, /**< a provided value is invalid for the curret mode */
	RS_RET_INVALID_FINGERPRINT = -2088, /**< a fingerprint is not valid for this use case */
	RS_RET_CONNECTION_ABORTREQ = -2089, /**< connection was abort requested due to previous error */
	RS_RET_CERT_INVALID = -2090, /**< a x509 certificate failed validation */
	RS_RET_CERT_INVALID_DN = -2091, /**< distinguised name in x509 certificate is invalid (e.g. wrong escaping) */
	RS_RET_CERT_EXPIRED = -2092, /**< we are past a x.509 cert's expiration time */
	RS_RET_CERT_NOT_YET_ACTIVE = -2094, /**< x.509 cert's activation time not yet reached */
	RS_RET_SYS_ERR = -2095, /**< system error occured (e.g. time() returned -1, quite unexpected) */
	RS_RET_FILE_NO_STAT = -2096, /**< can not stat() a file */
	RS_RET_FILE_TOO_LARGE = -2097, /**< a file is larger than permitted */
	RS_RET_INVALID_WILDCARD = -2098, /**< a wildcard entry is invalid */
	RS_RET_CLOSED = -2099, /**< connection was closed */
	RS_RET_RETRY = -2100, /**< call should be retried (e.g. EGAIN on recv) */
	RS_RET_GSS_ERR = -2101, /**< generic error occured in GSSAPI subsystem */
	RS_RET_CERTLESS = -2102, /**< state: we run without machine cert (this may be OK) */
	RS_RET_NO_ACTIONS = -2103, /**< no active actions are configured (no output will be created) */
	RS_RET_CONF_FILE_NOT_FOUND = -2104, /**< config file or directory not found */
	RS_RET_QUEUE_FULL = -2105, /**< queue is full, operation could not be completed */
	RS_RET_ACCEPT_ERR = -2106, /**< error during accept() system call */
	RS_RET_INVLD_TIME = -2107, /**< invalid timestamp (e.g. could not be parsed) */
	RS_RET_NO_ZIP = -2108, /**< ZIP functionality is not present */
	RS_RET_CODE_ERR = -2109, /**< program code (internal) error */
	RS_RET_FUNC_NO_LPAREN = -2110, /**< left parenthesis missing after function call (rainerscript) */
	RS_RET_FUNC_MISSING_EXPR = -2111, /**< no expression after comma in function call (rainerscript) */
	RS_RET_INVLD_NBR_ARGUMENTS = -2112, /**< invalid number of arguments for function call (rainerscript) */
	RS_RET_INVLD_FUNC = -2113, /**< invalid function name for function call (rainerscript) */
<<<<<<< HEAD
	RS_RET_DUP_FUNC_NAME = -2114, /**< duplicate function name (rainerscript) */
	RS_RET_UNKNW_FUNC = -2115, /**< unkown function name (rainerscript) */
	RS_RET_ERR_RLIM_NOFILE = -2116, /**< error setting max. nbr open files process limit */
	RS_RET_ERR_CREAT_PIPE = -2117, /**< error during pipe creation */
	RS_RET_ERR_FORK = -2118, /**< error during fork() */
	RS_RET_ERR_WRITE_PIPE = -2119, /**< error writing to pipe */
	RS_RET_RSCORE_TOO_OLD = -2120, /**< rsyslog core is too old for ... (eg this plugin) */
	RS_RET_FILENAME_INVALID = -2140, /**< filename invalid, not found, no access, ... */
=======
	RS_RET_NONFATAL_CONFIG_ERR = -2123, /**< non-fatal error during config processing */
>>>>>>> 3e2be47e

	/* RainerScript error messages (range 1000.. 1999) */
	RS_RET_SYSVAR_NOT_FOUND = 1001, /**< system variable could not be found (maybe misspelled) */

	/* some generic error/status codes */
	RS_RET_OK_DELETE_LISTENTRY = 1,	/**< operation successful, but callee requested the deletion of an entry (special state) */
	RS_RET_TERMINATE_NOW = 2,	/**< operation successful, function is requested to terminate (mostly used with threads) */
	RS_RET_NO_RUN = 3,		/**< operation successful, but function does not like to be executed */
	RS_RET_OK = 0			/**< operation successful */
};

/* some helpful macros to work with srRetVals.
 * Be sure to call the to-be-returned variable always "iRet" and
 * the function finalizer always "finalize_it".
 */
#define CHKiRet(code) if((iRet = code) != RS_RET_OK) goto finalize_it
/* macro below is to be used if we need our own handling, eg for cleanup */
#define CHKiRet_Hdlr(code) if((iRet = code) != RS_RET_OK)
/* macro below is to handle failing malloc/calloc/strdup... which we almost always handle in the same way... */
#define CHKmalloc(operation) if((operation) == NULL) ABORT_FINALIZE(RS_RET_OUT_OF_MEMORY)
/* macro below is used in conjunction with CHKiRet_Hdlr, else use ABORT_FINALIZE */
#define FINALIZE goto finalize_it;
#define DEFiRet BEGINfunc rsRetVal iRet = RS_RET_OK
#define RETiRet do{ ENDfuncIRet return iRet; }while(0)

#define ABORT_FINALIZE(errCode)			\
	do {					\
		iRet = errCode;			\
		goto finalize_it;		\
	} while (0)

/** Object ID. These are for internal checking. Each
 * object is assigned a specific ID. This is contained in
 * all Object structs (just like C++ RTTI). We can use 
 * this field to see if we have been passed a correct ID.
 * Other than that, there is currently no other use for
 * the object id.
 */
enum rsObjectID
{
	OIDrsFreed = -1,		/**< assigned, when an object is freed. If this
				 *   is seen during a method call, this is an
				 *   invalid object pointer!
				 */
	OIDrsInvalid = 0,	/**< value created by calloc(), so do not use ;) */
	/* The 0x3412 is a debug aid. It helps us find object IDs in memory
	 * dumps (on X86, this is 1234 in the dump ;)
	 * If you are on an embedded device and you would like to save space
	 * make them 1 byte only.
	 */
	OIDrsCStr = 0x34120001,
	OIDrsPars = 0x34120002
};
typedef enum rsObjectID rsObjID;

/* support to set object types */
#ifdef NDEBUG
#define rsSETOBJTYPE(pObj, type)
#define rsCHECKVALIDOBJECT(x, type)
#else
#define rsSETOBJTYPE(pObj, type) pObj->OID = type;
#define rsCHECKVALIDOBJECT(x, type) {assert(x != NULL); assert(x->OID == type);}
#endif

/**
 * This macro should be used to free objects. 
 * It aids in interpreting dumps during debugging.
 */
#ifdef NDEBUG
#define RSFREEOBJ(x) free(x)
#else
#define RSFREEOBJ(x) {(x)->OID = OIDrsFreed; free(x);}
#endif


/* for the time being, we do our own portability handling here. It
 * looks like autotools either does not yet support checks for it, or
 * I wasn't smart enough to find them ;) rgerhards, 2007-07-18
 */
#ifndef __GNUC__
#  define  __attribute__(x)  /*NOTHING*/
#endif

#ifndef O_CLOEXEC
/* of course, this limits the functionality... */
#  define O_CLOEXEC 0
#endif

/* The following prototype is convenient, even though it may not be the 100% correct place.. -- rgerhards 2008-01-07 */
void dbgprintf(char *, ...) __attribute__((format(printf, 1, 2)));


#include "debug.h"
#include "obj.h"

/* the variable below is a trick: before we can init the runtime, the caller
 * may want to set a module load path. We can not do this via the glbl class
 * because it needs an initialized runtime system (and may at some point in time
 * even be loaded itself). So this is a no-go. What we do is use a single global
 * variable which may be provided with a pointer by the caller. This variable
 * resides in rsyslog.c, the main runtime file. We have not seen any realy valule
 * in providing object access functions. If you don't like that, feel free to
 * add them. -- rgerhards, 2008-04-17
 */
extern uchar *glblModPath; /* module load path */
extern rsRetVal (*glblErrLogger)(int, uchar*);

/* some runtime prototypes */
rsRetVal rsrtInit(char **ppErrObj, obj_if_t *pObjIF);
rsRetVal rsrtExit(void);
int rsrtIsInit(void);
rsRetVal rsrtSetErrLogger(rsRetVal (*errLogger)(int, uchar*));

#endif /* multi-include protection */
/* vim:set ai:
 */<|MERGE_RESOLUTION|>--- conflicted
+++ resolved
@@ -263,7 +263,6 @@
 	RS_RET_FUNC_MISSING_EXPR = -2111, /**< no expression after comma in function call (rainerscript) */
 	RS_RET_INVLD_NBR_ARGUMENTS = -2112, /**< invalid number of arguments for function call (rainerscript) */
 	RS_RET_INVLD_FUNC = -2113, /**< invalid function name for function call (rainerscript) */
-<<<<<<< HEAD
 	RS_RET_DUP_FUNC_NAME = -2114, /**< duplicate function name (rainerscript) */
 	RS_RET_UNKNW_FUNC = -2115, /**< unkown function name (rainerscript) */
 	RS_RET_ERR_RLIM_NOFILE = -2116, /**< error setting max. nbr open files process limit */
@@ -271,10 +270,8 @@
 	RS_RET_ERR_FORK = -2118, /**< error during fork() */
 	RS_RET_ERR_WRITE_PIPE = -2119, /**< error writing to pipe */
 	RS_RET_RSCORE_TOO_OLD = -2120, /**< rsyslog core is too old for ... (eg this plugin) */
+	RS_RET_NONFATAL_CONFIG_ERR = -2123, /**< non-fatal error during config processing */
 	RS_RET_FILENAME_INVALID = -2140, /**< filename invalid, not found, no access, ... */
-=======
-	RS_RET_NONFATAL_CONFIG_ERR = -2123, /**< non-fatal error during config processing */
->>>>>>> 3e2be47e
 
 	/* RainerScript error messages (range 1000.. 1999) */
 	RS_RET_SYSVAR_NOT_FOUND = 1001, /**< system variable could not be found (maybe misspelled) */
