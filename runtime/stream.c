/* The serial stream class.
 *
 * A serial stream provides serial data access. In theory, serial streams
 * can be implemented via a number of methods (e.g. files or in-memory
 * streams). In practice, there currently only exist the file type (aka
 * "driver").
 *
 * File begun on 2008-01-09 by RGerhards
 * Large modifications in 2009-06 to support using it with omfile, including zip writer.
 *
 * Copyright 2008, 2009 Rainer Gerhards and Adiscon GmbH.
 *
 * This file is part of the rsyslog runtime library.
 *
 * The rsyslog runtime library is free software: you can redistribute it and/or modify
 * it under the terms of the GNU Lesser General Public License as published by
 * the Free Software Foundation, either version 3 of the License, or
 * (at your option) any later version.
 *
 * The rsyslog runtime library is distributed in the hope that it will be useful,
 * but WITHOUT ANY WARRANTY; without even the implied warranty of
 * MERCHANTABILITY or FITNESS FOR A PARTICULAR PURPOSE.  See the
 * GNU Lesser General Public License for more details.
 *
 * You should have received a copy of the GNU Lesser General Public License
 * along with the rsyslog runtime library.  If not, see <http://www.gnu.org/licenses/>.
 *
 * A copy of the GPL can be found in the file "COPYING" in this distribution.
 * A copy of the LGPL can be found in the file "COPYING.LESSER" in this distribution.
 */
#include "config.h"

#include <stdlib.h>
#include <string.h>
#include <assert.h>
#include <signal.h>
#include <pthread.h>
#include <fcntl.h>
#include <unistd.h>
#include <sys/stat.h>	 /* required for HP UX */
#include <errno.h>
#include <pthread.h>

#include "rsyslog.h"
#include "stringbuf.h"
#include "srUtils.h"
#include "obj.h"
#include "stream.h"
#include "unicode-helper.h"
<<<<<<< HEAD
=======
#include "module-template.h"
#include "apc.h"
>>>>>>> aef1a38f

/* static data */
DEFobjStaticHelpers
DEFobjCurrIf(zlibw)
DEFobjCurrIf(apc)

/* forward definitions */
static rsRetVal strmFlush(strm_t *pThis);
static rsRetVal strmWrite(strm_t *pThis, uchar *pBuf, size_t lenBuf);
static rsRetVal strmCloseFile(strm_t *pThis);


/* methods */

/* async flush apc handler
 */
static void
flushApc(void *param1, void __attribute__((unused)) *param2)
{
	DEFVARS_mutexProtection_uncond;
	strm_t *pThis = (strm_t*)  param1;
	ISOBJ_TYPE_assert(pThis, strm);

	BEGIN_MTX_PROTECTED_OPERATIONS_UNCOND(&pThis->mut);
	strmFlush(pThis);
	END_MTX_PROTECTED_OPERATIONS_UNCOND(&pThis->mut);
}


/* Try to resolve a size limit situation. This is used to support custom-file size handlers
 * for omfile. It first runs the command, and then checks if we are still above the size
 * treshold. Note that this works only with single file names, NOT with circular names.
 * Note that pszCurrFName can NOT be taken from pThis, because the stream is closed when
 * we are called (and that destroys pszCurrFName, as there is NO CURRENT file name!). So
 * we need to receive the name as a parameter.
 * initially wirtten 2005-06-21, moved to this class & updates 2009-06-01, both rgerhards
 */
static rsRetVal
resolveFileSizeLimit(strm_t *pThis, uchar *pszCurrFName)
{
	uchar *pParams;
	uchar *pCmd;
	uchar *p;
	off_t actualFileSize;
	rsRetVal localRet;
	DEFiRet;
	ISOBJ_TYPE_assert(pThis, strm);
	assert(pszCurrFName != NULL);

	if(pThis->pszSizeLimitCmd == NULL) {
		ABORT_FINALIZE(RS_RET_NON_SIZELIMITCMD); /* nothing we can do in this case... */
	}
	
	/* we first check if we have command line parameters. We assume this, 
	 * when we have a space in the program name. If we find it, everything after
	 * the space is treated as a single argument.
	 */
	CHKmalloc(pCmd = ustrdup(pThis->pszSizeLimitCmd));

	for(p = pCmd ; *p && *p != ' ' ; ++p) {
		/* JUST SKIP */
	}

	if(*p == ' ') {
		*p = '\0'; /* pretend string-end */
		pParams = p+1;
	} else
		pParams = NULL;

	/* the execProg() below is probably not great, but at least is is
	 * fairly secure now. Once we change the way file size limits are
	 * handled, we should also revisit how this command is run (and
	 * with which parameters).   rgerhards, 2007-07-20
	 */
	execProg(pCmd, 1, pParams);

	free(pCmd);

	localRet = getFileSize(pszCurrFName, &actualFileSize);

	if(localRet == RS_RET_OK && actualFileSize >= pThis->iSizeLimit) {
		ABORT_FINALIZE(RS_RET_SIZELIMITCMD_DIDNT_RESOLVE); /* OK, it didn't work out... */
	} else if(localRet != RS_RET_FILE_NOT_FOUND) {
		/* file not found is OK, the command may have moved away the file */
		ABORT_FINALIZE(localRet);
	}

finalize_it:
	if(iRet != RS_RET_OK) {
		if(iRet == RS_RET_SIZELIMITCMD_DIDNT_RESOLVE)
			dbgprintf("file size limit cmd for file '%s' did no resolve situation\n", pszCurrFName);
		else
			dbgprintf("file size limit cmd for file '%s' failed with code %d.\n", pszCurrFName, iRet);
		pThis->bDisabled = 1;
	}

	RETiRet;
}


/* Check if the file has grown beyond the configured omfile iSizeLimit
 * and, if so, initiate processing.
 */
static rsRetVal
doSizeLimitProcessing(strm_t *pThis)
{
	uchar *pszCurrFName = NULL;
	DEFiRet;

	ISOBJ_TYPE_assert(pThis, strm);
	ASSERT(pThis->iSizeLimit != 0);
	ASSERT(pThis->fd != -1);

	if(pThis->iCurrOffs >= pThis->iSizeLimit) {
		/* strmClosefile() destroys the current file name, so we
		 * need to preserve it.
		 */
		CHKmalloc(pszCurrFName = ustrdup(pThis->pszCurrFName));
		CHKiRet(strmCloseFile(pThis));
		CHKiRet(resolveFileSizeLimit(pThis, pszCurrFName));
	}

finalize_it:
	free(pszCurrFName);
	RETiRet;
}


/* now, we define type-specific handlers. The provide a generic functionality,
 * but for this specific type of strm. The mapping to these handlers happens during
 * strm construction. Later on, handlers are called by pointers present in the
 * strm instance object.
 */

/* do the physical open() call on a file.
 */
static rsRetVal
doPhysOpen(strm_t *pThis)
{
	int iFlags;
	DEFiRet;
	ISOBJ_TYPE_assert(pThis, strm);

	/* compute which flags we need to provide to open */
	switch(pThis->tOperationsMode) {
		case STREAMMODE_READ:
			iFlags = O_CLOEXEC | O_NOCTTY | O_RDONLY;
			break;
		case STREAMMODE_WRITE:	/* legacy mode used inside queue engine */
			iFlags = O_CLOEXEC | O_NOCTTY | O_WRONLY | O_CREAT;
			break;
		case STREAMMODE_WRITE_TRUNC:
			iFlags = O_CLOEXEC | O_NOCTTY | O_WRONLY | O_CREAT | O_TRUNC;
			break;
		case STREAMMODE_WRITE_APPEND:
			iFlags = O_CLOEXEC | O_NOCTTY | O_WRONLY | O_CREAT | O_APPEND;
			break;
		default:assert(0);
			break;
	}

	pThis->fd = open((char*)pThis->pszCurrFName, iFlags, pThis->tOpenMode);
	if(pThis->fd == -1) {
		int ierrnoSave = errno;
		dbgoprint((obj_t*) pThis, "open error %d, file '%s'\n", errno, pThis->pszCurrFName);
		if(ierrnoSave == ENOENT)
			ABORT_FINALIZE(RS_RET_FILE_NOT_FOUND);
		else
			ABORT_FINALIZE(RS_RET_IO_ERROR);
	} else {
		if(!ustrcmp(pThis->pszCurrFName, UCHAR_CONSTANT(_PATH_CONSOLE)) || isatty(pThis->fd)) {
			DBGPRINTF("file %d is a tty-type file\n", pThis->fd);
			pThis->bIsTTY = 1;
		} else {
			pThis->bIsTTY = 0;
		}
	}

finalize_it:
	RETiRet;
}


/* open a strm file
 * It is OK to call this function when the stream is already open. In that
 * case, it returns immediately with RS_RET_OK
 */
static rsRetVal strmOpenFile(strm_t *pThis)
{
	DEFiRet;

	ASSERT(pThis != NULL);

	if(pThis->fd != -1)
		ABORT_FINALIZE(RS_RET_OK);

	if(pThis->pszFName == NULL)
		ABORT_FINALIZE(RS_RET_FILE_PREFIX_MISSING);

	if(pThis->sType == STREAMTYPE_FILE_CIRCULAR) {
		CHKiRet(genFileName(&pThis->pszCurrFName, pThis->pszDir, pThis->lenDir,
				    pThis->pszFName, pThis->lenFName, pThis->iCurrFNum, pThis->iFileNumDigits));
	} else {
		if(pThis->pszDir == NULL) {
			if((pThis->pszCurrFName = ustrdup(pThis->pszFName)) == NULL)
				ABORT_FINALIZE(RS_RET_OUT_OF_MEMORY);
		} else {
			CHKiRet(genFileName(&pThis->pszCurrFName, pThis->pszDir, pThis->lenDir,
					    pThis->pszFName, pThis->lenFName, -1, 0));
		}
	}

<<<<<<< HEAD
	/* compute which flags we need to provide to open */
	if(pThis->tOperationsMode == STREAMMODE_READ)
		iFlags = O_RDONLY;
	else
		iFlags = O_WRONLY | O_CREAT;

	iFlags |= pThis->iAddtlOpenFlags;

	pThis->fd = open((char*)pThis->pszCurrFName, iFlags, pThis->tOpenMode);
	if(pThis->fd == -1) {
		int ierrnoSave = errno;
		char errStr[1024];
		dbgoprint((obj_t*) pThis, "open error[%d]: '%s'; file '%s'/%s\n", errno, 
			  rs_strerror_r(errno, errStr, sizeof(errStr)), pThis->pszCurrFName,
			  (pThis->tOperationsMode == STREAMMODE_READ) ? "READ" : "WRITE");
		if(ierrnoSave == ENOENT)
			ABORT_FINALIZE(RS_RET_FILE_NOT_FOUND);
		else
			ABORT_FINALIZE(RS_RET_IO_ERROR);
	}
=======
	CHKiRet(doPhysOpen(pThis));
>>>>>>> aef1a38f

	pThis->iCurrOffs = 0;
	if(pThis->tOperationsMode == STREAMMODE_WRITE_APPEND) {
		/* we need to obtain the current offset */
		off_t offset;
		CHKiRet(getFileSize(pThis->pszCurrFName, &offset));
		pThis->iCurrOffs = offset;
	}

	dbgoprint((obj_t*) pThis, "opened file '%s' for %s as %d\n", pThis->pszCurrFName,
		  (pThis->tOperationsMode == STREAMMODE_READ) ? "READ" : "WRITE", pThis->fd);

finalize_it:
	RETiRet;
}


/* close a strm file
 * Note that the bDeleteOnClose flag is honored. If it is set, the file will be
 * deleted after close. This is in support for the qRead thread.
 */
static rsRetVal strmCloseFile(strm_t *pThis)
{
	DEFiRet;

	ASSERT(pThis != NULL);
	ASSERT(pThis->fd != -1);
	dbgoprint((obj_t*) pThis, "file %d closing\n", pThis->fd);

	if(pThis->tOperationsMode != STREAMMODE_READ)
		strmFlush(pThis);

	close(pThis->fd);
	pThis->fd = -1;

	if(pThis->fdDir != -1) {
		/* close associated directory handle, if it is open */
		close(pThis->fdDir);
		pThis->fdDir = -1;
	}

	if(pThis->bDeleteOnClose) {
		if(unlink((char*) pThis->pszCurrFName) == -1) {
			char errStr[1024];
			int err = errno;
			rs_strerror_r(err, errStr, sizeof(errStr));
			DBGPRINTF("error %d unlinking '%s' - ignored: %s\n",
				   errno, pThis->pszCurrFName, errStr);
		}
	}

	pThis->iCurrOffs = 0;	/* we are back at begin of file */
	if(pThis->pszCurrFName != NULL) {
		free(pThis->pszCurrFName);	/* no longer needed in any case (just for open) */
		pThis->pszCurrFName = NULL;
	}

	RETiRet;
}


/* switch to next strm file
 * This method must only be called if we are in a multi-file mode!
 */
static rsRetVal
strmNextFile(strm_t *pThis)
{
	DEFiRet;

	ASSERT(pThis != NULL);
	ASSERT(pThis->iMaxFiles != 0);
	ASSERT(pThis->fd != -1);

	CHKiRet(strmCloseFile(pThis));

	/* we do modulo operation to ensure we obey the iMaxFile property. This will always
	 * result in a file number lower than iMaxFile, so it if wraps, the name is back to
	 * 0, which results in the first file being overwritten. Not desired for queues, so
	 * make sure their iMaxFiles is large enough. But it is well-desired for other
	 * use cases, e.g. a circular output log file. -- rgerhards, 2008-01-10
	 */
	pThis->iCurrFNum = (pThis->iCurrFNum + 1) % pThis->iMaxFiles;

finalize_it:
	RETiRet;
}


/* handle the eof case for monitored files.
 * If we are monitoring a file, someone may have rotated it. In this case, we
 * also need to close it and reopen it under the same name.
 * rgerhards, 2008-02-13
 */
static rsRetVal
strmHandleEOFMonitor(strm_t *pThis)
{
	DEFiRet;
	struct stat statOpen;
	struct stat statName;

	ISOBJ_TYPE_assert(pThis, strm);
	/* find inodes of both current descriptor as well as file now in file
	 * system. If they are different, the file has been rotated (or
	 * otherwise rewritten). We also check the size, because the inode
	 * does not change if the file is truncated (this, BTW, is also a case
	 * where we actually loose log lines, because we can not do anything
	 * against truncation...). We do NOT rely on the time of last
	 * modificaton because that may not be available under all
	 * circumstances. -- rgerhards, 2008-02-13
	 */
	if(fstat(pThis->fd, &statOpen) == -1)
		ABORT_FINALIZE(RS_RET_IO_ERROR);
	if(stat((char*) pThis->pszCurrFName, &statName) == -1)
		ABORT_FINALIZE(RS_RET_IO_ERROR);
	if(statOpen.st_ino == statName.st_ino && pThis->iCurrOffs == statName.st_size) {
		ABORT_FINALIZE(RS_RET_EOF);
	} else {
		/* we had a file change! */
		CHKiRet(strmCloseFile(pThis));
		CHKiRet(strmOpenFile(pThis));
	}

finalize_it:
	RETiRet;
}


/* handle the EOF case of a stream
 * The EOF case is somewhat complicated, as the proper action depends on the
 * mode the stream is in. If there are multiple files (circular logs, most
 * important use case is queue files!), we need to close the current file and
 * try to open the next one.
 * rgerhards, 2008-02-13
 */
static rsRetVal
strmHandleEOF(strm_t *pThis)
{
	DEFiRet;

	ISOBJ_TYPE_assert(pThis, strm);
	switch(pThis->sType) {
		case STREAMTYPE_FILE_SINGLE:
			ABORT_FINALIZE(RS_RET_EOF);
			break;
		case STREAMTYPE_FILE_CIRCULAR:
			/* we have multiple files and need to switch to the next one */
			/* TODO: think about emulating EOF in this case (not yet needed) */
			dbgoprint((obj_t*) pThis, "file %d EOF\n", pThis->fd);
			CHKiRet(strmNextFile(pThis));
			break;
		case STREAMTYPE_FILE_MONITOR:
			CHKiRet(strmHandleEOFMonitor(pThis));
			break;
	}

finalize_it:
	RETiRet;
}

/* read the next buffer from disk
 * rgerhards, 2008-02-13
 */
static rsRetVal
strmReadBuf(strm_t *pThis)
{
	DEFiRet;
	int bRun;
	long iLenRead;

	ISOBJ_TYPE_assert(pThis, strm);
	/* We need to try read at least twice because we may run into EOF and need to switch files. */
	bRun = 1;
	while(bRun) {
		/* first check if we need to (re)open the file. We may have switched to a new one in
		 * circular mode or it may have been rewritten (rotated) if we monitor a file
		 * rgerhards, 2008-02-13
		 */
		CHKiRet(strmOpenFile(pThis));
		iLenRead = read(pThis->fd, pThis->pIOBuf, pThis->sIOBufSize);
		dbgoprint((obj_t*) pThis, "file %d read %ld bytes\n", pThis->fd, iLenRead);
		if(iLenRead == 0) {
			CHKiRet(strmHandleEOF(pThis));
		} else if(iLenRead < 0)
			ABORT_FINALIZE(RS_RET_IO_ERROR);
		else { /* good read */
			pThis->iBufPtrMax = iLenRead;
			bRun = 0;	/* exit loop */
		}
	}
	/* if we reach this point, we had a good read */
	pThis->iBufPtr = 0;

finalize_it:
	RETiRet;
}


/* logically "read" a character from a file. What actually happens is that
 * data is taken from the buffer. Only if the buffer is full, data is read 
 * directly from file. In that case, a read is performed blockwise.
 * rgerhards, 2008-01-07
 * NOTE: needs to be enhanced to support sticking with a strm entry (if not
 * deleted).
 */
static rsRetVal strmReadChar(strm_t *pThis, uchar *pC)
{
	DEFiRet;
	
	ASSERT(pThis != NULL);
	ASSERT(pC != NULL);

	/* DEV debug only: dbgoprint((obj_t*) pThis, "strmRead index %d, max %d\n", pThis->iBufPtr, pThis->iBufPtrMax); */
	if(pThis->iUngetC != -1) {	/* do we have an "unread" char that we need to provide? */
		*pC = pThis->iUngetC;
		++pThis->iCurrOffs; /* one more octet read */
		pThis->iUngetC = -1;
		ABORT_FINALIZE(RS_RET_OK);
	}
	
	/* do we need to obtain a new buffer? */
	if(pThis->iBufPtr >= pThis->iBufPtrMax) {
		CHKiRet(strmReadBuf(pThis));
	}

	/* if we reach this point, we have data available in the buffer */

	*pC = pThis->pIOBuf[pThis->iBufPtr++];
	++pThis->iCurrOffs; /* one more octet read */

finalize_it:
	RETiRet;
}


/* unget a single character just like ungetc(). As with that call, there is only a single
 * character buffering capability.
 * rgerhards, 2008-01-07
 */
static rsRetVal strmUnreadChar(strm_t *pThis, uchar c)
{
	ASSERT(pThis != NULL);
	ASSERT(pThis->iUngetC == -1);
	pThis->iUngetC = c;
	--pThis->iCurrOffs; /* one less octet read - NOTE: this can cause problems if we got a file change
	and immediately do an unread and the file is on a buffer boundary and the stream is then persisted.
	With the queue, this can not happen as an Unread is only done on record begin, which is never split
	accross files. For other cases we accept the very remote risk. -- rgerhards, 2008-01-12 */

	return RS_RET_OK;
}


/* read a line from a strm file. A line is terminated by LF. The LF is read, but it
 * is not returned in the buffer (it is discared). The caller is responsible for
 * destruction of the returned CStr object! -- rgerhards, 2008-01-07
 * rgerhards, 2008-03-27: I now use the ppCStr directly, without any interim
 * string pointer. The reason is that this function my be called by inputs, which
 * are pthread_killed() upon termination. So if we use their native pointer, they
 * can cleanup (but only then).
 */
static rsRetVal
strmReadLine(strm_t *pThis, cstr_t **ppCStr)
{
	DEFiRet;
	uchar c;

	ASSERT(pThis != NULL);
	ASSERT(ppCStr != NULL);

	CHKiRet(rsCStrConstruct(ppCStr));

	/* now read the line */
	CHKiRet(strmReadChar(pThis, &c));
	while(c != '\n') {
		CHKiRet(rsCStrAppendChar(*ppCStr, c));
		CHKiRet(strmReadChar(pThis, &c));
	}
	CHKiRet(cstrFinalize(*ppCStr));

finalize_it:
	if(iRet != RS_RET_OK && *ppCStr != NULL)
		rsCStrDestruct(ppCStr);

	RETiRet;
}


/* Standard-Constructor for the strm object
 */
BEGINobjConstruct(strm) /* be sure to specify the object type also in END macro! */
	pThis->iCurrFNum = 1;
	pThis->fd = -1;
	pThis->fdDir = -1;
	pThis->iUngetC = -1;
	pThis->sType = STREAMTYPE_FILE_SINGLE;
	pThis->sIOBufSize = glblGetIOBufSize();
	pThis->tOpenMode = 0600;
ENDobjConstruct(strm)


/* ConstructionFinalizer
 * rgerhards, 2008-01-09
 */
static rsRetVal strmConstructFinalize(strm_t *pThis)
{
	rsRetVal localRet;
	DEFiRet;

	ASSERT(pThis != NULL);

	CHKmalloc(pThis->pIOBuf = (uchar*) malloc(sizeof(uchar) * pThis->sIOBufSize));
	pThis->iBufPtrMax = 0; /* results in immediate read request */
	if(pThis->iZipLevel) { /* do we need a zip buf? */
		localRet = objUse(zlibw, LM_ZLIBW_FILENAME);
		if(localRet != RS_RET_OK) {
			pThis->iZipLevel = 0;
			DBGPRINTF("stream was requested with zip mode, but zlibw module unavailable (%d) - using "
				  "without zip\n", localRet);
		} else {
			/* we use the same size as the original buf, as we would like
			 * to make sure we can write out everyting with a SINGLE api call!
			 */
			CHKmalloc(pThis->pZipBuf = (Bytef*) malloc(sizeof(uchar) * pThis->sIOBufSize));
		}
	}

	/* if we are aset to sync, we must obtain a file handle to the directory for fsync() purposes */
	if(pThis->bSync && !pThis->bIsTTY) {
		pThis->fdDir = open((char*)pThis->pszDir, O_RDONLY | O_CLOEXEC | O_NOCTTY);
		if(pThis->fdDir == -1) {
			char errStr[1024];
			int err = errno;
			rs_strerror_r(err, errStr, sizeof(errStr));
			DBGPRINTF("error %d opening directory file for fsync() use - fsync for directory disabled: %s\n",
				   errno, errStr);
		}
	}

	/* if we should call flush apc's, we need a mutex */
	if(pThis->iFlushInterval != 0) {
		pthread_mutex_init(&pThis->mut, 0);
	}

finalize_it:
	RETiRet;
}


/* destructor for the strm object */
BEGINobjDestruct(strm) /* be sure to specify the object type also in END and CODESTART macros! */
CODESTARTobjDestruct(strm)
	if(pThis->tOperationsMode != STREAMMODE_READ)
		strmFlush(pThis);

	/* ... then free resources */
	if(pThis->fd != -1)
		strmCloseFile(pThis);

	if(pThis->iZipLevel) { /* do we need a zip buf? */
		objRelease(zlibw, LM_ZLIBW_FILENAME);
	}

	if(pThis->iFlushInterval != 0) {
		// TODO: check if there is an apc and remove it!
		pthread_mutex_destroy(&pThis->mut);
	}

	free(pThis->pszDir);
	free(pThis->pIOBuf);
	free(pThis->pZipBuf);
	free(pThis->pszCurrFName);
	free(pThis->pszFName);
ENDobjDestruct(strm)


/* check if we need to open a new file (in output mode only).
 * The decision is based on file size AND record delimition state.
 * This method may also be called on a closed file, in which case
 * it immediately returns.
 */
static rsRetVal strmCheckNextOutputFile(strm_t *pThis)
{
	DEFiRet;

	if(pThis->fd == -1)
		FINALIZE;

	if(pThis->iCurrOffs >= pThis->iMaxFileSize) {
		dbgoprint((obj_t*) pThis, "max file size %ld reached for %d, now %ld - starting new file\n",
			  (long) pThis->iMaxFileSize, pThis->fd, (long) pThis->iCurrOffs);
		CHKiRet(strmNextFile(pThis));
	}

finalize_it:
	RETiRet;
}


/* try to recover a tty after a write error. This may have happend
 * due to vhangup(), and, if so, we can simply re-open it.
 */
#ifdef linux
#	define ERR_TTYHUP EIO
#else
#	define ERR_TTYHUP EBADF
#endif
static rsRetVal
tryTTYRecover(strm_t *pThis, int err)
{
	DEFiRet;
	ISOBJ_TYPE_assert(pThis, strm);
	if(err == ERR_TTYHUP) {
		close(pThis->fd);
		CHKiRet(doPhysOpen(pThis));
	}

finalize_it:
	RETiRet;
}
#undef ER_TTYHUP


/* issue write() api calls until either the buffer is completely
 * written or an error occured (it may happen that multiple writes
 * are required, what is perfectly legal. On exit, *pLenBuf contains
 * the number of bytes actually written.
 * rgerhards, 2009-06-08
 */
static rsRetVal
doWriteCall(strm_t *pThis, uchar *pBuf, size_t *pLenBuf)
{
	ssize_t lenBuf;
	ssize_t iTotalWritten;
	ssize_t iWritten;
	char *pWriteBuf;
	DEFiRet;
	ISOBJ_TYPE_assert(pThis, strm);

	lenBuf = *pLenBuf;
	pWriteBuf = (char*) pBuf;
	iTotalWritten = 0;
	do {
		iWritten = write(pThis->fd, pWriteBuf, lenBuf);
		if(iWritten < 0) {
			char errStr[1024];
			int err = errno;
			rs_strerror_r(err, errStr, sizeof(errStr));
			DBGPRINTF("log file (%d) write error %d: %s\n", pThis->fd, err, errStr);
			if(err == EINTR) {
				/*NO ERROR, just continue */;
			} else {
				if(pThis->bIsTTY) {
					CHKiRet(tryTTYRecover(pThis, err));
				} else {
					ABORT_FINALIZE(RS_RET_IO_ERROR);
					/* Would it make sense to cover more error cases? So far, I 
					 * do not see good reason to do so.
					 */
				}
			}
	 	} 
		/* advance buffer to next write position */
		iTotalWritten += iWritten;
		lenBuf -= iWritten;
		pWriteBuf += iWritten;
	} while(lenBuf > 0);	/* Warning: do..while()! */

finalize_it:
	*pLenBuf = iTotalWritten;
	RETiRet;
}


/* sync the file to disk, so that any unwritten data is persisted. This
 * also syncs the directory and thus makes sure that the file survives
 * fatal failure. Note that we do NOT return an error status if the
 * sync fails. Doing so would probably cause more trouble than it
 * is worth (read: data loss may occur where we otherwise might not
 * have it). -- rgerhards, 2009-06-08
 */
static rsRetVal
syncFile(strm_t *pThis)
{
	int ret;
	DEFiRet;

	if(pThis->bIsTTY)
		FINALIZE; /* TTYs can not be synced */

	DBGPRINTF("syncing file %d\n", pThis->fd);
	ret = fdatasync(pThis->fd);
	if(ret != 0) {
		char errStr[1024];
		int err = errno;
		rs_strerror_r(err, errStr, sizeof(errStr));
		DBGPRINTF("sync failed for file %d with error (%d): %s - ignoring\n",
			   pThis->fd, err, errStr);
	}
	
	if(pThis->fdDir != -1) {
		ret = fsync(pThis->fdDir);
	}

finalize_it:
	RETiRet;
}


/* physically write to the output file. the provided data is ready for
 * writing (e.g. zipped if we are requested to do that).
 * Note that if the write() API fails, we do not reset any pointers, but return
 * an error code. That means we may redo work in the next iteration.
 * rgerhards, 2009-06-04
 */
static rsRetVal
strmPhysWrite(strm_t *pThis, uchar *pBuf, size_t lenBuf)
{
	size_t iWritten;
	DEFiRet;
	ISOBJ_TYPE_assert(pThis, strm);

	if(pThis->fd == -1)
		CHKiRet(strmOpenFile(pThis));

	iWritten = lenBuf;
	CHKiRet(doWriteCall(pThis, pBuf, &iWritten));
	dbgoprint((obj_t*) pThis, "file %d write wrote %d bytes\n", pThis->fd, (int) iWritten);

	pThis->iBufPtr = 0;
	pThis->iCurrOffs += iWritten;
	/* update user counter, if provided */
	if(pThis->pUsrWCntr != NULL)
		*pThis->pUsrWCntr += iWritten;

	if(pThis->bSync) {
		CHKiRet(syncFile(pThis));
	}

	if(pThis->sType == STREAMTYPE_FILE_CIRCULAR) {
		CHKiRet(strmCheckNextOutputFile(pThis));
	} else if(pThis->iSizeLimit != 0) {
		CHKiRet(doSizeLimitProcessing(pThis));
	}

finalize_it:
	RETiRet;
}


/* write the output buffer in zip mode
 * This means we compress it first and then do a physical write.
 * Note that we always do a full deflateInit ... deflate ... deflateEnd
 * sequence. While this is not optimal, we need to do it because we need
 * to ensure that the file is readable even when we are aborted. Doing the
 * full sequence brings us as far towards this goal as possible (and not
 * doing it would be a total failure). It may be worth considering to
 * add a config switch so that the user can decide the risk he is ready
 * to take, but so far this is not yet implemented (not even requested ;)).
 * rgerhards, 2009-06-04
 */
static rsRetVal
doZipWrite(strm_t *pThis, uchar *pBuf, size_t lenBuf)
{
	z_stream zstrm;
	int zRet;	/* zlib return state */
	DEFiRet;
	assert(pThis != NULL);
	assert(pBuf != NULL);

	/* allocate deflate state */
	zstrm.zalloc = Z_NULL;
	zstrm.zfree = Z_NULL;
	zstrm.opaque = Z_NULL;
	/* see note in file header for the params we use with deflateInit2() */
	zRet = zlibw.DeflateInit2(&zstrm, pThis->iZipLevel, Z_DEFLATED, 31, 9, Z_DEFAULT_STRATEGY);
	if(zRet != Z_OK) {
		dbgprintf("error %d returned from zlib/deflateInit2()\n", zRet);
		ABORT_FINALIZE(RS_RET_ZLIB_ERR);
	}

	/* now doing the compression */
	zstrm.avail_in = lenBuf;
	zstrm.next_in = (Bytef*) pBuf;
	/* run deflate() on input until output buffer not full, finish
	   compression if all of source has been read in */
	do {
		dbgprintf("in deflate() loop, avail_in %d, total_in %ld\n", zstrm.avail_in, zstrm.total_in);
		zstrm.avail_out = pThis->sIOBufSize;
		zstrm.next_out = pThis->pZipBuf;
		zRet = zlibw.Deflate(&zstrm, Z_FINISH);    /* no bad return value */
		dbgprintf("after deflate, ret %d, avail_out %d\n", zRet, zstrm.avail_out);
		assert(zRet != Z_STREAM_ERROR);  /* state not clobbered */
		CHKiRet(strmPhysWrite(pThis, (uchar*)pThis->pZipBuf, pThis->sIOBufSize - zstrm.avail_out));
	} while (zstrm.avail_out == 0);
	assert(zstrm.avail_in == 0);     /* all input will be used */


	zRet = zlibw.DeflateEnd(&zstrm);
	if(zRet != Z_OK) {
		dbgprintf("error %d returned from zlib/deflateEnd()\n", zRet);
		ABORT_FINALIZE(RS_RET_ZLIB_ERR);
	}

finalize_it:
	RETiRet;
}


/* write memory buffer to a stream object.
 * To support direct writes of large objects, this method may be called
 * with a buffer pointing to some region other than the stream buffer itself.
 * However, in that case the stream buffer must be empty (strmFlush() has to
 * be called before), because we would otherwise mess up with the sequence
 * inside the stream. -- rgerhards, 2008-01-10
 */
static rsRetVal
strmWriteInternal(strm_t *pThis, uchar *pBuf, size_t lenBuf)
{
	DEFiRet;

	ASSERT(pThis != NULL);
	ASSERT(pBuf == pThis->pIOBuf || pThis->iBufPtr == 0);

	if(pThis->iZipLevel) {
		CHKiRet(doZipWrite(pThis, pBuf, lenBuf));
	} else {
		/* write without zipping */
		CHKiRet(strmPhysWrite(pThis, pBuf, lenBuf));
	}

finalize_it:
	RETiRet;
}


/* flush stream output buffer to persistent storage. This can be called at any time
 * and is automatically called when the output buffer is full.
 * rgerhards, 2008-01-10
 */
static rsRetVal
strmFlush(strm_t *pThis)
{
	DEFiRet;

	ASSERT(pThis != NULL);
	dbgoprint((obj_t*) pThis, "file %d flush, buflen %ld\n", pThis->fd, (long) pThis->iBufPtr);

	if(pThis->tOperationsMode != STREAMMODE_READ && pThis->iBufPtr > 0) {
		iRet = strmWriteInternal(pThis, pThis->pIOBuf, pThis->iBufPtr);
	}

	RETiRet;
}


/* seek a stream to a specific location. Pending writes are flushed, read data
 * is invalidated.
 * rgerhards, 2008-01-12
 */
static rsRetVal strmSeek(strm_t *pThis, off_t offs)
{
	DEFiRet;

	ISOBJ_TYPE_assert(pThis, strm);

	if(pThis->fd == -1)
		strmOpenFile(pThis);
	else
		strmFlush(pThis);
	int i;
	dbgoprint((obj_t*) pThis, "file %d seek, pos %ld\n", pThis->fd, (long) offs);
	i = lseek(pThis->fd, offs, SEEK_SET); // TODO: check error!
	pThis->iCurrOffs = offs; /* we are now at *this* offset */
	pThis->iBufPtr = 0; /* buffer invalidated */

	RETiRet;
}


/* seek to current offset. This is primarily a helper to readjust the OS file
 * pointer after a strm object has been deserialized.
 */
static rsRetVal strmSeekCurrOffs(strm_t *pThis)
{
	DEFiRet;

	ISOBJ_TYPE_assert(pThis, strm);

	iRet = strmSeek(pThis, pThis->iCurrOffs);
	RETiRet;
}


/* write a *single* character to a stream object -- rgerhards, 2008-01-10
 */
static rsRetVal strmWriteChar(strm_t *pThis, uchar c)
{
	DEFiRet;

	ASSERT(pThis != NULL);

	/* if the buffer is full, we need to flush before we can write */
	if(pThis->iBufPtr == pThis->sIOBufSize) {
		CHKiRet(strmFlush(pThis));
	}
	/* we now always have space for one character, so we simply copy it */
	*(pThis->pIOBuf + pThis->iBufPtr) = c;
	pThis->iBufPtr++;

finalize_it:
	RETiRet;
}


/* write an integer value (actually a long) to a stream object */
static rsRetVal strmWriteLong(strm_t *pThis, long i)
{
	DEFiRet;
	uchar szBuf[32];

	ASSERT(pThis != NULL);

	CHKiRet(srUtilItoA((char*)szBuf, sizeof(szBuf), i));
	CHKiRet(strmWrite(pThis, szBuf, strlen((char*)szBuf)));

finalize_it:
	RETiRet;
}


/* schedule an Apc flush request.
 * rgerhards, 2009-06-15
 */
static inline rsRetVal
scheduleFlushRequest(strm_t *pThis)
{
	apc_t *pApc;
	DEFiRet;

	CHKiRet(apc.CancelApc(pThis->apcID));
dbgprintf("XXX: requesting to add apc!\n");
	CHKiRet(apc.Construct(&pApc));
	CHKiRet(apc.SetProcedure(pApc, (void (*)(void*, void*))flushApc));
	CHKiRet(apc.SetParam1(pApc, pThis));
	CHKiRet(apc.ConstructFinalize(pApc, &pThis->apcID));

finalize_it:
	RETiRet;
}


/* write memory buffer to a stream object
 */
static rsRetVal
strmWrite(strm_t *pThis, uchar *pBuf, size_t lenBuf)
{
	DEFVARS_mutexProtection_uncond;
	DEFiRet;
	size_t iPartial;

	ASSERT(pThis != NULL);
	ASSERT(pBuf != NULL);

dbgprintf("strmWrite(%p, '%65.65s', %ld);, disabled %d, sizelim %ld, size %lld\n", pThis, pBuf,lenBuf, pThis->bDisabled, pThis->iSizeLimit, pThis->iCurrOffs);
	if(pThis->bDisabled)
		ABORT_FINALIZE(RS_RET_STREAM_DISABLED);

RUNLOG_VAR("%d", pThis->iFlushInterval);
	if(pThis->iFlushInterval != 0) {
		BEGIN_MTX_PROTECTED_OPERATIONS_UNCOND(&pThis->mut);
	}

	/* check if the to-be-written data is larger than our buffer size */
	if(lenBuf >= pThis->sIOBufSize) {
		/* it is - so we do a direct write, that is most efficient.
		 * TODO: is it really? think about disk block sizes!
		 */
		CHKiRet(strmFlush(pThis)); /* we need to flush first!!! */
		CHKiRet(strmWriteInternal(pThis, pBuf, lenBuf));
	} else {
		/* data fits into a buffer - we just need to see if it
		 * fits into the current buffer...
		 */
		if(pThis->iBufPtr + lenBuf > pThis->sIOBufSize) {
			/* nope, so we must split it */
			iPartial = pThis->sIOBufSize - pThis->iBufPtr; /* this fits in current buf */
			if(iPartial > 0) { /* the buffer was exactly full, can not write anything! */
				memcpy(pThis->pIOBuf + pThis->iBufPtr, pBuf, iPartial);
				pThis->iBufPtr += iPartial;
			}
			CHKiRet(strmFlush(pThis)); /* get a new buffer for rest of data */
			memcpy(pThis->pIOBuf, pBuf + iPartial, lenBuf - iPartial);
			pThis->iBufPtr = lenBuf - iPartial;
		} else {
			/* we have space, so we simply copy over the string */
			memcpy(pThis->pIOBuf + pThis->iBufPtr, pBuf, lenBuf);
			pThis->iBufPtr += lenBuf;
		}
	}

	/* we ignore the outcome of scheduleFlushRequest(), as we will write the data always at
	 * termination. For Zip mode, it could be fatal if we write after each record. 
	 */
	if(pThis->iFlushInterval != 0)
		scheduleFlushRequest(pThis);

finalize_it:
	if(pThis->iFlushInterval != 0) {
		END_MTX_PROTECTED_OPERATIONS_UNCOND(&pThis->mut);
	}

	RETiRet;
}


/* property set methods */
/* simple ones first */
DEFpropSetMeth(strm, bDeleteOnClose, int)
DEFpropSetMeth(strm, iMaxFileSize, int)
DEFpropSetMeth(strm, iFileNumDigits, int)
DEFpropSetMeth(strm, tOperationsMode, int)
DEFpropSetMeth(strm, tOpenMode, mode_t)
DEFpropSetMeth(strm, sType, strmType_t)
DEFpropSetMeth(strm, iZipLevel, int)
DEFpropSetMeth(strm, bSync, int)
DEFpropSetMeth(strm, sIOBufSize, size_t)
DEFpropSetMeth(strm, iSizeLimit, off_t)
DEFpropSetMeth(strm, iFlushInterval, int)
DEFpropSetMeth(strm, pszSizeLimitCmd, uchar*)

static rsRetVal strmSetiMaxFiles(strm_t *pThis, int iNewVal)
{
	pThis->iMaxFiles = iNewVal;
	pThis->iFileNumDigits = getNumberDigits(iNewVal);
	return RS_RET_OK;
}


/* set the stream's file prefix
 * The passed-in string is duplicated. So if the caller does not need
 * it any longer, it must free it.
 * rgerhards, 2008-01-09
 */
static rsRetVal
strmSetFName(strm_t *pThis, uchar *pszName, size_t iLenName)
{
	DEFiRet;

	ASSERT(pThis != NULL);
	ASSERT(pszName != NULL);
	
	if(iLenName < 1)
		ABORT_FINALIZE(RS_RET_FILE_PREFIX_MISSING);

	if(pThis->pszFName != NULL)
		free(pThis->pszFName);

	if((pThis->pszFName = malloc(sizeof(uchar) * (iLenName + 1))) == NULL)
		ABORT_FINALIZE(RS_RET_OUT_OF_MEMORY);

	memcpy(pThis->pszFName, pszName, iLenName + 1); /* always think about the \0! */
	pThis->lenFName = iLenName;

finalize_it:
	RETiRet;
}


/* set the stream's directory
 * The passed-in string is duplicated. So if the caller does not need
 * it any longer, it must free it.
 * rgerhards, 2008-01-09
 */
static rsRetVal
strmSetDir(strm_t *pThis, uchar *pszDir, size_t iLenDir)
{
	DEFiRet;

	ASSERT(pThis != NULL);
	ASSERT(pszDir != NULL);
	
	if(iLenDir < 1)
		ABORT_FINALIZE(RS_RET_FILE_PREFIX_MISSING);

	if((pThis->pszDir = malloc(sizeof(uchar) * iLenDir + 1)) == NULL)
		ABORT_FINALIZE(RS_RET_OUT_OF_MEMORY);

	memcpy(pThis->pszDir, pszDir, iLenDir + 1); /* always think about the \0! */
	pThis->lenDir = iLenDir;

finalize_it:
	RETiRet;
}


/* support for data records
 * The stream class is able to write to multiple files. However, there are
 * situation (actually quite common), where a single data record should not
 * be split across files. This may be problematic if multiple stream write
 * calls are used to create the record. To support that, we provide the
 * bInRecord status variable. If it is set, no file spliting occurs. Once
 * it is set to 0, a check is done if a split is necessary and it then
 * happens. For a record-oriented caller, the proper sequence is:
 *
 * strmRecordBegin()
 * strmWrite...()
 * strmRecordEnd()
 *
 * Please note that records do not affect the writing of output buffers. They
 * are always written when full. The only thing affected is circular files
 * creation. So it is safe to write large records.
 *
 * IMPORTANT: RecordBegin() can not be nested! It is a programming error
 * if RecordBegin() is called while already in a record!
 *
 * rgerhards, 2008-01-10
 */
static rsRetVal strmRecordBegin(strm_t *pThis)
{
	ASSERT(pThis != NULL);
	ASSERT(pThis->bInRecord == 0);
	pThis->bInRecord = 1;
	return RS_RET_OK;
}

static rsRetVal strmRecordEnd(strm_t *pThis)
{
	DEFiRet;
	ASSERT(pThis != NULL);
	ASSERT(pThis->bInRecord == 1);

	pThis->bInRecord = 0;
	iRet = strmCheckNextOutputFile(pThis); /* check if we need to switch files */

	RETiRet;
}
/* end stream record support functions */


/* This method serializes a stream object. That means the whole
 * object is modified into text form. That text form is suitable for
 * later reconstruction of the object.
 * The most common use case for this method is the creation of an
 * on-disk representation of the message object.
 * We do not serialize the dynamic properties. 
 * rgerhards, 2008-01-10
 */
static rsRetVal strmSerialize(strm_t *pThis, strm_t *pStrm)
{
	DEFiRet;
	int i;
	long l;

	ISOBJ_TYPE_assert(pThis, strm);
	ISOBJ_TYPE_assert(pStrm, strm);

	strmFlush(pThis);
	CHKiRet(obj.BeginSerialize(pStrm, (obj_t*) pThis));

	objSerializeSCALAR(pStrm, iCurrFNum, INT);
	objSerializePTR(pStrm, pszFName, PSZ);
	objSerializeSCALAR(pStrm, iMaxFiles, INT);
	objSerializeSCALAR(pStrm, bDeleteOnClose, INT);

	i = pThis->sType;
	objSerializeSCALAR_VAR(pStrm, sType, INT, i);

	i = pThis->tOperationsMode;
	objSerializeSCALAR_VAR(pStrm, tOperationsMode, INT, i);

	i = pThis->tOpenMode;
	objSerializeSCALAR_VAR(pStrm, tOpenMode, INT, i);

	l = (long) pThis->iCurrOffs;
	objSerializeSCALAR_VAR(pStrm, iCurrOffs, LONG, l);

	CHKiRet(obj.EndSerialize(pStrm));

finalize_it:
	RETiRet;
}


/* duplicate a stream object excluding dynamic properties. This function is
 * primarily meant to provide a duplicate that later on can be used to access
 * the data. This is needed, for example, for a restart of the disk queue.
 * Note that ConstructFinalize() is NOT called. So our caller may change some
 * properties before finalizing things.
 * rgerhards, 2009-05-26
 */
rsRetVal
strmDup(strm_t *pThis, strm_t **ppNew)
{
	strm_t *pNew = NULL;
	DEFiRet;

	ISOBJ_TYPE_assert(pThis, strm);
	assert(ppNew != NULL);

	CHKiRet(strmConstruct(&pNew));
	pNew->sType = pThis->sType;
	pNew->iCurrFNum = pThis->iCurrFNum;
	CHKmalloc(pNew->pszFName = ustrdup(pThis->pszFName));
	pNew->lenFName = pThis->lenFName;
	CHKmalloc(pNew->pszDir = ustrdup(pThis->pszDir));
	pNew->lenDir = pThis->lenDir;
	pNew->tOperationsMode = pThis->tOperationsMode;
	pNew->tOpenMode = pThis->tOpenMode;
	pNew->iAddtlOpenFlags = pThis->iAddtlOpenFlags;
	pNew->iMaxFileSize = pThis->iMaxFileSize;
	pNew->iMaxFiles = pThis->iMaxFiles;
	pNew->iFileNumDigits = pThis->iFileNumDigits;
	pNew->bDeleteOnClose = pThis->bDeleteOnClose;
	pNew->iCurrOffs = pThis->iCurrOffs;
	
	*ppNew = pNew;
	pNew = NULL;

finalize_it:
	if(pNew != NULL)
		strmDestruct(&pNew);

	RETiRet;
}

/* set a user write-counter. This counter is initialized to zero and
 * receives the number of bytes written. It is accurate only after a
 * flush(). This hook is provided as a means to control disk size usage.
 * The pointer must be valid at all times (so if it is on the stack, be sure
 * to remove it when you exit the function). Pointers are removed by
 * calling strmSetWCntr() with a NULL param. Only one pointer is settable,
 * any new set overwrites the previous one.
 * rgerhards, 2008-02-27
 */
static rsRetVal
strmSetWCntr(strm_t *pThis, number_t *pWCnt)
{
	DEFiRet;

	ISOBJ_TYPE_assert(pThis, strm);

	if(pWCnt != NULL)
		*pWCnt = 0;
	pThis->pUsrWCntr = pWCnt;

	RETiRet;
}


#include "stringbuf.h"

/* This function can be used as a generic way to set properties.
 * rgerhards, 2008-01-11
 */
#define isProp(name) !rsCStrSzStrCmp(pProp->pcsName, UCHAR_CONSTANT(name), sizeof(name) - 1)
static rsRetVal strmSetProperty(strm_t *pThis, var_t *pProp)
{
	DEFiRet;

	ISOBJ_TYPE_assert(pThis, strm);
	ASSERT(pProp != NULL);

 	if(isProp("sType")) {
		CHKiRet(strmSetsType(pThis, (strmType_t) pProp->val.num));
 	} else if(isProp("iCurrFNum")) {
		pThis->iCurrFNum = pProp->val.num;
 	} else if(isProp("pszFName")) {
		CHKiRet(strmSetFName(pThis, rsCStrGetSzStrNoNULL(pProp->val.pStr), rsCStrLen(pProp->val.pStr)));
 	} else if(isProp("tOperationsMode")) {
		CHKiRet(strmSettOperationsMode(pThis, pProp->val.num));
 	} else if(isProp("tOpenMode")) {
		CHKiRet(strmSettOpenMode(pThis, pProp->val.num));
 	} else if(isProp("iCurrOffs")) {
		pThis->iCurrOffs = pProp->val.num;
 	} else if(isProp("iMaxFileSize")) {
		CHKiRet(strmSetiMaxFileSize(pThis, pProp->val.num));
 	} else if(isProp("iMaxFiles")) {
		CHKiRet(strmSetiMaxFiles(pThis, pProp->val.num));
 	} else if(isProp("iFileNumDigits")) {
		CHKiRet(strmSetiFileNumDigits(pThis, pProp->val.num));
 	} else if(isProp("bDeleteOnClose")) {
		CHKiRet(strmSetbDeleteOnClose(pThis, pProp->val.num));
	}

finalize_it:
	RETiRet;
}
#undef	isProp


/* return the current offset inside the stream. Note that on two consequtive calls, the offset
 * reported on the second call may actually be lower than on the first call. This is due to
 * file circulation. A caller must deal with that. -- rgerhards, 2008-01-30
 */
static rsRetVal
strmGetCurrOffset(strm_t *pThis, int64 *pOffs)
{
	DEFiRet;

	ISOBJ_TYPE_assert(pThis, strm);
	ASSERT(pOffs != NULL);

	*pOffs = pThis->iCurrOffs;

	RETiRet;
}


/* queryInterface function
 * rgerhards, 2008-02-29
 */
BEGINobjQueryInterface(strm)
CODESTARTobjQueryInterface(strm)
	if(pIf->ifVersion != strmCURR_IF_VERSION) { /* check for current version, increment on each change */
		ABORT_FINALIZE(RS_RET_INTERFACE_NOT_SUPPORTED);
	}

	/* ok, we have the right interface, so let's fill it
	 * Please note that we may also do some backwards-compatibility
	 * work here (if we can support an older interface version - that,
	 * of course, also affects the "if" above).
	 */
	pIf->Construct = strmConstruct;
	pIf->ConstructFinalize = strmConstructFinalize;
	pIf->Destruct = strmDestruct;
	pIf->ReadChar = strmReadChar;
	pIf->UnreadChar = strmUnreadChar;
	pIf->ReadLine = strmReadLine;
	pIf->SeekCurrOffs = strmSeekCurrOffs;
	pIf->Write = strmWrite;
	pIf->WriteChar = strmWriteChar;
	pIf->WriteLong = strmWriteLong;
	pIf->SetFName = strmSetFName;
	pIf->SetDir = strmSetDir;
	pIf->Flush = strmFlush;
	pIf->RecordBegin = strmRecordBegin;
	pIf->RecordEnd = strmRecordEnd;
	pIf->Serialize = strmSerialize;
	pIf->GetCurrOffset = strmGetCurrOffset;
	pIf->SetWCntr = strmSetWCntr;
	/* set methods */
	pIf->SetbDeleteOnClose = strmSetbDeleteOnClose;
	pIf->SetiMaxFileSize = strmSetiMaxFileSize;
	pIf->SetiMaxFiles = strmSetiMaxFiles;
	pIf->SetiFileNumDigits = strmSetiFileNumDigits;
	pIf->SettOperationsMode = strmSettOperationsMode;
	pIf->SettOpenMode = strmSettOpenMode;
	pIf->SetsType = strmSetsType;
	pIf->SetiZipLevel = strmSetiZipLevel;
	pIf->SetbSync = strmSetbSync;
	pIf->SetsIOBufSize = strmSetsIOBufSize;
	pIf->SetiSizeLimit = strmSetiSizeLimit;
	pIf->SetiFlushInterval = strmSetiFlushInterval;
	pIf->SetpszSizeLimitCmd = strmSetpszSizeLimitCmd;
finalize_it:
ENDobjQueryInterface(strm)


/* Initialize the stream class. Must be called as the very first method
 * before anything else is called inside this class.
 * rgerhards, 2008-01-09
 */
BEGINObjClassInit(strm, 1, OBJ_IS_CORE_MODULE)
	/* request objects we use */
	CHKiRet(objUse(apc, CORE_COMPONENT));

	OBJSetMethodHandler(objMethod_SERIALIZE, strmSerialize);
	OBJSetMethodHandler(objMethod_SETPROPERTY, strmSetProperty);
	OBJSetMethodHandler(objMethod_CONSTRUCTION_FINALIZER, strmConstructFinalize);
ENDObjClassInit(strm)

/* vi:set ai:
 */<|MERGE_RESOLUTION|>--- conflicted
+++ resolved
@@ -47,11 +47,8 @@
 #include "obj.h"
 #include "stream.h"
 #include "unicode-helper.h"
-<<<<<<< HEAD
-=======
 #include "module-template.h"
 #include "apc.h"
->>>>>>> aef1a38f
 
 /* static data */
 DEFobjStaticHelpers
@@ -264,30 +261,7 @@
 		}
 	}
 
-<<<<<<< HEAD
-	/* compute which flags we need to provide to open */
-	if(pThis->tOperationsMode == STREAMMODE_READ)
-		iFlags = O_RDONLY;
-	else
-		iFlags = O_WRONLY | O_CREAT;
-
-	iFlags |= pThis->iAddtlOpenFlags;
-
-	pThis->fd = open((char*)pThis->pszCurrFName, iFlags, pThis->tOpenMode);
-	if(pThis->fd == -1) {
-		int ierrnoSave = errno;
-		char errStr[1024];
-		dbgoprint((obj_t*) pThis, "open error[%d]: '%s'; file '%s'/%s\n", errno, 
-			  rs_strerror_r(errno, errStr, sizeof(errStr)), pThis->pszCurrFName,
-			  (pThis->tOperationsMode == STREAMMODE_READ) ? "READ" : "WRITE");
-		if(ierrnoSave == ENOENT)
-			ABORT_FINALIZE(RS_RET_FILE_NOT_FOUND);
-		else
-			ABORT_FINALIZE(RS_RET_IO_ERROR);
-	}
-=======
 	CHKiRet(doPhysOpen(pThis));
->>>>>>> aef1a38f
 
 	pThis->iCurrOffs = 0;
 	if(pThis->tOperationsMode == STREAMMODE_WRITE_APPEND) {
@@ -1296,7 +1270,6 @@
 	pNew->lenDir = pThis->lenDir;
 	pNew->tOperationsMode = pThis->tOperationsMode;
 	pNew->tOpenMode = pThis->tOpenMode;
-	pNew->iAddtlOpenFlags = pThis->iAddtlOpenFlags;
 	pNew->iMaxFileSize = pThis->iMaxFileSize;
 	pNew->iMaxFiles = pThis->iMaxFiles;
 	pNew->iFileNumDigits = pThis->iFileNumDigits;
@@ -1427,6 +1400,7 @@
 	pIf->RecordEnd = strmRecordEnd;
 	pIf->Serialize = strmSerialize;
 	pIf->GetCurrOffset = strmGetCurrOffset;
+	pIf->Dup = strmDup;
 	pIf->SetWCntr = strmSetWCntr;
 	/* set methods */
 	pIf->SetbDeleteOnClose = strmSetbDeleteOnClose;
