/* Definition of globally-accessible data items.
 *
 * This module provides access methods to items of global scope. Most often,
 * these globals serve as defaults to initialize local settings. Currently,
 * many of them are either constants or global variable references. However,
 * this module provides the necessary hooks to change that at any time.
 *
 * Please note that there currently is no glbl.c file as we do not yet
 * have any implementations.
 *
<<<<<<< HEAD
 * Copyright 2008-2013 Rainer Gerhards and Adiscon GmbH.
=======
 * Copyright 2008-2014 Rainer Gerhards and Adiscon GmbH.
>>>>>>> ec012594
 *
 * This file is part of the rsyslog runtime library.
 *
 * Licensed under the Apache License, Version 2.0 (the "License");
 * you may not use this file except in compliance with the License.
 * You may obtain a copy of the License at
 * 
 *       http://www.apache.org/licenses/LICENSE-2.0
 *       -or-
 *       see COPYING.ASL20 in the source distribution
 * 
 * Unless required by applicable law or agreed to in writing, software
 * distributed under the License is distributed on an "AS IS" BASIS,
 * WITHOUT WARRANTIES OR CONDITIONS OF ANY KIND, either express or implied.
 * See the License for the specific language governing permissions and
 * limitations under the License.
 */

#ifndef GLBL_H_INCLUDED
#define GLBL_H_INCLUDED

#include <sys/types.h>
#include "rainerscript.h"
#include "prop.h"

#define glblGetIOBufSize() 4096 /* size of the IO buffer, e.g. for strm class */

extern pid_t glbl_ourpid;
extern int bProcessInternalMessages;

/* interfaces */
BEGINinterface(glbl) /* name must also be changed in ENDinterface macro! */
	uchar* (*GetWorkDir)(void);
#define SIMP_PROP(name, dataType) \
	dataType (*Get##name)(void); \
	rsRetVal (*Set##name)(dataType);
	SIMP_PROP(MaxLine, int)
	SIMP_PROP(OptimizeUniProc, int)
	SIMP_PROP(PreserveFQDN, int)
	SIMP_PROP(DefPFFamily, int)
	SIMP_PROP(DropMalPTRMsgs, int)
	SIMP_PROP(Option_DisallowWarning, int)
	SIMP_PROP(DisableDNS, int)
	SIMP_PROP(LocalFQDNName, uchar*)
	SIMP_PROP(mainqCnfObj, struct cnfobj*)
	SIMP_PROP(LocalHostName, uchar*)
	SIMP_PROP(LocalDomain, uchar*)
	SIMP_PROP(StripDomains, char**)
	SIMP_PROP(LocalHosts, char**)
	SIMP_PROP(DfltNetstrmDrvr, uchar*)
	SIMP_PROP(DfltNetstrmDrvrCAF, uchar*)
	SIMP_PROP(DfltNetstrmDrvrKeyFile, uchar*)
	SIMP_PROP(DfltNetstrmDrvrCertFile, uchar*)
	/* added v3, 2009-06-30 */
	rsRetVal (*GenerateLocalHostNameProperty)(void);
	prop_t* (*GetLocalHostNameProp)(void);
	/* added v4, 2009-07-20 */
	int (*GetGlobalInputTermState)(void);
	void (*SetGlobalInputTermination)(void);
	/* added v5, 2009-11-03 */
	SIMP_PROP(ParseHOSTNAMEandTAG, int)
	/* note: v4, v5 are already used by more recent versions, so we need to skip them! */
	/* added v6, 2009-11-16 as part of varmojfekoj's "unlimited select()" patch
	 * Note that it must be always present, otherwise the interface would have different
	 * versions depending on compile settings, what is not acceptable.
	 * Use this property with care, it is only truly available if UNLIMITED_SELECT is enabled
	 * (I did not yet further investigate the details, because that code hopefully can be removed
	 * at some later stage).
	 */
	SIMP_PROP(FdSetSize, int)
	/* v7: was neeeded to mean v5+v6 - do NOT add anything else for that version! */
	/* next change is v9! */
	/* v8 - 2012-03-21 */
	prop_t* (*GetLocalHostIP)(void);
	uchar* (*GetSourceIPofLocalClient)(void);		/* [ar] */
	rsRetVal (*SetSourceIPofLocalClient)(uchar*);		/* [ar] */
#undef	SIMP_PROP
ENDinterface(glbl)
#define glblCURR_IF_VERSION 7 /* increment whenever you change the interface structure! */
/* version 2 had PreserveFQDN added - rgerhards, 2008-12-08 */

/* the remaining prototypes */
PROTOTYPEObj(glbl);

extern int glblDebugOnShutdown;	/* start debug log when we are shut down */

static inline pid_t glblGetOurPid(void) { return glbl_ourpid; }
static inline void glblSetOurPid(pid_t pid) { glbl_ourpid = pid; }

void glblPrepCnf(void);
void glblProcessCnf(struct cnfobj *o);
void glblProcessMainQCnf(struct cnfobj *o);
void glblDestructMainqCnfObj();
void glblDoneLoadCnf(void);
const uchar * glblGetWorkDirRaw(void);

#endif /* #ifndef GLBL_H_INCLUDED */<|MERGE_RESOLUTION|>--- conflicted
+++ resolved
@@ -8,11 +8,7 @@
  * Please note that there currently is no glbl.c file as we do not yet
  * have any implementations.
  *
-<<<<<<< HEAD
  * Copyright 2008-2013 Rainer Gerhards and Adiscon GmbH.
-=======
- * Copyright 2008-2014 Rainer Gerhards and Adiscon GmbH.
->>>>>>> ec012594
  *
  * This file is part of the rsyslog runtime library.
  *
