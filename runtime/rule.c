--- conflicted
+++ resolved
@@ -182,62 +182,6 @@
 		DBGPRINTF("result of rainerscript filter evaluation: %d\n", bRet);
 	} else {
 		assert(pRule->f_filter_type == FILTER_PROP); /* assert() just in case... */
-<<<<<<< HEAD
-		pszPropVal = MsgGetProp(pMsg, NULL, pRule->f_filterData.prop.propID,
-					pRule->f_filterData.prop.propName, &propLen, &pbMustBeFreed);
-
-		/* Now do the compares (short list currently ;)) */
-		switch(pRule->f_filterData.prop.operation ) {
-		case FIOP_CONTAINS:
-			if(rsCStrLocateInSzStr(pRule->f_filterData.prop.pCSCompValue, (uchar*) pszPropVal) != -1)
-				bRet = 1;
-			break;
-		case FIOP_ISEMPTY:
-			if(propLen == 0)
-				bRet = 1; /* process message! */
-			break;
-		case FIOP_ISEQUAL:
-			if(rsCStrSzStrCmp(pRule->f_filterData.prop.pCSCompValue,
-					  pszPropVal, ustrlen(pszPropVal)) == 0)
-				bRet = 1; /* process message! */
-			break;
-		case FIOP_STARTSWITH:
-			if(rsCStrSzStrStartsWithCStr(pRule->f_filterData.prop.pCSCompValue,
-					  pszPropVal, ustrlen(pszPropVal)) == 0)
-				bRet = 1; /* process message! */
-			break;
-		case FIOP_REGEX:
-			if(rsCStrSzStrMatchRegex(pRule->f_filterData.prop.pCSCompValue,
-					(unsigned char*) pszPropVal, 0, &pRule->f_filterData.prop.regex_cache) == RS_RET_OK)
-				bRet = 1;
-			break;
-		case FIOP_EREREGEX:
-			if(rsCStrSzStrMatchRegex(pRule->f_filterData.prop.pCSCompValue,
-					  (unsigned char*) pszPropVal, 1, &pRule->f_filterData.prop.regex_cache) == RS_RET_OK)
-				bRet = 1;
-			break;
-		default:
-			/* here, it handles NOP (for performance reasons) */
-			assert(pRule->f_filterData.prop.operation == FIOP_NOP);
-			bRet = 1; /* as good as any other default ;) */
-			break;
-		}
-
-		/* now check if the value must be negated */
-		if(pRule->f_filterData.prop.isNegated)
-			bRet = (bRet == 1) ?  0 : 1;
-
-		if(Debug) {
-			char *cstr;
-			if(pRule->f_filterData.prop.propID == PROP_CEE) {
-				cstr = es_str2cstr(pRule->f_filterData.prop.propName, NULL);
-				DBGPRINTF("Filter: check for CEE property '%s' (value '%s') ",
-					cstr, pszPropVal);
-				free(cstr);
-			} else {
-				DBGPRINTF("Filter: check for property '%s' (value '%s') ",
-					propIDToName(pRule->f_filterData.prop.propID), pszPropVal);
-=======
 		if(pRule->f_filterData.prop.propID == PROP_INVALID) {
 			DBGPRINTF("invalid property ID, filter always returns 0\n");
 			bRet = 0;
@@ -280,23 +224,10 @@
 				assert(pRule->f_filterData.prop.operation == FIOP_NOP);
 				bRet = 1; /* as good as any other default ;) */
 				break;
->>>>>>> 11910c59
 			}
 
 			/* now check if the value must be negated */
 			if(pRule->f_filterData.prop.isNegated)
-<<<<<<< HEAD
-				DBGPRINTF("NOT ");
-			if(pRule->f_filterData.prop.operation == FIOP_ISEMPTY) {
-				DBGPRINTF("%s : %s\n",
-				       getFIOPName(pRule->f_filterData.prop.operation),
-				       bRet ? "TRUE" : "FALSE");
-			} else {
-				DBGPRINTF("%s '%s': %s\n",
-				       getFIOPName(pRule->f_filterData.prop.operation),
-				       rsCStrGetSzStrNoNULL(pRule->f_filterData.prop.pCSCompValue),
-				       bRet ? "TRUE" : "FALSE");
-=======
 				bRet = (bRet == 1) ?  0 : 1;
 
 			if(Debug) {
@@ -322,7 +253,6 @@
 					       rsCStrGetSzStrNoNULL(pRule->f_filterData.prop.pCSCompValue),
 					       bRet ? "TRUE" : "FALSE");
 				}
->>>>>>> 11910c59
 			}
 
 			/* cleanup */
