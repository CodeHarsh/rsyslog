/* queue.c
 *
 * This file implements the queue object and its several queueing methods.
 * 
 * File begun on 2008-01-03 by RGerhards
 *
 * There is some in-depth documentation available in doc/dev_queue.html
 * (and in the web doc set on http://www.rsyslog.com/doc). Be sure to read it
 * if you are getting aquainted to the object.
 *
 * NOTE: as of 2009-04-22, I have begin to remove the qqueue* prefix from static
 * function names - this makes it really hard to read and does not provide much
 * benefit, at least I (now) think so...
 *
 * Copyright 2008-2011 Rainer Gerhards and Adiscon GmbH.
 *
 * This file is part of the rsyslog runtime library.
 *
 * The rsyslog runtime library is free software: you can redistribute it and/or modify
 * it under the terms of the GNU Lesser General Public License as published by
 * the Free Software Foundation, either version 3 of the License, or
 * (at your option) any later version.
 *
 * The rsyslog runtime library is distributed in the hope that it will be useful,
 * but WITHOUT ANY WARRANTY; without even the implied warranty of
 * MERCHANTABILITY or FITNESS FOR A PARTICULAR PURPOSE.  See the
 * GNU Lesser General Public License for more details.
 *
 * You should have received a copy of the GNU Lesser General Public License
 * along with the rsyslog runtime library.  If not, see <http://www.gnu.org/licenses/>.
 *
 * A copy of the GPL can be found in the file "COPYING" in this distribution.
 * A copy of the LGPL can be found in the file "COPYING.LESSER" in this distribution.
 */
#include "config.h"

#include <stdio.h>
#include <stdlib.h>
#include <string.h>
#include <assert.h>
#include <signal.h>
#include <pthread.h>
#include <fcntl.h>
#include <unistd.h>
#include <sys/stat.h>	 /* required for HP UX */
#include <time.h>
#include <errno.h>

#include "rsyslog.h"
#include "queue.h"
#include "stringbuf.h"
#include "srUtils.h"
#include "obj.h"
#include "wtp.h"
#include "wti.h"
#include "msg.h"
#include "atomic.h"
#include "errmsg.h"
#include "datetime.h"
#include "unicode-helper.h"
#include "statsobj.h"

#ifdef OS_SOLARIS
#	include <sched.h>
#endif

/* static data */
DEFobjStaticHelpers
DEFobjCurrIf(glbl)
DEFobjCurrIf(strm)
DEFobjCurrIf(errmsg)
DEFobjCurrIf(datetime)
DEFobjCurrIf(statsobj)

/* forward-definitions */
static inline rsRetVal doEnqSingleObj(qqueue_t *pThis, flowControl_t flowCtlType, msg_t *pMsg);
static rsRetVal qqueueChkPersist(qqueue_t *pThis, int nUpdates);
static rsRetVal RateLimiter(qqueue_t *pThis);
static int qqueueChkStopWrkrDA(qqueue_t *pThis);
static rsRetVal GetDeqBatchSize(qqueue_t *pThis, int *pVal);
static rsRetVal ConsumerDA(qqueue_t *pThis, wti_t *pWti);
static rsRetVal batchProcessed(qqueue_t *pThis, wti_t *pWti);
static rsRetVal qqueueMultiEnqObjNonDirect(qqueue_t *pThis, multi_submit_t *pMultiSub);
static rsRetVal qqueueMultiEnqObjDirect(qqueue_t *pThis, multi_submit_t *pMultiSub);
static rsRetVal qAddDirect(qqueue_t *pThis, msg_t *pMsg);
static rsRetVal qDestructDirect(qqueue_t __attribute__((unused)) *pThis);
static rsRetVal qConstructDirect(qqueue_t __attribute__((unused)) *pThis);
static rsRetVal qDelDirect(qqueue_t __attribute__((unused)) *pThis);
static rsRetVal qDestructDisk(qqueue_t *pThis);

/* some constants for queuePersist () */
#define QUEUE_CHECKPOINT	1
#define QUEUE_NO_CHECKPOINT	0

/* tables for interfacing with the v6 config system */
static struct cnfparamdescr cnfpdescr[] = {
	{ "queue.filename", eCmdHdlrGetWord, 0 },
	{ "queue.size", eCmdHdlrSize, 0 },
	{ "queue.dequeuebatchsize", eCmdHdlrInt, 0 },
	{ "queue.maxdiskspace", eCmdHdlrSize, 0 },
	{ "queue.highwatermark", eCmdHdlrInt, 0 },
	{ "queue.lowwatermark", eCmdHdlrInt, 0 },
	{ "queue.fulldelaymark", eCmdHdlrInt, 0 },
	{ "queue.lightdelaymark", eCmdHdlrInt, 0 },
	{ "queue.discardmark", eCmdHdlrInt, 0 },
	{ "queue.discardseverity", eCmdHdlrFacility, 0 },
	{ "queue.checkpointinterval", eCmdHdlrInt, 0 },
	{ "queue.syncqueuefiles", eCmdHdlrBinary, 0 },
	{ "queue.type", eCmdHdlrQueueType, 0 },
	{ "queue.workerthreads", eCmdHdlrInt, 0 },
	{ "queue.timeoutshutdown", eCmdHdlrInt, 0 },
	{ "queue.timeoutactioncompletion", eCmdHdlrInt, 0 },
	{ "queue.timeoutenqueue", eCmdHdlrInt, 0 },
	{ "queue.timeoutworkerthreadshutdown", eCmdHdlrInt, 0 },
	{ "queue.workerthreadminimummessages", eCmdHdlrInt, 0 },
	{ "queue.maxfilesize", eCmdHdlrSize, 0 },
	{ "queue.saveonshutdown", eCmdHdlrBinary, 0 },
	{ "queue.dequeueslowdown", eCmdHdlrInt, 0 },
	{ "queue.dequeuetimebegin", eCmdHdlrInt, 0 },
	{ "queue.dequeuetimeend", eCmdHdlrInt, 0 },
};
static struct cnfparamblk pblk =
	{ CNFPARAMBLK_VERSION,
	  sizeof(cnfpdescr)/sizeof(struct cnfparamdescr),
	  cnfpdescr
	};

/* debug aid */
static inline void displayBatchState(batch_t *pBatch)
{
	int i;
	for(i = 0 ; i < pBatch->nElem ; ++i) {
<<<<<<< HEAD
		DBGPRINTF("displayBatchState %p[%d]: %d\n", pBatch, i, pBatch->eltState[i]);
=======
		DBGPRINTF("displayBatchState %p[%d]: %d\n", pBatch, i, pBatch->pElem[i].state);
>>>>>>> 07e29670
	}
}

/***********************************************************************
 * we need a private data structure, the "to-delete" list. As C does
 * not provide any partly private data structures, we implement this
 * structure right here inside the module.
 * Note that this list must always be kept sorted based on a unique
 * dequeue ID (which is monotonically increasing).
 * rgerhards, 2009-05-18
 ***********************************************************************/

/* generate next uniqueue dequeue ID. Note that uniqueness is only required
 * on a per-queue basis and while this instance runs. So a stricly monotonically
 * increasing counter is sufficient (if enough bits are used).
 */
static inline qDeqID getNextDeqID(qqueue_t *pQueue)
{
	ISOBJ_TYPE_assert(pQueue, qqueue);
	return pQueue->deqIDAdd++;
}


/* return the top element of the to-delete list or NULL, if the
 * list is empty.
 */
static inline toDeleteLst_t *tdlPeek(qqueue_t *pQueue)
{
	ISOBJ_TYPE_assert(pQueue, qqueue);
	return pQueue->toDeleteLst;
}


/* remove the top element of the to-delete list. Nothing but the
 * element itself is destroyed. Must not be called when the list
 * is empty.
 */
static inline rsRetVal tdlPop(qqueue_t *pQueue)
{
	toDeleteLst_t *pRemove;
	DEFiRet;

	ISOBJ_TYPE_assert(pQueue, qqueue);
	assert(pQueue->toDeleteLst != NULL);

	pRemove = pQueue->toDeleteLst;
	pQueue->toDeleteLst = pQueue->toDeleteLst->pNext;
	free(pRemove);

	RETiRet;
}


/* Add a new to-delete list entry. The function allocates the data
 * structure, populates it with the values provided and links the new
 * element into the correct place inside the list.
 */
static inline rsRetVal tdlAdd(qqueue_t *pQueue, qDeqID deqID, int nElemDeq)
{
	toDeleteLst_t *pNew;
	toDeleteLst_t *pPrev;
	DEFiRet;

	ISOBJ_TYPE_assert(pQueue, qqueue);
	assert(pQueue->toDeleteLst != NULL);

	CHKmalloc(pNew = MALLOC(sizeof(toDeleteLst_t)));
	pNew->deqID = deqID;
	pNew->nElemDeq = nElemDeq;

	/* now find right spot */
	for(  pPrev = pQueue->toDeleteLst
	    ; pPrev != NULL && deqID > pPrev->deqID
	    ; pPrev = pPrev->pNext) {
		/*JUST SEARCH*/;
	}

	if(pPrev == NULL) {
		pNew->pNext = pQueue->toDeleteLst;
		pQueue->toDeleteLst = pNew;
	} else {
		pNew->pNext = pPrev->pNext;
		pPrev->pNext = pNew;
	}

finalize_it:
	RETiRet;
}


/* methods */

static inline char *
getQueueTypeName(queueType_t t)
{
	char *r;

	switch(t) {
	case QUEUETYPE_FIXED_ARRAY: 
		r = "FixedArray";
<<<<<<< HEAD
		break;
	case QUEUETYPE_LINKEDLIST: 
		r = "LinkedList";
		break;
	case QUEUETYPE_DISK: 
		r = "Disk";
		break;
	case QUEUETYPE_DIRECT: 
		r = "Direct";
		break;
	default:
		r = "invalid/unknown queue mode";
		break;
=======
	case QUEUETYPE_LINKEDLIST: 
		r = "LinkedList";
	case QUEUETYPE_DISK: 
		r = "Disk";
	case QUEUETYPE_DIRECT: 
		r = "Direct";
>>>>>>> 07e29670
	}
	return r;
}

void
qqueueDbgPrint(qqueue_t *pThis)
{
	dbgoprint((obj_t*) pThis, "parameter dump:\n");
	dbgoprint((obj_t*) pThis, "queue.filename '%s'\n",
		(pThis->pszFilePrefix == NULL) ? "[NONE]" : (char*)pThis->pszFilePrefix);
	dbgoprint((obj_t*) pThis, "queue.size: %d\n", pThis->iMaxQueueSize);
	dbgoprint((obj_t*) pThis, "queue.dequeuebatchsize: %d\n", pThis->iDeqBatchSize);
	dbgoprint((obj_t*) pThis, "queue.maxdiskspace: %lld\n", pThis->iMaxFileSize);
	dbgoprint((obj_t*) pThis, "queue.highwatermark: %d\n", pThis->iHighWtrMrk);
	dbgoprint((obj_t*) pThis, "queue.lowwatermark: %d\n", pThis->iLowWtrMrk);
	dbgoprint((obj_t*) pThis, "queue.fulldelaymark: %d\n", pThis->iFullDlyMrk);
	dbgoprint((obj_t*) pThis, "queue.lightdelaymark: %d\n", pThis->iLightDlyMrk);
	dbgoprint((obj_t*) pThis, "queue.discardmark: %d\n", pThis->iDiscardMrk);
	dbgoprint((obj_t*) pThis, "queue.discardseverity: %d\n", pThis->iDiscardSeverity);
	dbgoprint((obj_t*) pThis, "queue.checkpointinterval: %d\n", pThis->iPersistUpdCnt);
	dbgoprint((obj_t*) pThis, "queue.syncqueuefiles: %d\n", pThis->bSyncQueueFiles);
	dbgoprint((obj_t*) pThis, "queue.type: %d [%s]\n", pThis->qType, getQueueTypeName(pThis->qType));
	dbgoprint((obj_t*) pThis, "queue.workerthreads: %d\n", pThis->iNumWorkerThreads);
	dbgoprint((obj_t*) pThis, "queue.timeoutshutdown: %d\n", pThis->toQShutdown);
	dbgoprint((obj_t*) pThis, "queue.timeoutactioncompletion: %d\n", pThis->toActShutdown);
	dbgoprint((obj_t*) pThis, "queue.timeoutenqueue: %d\n", pThis->toEnq);
	dbgoprint((obj_t*) pThis, "queue.timeoutworkerthreadshutdown: %d\n", pThis->toWrkShutdown);
	dbgoprint((obj_t*) pThis, "queue.workerthreadminimummessages: %d\n", pThis->iMinMsgsPerWrkr);
	dbgoprint((obj_t*) pThis, "queue.maxfilesize: %lld\n", pThis->iMaxFileSize);
	dbgoprint((obj_t*) pThis, "queue.saveonshutdown: %d\n", pThis->bSaveOnShutdown);
	dbgoprint((obj_t*) pThis, "queue.dequeueslowdown: %d\n", pThis->iDeqSlowdown);
	dbgoprint((obj_t*) pThis, "queue.dequeuetimebegin: %d\n", pThis->iDeqtWinFromHr);
	dbgoprint((obj_t*) pThis, "queuedequeuetimend.: %d\n", pThis->iDeqtWinToHr);
}


/* get the physical queue size. Must only be called
 * while mutex is locked!
 * rgerhards, 2008-01-29
 */
static inline int
getPhysicalQueueSize(qqueue_t *pThis)
{
	return pThis->iQueueSize;
}


/* get the logical queue size (that is store size minus logically dequeued elements).
 * Must only be called while mutex is locked!
 * rgerhards, 2009-05-19
 */
static inline int
getLogicalQueueSize(qqueue_t *pThis)
{
	return pThis->iQueueSize - pThis->nLogDeq;
}



/* This function drains the queue in cases where this needs to be done. The most probable
 * reason is a HUP which needs to discard data (because the queue is configured to be lossy).
 * During a shutdown, this is typically not needed, as the OS frees up ressources and does
 * this much quicker than when we clean up ourselvs. -- rgerhards, 2008-10-21
 * This function returns void, as it makes no sense to communicate an error back, even if
 * it happens.
 * This functions works "around" the regular deque mechanism, because it is only used to
 * clean up (in cases where message loss is acceptable). 
 */
static inline void queueDrain(qqueue_t *pThis)
{
	msg_t *pMsg;
	ASSERT(pThis != NULL);

	BEGINfunc
	DBGOPRINT((obj_t*) pThis, "queue (type %d) will lose %d messages, destroying...\n", pThis->qType, pThis->iQueueSize);
	/* iQueueSize is not decremented by qDel(), so we need to do it ourselves */
	while(ATOMIC_DEC_AND_FETCH(&pThis->iQueueSize, &pThis->mutQueueSize) > 0) {
		pThis->qDeq(pThis, &pMsg);
		if(pMsg != NULL) {
			msgDestruct(&pMsg);
		}
		pThis->qDel(pThis);
	}
	ENDfunc
}


/* --------------- code for disk-assisted (DA) queue modes -------------------- */


/* returns the number of workers that should be advised at
 * this point in time. The mutex must be locked when
 * ths function is called. -- rgerhards, 2008-01-25
 */
static inline rsRetVal
qqueueAdviseMaxWorkers(qqueue_t *pThis)
{
	DEFiRet;
	int iMaxWorkers;

	ISOBJ_TYPE_assert(pThis, qqueue);

	if(!pThis->bEnqOnly) {
		if(pThis->bIsDA && getLogicalQueueSize(pThis) >= pThis->iHighWtrMrk) {
			DBGOPRINT((obj_t*) pThis, "(re)activating DA worker\n");
			wtpAdviseMaxWorkers(pThis->pWtpDA, 1); /* disk queues have always one worker */
		} else {
			if(getLogicalQueueSize(pThis) == 0) {
				iMaxWorkers = 0;
			} else if(pThis->qType == QUEUETYPE_DISK || pThis->iMinMsgsPerWrkr == 0) {
				iMaxWorkers = 1;
			} else {
				iMaxWorkers = getLogicalQueueSize(pThis) / pThis->iMinMsgsPerWrkr + 1;
			}
			wtpAdviseMaxWorkers(pThis->pWtpReg, iMaxWorkers);
		}
	}

	RETiRet;
}


/* check if we run in disk-assisted mode and record that
 * setting for easy (and quick!) access in the future. This
 * function must only be called from constructors and only
 * from those that support disk-assisted modes (aka memory-
 * based queue drivers).
 * rgerhards, 2008-01-14
 */
static rsRetVal
qqueueChkIsDA(qqueue_t *pThis)
{
	DEFiRet;

	ISOBJ_TYPE_assert(pThis, qqueue);
	if(pThis->pszFilePrefix != NULL) {
		pThis->bIsDA = 1;
		DBGOPRINT((obj_t*) pThis, "is disk-assisted, disk will be used on demand\n");
	} else {
		DBGOPRINT((obj_t*) pThis, "is NOT disk-assisted\n");
	}

	RETiRet;
}


/* Start disk-assisted queue mode.
 * rgerhards, 2008-01-15
 */
static rsRetVal
StartDA(qqueue_t *pThis)
{
	DEFiRet;
	uchar pszDAQName[128];

	ISOBJ_TYPE_assert(pThis, qqueue);

	/* create message queue */
	CHKiRet(qqueueConstruct(&pThis->pqDA, QUEUETYPE_DISK , 1, 0, pThis->pConsumer));

	/* give it a name */
	snprintf((char*) pszDAQName, sizeof(pszDAQName)/sizeof(uchar), "%s[DA]", obj.GetName((obj_t*) pThis));
	obj.SetName((obj_t*) pThis->pqDA, pszDAQName);

	/* as the created queue is the same object class, we take the
	 * liberty to access its properties directly.
	 */
	pThis->pqDA->pqParent = pThis;

	CHKiRet(qqueueSetpAction(pThis->pqDA, pThis->pAction));
	CHKiRet(qqueueSetsizeOnDiskMax(pThis->pqDA, pThis->sizeOnDiskMax));
	CHKiRet(qqueueSetiDeqSlowdown(pThis->pqDA, pThis->iDeqSlowdown));
	CHKiRet(qqueueSetMaxFileSize(pThis->pqDA, pThis->iMaxFileSize));
	CHKiRet(qqueueSetFilePrefix(pThis->pqDA, pThis->pszFilePrefix, pThis->lenFilePrefix));
	CHKiRet(qqueueSetiPersistUpdCnt(pThis->pqDA, pThis->iPersistUpdCnt));
	CHKiRet(qqueueSetbSyncQueueFiles(pThis->pqDA, pThis->bSyncQueueFiles));
	CHKiRet(qqueueSettoActShutdown(pThis->pqDA, pThis->toActShutdown));
	CHKiRet(qqueueSettoEnq(pThis->pqDA, pThis->toEnq));
	CHKiRet(qqueueSetiDeqtWinFromHr(pThis->pqDA, pThis->iDeqtWinFromHr));
	CHKiRet(qqueueSetiDeqtWinToHr(pThis->pqDA, pThis->iDeqtWinToHr));
	CHKiRet(qqueueSettoQShutdown(pThis->pqDA, pThis->toQShutdown));
	CHKiRet(qqueueSetiHighWtrMrk(pThis->pqDA, 0));
	CHKiRet(qqueueSetiDiscardMrk(pThis->pqDA, 0));

	iRet = qqueueStart(pThis->pqDA);
	/* file not found is expected, that means it is no previous QIF available */
	if(iRet != RS_RET_OK && iRet != RS_RET_FILE_NOT_FOUND) {
		errno = 0; /* else an errno is shown in errmsg! */
		errmsg.LogError(errno, iRet, "error starting up disk queue, using pure in-memory mode");
		pThis->bIsDA = 0;	/* disable memory mode */
		FINALIZE; /* something is wrong */
	}

	DBGOPRINT((obj_t*) pThis, "DA queue initialized, disk queue 0x%lx\n",
		  qqueueGetID(pThis->pqDA));

finalize_it:
	if(iRet != RS_RET_OK) {
		if(pThis->pqDA != NULL) {
			qqueueDestruct(&pThis->pqDA);
		}
		DBGOPRINT((obj_t*) pThis, "error %d creating disk queue - giving up.\n", iRet);
		pThis->bIsDA = 0;
	}

	RETiRet;
}


/* initiate DA mode
 * param bEnqOnly tells if the disk queue is to be run in enqueue-only mode. This may
 * be needed during shutdown of memory queues which need to be persisted to disk.
 * If this function fails (should not happen), DA mode is not turned on.
 * rgerhards, 2008-01-16
 */
static rsRetVal
InitDA(qqueue_t *pThis, int bLockMutex)
{
	DEFiRet;
	DEFVARS_mutexProtection;
	uchar pszBuf[64];
	size_t lenBuf;

	BEGIN_MTX_PROTECTED_OPERATIONS(pThis->mut, bLockMutex);
	/* check if we already have a DA worker pool. If not, initiate one. Please note that the
	 * pool is created on first need but never again destructed (until the queue is). This
	 * is intentional. We assume that when we need it once, we may also need it on another
	 * occasion. Ressources used are quite minimal when no worker is running.
	 * rgerhards, 2008-01-24
	 * NOTE: this is the DA worker *pool*, not the DA queue!
	 */
	lenBuf = snprintf((char*)pszBuf, sizeof(pszBuf), "%s:DAwpool", obj.GetName((obj_t*) pThis));
	CHKiRet(wtpConstruct		(&pThis->pWtpDA));
	CHKiRet(wtpSetDbgHdr		(pThis->pWtpDA, pszBuf, lenBuf));
	CHKiRet(wtpSetpfChkStopWrkr	(pThis->pWtpDA, (rsRetVal (*)(void *pUsr, int)) qqueueChkStopWrkrDA));
	CHKiRet(wtpSetpfGetDeqBatchSize	(pThis->pWtpDA, (rsRetVal (*)(void *pUsr, int*)) GetDeqBatchSize));
	CHKiRet(wtpSetpfDoWork		(pThis->pWtpDA, (rsRetVal (*)(void *pUsr, void *pWti)) ConsumerDA));
	CHKiRet(wtpSetpfObjProcessed	(pThis->pWtpDA, (rsRetVal (*)(void *pUsr, wti_t *pWti)) batchProcessed));
	CHKiRet(wtpSetpmutUsr		(pThis->pWtpDA, pThis->mut));
	CHKiRet(wtpSetpcondBusy		(pThis->pWtpDA, &pThis->notEmpty));
	CHKiRet(wtpSetiNumWorkerThreads	(pThis->pWtpDA, 1));
	CHKiRet(wtpSettoWrkShutdown	(pThis->pWtpDA, pThis->toWrkShutdown));
	CHKiRet(wtpSetpUsr		(pThis->pWtpDA, pThis));
	CHKiRet(wtpConstructFinalize	(pThis->pWtpDA));
	/* if we reach this point, we have a "good" DA worker pool */

	/* now construct the actual queue (if it does not already exist) */
	if(pThis->pqDA == NULL) {
		CHKiRet(StartDA(pThis));
	}

finalize_it:
	END_MTX_PROTECTED_OPERATIONS(pThis->mut);
	RETiRet;
}


/* --------------- end code for disk-assisted queue modes -------------------- */


/* Now, we define type-specific handlers. The provide a generic functionality,
 * but for this specific type of queue. The mapping to these handlers happens during
 * queue construction. Later on, handlers are called by pointers present in the
 * queue instance object.
 */

/* -------------------- fixed array -------------------- */
static rsRetVal qConstructFixedArray(qqueue_t *pThis)
{
	DEFiRet;

	ASSERT(pThis != NULL);

	if(pThis->iMaxQueueSize == 0)
		ABORT_FINALIZE(RS_RET_QSIZE_ZERO);

	if((pThis->tVars.farray.pBuf = MALLOC(sizeof(void *) * pThis->iMaxQueueSize)) == NULL) {
		ABORT_FINALIZE(RS_RET_OUT_OF_MEMORY);
	}

	pThis->tVars.farray.deqhead = 0;
	pThis->tVars.farray.head = 0;
	pThis->tVars.farray.tail = 0;

	qqueueChkIsDA(pThis);

finalize_it:
	RETiRet;
}


static rsRetVal qDestructFixedArray(qqueue_t *pThis)
{
	DEFiRet;
	
	ASSERT(pThis != NULL);

	queueDrain(pThis); /* discard any remaining queue entries */
	free(pThis->tVars.farray.pBuf);

	RETiRet;
}


static rsRetVal qAddFixedArray(qqueue_t *pThis, msg_t* in)
{
	DEFiRet;

	ASSERT(pThis != NULL);
	pThis->tVars.farray.pBuf[pThis->tVars.farray.tail] = in;
	pThis->tVars.farray.tail++;
	if (pThis->tVars.farray.tail == pThis->iMaxQueueSize)
		pThis->tVars.farray.tail = 0;

	RETiRet;
}


static rsRetVal qDeqFixedArray(qqueue_t *pThis, msg_t **out)
{
	DEFiRet;

	ASSERT(pThis != NULL);
	*out = (void*) pThis->tVars.farray.pBuf[pThis->tVars.farray.deqhead];

	pThis->tVars.farray.deqhead++;
	if (pThis->tVars.farray.deqhead == pThis->iMaxQueueSize)
		pThis->tVars.farray.deqhead = 0;

	RETiRet;
}


static rsRetVal qDelFixedArray(qqueue_t *pThis)
{
	DEFiRet;

	ASSERT(pThis != NULL);

	pThis->tVars.farray.head++;
	if (pThis->tVars.farray.head == pThis->iMaxQueueSize)
		pThis->tVars.farray.head = 0;

	RETiRet;
}


/* -------------------- linked list  -------------------- */


static rsRetVal qConstructLinkedList(qqueue_t *pThis)
{
	DEFiRet;

	ASSERT(pThis != NULL);

	pThis->tVars.linklist.pDeqRoot = NULL;
	pThis->tVars.linklist.pDelRoot = NULL;
	pThis->tVars.linklist.pLast = NULL;

	qqueueChkIsDA(pThis);

	RETiRet;
}


static rsRetVal qDestructLinkedList(qqueue_t __attribute__((unused)) *pThis)
{
	DEFiRet;

	queueDrain(pThis); /* discard any remaining queue entries */

	/* with the linked list type, there is nothing left to do here. The
	 * reason is that there are no dynamic elements for the list itself.
	 */

	RETiRet;
}

static rsRetVal qAddLinkedList(qqueue_t *pThis, msg_t* pMsg)
{
	qLinkedList_t *pEntry;
	DEFiRet;

	CHKmalloc((pEntry = (qLinkedList_t*) MALLOC(sizeof(qLinkedList_t))));

	pEntry->pNext = NULL;
	pEntry->pMsg = pMsg;

	if(pThis->tVars.linklist.pDelRoot == NULL) {
		pThis->tVars.linklist.pDelRoot = pThis->tVars.linklist.pDeqRoot = pThis->tVars.linklist.pLast = pEntry;
	} else {
		pThis->tVars.linklist.pLast->pNext = pEntry;
		pThis->tVars.linklist.pLast = pEntry;
	}

	if(pThis->tVars.linklist.pDeqRoot == NULL) {
		pThis->tVars.linklist.pDeqRoot = pEntry;
	}

finalize_it:
	RETiRet;
}


static rsRetVal qDeqLinkedList(qqueue_t *pThis, msg_t **ppMsg)
{
	qLinkedList_t *pEntry;
	DEFiRet;

	pEntry = pThis->tVars.linklist.pDeqRoot;
	*ppMsg = pEntry->pMsg;
	pThis->tVars.linklist.pDeqRoot = pEntry->pNext;

	RETiRet;
}


static rsRetVal qDelLinkedList(qqueue_t *pThis)
{
	qLinkedList_t *pEntry;
	DEFiRet;

	pEntry = pThis->tVars.linklist.pDelRoot;

	if(pThis->tVars.linklist.pDelRoot == pThis->tVars.linklist.pLast) {
		pThis->tVars.linklist.pDelRoot = pThis->tVars.linklist.pDeqRoot = pThis->tVars.linklist.pLast = NULL;
	} else {
		pThis->tVars.linklist.pDelRoot = pEntry->pNext;
	}

	free(pEntry);

	RETiRet;
}


/* -------------------- disk  -------------------- */


/* The following function is used to "save" ourself from being killed by
 * a fatally failed disk queue. A fatal failure is, for example, if no 
 * data can be read or written. In that case, the disk support is disabled,
 * with all on-disk structures kept as-is as much as possible. Instead, the
 * queue is switched to direct mode, so that at least 
 * some processing can happen. Of course, this may still have lots of
 * undesired side-effects, but is probably better than aborting the
 * syslogd. Note that this function *must* succeed in one way or another, as
 * we can not recover from failure here. But it may emit different return
 * states, which can trigger different processing in the higher layers.
 * rgerhards, 2011-05-03
 */
static inline rsRetVal
queueSwitchToEmergencyMode(qqueue_t *pThis, rsRetVal initiatingError)
{
	pThis->iQueueSize = 0;
	pThis->nLogDeq = 0;
	qDestructDisk(pThis); /* free disk structures */

	pThis->qType = QUEUETYPE_DIRECT;
	pThis->qConstruct = qConstructDirect;
	pThis->qDestruct = qDestructDirect;
	pThis->qAdd = qAddDirect;
	pThis->qDel = qDelDirect;
	pThis->MultiEnq = qqueueMultiEnqObjDirect;
	if(pThis->pqParent != NULL) {
		DBGOPRINT((obj_t*) pThis, "DA queue is in emergency mode, disabling DA in parent\n");
		pThis->pqParent->bIsDA = 0;
		pThis->pqParent->pqDA = NULL;
		/* This may have undesired side effects, not sure if I really evaluated
		 * all. So you know where to look at if you come to this point during
		 * troubleshooting ;) -- rgerhards, 2011-05-03
		 */
	}

	errmsg.LogError(0, initiatingError, "fatal error on disk queue '%s', emergency switch to direct mode",
			obj.GetName((obj_t*) pThis));
	return RS_RET_ERR_QUEUE_EMERGENCY;
}


static rsRetVal
qqueueLoadPersStrmInfoFixup(strm_t *pStrm, qqueue_t __attribute__((unused)) *pThis)
{
	DEFiRet;
	ISOBJ_TYPE_assert(pStrm, strm);
	ISOBJ_TYPE_assert(pThis, qqueue);
	CHKiRet(strm.SetDir(pStrm, glbl.GetWorkDir(), strlen((char*)glbl.GetWorkDir())));
finalize_it:
	RETiRet;
}


/* The method loads the persistent queue information.
 * rgerhards, 2008-01-11
 */
static rsRetVal 
qqueueTryLoadPersistedInfo(qqueue_t *pThis)
{
	DEFiRet;
	strm_t *psQIF = NULL;
	struct stat stat_buf;

	ISOBJ_TYPE_assert(pThis, qqueue);

	/* check if the file exists */
	if(stat((char*) pThis->pszQIFNam, &stat_buf) == -1) {
		if(errno == ENOENT) {
			DBGOPRINT((obj_t*) pThis, "clean startup, no .qi file found\n");
			ABORT_FINALIZE(RS_RET_FILE_NOT_FOUND);
		} else {
			DBGOPRINT((obj_t*) pThis, "error %d trying to access .qi file\n", errno);
			ABORT_FINALIZE(RS_RET_IO_ERROR);
		}
	}

	/* If we reach this point, we have a .qi file */

	CHKiRet(strm.Construct(&psQIF));
	CHKiRet(strm.SettOperationsMode(psQIF, STREAMMODE_READ));
	CHKiRet(strm.SetsType(psQIF, STREAMTYPE_FILE_SINGLE));
	CHKiRet(strm.SetFName(psQIF, pThis->pszQIFNam, pThis->lenQIFNam));
	CHKiRet(strm.ConstructFinalize(psQIF));

	/* first, we try to read the property bag for ourselfs */
	CHKiRet(obj.DeserializePropBag((obj_t*) pThis, psQIF));
	
	/* then the stream objects (same order as when persisted!) */
	CHKiRet(obj.Deserialize(&pThis->tVars.disk.pWrite, (uchar*) "strm", psQIF,
			       (rsRetVal(*)(obj_t*,void*))qqueueLoadPersStrmInfoFixup, pThis));
	CHKiRet(obj.Deserialize(&pThis->tVars.disk.pReadDel, (uchar*) "strm", psQIF,
			       (rsRetVal(*)(obj_t*,void*))qqueueLoadPersStrmInfoFixup, pThis));

	/* create a duplicate for the read "pointer". */
	CHKiRet(strm.Dup(pThis->tVars.disk.pReadDel, &pThis->tVars.disk.pReadDeq));
	CHKiRet(strm.SetbDeleteOnClose(pThis->tVars.disk.pReadDeq, 0)); /* deq must NOT delete the files! */
	CHKiRet(strm.ConstructFinalize(pThis->tVars.disk.pReadDeq));

	CHKiRet(strm.SeekCurrOffs(pThis->tVars.disk.pWrite));
	CHKiRet(strm.SeekCurrOffs(pThis->tVars.disk.pReadDel));
	CHKiRet(strm.SeekCurrOffs(pThis->tVars.disk.pReadDeq));

	/* OK, we could successfully read the file, so we now can request that it be
	 * deleted when we are done with the persisted information.
	 */
	pThis->bNeedDelQIF = 1;

finalize_it:
	if(psQIF != NULL)
		strm.Destruct(&psQIF);

	if(iRet != RS_RET_OK) {
		DBGOPRINT((obj_t*) pThis, "state %d reading .qi file - can not read persisted info (if any)\n",
			  iRet);
	}

	RETiRet;
}


/* disk queue constructor.
 * Note that we use a file limit of 10,000,000 files. That number should never pose a
 * problem. If so, I guess the user has a design issue... But of course, the code can
 * always be changed (though it would probably be more appropriate to increase the
 * allowed file size at this point - that should be a config setting...
 * rgerhards, 2008-01-10
 */
static rsRetVal qConstructDisk(qqueue_t *pThis)
{
	DEFiRet;
	int bRestarted = 0;

	ASSERT(pThis != NULL);

	/* and now check if there is some persistent information that needs to be read in */
	iRet = qqueueTryLoadPersistedInfo(pThis);
	if(iRet == RS_RET_OK)
		bRestarted = 1;
	else if(iRet != RS_RET_FILE_NOT_FOUND)
			FINALIZE;

	if(bRestarted == 1) {
		;
	} else {
		CHKiRet(strm.Construct(&pThis->tVars.disk.pWrite));
		CHKiRet(strm.SetbSync(pThis->tVars.disk.pWrite, pThis->bSyncQueueFiles));
		CHKiRet(strm.SetDir(pThis->tVars.disk.pWrite, glbl.GetWorkDir(), strlen((char*)glbl.GetWorkDir())));
		CHKiRet(strm.SetiMaxFiles(pThis->tVars.disk.pWrite, 10000000));
		CHKiRet(strm.SettOperationsMode(pThis->tVars.disk.pWrite, STREAMMODE_WRITE));
		CHKiRet(strm.SetsType(pThis->tVars.disk.pWrite, STREAMTYPE_FILE_CIRCULAR));
		CHKiRet(strm.ConstructFinalize(pThis->tVars.disk.pWrite));

		CHKiRet(strm.Construct(&pThis->tVars.disk.pReadDeq));
		CHKiRet(strm.SetbDeleteOnClose(pThis->tVars.disk.pReadDeq, 0));
		CHKiRet(strm.SetDir(pThis->tVars.disk.pReadDeq, glbl.GetWorkDir(), strlen((char*)glbl.GetWorkDir())));
		CHKiRet(strm.SetiMaxFiles(pThis->tVars.disk.pReadDeq, 10000000));
		CHKiRet(strm.SettOperationsMode(pThis->tVars.disk.pReadDeq, STREAMMODE_READ));
		CHKiRet(strm.SetsType(pThis->tVars.disk.pReadDeq, STREAMTYPE_FILE_CIRCULAR));
		CHKiRet(strm.ConstructFinalize(pThis->tVars.disk.pReadDeq));

		CHKiRet(strm.Construct(&pThis->tVars.disk.pReadDel));
		CHKiRet(strm.SetbSync(pThis->tVars.disk.pReadDel, pThis->bSyncQueueFiles));
		CHKiRet(strm.SetbDeleteOnClose(pThis->tVars.disk.pReadDel, 1));
		CHKiRet(strm.SetDir(pThis->tVars.disk.pReadDel, glbl.GetWorkDir(), strlen((char*)glbl.GetWorkDir())));
		CHKiRet(strm.SetiMaxFiles(pThis->tVars.disk.pReadDel, 10000000));
		CHKiRet(strm.SettOperationsMode(pThis->tVars.disk.pReadDel, STREAMMODE_READ));
		CHKiRet(strm.SetsType(pThis->tVars.disk.pReadDel, STREAMTYPE_FILE_CIRCULAR));
		CHKiRet(strm.ConstructFinalize(pThis->tVars.disk.pReadDel));

		CHKiRet(strm.SetFName(pThis->tVars.disk.pWrite,   pThis->pszFilePrefix, pThis->lenFilePrefix));
		CHKiRet(strm.SetFName(pThis->tVars.disk.pReadDeq, pThis->pszFilePrefix, pThis->lenFilePrefix));
		CHKiRet(strm.SetFName(pThis->tVars.disk.pReadDel, pThis->pszFilePrefix, pThis->lenFilePrefix));
	}

	/* now we set (and overwrite in case of a persisted restart) some parameters which
	 * should always reflect the current configuration variables. Be careful by doing so,
	 * for example file name generation must not be changed as that would break the
	 * ability to read existing queue files. -- rgerhards, 2008-01-12
	 */
	CHKiRet(strm.SetiMaxFileSize(pThis->tVars.disk.pWrite, pThis->iMaxFileSize));
	CHKiRet(strm.SetiMaxFileSize(pThis->tVars.disk.pReadDeq, pThis->iMaxFileSize));
	CHKiRet(strm.SetiMaxFileSize(pThis->tVars.disk.pReadDel, pThis->iMaxFileSize));

finalize_it:
	RETiRet;
}


static rsRetVal qDestructDisk(qqueue_t *pThis)
{
	DEFiRet;
	
	ASSERT(pThis != NULL);
	
	if(pThis->tVars.disk.pWrite != NULL)
		strm.Destruct(&pThis->tVars.disk.pWrite);
	if(pThis->tVars.disk.pReadDeq != NULL)
		strm.Destruct(&pThis->tVars.disk.pReadDeq);
	if(pThis->tVars.disk.pReadDel != NULL)
		strm.Destruct(&pThis->tVars.disk.pReadDel);

	RETiRet;
}

static rsRetVal qAddDisk(qqueue_t *pThis, msg_t* pMsg)
{
	DEFiRet;
	number_t nWriteCount;

	ASSERT(pThis != NULL);

	CHKiRet(strm.SetWCntr(pThis->tVars.disk.pWrite, &nWriteCount));
	CHKiRet((objSerialize(pMsg))(pMsg, pThis->tVars.disk.pWrite));
	CHKiRet(strm.Flush(pThis->tVars.disk.pWrite));
	CHKiRet(strm.SetWCntr(pThis->tVars.disk.pWrite, NULL)); /* no more counting for now... */

	pThis->tVars.disk.sizeOnDisk += nWriteCount;

	/* we have enqueued the user element to disk. So we now need to destruct
	 * the in-memory representation. The instance will be re-created upon
	 * dequeue. -- rgerhards, 2008-07-09
	 */
	msgDestruct(&pMsg);

	DBGOPRINT((obj_t*) pThis, "write wrote %lld octets to disk, queue disk size now %lld octets, EnqOnly:%d\n",
		   nWriteCount, pThis->tVars.disk.sizeOnDisk, pThis->bEnqOnly);

finalize_it:
	RETiRet;
}


static rsRetVal qDeqDisk(qqueue_t *pThis, msg_t **ppMsg)
{
	DEFiRet;
	iRet = objDeserializeWithMethods(ppMsg, (uchar*) "msg", 3, pThis->tVars.disk.pReadDeq, NULL,
		NULL, msgConstructForDeserializer, NULL, MsgDeserialize);
	RETiRet;
}


/* -------------------- direct (no queueing) -------------------- */
static rsRetVal qConstructDirect(qqueue_t __attribute__((unused)) *pThis)
{
	return RS_RET_OK;
}


static rsRetVal qDestructDirect(qqueue_t __attribute__((unused)) *pThis)
{
	return RS_RET_OK;
}

static rsRetVal qAddDirect(qqueue_t *pThis, msg_t* pMsg)
{
	batch_t singleBatch;
	batch_obj_t batchObj;
	batch_state_t batchState = BATCH_STATE_RDY;
	sbool active = 1;
	int i;
	DEFiRet;

	//TODO: init batchObj (states _OK and new fields -- CHECK)
	ASSERT(pThis != NULL);

	/* calling the consumer is quite different here than it is from a worker thread */
	/* we need to provide the consumer's return value back to the caller because in direct
	 * mode the consumer probably has a lot to convey (which get's lost in the other modes
	 * because they are asynchronous. But direct mode is deliberately synchronous.
	 * rgerhards, 2008-02-12
	 * We use our knowledge about the batch_t structure below, but without that, we
	 * pay a too-large performance toll... -- rgerhards, 2009-04-22
	 */
	memset(&batchObj, 0, sizeof(batch_obj_t));
	memset(&singleBatch, 0, sizeof(batch_t));
	batchObj.pMsg = pMsg;
	singleBatch.nElem = 1; /* there always is only one in direct mode */
	singleBatch.pElem = &batchObj;
	singleBatch.eltState = &batchState;
	singleBatch.active = &active;
	iRet = pThis->pConsumer(pThis->pAction, &singleBatch, &pThis->bShutdownImmediate);
	/* delete the batch string params: TODO: create its own "class" for this */
	for(i = 0 ; i < CONF_OMOD_NUMSTRINGS_MAXSIZE ; ++i) {
		free(batchObj.staticActStrings[i]);
	}
	msgDestruct(&pMsg);

	RETiRet;
}

/* "enqueue" a batch in direct mode. This is a shortcut which saves all the overhead
 * otherwise incured. -- rgerhards, ~2010-06-23
 */
rsRetVal qqueueEnqObjDirectBatch(qqueue_t *pThis, batch_t *pBatch)
{
	DEFiRet;

	ASSERT(pThis != NULL);

	/* calling the consumer is quite different here than it is from a worker thread */
	/* we need to provide the consumer's return value back to the caller because in direct
	 * mode the consumer probably has a lot to convey (which get's lost in the other modes
	 * because they are asynchronous. But direct mode is deliberately synchronous.
	 * rgerhards, 2008-02-12
	 * We use our knowledge about the batch_t structure below, but without that, we
	 * pay a too-large performance toll... -- rgerhards, 2009-04-22
	 */
	iRet = pThis->pConsumer(pThis->pAction, pBatch, &pThis->bShutdownImmediate);

	RETiRet;
}


static rsRetVal qDelDirect(qqueue_t __attribute__((unused)) *pThis)
{
	return RS_RET_OK;
}


/* --------------- end type-specific handlers -------------------- */


/* generic code to add a queue entry
 * We use some specific code to most efficiently support direct mode
 * queues. This is justified in spite of the gain and the need to do some
 * things truely different. -- rgerhards, 2008-02-12
 */
static rsRetVal
qqueueAdd(qqueue_t *pThis, msg_t *pMsg)
{
	DEFiRet;

	ASSERT(pThis != NULL);

	CHKiRet(pThis->qAdd(pThis, pMsg));

	if(pThis->qType != QUEUETYPE_DIRECT) {
		ATOMIC_INC(&pThis->iQueueSize, &pThis->mutQueueSize);
		DBGOPRINT((obj_t*) pThis, "entry added, size now log %d, phys %d entries\n",
			  getLogicalQueueSize(pThis), getPhysicalQueueSize(pThis));
	}

finalize_it:
	RETiRet;
}


/* generic code to dequeue a queue entry
 */
static rsRetVal
qqueueDeq(qqueue_t *pThis, msg_t **ppMsg)
{
	DEFiRet;

	ASSERT(pThis != NULL);

	/* we do NOT abort if we encounter an error, because otherwise the queue
	 * will not be decremented, what will most probably result in an endless loop.
	 * If we decrement, however, we may lose a message. But that is better than
	 * losing the whole process because it loops... -- rgerhards, 2008-01-03
	 */
	iRet = pThis->qDeq(pThis, ppMsg);
	ATOMIC_INC(&pThis->nLogDeq, &pThis->mutLogDeq);

//	DBGOPRINT((obj_t*) pThis, "entry deleted, size now log %d, phys %d entries\n",
//		  getLogicalQueueSize(pThis), getPhysicalQueueSize(pThis));

	RETiRet;
}


/* Try to shut down regular and DA queue workers, within the queue timeout 
 * period. That means processing continues as usual. This is the expected
 * usual case, where during shutdown those messages remaining are being 
 * processed. At this point, it is acceptable that the queue can not be
 * fully depleted, that case is handled in the next step. During this phase,
 * we first shut down the main queue DA worker to prevent new data to arrive
 * at the DA queue, and then we ask the regular workers of both the Regular
 * and DA queue to try complete processing.
 * rgerhards, 2009-10-14
 */
static inline rsRetVal
tryShutdownWorkersWithinQueueTimeout(qqueue_t *pThis)
{
	struct timespec tTimeout;
	rsRetVal iRetLocal;
	DEFiRet;

	ISOBJ_TYPE_assert(pThis, qqueue);
	ASSERT(pThis->pqParent == NULL); /* detect invalid calling sequence */

	if(pThis->bIsDA) {
		/* We need to lock the mutex, as otherwise we may have a race that prevents
		 * us from awaking the DA worker. */
		d_pthread_mutex_lock(pThis->mut);

		/* tell regular queue DA worker to stop shuffling messages to DA queue... */
		DBGOPRINT((obj_t*) pThis, "setting EnqOnly mode for DA worker\n");
		pThis->pqDA->bEnqOnly = 1;
		wtpSetState(pThis->pWtpDA, wtpState_SHUTDOWN_IMMEDIATE);
		wtpAdviseMaxWorkers(pThis->pWtpDA, 1);
		DBGOPRINT((obj_t*) pThis, "awoke DA worker, told it to shut down.\n");

		/* also tell the DA queue worker to shut down, so that it already knows... */
		wtpSetState(pThis->pqDA->pWtpReg, wtpState_SHUTDOWN);
		wtpAdviseMaxWorkers(pThis->pqDA->pWtpReg, 1); /* awake its lone worker */
		DBGOPRINT((obj_t*) pThis, "awoke DA queue regular worker, told it to shut down when done.\n");

		d_pthread_mutex_unlock(pThis->mut);
	}


	/* first calculate absolute timeout - we need the absolute value here, because we need to coordinate
	 * shutdown of both the regular and DA queue on *the same* timeout.
	 */
	timeoutComp(&tTimeout, pThis->toQShutdown);
	DBGOPRINT((obj_t*) pThis, "trying shutdown of regular workers\n");
	iRetLocal = wtpShutdownAll(pThis->pWtpReg, wtpState_SHUTDOWN, &tTimeout);
	if(iRetLocal == RS_RET_TIMED_OUT) {
		DBGOPRINT((obj_t*) pThis, "regular shutdown timed out on primary queue (this is OK)\n");
	} else {
		DBGOPRINT((obj_t*) pThis, "regular queue workers shut down.\n");
	}

	/* OK, the worker for the regular queue is processed, on the the DA queue regular worker. */
	if(pThis->pqDA != NULL) {
		DBGOPRINT((obj_t*) pThis, "we have a DA queue (0x%lx), requesting its shutdown.\n",
			 qqueueGetID(pThis->pqDA));
		/* we use the same absolute timeout as above, so we do not use more than the configured
		 * timeout interval!
		 */
		DBGOPRINT((obj_t*) pThis, "trying shutdown of regular worker of DA queue\n");
		iRetLocal = wtpShutdownAll(pThis->pqDA->pWtpReg, wtpState_SHUTDOWN, &tTimeout);
		if(iRetLocal == RS_RET_TIMED_OUT) {
			DBGOPRINT((obj_t*) pThis, "shutdown timed out on DA queue worker (this is OK)\n");
		} else {
			DBGOPRINT((obj_t*) pThis, "DA queue worker shut down.\n");
		}
	}

	RETiRet;
}


/* Try to shut down regular and DA queue workers, within the action timeout 
 * period. This aborts processing, but at the end of the current action, in
 * a well-defined manner. During this phase, we terminate all three worker
 * pools, including the regular queue DA worker if it not yet has terminated.
 * Not finishing processing all messages is OK (and expected) at this stage
 * (they may be preserved later, depending * on bSaveOnShutdown setting).
 * rgerhards, 2009-10-14
 */
static rsRetVal
tryShutdownWorkersWithinActionTimeout(qqueue_t *pThis)
{
	struct timespec tTimeout;
	rsRetVal iRetLocal;
	DEFiRet;

	ISOBJ_TYPE_assert(pThis, qqueue);
	ASSERT(pThis->pqParent == NULL); /* detect invalid calling sequence */

	/* instruct workers to finish ASAP, even if still work exists */
	DBGOPRINT((obj_t*) pThis, "trying to shutdown workers within Action Timeout");
	DBGOPRINT((obj_t*) pThis, "setting EnqOnly mode\n");
	pThis->bEnqOnly = 1;
	pThis->bShutdownImmediate = 1;
	/* now DA queue */
	if(pThis->bIsDA) {
		pThis->pqDA->bEnqOnly = 1;
		pThis->pqDA->bShutdownImmediate = 1;
	}

// TODO: make sure we have at minimum a 10ms timeout - workers deserve a chance...
	/* now give the queue workers a last chance to gracefully shut down (based on action timeout setting) */
	timeoutComp(&tTimeout, pThis->toActShutdown);
	DBGOPRINT((obj_t*) pThis, "trying immediate shutdown of regular workers (if any)\n");
	iRetLocal = wtpShutdownAll(pThis->pWtpReg, wtpState_SHUTDOWN_IMMEDIATE, &tTimeout);
	if(iRetLocal == RS_RET_TIMED_OUT) {
		DBGOPRINT((obj_t*) pThis, "immediate shutdown timed out on primary queue (this is acceptable and "
			  "triggers cancellation)\n");
	} else if(iRetLocal != RS_RET_OK) {
		DBGOPRINT((obj_t*) pThis, "unexpected iRet state %d after trying immediate shutdown of the primary queue "
			  "in disk save mode. Continuing, but results are unpredictable\n", iRetLocal);
	}

	if(pThis->pqDA != NULL) {
		/* and now the same for the DA queue */
		DBGOPRINT((obj_t*) pThis, "trying immediate shutdown of DA queue workers\n");
		iRetLocal = wtpShutdownAll(pThis->pqDA->pWtpReg, wtpState_SHUTDOWN_IMMEDIATE, &tTimeout);
		if(iRetLocal == RS_RET_TIMED_OUT) {
			DBGOPRINT((obj_t*) pThis, "immediate shutdown timed out on DA queue (this is acceptable "
				  "and triggers cancellation)\n");
		} else if(iRetLocal != RS_RET_OK) {
			DBGOPRINT((obj_t*) pThis, "unexpected iRet state %d after trying immediate shutdown of the DA "
				  "queue in disk save mode. Continuing, but results are unpredictable\n", iRetLocal);
		}

		/* and now we need to terminate the DA worker itself. We always grant it a 100ms timeout,
		 * which should be sufficient and usually not be required (it is expected to have finished
		 * long before while we were processing the queue timeout in shutdown phase 1).
		 * rgerhards, 2009-10-14
		 */
		timeoutComp(&tTimeout, 100);
		DBGOPRINT((obj_t*) pThis, "trying regular shutdown of main queue DA worker pool\n");
		iRetLocal = wtpShutdownAll(pThis->pWtpDA, wtpState_SHUTDOWN_IMMEDIATE, &tTimeout);
		if(iRetLocal == RS_RET_TIMED_OUT) {
			DBGOPRINT((obj_t*) pThis, "shutdown timed out on main queue DA worker pool "
					          "(this is not good, but probably OK)\n");
		} else {
			DBGOPRINT((obj_t*) pThis, "main queue DA worker pool shut down.\n");
		}
	}

	RETiRet;
}


/* This function cancels all remaining regular workers for both the main and the DA
 * queue.
 * rgerhards, 2009-05-29
 */
static rsRetVal
cancelWorkers(qqueue_t *pThis)
{
	rsRetVal iRetLocal;
	DEFiRet;

	/* Now queue workers should have terminated. If not, we need to cancel them as we have applied
	 * all timeout setting. If any worker in any queue still executes, its consumer is possibly
	 * long-running and cancelling is the only way to get rid of it.
	 */
	DBGOPRINT((obj_t*) pThis, "checking to see if we need to cancel any worker threads of the primary queue\n");
	iRetLocal = wtpCancelAll(pThis->pWtpReg); /* returns immediately if all threads already have terminated */
	if(iRetLocal != RS_RET_OK) {
		DBGOPRINT((obj_t*) pThis, "unexpected iRet state %d trying to cancel primary queue worker "
			  "threads, continuing, but results are unpredictable\n", iRetLocal);
	}

	/* ... and now the DA queue, if it exists (should always be after the primary one) */
	if(pThis->pqDA != NULL) {
		DBGOPRINT((obj_t*) pThis, "checking to see if we need to cancel any worker threads of the DA queue\n");
		iRetLocal = wtpCancelAll(pThis->pqDA->pWtpReg); /* returns immediately if all threads already have terminated */
		if(iRetLocal != RS_RET_OK) {
			DBGOPRINT((obj_t*) pThis, "unexpected iRet state %d trying to cancel DA queue worker "
				  "threads, continuing, but results are unpredictable\n", iRetLocal);
		}

		/* finally, we cancel the main queue's DA worker pool, if it still is running. It may be
		 * restarted later to persist the queue. But we stop it, because otherwise we get into
		 * big trouble when resetting the logical dequeue pointer. This operation can only be
		 * done when *no* worker is running. So time for a shutdown... -- rgerhards, 2009-05-28
		 */
		DBGOPRINT((obj_t*) pThis, "checking to see if main queue DA worker pool needs to be cancelled\n");
		wtpCancelAll(pThis->pWtpDA); /* returns immediately if all threads already have terminated */
	}

	RETiRet;
}


/* This function shuts down all worker threads and waits until they
 * have terminated. If they timeout, they are cancelled.
 * rgerhards, 2008-01-24
 * Please note that this function shuts down BOTH the parent AND the child queue
 * in DA case. This is necessary because their timeouts are tightly coupled. Most
 * importantly, the timeouts would be applied twice (or logic be extremely
 * complex) if each would have its own shutdown. The function does not self check
 * this condition - the caller must make sure it is not called with a parent.
 * rgerhards, 2009-05-26: we do NO longer persist the queue here if bSaveOnShutdown
 * is set. This must be handled by the caller. Not doing that cleans up the queue
 * shutdown considerably. Also, older engines had a potential hang condition when
 * the DA queue was already started and the DA worker configured for infinite
 * retries and the action was during retry processing. This was a design issue,
 * which is solved as of now. Note that the shutdown now may take a little bit
 * longer, because we no longer can persist the queue in parallel to waiting
 * on worker timeouts.
 */
static rsRetVal
ShutdownWorkers(qqueue_t *pThis)
{
	DEFiRet;

	ISOBJ_TYPE_assert(pThis, qqueue);
	ASSERT(pThis->pqParent == NULL); /* detect invalid calling sequence */

	DBGOPRINT((obj_t*) pThis, "initiating worker thread shutdown sequence\n");

	CHKiRet(tryShutdownWorkersWithinQueueTimeout(pThis));

	if(getPhysicalQueueSize(pThis) > 0) {
		CHKiRet(tryShutdownWorkersWithinActionTimeout(pThis));
	}

	CHKiRet(cancelWorkers(pThis));

	/* ... finally ... all worker threads have terminated :-)
	 * Well, more precisely, they *are in termination*. Some cancel cleanup handlers
	 * may still be running. Note that the main queue's DA worker may still be running.
	 */
	DBGOPRINT((obj_t*) pThis, "worker threads terminated, remaining queue size log %d, phys %d.\n",
		  getLogicalQueueSize(pThis), getPhysicalQueueSize(pThis));

finalize_it:
	RETiRet;
}



/* Constructor for the queue object
 * This constructs the data structure, but does not yet start the queue. That
 * is done by queueStart(). The reason is that we want to give the caller a chance
 * to modify some parameters before the queue is actually started.
 */
rsRetVal qqueueConstruct(qqueue_t **ppThis, queueType_t qType, int iWorkerThreads,
		        int iMaxQueueSize, rsRetVal (*pConsumer)(void*, batch_t*,int*))
{
	DEFiRet;
	qqueue_t *pThis;

	ASSERT(ppThis != NULL);
	ASSERT(pConsumer != NULL);
	ASSERT(iWorkerThreads >= 0);

	CHKmalloc(pThis = (qqueue_t *)calloc(1, sizeof(qqueue_t)));

	/* we have an object, so let's fill the properties */
	objConstructSetObjInfo(pThis);
	if((pThis->pszSpoolDir = (uchar*) strdup((char*)glbl.GetWorkDir())) == NULL)
		ABORT_FINALIZE(RS_RET_OUT_OF_MEMORY);

	/* set some water marks so that we have useful defaults if none are set specifically */
	pThis->iFullDlyMrk  = -1;
	pThis->iLightDlyMrk = -1;
	pThis->lenSpoolDir = ustrlen(pThis->pszSpoolDir);
	pThis->iMaxFileSize = 1024 * 1024; /* default is 1 MiB */
	pThis->iQueueSize = 0;
	pThis->nLogDeq = 0;
	pThis->iMaxQueueSize = iMaxQueueSize;
	pThis->pConsumer = pConsumer;
	pThis->iNumWorkerThreads = iWorkerThreads;
	pThis->iDeqtWinToHr = 25; /* disable time-windowed dequeuing by default */
	pThis->iDeqBatchSize = 8; /* conservative default, should still provide good performance */

	pThis->pszFilePrefix = NULL;
	pThis->qType = qType;


	INIT_ATOMIC_HELPER_MUT(pThis->mutQueueSize);
	INIT_ATOMIC_HELPER_MUT(pThis->mutLogDeq);

finalize_it:
	OBJCONSTRUCT_CHECK_SUCCESS_AND_CLEANUP
	RETiRet;
}


<<<<<<< HEAD
/* set default inside queue object suitable for action queues.
=======
/* set default inisde queue object suitable for action queues.
>>>>>>> 07e29670
 * This shall be called directly after queue construction. This functions has
 * been added in support of the new v6 config system. It expect properly pre-initialized
 * objects, but we need to differentiate between ruleset main and action queues.
 * In order to avoid unnecessary complexity, we provide the necessary defaults
 * via specific function calls.
 */
void
qqueueSetDefaultsActionQueue(qqueue_t *pThis)
{
	pThis->qType = QUEUETYPE_DIRECT;	/* type of the main message queue above */
	pThis->iMaxQueueSize = 1000;		/* size of the main message queue above */
	pThis->iDeqBatchSize = 128; 		/* default batch size */
	pThis->iHighWtrMrk = 800;		/* high water mark for disk-assisted queues */
	pThis->iLowWtrMrk = 200;		/* low water mark for disk-assisted queues */
<<<<<<< HEAD
	pThis->iDiscardMrk = 9800;		/* begin to discard messages */
=======
	pThis->iDiscardMrk = 980;		/* begin to discard messages */
>>>>>>> 07e29670
	pThis->iDiscardSeverity = 8;		/* turn off */
	pThis->iNumWorkerThreads = 1;		/* number of worker threads for the mm queue above */
	pThis->iMaxFileSize = 1024*1024;
	pThis->iPersistUpdCnt = 0;		/* persist queue info every n updates */
	pThis->bSyncQueueFiles = 0;
	pThis->toQShutdown = 0;			/* queue shutdown */ 
	pThis->toActShutdown = 1000;		/* action shutdown (in phase 2) */ 
	pThis->toEnq = 2000;			/* timeout for queue enque */ 
	pThis->toWrkShutdown = 60000;		/* timeout for worker thread shutdown */
	pThis->iMinMsgsPerWrkr = 100;		/* minimum messages per worker needed to start a new one */
	pThis->bSaveOnShutdown = 1;		/* save queue on shutdown (when DA enabled)? */
	pThis->sizeOnDiskMax = 0;		/* unlimited */
	pThis->iDeqSlowdown = 0;
	pThis->iDeqtWinFromHr = 0;
	pThis->iDeqtWinToHr = 25;		 /* disable time-windowed dequeuing by default */
}


<<<<<<< HEAD
/* set defaults inside queue object suitable for main/ruleset queues.
 * See queueSetDefaultsActionQueue() for more details and background.
 */
void
qqueueSetDefaultsRulesetQueue(qqueue_t *pThis)
{
	pThis->qType = QUEUETYPE_FIXED_ARRAY;	/* type of the main message queue above */
	pThis->iMaxQueueSize = 50000;		/* size of the main message queue above */
	pThis->iDeqBatchSize = 1024; 		/* default batch size */
	pThis->iHighWtrMrk = 45000;		/* high water mark for disk-assisted queues */
	pThis->iLowWtrMrk = 20000;		/* low water mark for disk-assisted queues */
	pThis->iDiscardMrk = 49500;		/* begin to discard messages */
	pThis->iDiscardSeverity = 8;		/* turn off */
	pThis->iNumWorkerThreads = 1;		/* number of worker threads for the mm queue above */
	pThis->iMaxFileSize = 16*1024*1024;
	pThis->iPersistUpdCnt = 0;		/* persist queue info every n updates */
	pThis->bSyncQueueFiles = 0;
	pThis->toQShutdown = 1500;			/* queue shutdown */ 
	pThis->toActShutdown = 1000;		/* action shutdown (in phase 2) */ 
	pThis->toEnq = 2000;			/* timeout for queue enque */ 
	pThis->toWrkShutdown = 60000;		/* timeout for worker thread shutdown */
	pThis->iMinMsgsPerWrkr = 1000;		/* minimum messages per worker needed to start a new one */
	pThis->bSaveOnShutdown = 1;		/* save queue on shutdown (when DA enabled)? */
	pThis->sizeOnDiskMax = 0;		/* unlimited */
	pThis->iDeqSlowdown = 0;
	pThis->iDeqtWinFromHr = 0;
	pThis->iDeqtWinToHr = 25;		 /* disable time-windowed dequeuing by default */
}


=======
>>>>>>> 07e29670
/* This function checks if the provided message shall be discarded and does so, if needed.
 * In DA mode, we do not discard any messages as we assume the disk subsystem is fast enough to
 * provide real-time creation of spool files.
 * Note: cached copies of iQueueSize is provided so that no mutex locks are required.
 * The caller must have obtained them while the mutex was locked. Of course, these values may no
 * longer be current, but that is OK for the discard check. At worst, the message is either processed
 * or discarded when it should not have been. As discarding is in itself somewhat racy and erratic,
 * that is no problems for us. This function MUST NOT lock the queue mutex, it could result in
 * deadlocks!
 * If the message is discarded, it can no longer be processed by the caller. So be sure to check
 * the return state!
 * rgerhards, 2008-01-24
 */
static int qqueueChkDiscardMsg(qqueue_t *pThis, int iQueueSize, msg_t *pMsg)
{
	DEFiRet;
	rsRetVal iRetLocal;
	int iSeverity;

	ISOBJ_TYPE_assert(pThis, qqueue);

	if(pThis->iDiscardMrk > 0 && iQueueSize >= pThis->iDiscardMrk) {
		iRetLocal = MsgGetSeverity(pMsg, &iSeverity);
		if(iRetLocal == RS_RET_OK && iSeverity >= pThis->iDiscardSeverity) {
			DBGOPRINT((obj_t*) pThis, "queue nearly full (%d entries), discarded severity %d message\n",
				  iQueueSize, iSeverity);
			STATSCOUNTER_INC(pThis->ctrNFDscrd, pThis->mutCtrNFDscrd);
			msgDestruct(&pMsg);
			ABORT_FINALIZE(RS_RET_QUEUE_FULL);
		} else {
			DBGOPRINT((obj_t*) pThis, "queue nearly full (%d entries), but could not drop msg "
				  "(iRet: %d, severity %d)\n", iQueueSize, iRetLocal, iSeverity);
		}
	}

finalize_it:
	RETiRet;
}


/* Finally remove n elements from the queue store.
 */
static inline rsRetVal
DoDeleteBatchFromQStore(qqueue_t *pThis, int nElem)
{
	int i;
	off64_t bytesDel;
	DEFiRet;

	ISOBJ_TYPE_assert(pThis, qqueue);

	/* now send delete request to storage driver */
	if(pThis->qType == QUEUETYPE_DISK) {
		strmMultiFileSeek(pThis->tVars.disk.pReadDel, pThis->tVars.disk.deqFileNumOut,
				  pThis->tVars.disk.deqOffs, &bytesDel);
		/* We need to correct the on-disk file size. This time it is a bit tricky:
		 * we free disk space only upon file deletion. So we need to keep track of what we
		 * have read until we get an out-offset that is lower than the in-offset (which
		 * indicates file change). Then, we can subtract the whole thing from the on-disk
		 * size. -- rgerhards, 2008-01-30
		 */
		 if(bytesDel != 0) {
			pThis->tVars.disk.sizeOnDisk -= bytesDel;
			DBGOPRINT((obj_t*) pThis, "a %lld octet file has been deleted, now %lld octets disk "
					"space used\n", bytesDel, pThis->tVars.disk.sizeOnDisk);
			/* awake possibly waiting enq process */
			pthread_cond_signal(&pThis->notFull); /* we hold the mutex while we are in here! */
		}
	} else { /* memory queue */
		for(i = 0 ; i < nElem ; ++i) {
			pThis->qDel(pThis);
		}
	}

	/* iQueueSize is not decremented by qDel(), so we need to do it ourselves */
	ATOMIC_SUB(&pThis->iQueueSize, nElem, &pThis->mutQueueSize);
	ATOMIC_SUB(&pThis->nLogDeq, nElem, &pThis->mutLogDeq);
	DBGPRINTF("delete batch from store, new sizes: log %d, phys %d\n",
		  getLogicalQueueSize(pThis), getPhysicalQueueSize(pThis));
	++pThis->deqIDDel; /* one more batch dequeued */

	RETiRet;
}


/* remove messages from the physical queue store that are fully processed. This is
 * controlled via the to-delete list.
 */
static inline rsRetVal
DeleteBatchFromQStore(qqueue_t *pThis, batch_t *pBatch)
{
	toDeleteLst_t *pTdl;
	qDeqID	deqIDDel;
	DEFiRet;

	ISOBJ_TYPE_assert(pThis, qqueue);
	assert(pBatch != NULL);

	pTdl = tdlPeek(pThis); /* get current head element */
	if(pTdl == NULL) { /* to-delete list empty */
		DoDeleteBatchFromQStore(pThis, pBatch->nElem);
	} else if(pBatch->deqID == pThis->deqIDDel) {
		deqIDDel = pThis->deqIDDel;
		pTdl = tdlPeek(pThis);
		while(pTdl != NULL && deqIDDel == pTdl->deqID) {
			DoDeleteBatchFromQStore(pThis, pTdl->nElemDeq);
			tdlPop(pThis);
			++deqIDDel;
			pTdl = tdlPeek(pThis);
		}
		/* old entries deleted, now delete current ones... */
		DoDeleteBatchFromQStore(pThis, pBatch->nElem);
	} else {
		/* can not delete, insert into to-delete list */
		DBGPRINTF("not at head of to-delete list, enqueue %d\n", (int) pBatch->deqID);
		CHKiRet(tdlAdd(pThis, pBatch->deqID, pBatch->nElem));
	}

finalize_it:
	RETiRet;
}


/* Delete a batch of processed user objects from the queue, which includes
 * destructing the objects themself. Any entries not marked as finally 
 * processed are enqueued again. The new enqueue is necessary because we have a
 * rgerhards, 2009-05-13
 */
static inline rsRetVal
DeleteProcessedBatch(qqueue_t *pThis, batch_t *pBatch)
{
	int i;
	msg_t *pMsg;
	int nEnqueued = 0;
	rsRetVal localRet;
	DEFiRet;

	ISOBJ_TYPE_assert(pThis, qqueue);
	assert(pBatch != NULL);

	for(i = 0 ; i < pBatch->nElem ; ++i) {
<<<<<<< HEAD
		pMsg = pBatch->pElem[i].pMsg;
		if(   pBatch->eltState[i] == BATCH_STATE_RDY
		   || pBatch->eltState[i] == BATCH_STATE_SUB) {
			localRet = doEnqSingleObj(pThis, eFLOWCTL_NO_DELAY, MsgAddRef(pMsg));
=======
		pUsr = pBatch->pElem[i].pUsrp;
		if(   pBatch->pElem[i].state == BATCH_STATE_RDY
		   || pBatch->pElem[i].state == BATCH_STATE_SUB) {
			localRet = doEnqSingleObj(pThis, eFLOWCTL_NO_DELAY,
				       (obj_t*)MsgAddRef((msg_t*) pUsr));
>>>>>>> 07e29670
			++nEnqueued;
			if(localRet != RS_RET_OK) {
				DBGPRINTF("error %d re-enqueuing unprocessed data element - discarded\n", localRet);
			}
		}
		msgDestruct(&pMsg);
	}

	DBGPRINTF("we deleted %d objects and enqueued %d objects\n", i-nEnqueued, nEnqueued);

	if(nEnqueued > 0)
		qqueueChkPersist(pThis, nEnqueued);

	iRet = DeleteBatchFromQStore(pThis, pBatch);

	pBatch->nElem = pBatch->nElemDeq = 0; /* reset batch */ // TODO: more fine init, new fields! 2010-06-14

	RETiRet;
}


/* dequeue as many user pointers as are available, until we hit the configured
 * upper limit of pointers. Note that this function also deletes all processed
 * objects from the previous batch. However, it is perfectly valid that the
 * previous batch contained NO objects at all. For example, this happens
 * immediately after system startup or when a queue was exhausted and the queue
 * worker needed to wait for new data.
 * This must only be called when the queue mutex is LOOKED, otherwise serious
 * malfunction will happen.
 */
static inline rsRetVal
DequeueConsumableElements(qqueue_t *pThis, wti_t *pWti, int *piRemainingQueueSize)
{
	int nDequeued;
	int nDiscarded;
	int nDeleted;
	int iQueueSize;
	msg_t *pMsg;
	rsRetVal localRet;
	DEFiRet;

	nDeleted = pWti->batch.nElemDeq;
	DeleteProcessedBatch(pThis, &pWti->batch);

	nDequeued = nDiscarded = 0;
	if(pThis->qType == QUEUETYPE_DISK) {
		pThis->tVars.disk.deqFileNumIn = strmGetCurrFileNum(pThis->tVars.disk.pReadDeq);
	}
	while((iQueueSize = getLogicalQueueSize(pThis)) > 0 && nDequeued < pThis->iDeqBatchSize) {
		CHKiRet(qqueueDeq(pThis, &pMsg));

		/* check if we should discard this element */
		localRet = qqueueChkDiscardMsg(pThis, pThis->iQueueSize, pMsg);
		if(localRet == RS_RET_QUEUE_FULL) {
			++nDiscarded;
			continue;
		} else if(localRet != RS_RET_OK) {
			ABORT_FINALIZE(localRet);
		}

		/* all well, use this element */
		pWti->batch.pElem[nDequeued].pMsg = pMsg;
		pWti->batch.eltState[nDequeued] = BATCH_STATE_RDY;
		++nDequeued;
	}

	if(pThis->qType == QUEUETYPE_DISK) {
		strm.GetCurrOffset(pThis->tVars.disk.pReadDeq, &pThis->tVars.disk.deqOffs);
		pThis->tVars.disk.deqFileNumOut = strmGetCurrFileNum(pThis->tVars.disk.pReadDeq);
	}

	/* it is sufficient to persist only when the bulk of work is done */
	qqueueChkPersist(pThis, nDequeued+nDiscarded+nDeleted);

	pWti->batch.nElem = nDequeued;
	pWti->batch.nElemDeq = nDequeued + nDiscarded;
	pWti->batch.deqID = getNextDeqID(pThis);
	*piRemainingQueueSize = iQueueSize;
finalize_it:
	RETiRet;
}


/* dequeue the queued object for the queue consumers.
 * rgerhards, 2008-10-21
 * I made a radical change - we now dequeue multiple elements, and store these objects in
 * an array of user pointers. We expect that this increases performance.
 * rgerhards, 2009-04-22
 */
static rsRetVal
DequeueConsumable(qqueue_t *pThis, wti_t *pWti)
{
	DEFiRet;
	int iQueueSize = 0; /* keep the compiler happy... */

	/* dequeue element batch (still protected from mutex) */
	iRet = DequeueConsumableElements(pThis, pWti, &iQueueSize);

	/* awake some flow-controlled sources if we can do this right now */
	/* TODO: this could be done better from a performance point of view -- do it only if
	 * we have someone waiting for the condition (or only when we hit the watermark right
	 * on the nail [exact value]) -- rgerhards, 2008-03-14
	 * now that we dequeue batches of pointers, this is much less an issue...
	 * rgerhards, 2009-04-22
	 */
	if(iQueueSize < pThis->iFullDlyMrk / 2 || glbl.GetGlobalInputTermState() == 1) {
		pthread_cond_broadcast(&pThis->belowFullDlyWtrMrk);
	}

	if(iQueueSize < pThis->iLightDlyMrk / 2) {
		pthread_cond_broadcast(&pThis->belowLightDlyWtrMrk);
	}

	pthread_cond_signal(&pThis->notFull);
	/* WE ARE NO LONGER PROTECTED BY THE MUTEX */

	if(iRet != RS_RET_OK && iRet != RS_RET_DISCARDMSG) {
		DBGOPRINT((obj_t*) pThis, "error %d dequeueing element - ignoring, but strange things "
			  "may happen\n", iRet);
	}

	RETiRet;
}


/* The rate limiter
 *
 * Here we may wait if a dequeue time window is defined or if we are
 * rate-limited. TODO: If we do so, we should also look into the
 * way new worker threads are spawned. Obviously, it doesn't make much
 * sense to spawn additional worker threads when none of them can do any
 * processing. However, it is deemed acceptable to allow this for an initial
 * implementation of the timeframe/rate limiting feature.
 * Please also note that these feature could also be implemented at the action
 * level. However, that would limit them to be used together with actions. We have
 * taken the broader approach, moving it right into the queue. This is even
 * necessary if we want to prevent spawning of multiple unnecessary worker
 * threads as described above. -- rgerhards, 2008-04-02
 *
 *
 * time window: tCurr is current time; tFrom is start time, tTo is end time (in mil 24h format).
 * We may have tFrom = 4, tTo = 10 --> run from 4 to 10 hrs. nice and happy
 * we may also have tFrom= 22, tTo = 4 -> run from 10pm to 4am, which is actually two
 *     windows: 0-4; 22-23:59
 * so when to run? Let's assume we have 3am
 *
 * if(tTo < tFrom) {
 * 	if(tCurr < tTo [3 < 4] || tCurr > tFrom [3 > 22])
 * 		do work
 * 	else
 * 		sleep for tFrom - tCurr "hours" [22 - 5 --> 17]
 * } else {
 * 	if(tCurr >= tFrom [3 >= 4] && tCurr < tTo [3 < 10])
 * 		do work
 * 	else
 * 		sleep for tTo - tCurr "hours" [4 - 3 --> 1]
 * }
 *
 * Bottom line: we need to check which type of window we have and need to adjust our
 * logic accordingly. Of course, sleep calculations need to be done up to the minute, 
 * but you get the idea from the code above.
 */
static rsRetVal
RateLimiter(qqueue_t *pThis)
{
	DEFiRet;
	int iDelay;
	int iHrCurr;
	time_t tCurr;
	struct tm m;

	ISOBJ_TYPE_assert(pThis, qqueue);

	iDelay = 0;
	if(pThis->iDeqtWinToHr != 25) { /* 25 means disabled */
		/* time calls are expensive, so only do them when needed */
		datetime.GetTime(&tCurr);
		localtime_r(&tCurr, &m);
		iHrCurr = m.tm_hour;

		if(pThis->iDeqtWinToHr < pThis->iDeqtWinFromHr) {
			if(iHrCurr < pThis->iDeqtWinToHr || iHrCurr > pThis->iDeqtWinFromHr) {
				; /* do not delay */
			} else {
				iDelay = (pThis->iDeqtWinFromHr - iHrCurr) * 3600;
				/* this time, we are already into the next hour, so we need
				 * to subtract our current minute and seconds.
				 */
				iDelay -= m.tm_min * 60;
				iDelay -= m.tm_sec;
			}
		} else {
			if(iHrCurr >= pThis->iDeqtWinFromHr && iHrCurr < pThis->iDeqtWinToHr) {
				; /* do not delay */
			} else {
				if(iHrCurr < pThis->iDeqtWinFromHr) {
					iDelay = (pThis->iDeqtWinFromHr - iHrCurr - 1) * 3600; /* -1 as we are already in the hour */
					iDelay += (60 - m.tm_min) * 60;
					iDelay += 60 - m.tm_sec;
				} else {
					iDelay = (24 - iHrCurr + pThis->iDeqtWinFromHr) * 3600;
					/* this time, we are already into the next hour, so we need
					 * to subtract our current minute and seconds.
					 */
					iDelay -= m.tm_min * 60;
					iDelay -= m.tm_sec;
				}
			}
		}
	}

	if(iDelay > 0) {
		DBGOPRINT((obj_t*) pThis, "outside dequeue time window, delaying %d seconds\n", iDelay);
		srSleep(iDelay, 0);
	}

	RETiRet;
}


/* This dequeues the next batch. Note that this function must not be
 * cancelled, else it will leave back an inconsistent state.
 * rgerhards, 2009-05-20
 */
static inline rsRetVal
DequeueForConsumer(qqueue_t *pThis, wti_t *pWti)
{
	DEFiRet;

	ISOBJ_TYPE_assert(pThis, qqueue);
	ISOBJ_TYPE_assert(pWti, wti);

	CHKiRet(DequeueConsumable(pThis, pWti));

	if(pWti->batch.nElem == 0)
		ABORT_FINALIZE(RS_RET_IDLE);


finalize_it:
	RETiRet;
}


/* This is called when a batch is processed and the worker does not
 * ask for another batch (e.g. because it is to be terminated)
 * Note that we must not be terminated while we delete a processed
 * batch. Otherwise, we may not complete it, and then the cancel
 * handler also tries to delete the batch. But then it finds some of
 * the messages already destructed. This was a bug we have seen, especially
 * with disk mode, where a delete takes rather long. Anyhow, the coneptual
 * problem exists in all queue modes.
 * rgerhards, 2009-05-27
 */
static rsRetVal
batchProcessed(qqueue_t *pThis, wti_t *pWti)
{
	DEFiRet;

	ISOBJ_TYPE_assert(pThis, qqueue);
	ISOBJ_TYPE_assert(pWti, wti);

	int iCancelStateSave;
	/* at this spot, we must not be cancelled */
	pthread_setcancelstate(PTHREAD_CANCEL_DISABLE, &iCancelStateSave);
	DeleteProcessedBatch(pThis, &pWti->batch);
	qqueueChkPersist(pThis, pWti->batch.nElemDeq);
	pthread_setcancelstate(iCancelStateSave, NULL);

	RETiRet;
}


/* This is the queue consumer in the regular (non-DA) case. It is 
 * protected by the queue mutex, but MUST release it as soon as possible.
 * rgerhards, 2008-01-21
 */
static rsRetVal
ConsumerReg(qqueue_t *pThis, wti_t *pWti)
{
	int iCancelStateSave;
	int bNeedReLock = 0;	/**< do we need to lock the mutex again? */
	DEFiRet;

	ISOBJ_TYPE_assert(pThis, qqueue);
	ISOBJ_TYPE_assert(pWti, wti);

	iRet = DequeueForConsumer(pThis, pWti);
	if(iRet == RS_RET_FILE_NOT_FOUND) {
		/* This is a fatal condition and means the queue is almost unusable */
		d_pthread_mutex_unlock(pThis->mut);
		DBGOPRINT((obj_t*) pThis, "got 'file not found' error %d, queue defunct\n", iRet);
		iRet = queueSwitchToEmergencyMode(pThis, iRet);
		// TODO: think about what to return as iRet -- keep RS_RET_FILE_NOT_FOUND?
		d_pthread_mutex_lock(pThis->mut);
	}
	if (iRet != RS_RET_OK) {
		FINALIZE;
	}

	/* we now have a non-idle batch of work, so we can release the queue mutex and process it */
	d_pthread_mutex_unlock(pThis->mut);
	bNeedReLock = 1;

	/* at this spot, we may be cancelled */
	pthread_setcancelstate(PTHREAD_CANCEL_ENABLE, &iCancelStateSave);

	CHKiRet(pThis->pConsumer(pThis->pAction, &pWti->batch, &pThis->bShutdownImmediate));

	/* we now need to check if we should deliberately delay processing a bit
	 * and, if so, do that. -- rgerhards, 2008-01-30
	 */
//TODO: MULTIQUEUE: the following setting is no longer correct - need to think about how to do that...
	if(pThis->iDeqSlowdown) {
		DBGOPRINT((obj_t*) pThis, "sleeping %d microseconds as requested by config params\n",
			  pThis->iDeqSlowdown);
		srSleep(pThis->iDeqSlowdown / 1000000, pThis->iDeqSlowdown % 1000000);
	}

	/* but now cancellation is no longer permitted */
	pthread_setcancelstate(iCancelStateSave, NULL);

finalize_it:
	DBGPRINTF("regular consumer finished, iret=%d, szlog %d sz phys %d\n", iRet,
	          getLogicalQueueSize(pThis), getPhysicalQueueSize(pThis));

	/* now we are done, but potentially need to re-aquire the mutex */
	if(bNeedReLock)
		d_pthread_mutex_lock(pThis->mut);

	RETiRet;
}


/* This is a special consumer to feed the disk-queue in disk-assisted mode.
 * When active, our own queue more or less acts as a memory buffer to the disk.
 * So this consumer just needs to drain the memory queue and submit entries
 * to the disk queue. The disk queue will then call the actual consumer from
 * the app point of view (we chain two queues here).
 * When this method is entered, the mutex is always locked and needs to be unlocked
 * as part of the processing.
 * rgerhards, 2008-01-14
 */
static rsRetVal
ConsumerDA(qqueue_t *pThis, wti_t *pWti)
{
	int i;
	int iCancelStateSave;
	int bNeedReLock = 0;	/**< do we need to lock the mutex again? */
	DEFiRet;

	ISOBJ_TYPE_assert(pThis, qqueue);
	ISOBJ_TYPE_assert(pWti, wti);

	CHKiRet(DequeueForConsumer(pThis, pWti));

	/* we now have a non-idle batch of work, so we can release the queue mutex and process it */
	d_pthread_mutex_unlock(pThis->mut);
	bNeedReLock = 1;

	/* at this spot, we may be cancelled */
	pthread_setcancelstate(PTHREAD_CANCEL_ENABLE, &iCancelStateSave);

	/* iterate over returned results and enqueue them in DA queue */
	for(i = 0 ; i < pWti->batch.nElem && !pThis->bShutdownImmediate ; i++) {
		CHKiRet(qqueueEnqMsg(pThis->pqDA, eFLOWCTL_NO_DELAY,
			MsgAddRef(pWti->batch.pElem[i].pMsg)));
		pWti->batch.eltState[i] = BATCH_STATE_COMM; /* commited to other queue! */
	}

	/* but now cancellation is no longer permitted */
	pthread_setcancelstate(iCancelStateSave, NULL);

finalize_it:
	/* now we are done, but potentially need to re-aquire the mutex */
	if(bNeedReLock)
		d_pthread_mutex_lock(pThis->mut);
	DBGOPRINT((obj_t*) pThis, "DAConsumer returns with iRet %d\n", iRet);
	RETiRet;
}


/* must only be called when the queue mutex is locked, else results
 * are not stable!
 */
static rsRetVal
qqueueChkStopWrkrDA(qqueue_t *pThis)
{
	DEFiRet;

	/*DBGPRINTF("XXXX: chkStopWrkrDA called, low watermark %d, log Size %d, phys Size %d, bEnqOnly %d\n",
	pThis->iLowWtrMrk, getLogicalQueueSize(pThis), getPhysicalQueueSize(pThis), pThis->bEnqOnly);*/
	if(pThis->bEnqOnly) {
		iRet = RS_RET_TERMINATE_WHEN_IDLE;
	}
	if(getPhysicalQueueSize(pThis) <= pThis->iLowWtrMrk) {
		iRet = RS_RET_TERMINATE_NOW;
	}

	RETiRet;
}


/* must only be called when the queue mutex is locked, else results
 * are not stable!
 * If we are a child, we have done our duty when the queue is empty. In that case,
 * we can terminate. Version for the regular worker thread.
 */
static rsRetVal
ChkStopWrkrReg(qqueue_t *pThis)
{
	DEFiRet;
	/*DBGPRINTF("XXXX: chkStopWrkrReg called, low watermark %d, log Size %d, phys Size %d, bEnqOnly %d\n",
	pThis->iLowWtrMrk, getLogicalQueueSize(pThis), getPhysicalQueueSize(pThis), pThis->bEnqOnly);*/
	if(pThis->bEnqOnly) {
		iRet = RS_RET_TERMINATE_NOW;
	} else if(pThis->pqParent != NULL) {
		iRet = RS_RET_TERMINATE_WHEN_IDLE;
	}

	RETiRet;
}


/* return the configured "deq max at once" interval
 * rgerhards, 2009-04-22
 */
static rsRetVal
GetDeqBatchSize(qqueue_t *pThis, int *pVal)
{
	DEFiRet;
	assert(pVal != NULL);
	*pVal = pThis->iDeqBatchSize;
if(pThis->pqParent != NULL) // TODO: check why we actually do this!
	*pVal = 16;
	RETiRet;
}


/* start up the queue - it must have been constructed and parameters defined
 * before.
 */
rsRetVal
qqueueStart(qqueue_t *pThis) /* this is the ConstructionFinalizer */
{
	DEFiRet;
	uchar pszBuf[64];
	uchar pszQIFNam[MAXFNAME];
	int wrk;
	uchar *qName;
	size_t lenBuf;

	ASSERT(pThis != NULL);

	/* set type-specific handlers and other very type-specific things
	 * (we can not totally hide it...)
	 */
	switch(pThis->qType) {
		case QUEUETYPE_FIXED_ARRAY:
			pThis->qConstruct = qConstructFixedArray;
			pThis->qDestruct = qDestructFixedArray;
			pThis->qAdd = qAddFixedArray;
			pThis->qDeq = qDeqFixedArray;
			pThis->qDel = qDelFixedArray;
			pThis->MultiEnq = qqueueMultiEnqObjNonDirect;
			break;
		case QUEUETYPE_LINKEDLIST:
			pThis->qConstruct = qConstructLinkedList;
			pThis->qDestruct = qDestructLinkedList;
			pThis->qAdd = qAddLinkedList;
<<<<<<< HEAD
			pThis->qDeq = qDeqLinkedList;
			pThis->qDel = qDelLinkedList;
=======
			pThis->qDeq = (rsRetVal (*)(qqueue_t*,void**)) qDeqLinkedList;
			pThis->qDel = (rsRetVal (*)(qqueue_t*)) qDelLinkedList;
>>>>>>> 07e29670
			pThis->MultiEnq = qqueueMultiEnqObjNonDirect;
			break;
		case QUEUETYPE_DISK:
			pThis->qConstruct = qConstructDisk;
			pThis->qDestruct = qDestructDisk;
			pThis->qAdd = qAddDisk;
			pThis->qDeq = qDeqDisk;
<<<<<<< HEAD
			pThis->qDel = NULL; /* delete for disk handled via special code! */
			pThis->MultiEnq = qqueueMultiEnqObjNonDirect;
			/* special handling */
			pThis->iNumWorkerThreads = 1; /* we need exactly one worker */
			/* pre-construct file name for .qi file */
			pThis->lenQIFNam = snprintf((char*)pszQIFNam, sizeof(pszQIFNam) / sizeof(uchar),
				"%s/%s.qi", (char*) glbl.GetWorkDir(), (char*)pThis->pszFilePrefix);
			pThis->pszQIFNam = ustrdup(pszQIFNam);
			DBGOPRINT((obj_t*) pThis, ".qi file name is '%s', len %d\n", pThis->pszQIFNam,
				(int) pThis->lenQIFNam);
=======
			pThis->qDel = qDelDisk;
			pThis->MultiEnq = qqueueMultiEnqObjNonDirect;
			/* special handling */
			pThis->iNumWorkerThreads = 1; /* we need exactly one worker */
>>>>>>> 07e29670
			break;
		case QUEUETYPE_DIRECT:
			pThis->qConstruct = qConstructDirect;
			pThis->qDestruct = qDestructDirect;
			pThis->qAdd = qAddDirect;
			pThis->qDel = qDelDirect;
			pThis->MultiEnq = qqueueMultiEnqObjDirect;
			break;
	}

	if(pThis->iFullDlyMrk == -1)
		pThis->iFullDlyMrk  = pThis->iMaxQueueSize
			- (pThis->iMaxQueueSize / 100) *  3; /* default 97% */
	if(pThis->iLightDlyMrk == -1)
		pThis->iLightDlyMrk = pThis->iMaxQueueSize
			- (pThis->iMaxQueueSize / 100) * 30; /* default 70% */

	/* we need to do a quick check if our water marks are set plausible. If not,
	 * we correct the most important shortcomings. TODO: do that!!!! -- rgerhards, 2008-03-14
	 */

	/* finalize some initializations that could not yet be done because it is
	 * influenced by properties which might have been set after queueConstruct ()
	 */
	if(pThis->pqParent == NULL) {
		pThis->mut = (pthread_mutex_t *) MALLOC (sizeof (pthread_mutex_t));
		pthread_mutex_init(pThis->mut, NULL);
	} else {
		/* child queue, we need to use parent's mutex */
		DBGOPRINT((obj_t*) pThis, "I am a child\n");
		pThis->mut = pThis->pqParent->mut;
	}

	pthread_mutex_init(&pThis->mutThrdMgmt, NULL);
	pthread_cond_init (&pThis->notFull, NULL);
	pthread_cond_init (&pThis->notEmpty, NULL);
	pthread_cond_init (&pThis->belowFullDlyWtrMrk, NULL);
	pthread_cond_init (&pThis->belowLightDlyWtrMrk, NULL);

	/* call type-specific constructor */
	CHKiRet(pThis->qConstruct(pThis)); /* this also sets bIsDA */

	/* re-adjust some params if required */
	if(pThis->bIsDA) {
		/* if we are in DA mode, we must make sure full delayable messages do not
		 * initiate going to disk!
		 */
		wrk = pThis->iHighWtrMrk - (pThis->iHighWtrMrk / 100) * 50; /* 50% of high water mark */
		if(wrk < pThis->iFullDlyMrk)
			pThis->iFullDlyMrk = wrk;
	}

	DBGOPRINT((obj_t*) pThis, "type %d, enq-only %d, disk assisted %d, maxFileSz %lld, lqsize %d, pqsize %d, child %d, "
				  "full delay %d, light delay %d, deq batch size %d starting\n",
		  pThis->qType, pThis->bEnqOnly, pThis->bIsDA, pThis->iMaxFileSize,
		  getLogicalQueueSize(pThis), getPhysicalQueueSize(pThis),
		  pThis->pqParent == NULL ? 0 : 1, pThis->iFullDlyMrk, pThis->iLightDlyMrk,
		  pThis->iDeqBatchSize);

	pThis->bQueueStarted = 1;
	if(pThis->qType == QUEUETYPE_DIRECT)
		FINALIZE;	/* with direct queues, we are already finished... */

	/* create worker thread pools for regular and DA operation.
	 */
	lenBuf = snprintf((char*)pszBuf, sizeof(pszBuf), "%s:Reg", obj.GetName((obj_t*) pThis));
	CHKiRet(wtpConstruct		(&pThis->pWtpReg));
	CHKiRet(wtpSetDbgHdr		(pThis->pWtpReg, pszBuf, lenBuf));
	CHKiRet(wtpSetpfRateLimiter	(pThis->pWtpReg, (rsRetVal (*)(void *pUsr)) RateLimiter));
	CHKiRet(wtpSetpfChkStopWrkr	(pThis->pWtpReg, (rsRetVal (*)(void *pUsr, int)) ChkStopWrkrReg));
	CHKiRet(wtpSetpfGetDeqBatchSize	(pThis->pWtpReg, (rsRetVal (*)(void *pUsr, int*)) GetDeqBatchSize));
	CHKiRet(wtpSetpfDoWork		(pThis->pWtpReg, (rsRetVal (*)(void *pUsr, void *pWti)) ConsumerReg));
	CHKiRet(wtpSetpfObjProcessed	(pThis->pWtpReg, (rsRetVal (*)(void *pUsr, wti_t *pWti)) batchProcessed));
	CHKiRet(wtpSetpmutUsr		(pThis->pWtpReg, pThis->mut));
	CHKiRet(wtpSetpcondBusy		(pThis->pWtpReg, &pThis->notEmpty));
	CHKiRet(wtpSetiNumWorkerThreads	(pThis->pWtpReg, pThis->iNumWorkerThreads));
	CHKiRet(wtpSettoWrkShutdown	(pThis->pWtpReg, pThis->toWrkShutdown));
	CHKiRet(wtpSetpUsr		(pThis->pWtpReg, pThis));
	CHKiRet(wtpConstructFinalize	(pThis->pWtpReg));

	/* set up DA system if we have a disk-assisted queue */
	if(pThis->bIsDA)
		InitDA(pThis, LOCK_MUTEX); /* initiate DA mode */

	DBGOPRINT((obj_t*) pThis, "queue finished initialization\n");

	/* if the queue already contains data, we need to start the correct number of worker threads. This can be
	 * the case when a disk queue has been loaded. If we did not start it here, it would never start.
	 */
	qqueueAdviseMaxWorkers(pThis);

	/* support statistics gathering */
	qName = obj.GetName((obj_t*)pThis);
	CHKiRet(statsobj.Construct(&pThis->statsobj));
	CHKiRet(statsobj.SetName(pThis->statsobj, qName));
	/* we need to save the queue size, as the stats module initializes it to 0! */
	/* iQueueSize is a dual-use counter: no init, no mutex! */
	CHKiRet(statsobj.AddCounter(pThis->statsobj, UCHAR_CONSTANT("size"),
		ctrType_Int, &pThis->iQueueSize));

	STATSCOUNTER_INIT(pThis->ctrEnqueued, pThis->mutCtrEnqueued);
	CHKiRet(statsobj.AddCounter(pThis->statsobj, UCHAR_CONSTANT("enqueued"),
		ctrType_IntCtr, &pThis->ctrEnqueued));

	STATSCOUNTER_INIT(pThis->ctrFull, pThis->mutCtrFull);
	CHKiRet(statsobj.AddCounter(pThis->statsobj, UCHAR_CONSTANT("full"),
		ctrType_IntCtr, &pThis->ctrFull));

	STATSCOUNTER_INIT(pThis->ctrFDscrd, pThis->mutCtrFDscrd);
	CHKiRet(statsobj.AddCounter(pThis->statsobj, UCHAR_CONSTANT("discarded.full"),
		ctrType_IntCtr, &pThis->ctrFDscrd));
	STATSCOUNTER_INIT(pThis->ctrNFDscrd, pThis->mutCtrNFDscrd);
	CHKiRet(statsobj.AddCounter(pThis->statsobj, UCHAR_CONSTANT("discarded.nf"),
		ctrType_IntCtr, &pThis->ctrNFDscrd));

	pThis->ctrMaxqsize = 0; /* no mutex needed, thus no init call */
	CHKiRet(statsobj.AddCounter(pThis->statsobj, UCHAR_CONSTANT("maxqsize"),
		ctrType_Int, &pThis->ctrMaxqsize));

	CHKiRet(statsobj.ConstructFinalize(pThis->statsobj));

finalize_it:
	RETiRet;
}


/* persist the queue to disk (write the .qi file). If we have something to persist, we first
 * save the information on the queue properties itself and then we call
 * the queue-type specific drivers.
 * Variable bIsCheckpoint is set to 1 if the persist is for a checkpoint,
 * and 0 otherwise.
 * rgerhards, 2008-01-10
 */
static rsRetVal qqueuePersist(qqueue_t *pThis, int bIsCheckpoint)
{
	DEFiRet;
	strm_t *psQIF = NULL; /* Queue Info File */

	ASSERT(pThis != NULL);

	if(pThis->qType != QUEUETYPE_DISK) {
		if(getPhysicalQueueSize(pThis) > 0) {
			/* This error code is OK, but we will probably not implement this any time
 			 * The reason is that persistence happens via DA queues. But I would like to
			 * leave the code as is, as we so have a hook in case we need one.
			 * -- rgerhards, 2008-01-28
			 */
			ABORT_FINALIZE(RS_RET_NOT_IMPLEMENTED);
		} else
			FINALIZE; /* if the queue is empty, we are happy and done... */
	}

	DBGOPRINT((obj_t*) pThis, "persisting queue to disk, %d entries...\n", getPhysicalQueueSize(pThis));

	if((bIsCheckpoint != QUEUE_CHECKPOINT) && (getPhysicalQueueSize(pThis) == 0)) {
		if(pThis->bNeedDelQIF) {
			unlink((char*)pThis->pszQIFNam);
			pThis->bNeedDelQIF = 0;
		}
		/* indicate spool file needs to be deleted */
		if(pThis->tVars.disk.pReadDel != NULL) /* may be NULL if we had a startup failure! */
			CHKiRet(strm.SetbDeleteOnClose(pThis->tVars.disk.pReadDel, 1));
		FINALIZE; /* nothing left to do, so be happy */
	}

	CHKiRet(strm.Construct(&psQIF));
	CHKiRet(strm.SettOperationsMode(psQIF, STREAMMODE_WRITE_TRUNC));
	CHKiRet(strm.SetbSync(psQIF, pThis->bSyncQueueFiles));
	CHKiRet(strm.SetsType(psQIF, STREAMTYPE_FILE_SINGLE));
	CHKiRet(strm.SetFName(psQIF, pThis->pszQIFNam, pThis->lenQIFNam));
	CHKiRet(strm.ConstructFinalize(psQIF));

	/* first, write the property bag for ourselfs
	 * And, surprisingly enough, we currently need to persist only the size of the
	 * queue. All the rest is re-created with then-current config parameters when the
	 * queue is re-created. Well, we'll also save the current queue type, just so that
	 * we know when somebody has changed the queue type... -- rgerhards, 2008-01-11
	 */
	CHKiRet(obj.BeginSerializePropBag(psQIF, (obj_t*) pThis));
	objSerializeSCALAR(psQIF, iQueueSize, INT);
	objSerializeSCALAR(psQIF, tVars.disk.sizeOnDisk, INT64);
	CHKiRet(obj.EndSerialize(psQIF));

	/* now persist the stream info */
	if(pThis->tVars.disk.pWrite != NULL)
		CHKiRet(strm.Serialize(pThis->tVars.disk.pWrite, psQIF));
	if(pThis->tVars.disk.pReadDel != NULL)
		CHKiRet(strm.Serialize(pThis->tVars.disk.pReadDel, psQIF));
	
	/* tell the input file object that it must not delete the file on close if the queue
	 * is non-empty - but only if we are not during a simple checkpoint
	 */
	if(bIsCheckpoint != QUEUE_CHECKPOINT
	   && pThis->tVars.disk.pReadDel != NULL) {
		CHKiRet(strm.SetbDeleteOnClose(pThis->tVars.disk.pReadDel, 0));
	}

	/* we have persisted the queue object. So whenever it comes to an empty queue,
	 * we need to delete the QIF. Thus, we indicte that need.
	 */
	pThis->bNeedDelQIF = 1;

finalize_it:
	if(psQIF != NULL)
		strm.Destruct(&psQIF);

	RETiRet;
}


/* check if we need to persist the current queue info. If an
 * error occurs, this should be ignored by caller (but we still
 * abide to our regular call interface)...
 * rgerhards, 2008-01-13
 * nUpdates is the number of updates since the last call to this function.
 * It may be > 1 due to batches. -- rgerhards, 2009-05-12
 */
static rsRetVal qqueueChkPersist(qqueue_t *pThis, int nUpdates)
{
	DEFiRet;
	ISOBJ_TYPE_assert(pThis, qqueue);
	assert(nUpdates >= 0);

	if(nUpdates == 0)
		FINALIZE;

	pThis->iUpdsSincePersist += nUpdates;
	if(pThis->iPersistUpdCnt && pThis->iUpdsSincePersist >= pThis->iPersistUpdCnt) {
		qqueuePersist(pThis, QUEUE_CHECKPOINT);
		pThis->iUpdsSincePersist = 0;
	}

finalize_it:
	RETiRet;
}


/* persist a queue with all data elements to disk - this is used to handle
 * bSaveOnShutdown. We utilize the DA worker to do this. This must only
 * be called after all workers have been shut down and if bSaveOnShutdown
 * is actually set. Note that this function may potentially run long,
 * depending on the queue configuration (e.g. store on remote machine).
 * rgerhards, 2009-05-26
 */
static inline rsRetVal
DoSaveOnShutdown(qqueue_t *pThis)
{
	struct timespec tTimeout;
	rsRetVal iRetLocal;
	DEFiRet;

	ISOBJ_TYPE_assert(pThis, qqueue);

	/* we reduce the low water mark, otherwise the DA worker would terminate when
	 * it is reached.
	 */
	DBGOPRINT((obj_t*) pThis, "bSaveOnShutdown set, restarting DA worker...\n");
	pThis->bShutdownImmediate = 0; /* would termiante the DA worker! */
	pThis->iLowWtrMrk = 0;
	wtpSetState(pThis->pWtpDA, wtpState_SHUTDOWN);	/* shutdown worker (only) when done (was _IMMEDIATE!) */
	wtpAdviseMaxWorkers(pThis->pWtpDA, 1);		/* restart DA worker */

	DBGOPRINT((obj_t*) pThis, "waiting for DA worker to terminate...\n");
	timeoutComp(&tTimeout, QUEUE_TIMEOUT_ETERNAL);
	/* and run the primary queue's DA worker to drain the queue */
	iRetLocal = wtpShutdownAll(pThis->pWtpDA, wtpState_SHUTDOWN, &tTimeout);
	DBGOPRINT((obj_t*) pThis, "end queue persistence run, iRet %d, queue size log %d, phys %d\n",
		  iRetLocal, getLogicalQueueSize(pThis), getPhysicalQueueSize(pThis));
	if(iRetLocal != RS_RET_OK) {
		DBGOPRINT((obj_t*) pThis, "unexpected iRet state %d after trying to shut down primary queue in disk save mode, "
			  "continuing, but results are unpredictable\n", iRetLocal);
	}

	RETiRet;
}


/* destructor for the queue object */
BEGINobjDestruct(qqueue) /* be sure to specify the object type also in END and CODESTART macros! */
CODESTARTobjDestruct(qqueue)
	if(pThis->bQueueStarted) {
		/* shut down all workers
		 * We do not need to shutdown workers when we are in enqueue-only mode or we are a
		 * direct queue - because in both cases we have none... ;)
		 * with a child! -- rgerhards, 2008-01-28
		 */
		if(pThis->qType != QUEUETYPE_DIRECT && !pThis->bEnqOnly && pThis->pqParent == NULL
		   && pThis->pWtpReg != NULL)
			ShutdownWorkers(pThis);

		if(pThis->bIsDA && getPhysicalQueueSize(pThis) > 0 && pThis->bSaveOnShutdown) {
			CHKiRet(DoSaveOnShutdown(pThis));
		}

		/* finally destruct our (regular) worker thread pool
		 * Note: currently pWtpReg is never NULL, but if we optimize our logic, this may happen,
		 * e.g. when they are not created in enqueue-only mode. We already check the condition
		 * as this may otherwise be very hard to find once we optimize (and have long forgotten
		 * about this condition here ;)
		 * rgerhards, 2008-01-25
		 */
		if(pThis->qType != QUEUETYPE_DIRECT && pThis->pWtpReg != NULL) {
			wtpDestruct(&pThis->pWtpReg);
		}

		/* Now check if we actually have a DA queue and, if so, destruct it.
		 * Note that the wtp must be destructed first, it may be in cancel cleanup handler
		 * *right now* and actually *need* to access the queue object to persist some final
		 * data (re-queueing case). So we need to destruct the wtp first, which will make 
		 * sure all workers have terminated. Please note that this also generates a situation
		 * where it is possible that the DA queue has a parent pointer but the parent has
		 * no WtpDA associated with it - which is perfectly legal thanks to this code here.
		 */
		if(pThis->pWtpDA != NULL) {
			wtpDestruct(&pThis->pWtpDA);
		}
		if(pThis->pqDA != NULL) {
			qqueueDestruct(&pThis->pqDA);
		}

		/* persist the queue (we always do that - queuePersits() does cleanup if the queue is empty)
		 * This handler is most important for disk queues, it will finally persist the necessary
		 * on-disk structures. In theory, other queueing modes may implement their other (non-DA)
		 * methods of persisting a queue between runs, but in practice all of this is done via
		 * disk queues and DA mode. Anyhow, it doesn't hurt to know that we could extend it here
		 * if need arises (what I doubt...) -- rgerhards, 2008-01-25
		 */
		CHKiRet_Hdlr(qqueuePersist(pThis, QUEUE_NO_CHECKPOINT)) {
			DBGOPRINT((obj_t*) pThis, "error %d persisting queue - data lost!\n", iRet);
		}

		/* finally, clean up some simple things... */
		if(pThis->pqParent == NULL) {
			/* if we are not a child, we allocated our own mutex, which we now need to destroy */
			pthread_mutex_destroy(pThis->mut);
			free(pThis->mut);
		}
		pthread_mutex_destroy(&pThis->mutThrdMgmt);
		pthread_cond_destroy(&pThis->notFull);
		pthread_cond_destroy(&pThis->notEmpty);
		pthread_cond_destroy(&pThis->belowFullDlyWtrMrk);
		pthread_cond_destroy(&pThis->belowLightDlyWtrMrk);

		DESTROY_ATOMIC_HELPER_MUT(pThis->mutQueueSize);
		DESTROY_ATOMIC_HELPER_MUT(pThis->mutLogDeq);

		/* type-specific destructor */
		iRet = pThis->qDestruct(pThis);
	}

	free(pThis->pszFilePrefix);
	free(pThis->pszSpoolDir);

	/* some queues do not provide stats and thus have no statsobj! */
	if(pThis->statsobj != NULL)
		statsobj.Destruct(&pThis->statsobj);
ENDobjDestruct(qqueue)


/* set the queue's file prefix
 * The passed-in string is duplicated. So if the caller does not need
 * it any longer, it must free it.
 * rgerhards, 2008-01-09
 */
rsRetVal
qqueueSetFilePrefix(qqueue_t *pThis, uchar *pszPrefix, size_t iLenPrefix)
{
	DEFiRet;

	free(pThis->pszFilePrefix);
	pThis->pszFilePrefix = NULL;

	if(pszPrefix == NULL) /* just unset the prefix! */
		ABORT_FINALIZE(RS_RET_OK);

	if((pThis->pszFilePrefix = MALLOC(sizeof(uchar) * iLenPrefix + 1)) == NULL)
		ABORT_FINALIZE(RS_RET_OUT_OF_MEMORY);
	memcpy(pThis->pszFilePrefix, pszPrefix, iLenPrefix + 1);
	pThis->lenFilePrefix = iLenPrefix;

finalize_it:
	RETiRet;
}

/* set the queue's maximum file size
 * rgerhards, 2008-01-09
 */
rsRetVal
qqueueSetMaxFileSize(qqueue_t *pThis, size_t iMaxFileSize)
{
	DEFiRet;

	ISOBJ_TYPE_assert(pThis, qqueue);
	
	if(iMaxFileSize < 1024) {
		ABORT_FINALIZE(RS_RET_VALUE_TOO_LOW);
	}

	pThis->iMaxFileSize = iMaxFileSize;

finalize_it:
	RETiRet;
}


/* enqueue a single data object.
 * Note that the queue mutex MUST already be locked when this function is called.
 * rgerhards, 2009-06-16
 */
static inline rsRetVal
doEnqSingleObj(qqueue_t *pThis, flowControl_t flowCtlType, msg_t *pMsg)
{
	DEFiRet;
	int err;
	struct timespec t;

	STATSCOUNTER_INC(pThis->ctrEnqueued, pThis->mutCtrEnqueued);
	/* first check if we need to discard this message (which will cause CHKiRet() to exit)
	 */
	CHKiRet(qqueueChkDiscardMsg(pThis, pThis->iQueueSize, pMsg));

	/* handle flow control
	 * There are two different flow control mechanisms: basic and advanced flow control.
	 * Basic flow control has always been implemented and protects the queue structures
	 * in that it makes sure no more data is enqueued than the queue is configured to
	 * support. Enhanced flow control is being added today. There are some sources which
	 * can easily be stopped, e.g. a file reader. This is the case because it is unlikely
	 * that blocking those sources will have negative effects (after all, the file is
	 * continued to be written). Other sources can somewhat be blocked (e.g. the kernel
	 * log reader or the local log stream reader): in general, nothing is lost if messages
	 * from these sources are not picked up immediately. HOWEVER, they can not block for
	 * an extended period of time, as this either causes message loss or - even worse - some
	 * other bad effects (e.g. unresponsive system in respect to the main system log socket).
	 * Finally, there are some (few) sources which can not be blocked at all. UDP syslog is
	 * a prime example. If a UDP message is not received, it is simply lost. So we can't
	 * do anything against UDP sockets that come in too fast. The core idea of advanced
	 * flow control is that we take into account the different natures of the sources and
	 * select flow control mechanisms that fit these needs. This also means, in the end
	 * result, that non-blockable sources like UDP syslog receive priority in the system.
	 * It's a side effect, but a good one ;) -- rgerhards, 2008-03-14
	 */
	if(flowCtlType == eFLOWCTL_FULL_DELAY) {
		while(pThis->iQueueSize >= pThis->iFullDlyMrk&& ! glbl.GetGlobalInputTermState()) {
			/* We have a problem during shutdown if we block eternally. In that
			 * case, the the input thread cannot be terminated. So we wake up
			 * from time to time to check for termination.
			 * TODO/v6(at earliest): check if we could signal the condition during
			 * shutdown. However, this requires new queue registries and thus is
			 * far to much change for a stable version (and I am still not sure it
			 * is worth the effort, given how seldom this situation occurs and how
			 * few resources the wakeups need). -- rgerhards, 2012-05-03
			 * In any case, this was the old code (if we do the TODO):
			 * pthread_cond_wait(&pThis->belowFullDlyWtrMrk, pThis->mut);
			 */
			DBGOPRINT((obj_t*) pThis, "enqueueMsg: FullDelay mark reached for full delayable message "
				   "- blocking, queue size is %d.\n", pThis->iQueueSize);
			timeoutComp(&t, 1000);
			err = pthread_cond_timedwait(&pThis->belowLightDlyWtrMrk, pThis->mut, &t);
			if(err != 0 && err != ETIMEDOUT) {
				/* Something is really wrong now. Report to debug log and abort the
				 * wait. That keeps us running, even though we may lose messages.
				 */
				DBGOPRINT((obj_t*) pThis, "potential program bug: pthread_cond_timedwait()"
				          "/fulldelay returned %d\n", err);
				break;
				
			}
			DBGPRINTF("wti worker in full delay timed out, checking termination...\n");
		}
	} else if(flowCtlType == eFLOWCTL_LIGHT_DELAY && !glbl.GetGlobalInputTermState()) {
		if(pThis->iQueueSize >= pThis->iLightDlyMrk) {
			DBGOPRINT((obj_t*) pThis, "enqueueMsg: LightDelay mark reached for light "
			          "delayable message - blocking a bit.\n");
			timeoutComp(&t, 1000); /* 1000 millisconds = 1 second TODO: make configurable */
			err = pthread_cond_timedwait(&pThis->belowLightDlyWtrMrk, pThis->mut, &t);
			if(err != 0 && err != ETIMEDOUT) {
				/* Something is really wrong now. Report to debug log */
				DBGOPRINT((obj_t*) pThis, "potential program bug: pthread_cond_timedwait()"
				          "/lightdelay returned %d\n", err);
				
			}
		}
	}

	/* from our regular flow control settings, we are now ready to enqueue the object.
	 * However, we now need to do a check if the queue permits to add more data. If that
	 * is not the case, basic flow control enters the field, which means we wait for
	 * the queue to become ready or drop the new message. -- rgerhards, 2008-03-14
	 */
	while(   (pThis->iMaxQueueSize > 0 && pThis->iQueueSize >= pThis->iMaxQueueSize)
	      || (pThis->qType == QUEUETYPE_DISK && pThis->sizeOnDiskMax != 0
	      	  && pThis->tVars.disk.sizeOnDisk > pThis->sizeOnDiskMax)) {
		STATSCOUNTER_INC(pThis->ctrFull, pThis->mutCtrFull);
		if(pThis->toEnq == 0 || pThis->bEnqOnly) {
			DBGOPRINT((obj_t*) pThis, "enqueueMsg: queue FULL - configured for immediate discarding.\n");
			STATSCOUNTER_INC(pThis->ctrFDscrd, pThis->mutCtrFDscrd);
			msgDestruct(&pMsg);
			ABORT_FINALIZE(RS_RET_QUEUE_FULL);
		} else {
			DBGOPRINT((obj_t*) pThis, "enqueueMsg: queue FULL - waiting %dms to drain.\n", pThis->toEnq);
			if(glbl.GetGlobalInputTermState()) {
				DBGOPRINT((obj_t*) pThis, "enqueueMsg: queue FULL, discard due to FORCE_TERM.\n");
				ABORT_FINALIZE(RS_RET_FORCE_TERM);
			}
			timeoutComp(&t, pThis->toEnq);
			if(pthread_cond_timedwait(&pThis->notFull, pThis->mut, &t) != 0) {
				DBGOPRINT((obj_t*) pThis, "enqueueMsg: cond timeout, dropping message!\n");
				STATSCOUNTER_INC(pThis->ctrFDscrd, pThis->mutCtrFDscrd);
				msgDestruct(&pMsg);
				ABORT_FINALIZE(RS_RET_QUEUE_FULL);
			}
		dbgoprint((obj_t*) pThis, "enqueueMsg: wait solved queue full condition, enqueing\n");
		}
	}

	/* and finally enqueue the message */
	CHKiRet(qqueueAdd(pThis, pMsg));
	STATSCOUNTER_SETMAX_NOMUT(pThis->ctrMaxqsize, pThis->iQueueSize);

finalize_it:
	RETiRet;
}

/* ------------------------------ multi-enqueue functions ------------------------------ */
/* enqueue multiple user data elements at once. The aim is to provide a faster interface
 * for object submission. Uses the multi_submit_t helper object.
 * Please note that this function is not cancel-safe and consequently
 * sets the calling thread's cancelibility state to PTHREAD_CANCEL_DISABLE
 * during its execution. If that is not done, race conditions occur if the
 * thread is canceled (most important use case is input module termination).
 * rgerhards, 2009-06-16
 * Note: there now exists multiple different functions implementing specially 
 * optimized algorithms for different config cases. -- rgerhards, 2010-06-09
 */
/* now the function for all modes but direct */
static rsRetVal
qqueueMultiEnqObjNonDirect(qqueue_t *pThis, multi_submit_t *pMultiSub)
{
	int iCancelStateSave;
	int i;
	rsRetVal localRet;
	DEFiRet;

	ISOBJ_TYPE_assert(pThis, qqueue);
	assert(pMultiSub != NULL);

	pthread_setcancelstate(PTHREAD_CANCEL_DISABLE, &iCancelStateSave);
	d_pthread_mutex_lock(pThis->mut);
	for(i = 0 ; i < pMultiSub->nElem ; ++i) {
		localRet = doEnqSingleObj(pThis, pMultiSub->ppMsgs[i]->flowCtlType, (void*)pMultiSub->ppMsgs[i]);
		if(localRet != RS_RET_OK && localRet != RS_RET_QUEUE_FULL)
			ABORT_FINALIZE(localRet);
	}
	qqueueChkPersist(pThis, pMultiSub->nElem);

finalize_it:
	/* make sure at least one worker is running. */
	qqueueAdviseMaxWorkers(pThis);
	/* and release the mutex */
	d_pthread_mutex_unlock(pThis->mut);
	pthread_setcancelstate(iCancelStateSave, NULL);
	DBGOPRINT((obj_t*) pThis, "MultiEnqObj advised worker start\n");

	RETiRet;
}

/* now, the same function, but for direct mode */
static rsRetVal
qqueueMultiEnqObjDirect(qqueue_t *pThis, multi_submit_t *pMultiSub)
{
	int i;
	DEFiRet;

	ISOBJ_TYPE_assert(pThis, qqueue);
	assert(pMultiSub != NULL);

	for(i = 0 ; i < pMultiSub->nElem ; ++i) {
		CHKiRet(qAddDirect(pThis, (void*)pMultiSub->ppMsgs[i]));
	}

finalize_it:
	RETiRet;
}
/* ------------------------------ END multi-enqueue functions ------------------------------ */


/* enqueue a new user data element in direct mode
 * NOTE/TODO: This is a TESTER/EXPERIEMENTAL, to be changed to better
 * code later on (like multi submit!) 2010-06-10
 * Enqueues the new element and awakes worker thread.
 */
rsRetVal
qqueueEnqMsgDirect(qqueue_t *pThis, msg_t *pMsg)
{
	DEFiRet;
	ISOBJ_TYPE_assert(pThis, qqueue);
	iRet = qAddDirect(pThis, pMsg);
	RETiRet;
}


/* enqueue a new user data element
 * Enqueues the new element and awakes worker thread.
 */
rsRetVal
qqueueEnqMsg(qqueue_t *pThis, flowControl_t flowCtlType, msg_t *pMsg)
{
	DEFiRet;
	int iCancelStateSave;

	ISOBJ_TYPE_assert(pThis, qqueue);

	if(pThis->qType != QUEUETYPE_DIRECT) {
		pthread_setcancelstate(PTHREAD_CANCEL_DISABLE, &iCancelStateSave);
		d_pthread_mutex_lock(pThis->mut);
	}

	CHKiRet(doEnqSingleObj(pThis, flowCtlType, pMsg));

	qqueueChkPersist(pThis, 1);

finalize_it:
	if(pThis->qType != QUEUETYPE_DIRECT) {
		/* make sure at least one worker is running. */
		qqueueAdviseMaxWorkers(pThis);
		/* and release the mutex */
		d_pthread_mutex_unlock(pThis->mut);
		pthread_setcancelstate(iCancelStateSave, NULL);
		DBGOPRINT((obj_t*) pThis, "EnqueueMsg advised worker start\n");
	}

	RETiRet;
}


/* take v6 config list and extract the queue params out of it. Hand the
 * param values back to the caller. Caller is responsible for destructing
 * them when no longer needed. Caller can use this param block to configure
 * all parameters for a newly created queue with one call to qqueueSetParams().
 * rgerhards, 2011-07-22
 */
rsRetVal
qqueueDoCnfParams(struct nvlst *lst, struct cnfparamvals **ppvals)
{
	*ppvals = nvlstGetParams(lst, &pblk, NULL);
	return RS_RET_OK;
}

<<<<<<< HEAD

/* are any queue params set at all? 1 - yes, 0 - no */
int 
queueCnfParamsSet(struct cnfparamvals *pvals)
{
	return	cnfparamvalsIsSet(&pblk, pvals);
}


=======
>>>>>>> 07e29670
/* apply all params from param block to queue. Must be called before
 * finalizing. This supports the v6 config system. Defaults were already
 * set during queue creation. The pvals object is destructed by this
 * function.
 */
rsRetVal
qqueueApplyCnfParam(qqueue_t *pThis, struct cnfparamvals *pvals)
{
	int i;
	for(i = 0 ; i < pblk.nParams ; ++i) {
		if(!pvals[i].bUsed)
			continue;
		if(!strcmp(pblk.descr[i].name, "queue.filename")) {
			pThis->pszFilePrefix = (uchar*) es_str2cstr(pvals[i].val.d.estr, NULL);
			pThis->lenFilePrefix = es_strlen(pvals[i].val.d.estr);
		} else if(!strcmp(pblk.descr[i].name, "queue.size")) {
			pThis->iMaxQueueSize = pvals[i].val.d.n;
		} else if(!strcmp(pblk.descr[i].name, "queue.dequeuebatchsize")) {
			pThis->iDeqBatchSize = pvals[i].val.d.n;
		} else if(!strcmp(pblk.descr[i].name, "queue.maxdiskspace")) {
			pThis->iMaxFileSize = pvals[i].val.d.n;
		} else if(!strcmp(pblk.descr[i].name, "queue.highwatermark")) {
			pThis->iHighWtrMrk = pvals[i].val.d.n;
		} else if(!strcmp(pblk.descr[i].name, "queue.lowwatermark")) {
			pThis->iLowWtrMrk = pvals[i].val.d.n;
		} else if(!strcmp(pblk.descr[i].name, "queue.fulldelaymark")) {
			pThis->iFullDlyMrk = pvals[i].val.d.n;
		} else if(!strcmp(pblk.descr[i].name, "queue.lightdelaymark")) {
			pThis->iLightDlyMrk = pvals[i].val.d.n;
		} else if(!strcmp(pblk.descr[i].name, "queue.discardmark")) {
			pThis->iDiscardMrk = pvals[i].val.d.n;
		} else if(!strcmp(pblk.descr[i].name, "queue.discardseverity")) {
			pThis->iDiscardSeverity = pvals[i].val.d.n;
		} else if(!strcmp(pblk.descr[i].name, "queue.checkpointinterval")) {
			pThis->iPersistUpdCnt = pvals[i].val.d.n;
		} else if(!strcmp(pblk.descr[i].name, "queue.syncqueuefiles")) {
			pThis->bSyncQueueFiles = pvals[i].val.d.n;
		} else if(!strcmp(pblk.descr[i].name, "queue.type")) {
			pThis->qType = (queueType_t) pvals[i].val.d.n;
		} else if(!strcmp(pblk.descr[i].name, "queue.workerthreads")) {
			pThis->iNumWorkerThreads = pvals[i].val.d.n;
		} else if(!strcmp(pblk.descr[i].name, "queue.timeoutshutdown")) {
			pThis->toQShutdown = pvals[i].val.d.n;
		} else if(!strcmp(pblk.descr[i].name, "queue.timeoutactioncompletion")) {
			pThis->toActShutdown = pvals[i].val.d.n;
		} else if(!strcmp(pblk.descr[i].name, "queue.timeoutenqueue")) {
			pThis->toEnq = pvals[i].val.d.n;
		} else if(!strcmp(pblk.descr[i].name, "queue.timeoutworkerthreadshutdown")) {
			pThis->toWrkShutdown = pvals[i].val.d.n;
		} else if(!strcmp(pblk.descr[i].name, "queue.workerthreadminimummessages")) {
			pThis->iMinMsgsPerWrkr = pvals[i].val.d.n;
		} else if(!strcmp(pblk.descr[i].name, "queue.maxfilesize")) {
			pThis->iMaxFileSize = pvals[i].val.d.n;
		} else if(!strcmp(pblk.descr[i].name, "queue.saveonshutdown")) {
			pThis->bSaveOnShutdown = pvals[i].val.d.n;
		} else if(!strcmp(pblk.descr[i].name, "queue.dequeueslowdown")) {
			pThis->iDeqSlowdown = pvals[i].val.d.n;
		} else if(!strcmp(pblk.descr[i].name, "queue.dequeuetimebegin")) {
			pThis->iDeqtWinFromHr = pvals[i].val.d.n;
		} else if(!strcmp(pblk.descr[i].name, "queuedequeuetimend.")) {
			pThis->iDeqtWinToHr = pvals[i].val.d.n;
		} else {
			DBGPRINTF("queue: program error, non-handled "
			  "param '%s'\n", pblk.descr[i].name);
		}
	}
	cnfparamvalsDestruct(pvals, &pblk);
	return RS_RET_OK;
}


/* some simple object access methods */
DEFpropSetMeth(qqueue, bSyncQueueFiles, int)
DEFpropSetMeth(qqueue, iPersistUpdCnt, int)
DEFpropSetMeth(qqueue, iDeqtWinFromHr, int)
DEFpropSetMeth(qqueue, iDeqtWinToHr, int)
DEFpropSetMeth(qqueue, toQShutdown, long)
DEFpropSetMeth(qqueue, toActShutdown, long)
DEFpropSetMeth(qqueue, toWrkShutdown, long)
DEFpropSetMeth(qqueue, toEnq, long)
DEFpropSetMeth(qqueue, iHighWtrMrk, int)
DEFpropSetMeth(qqueue, iLowWtrMrk, int)
DEFpropSetMeth(qqueue, iDiscardMrk, int)
DEFpropSetMeth(qqueue, iFullDlyMrk, int)
DEFpropSetMeth(qqueue, iDiscardSeverity, int)
DEFpropSetMeth(qqueue, iLightDlyMrk, int)
DEFpropSetMeth(qqueue, bIsDA, int)
DEFpropSetMeth(qqueue, iMinMsgsPerWrkr, int)
DEFpropSetMeth(qqueue, bSaveOnShutdown, int)
DEFpropSetMeth(qqueue, pAction, action_t*)
DEFpropSetMeth(qqueue, iDeqSlowdown, int)
DEFpropSetMeth(qqueue, iDeqBatchSize, int)
DEFpropSetMeth(qqueue, sizeOnDiskMax, int64)


/* This function can be used as a generic way to set properties. Only the subset
 * of properties required to read persisted property bags is supported. This
 * functions shall only be called by the property bag reader, thus it is static.
 * rgerhards, 2008-01-11
 */
#define isProp(name) !rsCStrSzStrCmp(pProp->pcsName, (uchar*) name, sizeof(name) - 1)
static rsRetVal qqueueSetProperty(qqueue_t *pThis, var_t *pProp)
{
	DEFiRet;

	ISOBJ_TYPE_assert(pThis, qqueue);
	ASSERT(pProp != NULL);

 	if(isProp("iQueueSize")) {
		pThis->iQueueSize = pProp->val.num;
 	} else if(isProp("tVars.disk.sizeOnDisk")) {
		pThis->tVars.disk.sizeOnDisk = pProp->val.num;
 	} else if(isProp("qType")) {
		if(pThis->qType != pProp->val.num)
			ABORT_FINALIZE(RS_RET_QTYPE_MISMATCH);
	}

finalize_it:
	RETiRet;
}
#undef	isProp

/* dummy */
rsRetVal qqueueQueryInterface(void) { return RS_RET_NOT_IMPLEMENTED; }

/* Initialize the stream class. Must be called as the very first method
 * before anything else is called inside this class.
 * rgerhards, 2008-01-09
 */
BEGINObjClassInit(qqueue, 1, OBJ_IS_CORE_MODULE)
	/* request objects we use */
	CHKiRet(objUse(glbl, CORE_COMPONENT));
	CHKiRet(objUse(strm, CORE_COMPONENT));
	CHKiRet(objUse(datetime, CORE_COMPONENT));
	CHKiRet(objUse(errmsg, CORE_COMPONENT));
	CHKiRet(objUse(statsobj, CORE_COMPONENT));

	/* now set our own handlers */
	OBJSetMethodHandler(objMethod_SETPROPERTY, qqueueSetProperty);
ENDObjClassInit(qqueue)

/* vi:set ai:
 */<|MERGE_RESOLUTION|>--- conflicted
+++ resolved
@@ -130,11 +130,7 @@
 {
 	int i;
 	for(i = 0 ; i < pBatch->nElem ; ++i) {
-<<<<<<< HEAD
 		DBGPRINTF("displayBatchState %p[%d]: %d\n", pBatch, i, pBatch->eltState[i]);
-=======
-		DBGPRINTF("displayBatchState %p[%d]: %d\n", pBatch, i, pBatch->pElem[i].state);
->>>>>>> 07e29670
 	}
 }
 
@@ -235,7 +231,6 @@
 	switch(t) {
 	case QUEUETYPE_FIXED_ARRAY: 
 		r = "FixedArray";
-<<<<<<< HEAD
 		break;
 	case QUEUETYPE_LINKEDLIST: 
 		r = "LinkedList";
@@ -249,14 +244,6 @@
 	default:
 		r = "invalid/unknown queue mode";
 		break;
-=======
-	case QUEUETYPE_LINKEDLIST: 
-		r = "LinkedList";
-	case QUEUETYPE_DISK: 
-		r = "Disk";
-	case QUEUETYPE_DIRECT: 
-		r = "Direct";
->>>>>>> 07e29670
 	}
 	return r;
 }
@@ -1354,11 +1341,7 @@
 }
 
 
-<<<<<<< HEAD
 /* set default inside queue object suitable for action queues.
-=======
-/* set default inisde queue object suitable for action queues.
->>>>>>> 07e29670
  * This shall be called directly after queue construction. This functions has
  * been added in support of the new v6 config system. It expect properly pre-initialized
  * objects, but we need to differentiate between ruleset main and action queues.
@@ -1373,11 +1356,7 @@
 	pThis->iDeqBatchSize = 128; 		/* default batch size */
 	pThis->iHighWtrMrk = 800;		/* high water mark for disk-assisted queues */
 	pThis->iLowWtrMrk = 200;		/* low water mark for disk-assisted queues */
-<<<<<<< HEAD
-	pThis->iDiscardMrk = 9800;		/* begin to discard messages */
-=======
 	pThis->iDiscardMrk = 980;		/* begin to discard messages */
->>>>>>> 07e29670
 	pThis->iDiscardSeverity = 8;		/* turn off */
 	pThis->iNumWorkerThreads = 1;		/* number of worker threads for the mm queue above */
 	pThis->iMaxFileSize = 1024*1024;
@@ -1396,7 +1375,6 @@
 }
 
 
-<<<<<<< HEAD
 /* set defaults inside queue object suitable for main/ruleset queues.
  * See queueSetDefaultsActionQueue() for more details and background.
  */
@@ -1427,8 +1405,6 @@
 }
 
 
-=======
->>>>>>> 07e29670
 /* This function checks if the provided message shall be discarded and does so, if needed.
  * In DA mode, we do not discard any messages as we assume the disk subsystem is fast enough to
  * provide real-time creation of spool files.
@@ -1570,18 +1546,10 @@
 	assert(pBatch != NULL);
 
 	for(i = 0 ; i < pBatch->nElem ; ++i) {
-<<<<<<< HEAD
 		pMsg = pBatch->pElem[i].pMsg;
 		if(   pBatch->eltState[i] == BATCH_STATE_RDY
 		   || pBatch->eltState[i] == BATCH_STATE_SUB) {
 			localRet = doEnqSingleObj(pThis, eFLOWCTL_NO_DELAY, MsgAddRef(pMsg));
-=======
-		pUsr = pBatch->pElem[i].pUsrp;
-		if(   pBatch->pElem[i].state == BATCH_STATE_RDY
-		   || pBatch->pElem[i].state == BATCH_STATE_SUB) {
-			localRet = doEnqSingleObj(pThis, eFLOWCTL_NO_DELAY,
-				       (obj_t*)MsgAddRef((msg_t*) pUsr));
->>>>>>> 07e29670
 			++nEnqueued;
 			if(localRet != RS_RET_OK) {
 				DBGPRINTF("error %d re-enqueuing unprocessed data element - discarded\n", localRet);
@@ -2051,13 +2019,8 @@
 			pThis->qConstruct = qConstructLinkedList;
 			pThis->qDestruct = qDestructLinkedList;
 			pThis->qAdd = qAddLinkedList;
-<<<<<<< HEAD
 			pThis->qDeq = qDeqLinkedList;
 			pThis->qDel = qDelLinkedList;
-=======
-			pThis->qDeq = (rsRetVal (*)(qqueue_t*,void**)) qDeqLinkedList;
-			pThis->qDel = (rsRetVal (*)(qqueue_t*)) qDelLinkedList;
->>>>>>> 07e29670
 			pThis->MultiEnq = qqueueMultiEnqObjNonDirect;
 			break;
 		case QUEUETYPE_DISK:
@@ -2065,7 +2028,6 @@
 			pThis->qDestruct = qDestructDisk;
 			pThis->qAdd = qAddDisk;
 			pThis->qDeq = qDeqDisk;
-<<<<<<< HEAD
 			pThis->qDel = NULL; /* delete for disk handled via special code! */
 			pThis->MultiEnq = qqueueMultiEnqObjNonDirect;
 			/* special handling */
@@ -2076,12 +2038,6 @@
 			pThis->pszQIFNam = ustrdup(pszQIFNam);
 			DBGOPRINT((obj_t*) pThis, ".qi file name is '%s', len %d\n", pThis->pszQIFNam,
 				(int) pThis->lenQIFNam);
-=======
-			pThis->qDel = qDelDisk;
-			pThis->MultiEnq = qqueueMultiEnqObjNonDirect;
-			/* special handling */
-			pThis->iNumWorkerThreads = 1; /* we need exactly one worker */
->>>>>>> 07e29670
 			break;
 		case QUEUETYPE_DIRECT:
 			pThis->qConstruct = qConstructDirect;
@@ -2730,7 +2686,6 @@
 	return RS_RET_OK;
 }
 
-<<<<<<< HEAD
 
 /* are any queue params set at all? 1 - yes, 0 - no */
 int 
@@ -2740,8 +2695,6 @@
 }
 
 
-=======
->>>>>>> 07e29670
 /* apply all params from param block to queue. Must be called before
  * finalizing. This supports the v6 config system. Defaults were already
  * set during queue creation. The pvals object is destructed by this
