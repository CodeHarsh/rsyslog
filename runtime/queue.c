--- conflicted
+++ resolved
@@ -241,13 +241,8 @@
 	case QUEUETYPE_DIRECT: 
 		r = "Direct";
 		break;
-<<<<<<< HEAD
 	default:
 		r = "invalid/unknown queue mode";
-=======
-	default: 
-		r = "unknown queue type";
->>>>>>> 27e0f06b
 		break;
 	}
 	return r;
@@ -925,7 +920,7 @@
 {
 	DEFiRet;
 	iRet = objDeserializeWithMethods(ppMsg, (uchar*) "msg", 3, pThis->tVars.disk.pReadDeq, NULL,
-		NULL, msgConstructForDeserializer, msgConstructFinalizer, MsgDeserialize);
+		NULL, msgConstructForDeserializer, NULL, MsgDeserialize);
 	RETiRet;
 }
 
