/* msg.c
 * The msg object. Implementation of all msg-related functions
 *
 * File begun on 2007-07-13 by RGerhards (extracted from syslogd.c)
 * This file is under development and has not yet arrived at being fully
 * self-contained and a real object. So far, it is mostly an excerpt
 * of the "old" message code without any modifications. However, it
 * helps to have things at the right place one we go to the meat of it.
 *
 * Copyright 2007-2015 Rainer Gerhards and Adiscon GmbH.
 *
 * This file is part of the rsyslog runtime library.
 *
 * The rsyslog runtime library is free software: you can redistribute it and/or modify
 * it under the terms of the GNU Lesser General Public License as published by
 * the Free Software Foundation, either version 3 of the License, or
 * (at your option) any later version.
 *
 * The rsyslog runtime library is distributed in the hope that it will be useful,
 * but WITHOUT ANY WARRANTY; without even the implied warranty of
 * MERCHANTABILITY or FITNESS FOR A PARTICULAR PURPOSE.  See the
 * GNU Lesser General Public License for more details.
 *
 * You should have received a copy of the GNU Lesser General Public License
 * along with the rsyslog runtime library.  If not, see <http://www.gnu.org/licenses/>.
 *
 * A copy of the GPL can be found in the file "COPYING" in this distribution.
 * A copy of the LGPL can be found in the file "COPYING.LESSER" in this distribution.
 */
#include "config.h"
#include <stdio.h>
#include <stdarg.h>
#include <stdlib.h>
#define SYSLOG_NAMES
#include <string.h>
#include <assert.h>
#include <ctype.h>
#include <sys/socket.h>
#if HAVE_SYSINFO_UPTIME
#include <sys/sysinfo.h>
#endif
#include <netdb.h>
#include <libestr.h>
#include <json.h>
/* For struct json_object_iter, should not be necessary in future versions */
#include <json_object_private.h>
#if HAVE_MALLOC_H
#  include <malloc.h>
#endif
#ifdef USE_LIBUUID
  #include <uuid/uuid.h>
#endif
#include "rsyslog.h"
#include "srUtils.h"
#include "stringbuf.h"
#include "template.h"
#include "msg.h"
#include "datetime.h"
#include "glbl.h"
#include "regexp.h"
#include "atomic.h"
#include "unicode-helper.h"
#include "ruleset.h"
#include "prop.h"
#include "net.h"
#include "var.h"
#include "rsconf.h"
#include "parserif.h"
#include <errno.h>

/* TODO: move the global variable root to the config object - had no time to to it
 * right now before vacation -- rgerhards, 2013-07-22
 */
<<<<<<< HEAD
static pthread_mutex_t glblVars_lock;
=======
static pthread_mutex_t glblVars_mut;
>>>>>>> 003ba7f0
struct json_object *global_var_root = NULL;

/* static data */
DEFobjStaticHelpers
DEFobjCurrIf(datetime)
DEFobjCurrIf(glbl)
DEFobjCurrIf(regexp)
DEFobjCurrIf(prop)
DEFobjCurrIf(net)
DEFobjCurrIf(var)

static char *one_digit[10] = { "0", "1", "2", "3", "4", "5", "6", "7", "8", "9" };

static char *two_digits[100] = {
	"00", "01", "02", "03", "04", "05", "06", "07", "08", "09",
	"10", "11", "12", "13", "14", "15", "16", "17", "18", "19",
	"20", "21", "22", "23", "24", "25", "26", "27", "28", "29",
	"30", "31", "32", "33", "34", "35", "36", "37", "38", "39",
	"40", "41", "42", "43", "44", "45", "46", "47", "48", "49",
	"50", "51", "52", "53", "54", "55", "56", "57", "58", "59",
	"60", "61", "62", "63", "64", "65", "66", "67", "68", "69",
	"70", "71", "72", "73", "74", "75", "76", "77", "78", "79",
	"80", "81", "82", "83", "84", "85", "86", "87", "88", "89",
	"90", "91", "92", "93", "94", "95", "96", "97", "98", "99"};

static char *wdayNames[7] = { "Sun", "Mon", "Tue", "Wed", "Thu", "Fri", "Sat" };

/* Table of days in a year, needed for getYearDay */
static char *daysInYear[366] = {
	       "001", "002", "003", "004", "005", "006", "007", "008", "009",
	"010", "011", "012", "013", "014", "015", "016", "017", "018", "019",
	"020", "021", "022", "023", "024", "025", "026", "027", "028", "029",
	"030", "031", "032", "033", "034", "035", "036", "037", "038", "039",
	"040", "041", "042", "043", "044", "045", "046", "047", "048", "049",
	"050", "051", "052", "053", "054", "055", "056", "057", "058", "059",
	"060", "061", "062", "063", "064", "065", "066", "067", "068", "069",
	"070", "071", "072", "073", "074", "075", "076", "077", "078", "079",
	"080", "081", "082", "083", "084", "085", "086", "087", "088", "089",
	"090", "091", "092", "093", "094", "095", "096", "097", "098", "099",
	"100", "101", "102", "103", "104", "105", "106", "107", "108", "109",
	"110", "111", "112", "113", "114", "115", "116", "117", "118", "119",
	"120", "121", "122", "123", "124", "125", "126", "127", "128", "129",
	"130", "131", "132", "133", "134", "135", "136", "137", "138", "139",
	"140", "141", "142", "143", "144", "145", "146", "147", "148", "149",
	"150", "151", "152", "153", "154", "155", "156", "157", "158", "159",
	"160", "161", "162", "163", "164", "165", "166", "167", "168", "169",
	"170", "171", "172", "173", "174", "175", "176", "177", "178", "179",
	"180", "181", "182", "183", "184", "185", "186", "187", "188", "189",
	"190", "191", "192", "193", "194", "195", "196", "197", "198", "199",
	"200", "201", "202", "203", "204", "205", "206", "207", "208", "209",
	"210", "211", "212", "213", "214", "215", "216", "217", "218", "219",
	"220", "221", "222", "223", "224", "225", "226", "227", "228", "229",
	"230", "231", "232", "233", "234", "235", "236", "237", "238", "239",
	"240", "241", "242", "243", "244", "245", "246", "247", "248", "249",
	"250", "251", "252", "253", "254", "255", "256", "257", "258", "259",
	"260", "261", "262", "263", "264", "265", "266", "267", "268", "269",
	"270", "271", "272", "273", "274", "275", "276", "277", "278", "279",
	"280", "281", "282", "283", "284", "285", "286", "287", "288", "289",
	"290", "291", "292", "293", "294", "295", "296", "297", "298", "299",
	"300", "301", "302", "303", "304", "305", "306", "307", "308", "309",
	"310", "311", "312", "313", "314", "315", "316", "317", "318", "319",
	"320", "321", "322", "323", "324", "325", "326", "327", "328", "329",
	"330", "331", "332", "333", "334", "335", "336", "337", "338", "339",
	"340", "341", "342", "343", "344", "345", "346", "347", "348", "349",
	"350", "351", "352", "353", "354", "355", "356", "357", "358", "359",
	"360", "361", "362", "363", "364", "365", "366"};

/* The following is a table of supported years. This permits us
 * to avoid dynamic memory allocation. Note that the time-based
 * algos need to be upgraded after the year 2099 in any case.
 * Quite honestly, I don't expect that this is a real problem ;)
 */
static char *years[] = {
	"1967", "1968", "1969", "1970", "1971", "1972", "1973", "1974",
	"1975", "1976", "1977", "1978", "1979", "1980", "1981", "1982",
	"1983", "1984", "1985", "1986", "1987", "1988", "1989", "1990",
	"1991", "1992", "1993", "1994", "1995", "1996", "1997", "1998",
	"1999", "2000", "2001", "2002", "2003", "2004", "2005", "2006",
	"2007", "2008", "2009", "2010", "2011", "2012", "2013", "2014",
	"2015", "2016", "2017", "2018", "2019", "2020", "2021", "2022",
	"2023", "2024", "2025", "2026", "2027", "2028", "2029", "2030",
	"2031", "2032", "2033", "2034", "2035", "2036", "2037", "2038",
	"2039", "2040", "2041", "2042", "2043", "2044", "2045", "2046",
	"2047", "2048", "2049", "2050", "2051", "2052", "2053", "2054",
	"2055", "2056", "2057", "2058", "2059", "2060", "2061", "2062",
	"2063", "2064", "2065", "2066", "2067", "2068", "2069", "2070",
	"2071", "2072", "2073", "2074", "2075", "2076", "2077", "2078",
	"2079", "2080", "2081", "2082", "2083", "2084", "2085", "2086",
	"2087", "2088", "2089", "2090", "2091", "2092", "2093", "2094",
	"2095", "2096", "2097", "2098", "2099" };

static struct {
	uchar *pszName;
	short lenName;
} syslog_pri_names[200] = {
	{ UCHAR_CONSTANT("0"), 3},
	{ UCHAR_CONSTANT("1"), 3},
	{ UCHAR_CONSTANT("2"), 3},
	{ UCHAR_CONSTANT("3"), 3},
	{ UCHAR_CONSTANT("4"), 3},
	{ UCHAR_CONSTANT("5"), 3},
	{ UCHAR_CONSTANT("6"), 3},
	{ UCHAR_CONSTANT("7"), 3},
	{ UCHAR_CONSTANT("8"), 3},
	{ UCHAR_CONSTANT("9"), 3},
	{ UCHAR_CONSTANT("10"), 4},
	{ UCHAR_CONSTANT("11"), 4},
	{ UCHAR_CONSTANT("12"), 4},
	{ UCHAR_CONSTANT("13"), 4},
	{ UCHAR_CONSTANT("14"), 4},
	{ UCHAR_CONSTANT("15"), 4},
	{ UCHAR_CONSTANT("16"), 4},
	{ UCHAR_CONSTANT("17"), 4},
	{ UCHAR_CONSTANT("18"), 4},
	{ UCHAR_CONSTANT("19"), 4},
	{ UCHAR_CONSTANT("20"), 4},
	{ UCHAR_CONSTANT("21"), 4},
	{ UCHAR_CONSTANT("22"), 4},
	{ UCHAR_CONSTANT("23"), 4},
	{ UCHAR_CONSTANT("24"), 4},
	{ UCHAR_CONSTANT("25"), 4},
	{ UCHAR_CONSTANT("26"), 4},
	{ UCHAR_CONSTANT("27"), 4},
	{ UCHAR_CONSTANT("28"), 4},
	{ UCHAR_CONSTANT("29"), 4},
	{ UCHAR_CONSTANT("30"), 4},
	{ UCHAR_CONSTANT("31"), 4},
	{ UCHAR_CONSTANT("32"), 4},
	{ UCHAR_CONSTANT("33"), 4},
	{ UCHAR_CONSTANT("34"), 4},
	{ UCHAR_CONSTANT("35"), 4},
	{ UCHAR_CONSTANT("36"), 4},
	{ UCHAR_CONSTANT("37"), 4},
	{ UCHAR_CONSTANT("38"), 4},
	{ UCHAR_CONSTANT("39"), 4},
	{ UCHAR_CONSTANT("40"), 4},
	{ UCHAR_CONSTANT("41"), 4},
	{ UCHAR_CONSTANT("42"), 4},
	{ UCHAR_CONSTANT("43"), 4},
	{ UCHAR_CONSTANT("44"), 4},
	{ UCHAR_CONSTANT("45"), 4},
	{ UCHAR_CONSTANT("46"), 4},
	{ UCHAR_CONSTANT("47"), 4},
	{ UCHAR_CONSTANT("48"), 4},
	{ UCHAR_CONSTANT("49"), 4},
	{ UCHAR_CONSTANT("50"), 4},
	{ UCHAR_CONSTANT("51"), 4},
	{ UCHAR_CONSTANT("52"), 4},
	{ UCHAR_CONSTANT("53"), 4},
	{ UCHAR_CONSTANT("54"), 4},
	{ UCHAR_CONSTANT("55"), 4},
	{ UCHAR_CONSTANT("56"), 4},
	{ UCHAR_CONSTANT("57"), 4},
	{ UCHAR_CONSTANT("58"), 4},
	{ UCHAR_CONSTANT("59"), 4},
	{ UCHAR_CONSTANT("60"), 4},
	{ UCHAR_CONSTANT("61"), 4},
	{ UCHAR_CONSTANT("62"), 4},
	{ UCHAR_CONSTANT("63"), 4},
	{ UCHAR_CONSTANT("64"), 4},
	{ UCHAR_CONSTANT("65"), 4},
	{ UCHAR_CONSTANT("66"), 4},
	{ UCHAR_CONSTANT("67"), 4},
	{ UCHAR_CONSTANT("68"), 4},
	{ UCHAR_CONSTANT("69"), 4},
	{ UCHAR_CONSTANT("70"), 4},
	{ UCHAR_CONSTANT("71"), 4},
	{ UCHAR_CONSTANT("72"), 4},
	{ UCHAR_CONSTANT("73"), 4},
	{ UCHAR_CONSTANT("74"), 4},
	{ UCHAR_CONSTANT("75"), 4},
	{ UCHAR_CONSTANT("76"), 4},
	{ UCHAR_CONSTANT("77"), 4},
	{ UCHAR_CONSTANT("78"), 4},
	{ UCHAR_CONSTANT("79"), 4},
	{ UCHAR_CONSTANT("80"), 4},
	{ UCHAR_CONSTANT("81"), 4},
	{ UCHAR_CONSTANT("82"), 4},
	{ UCHAR_CONSTANT("83"), 4},
	{ UCHAR_CONSTANT("84"), 4},
	{ UCHAR_CONSTANT("85"), 4},
	{ UCHAR_CONSTANT("86"), 4},
	{ UCHAR_CONSTANT("87"), 4},
	{ UCHAR_CONSTANT("88"), 4},
	{ UCHAR_CONSTANT("89"), 4},
	{ UCHAR_CONSTANT("90"), 4},
	{ UCHAR_CONSTANT("91"), 4},
	{ UCHAR_CONSTANT("92"), 4},
	{ UCHAR_CONSTANT("93"), 4},
	{ UCHAR_CONSTANT("94"), 4},
	{ UCHAR_CONSTANT("95"), 4},
	{ UCHAR_CONSTANT("96"), 4},
	{ UCHAR_CONSTANT("97"), 4},
	{ UCHAR_CONSTANT("98"), 4},
	{ UCHAR_CONSTANT("99"), 4},
	{ UCHAR_CONSTANT("100"), 5},
	{ UCHAR_CONSTANT("101"), 5},
	{ UCHAR_CONSTANT("102"), 5},
	{ UCHAR_CONSTANT("103"), 5},
	{ UCHAR_CONSTANT("104"), 5},
	{ UCHAR_CONSTANT("105"), 5},
	{ UCHAR_CONSTANT("106"), 5},
	{ UCHAR_CONSTANT("107"), 5},
	{ UCHAR_CONSTANT("108"), 5},
	{ UCHAR_CONSTANT("109"), 5},
	{ UCHAR_CONSTANT("110"), 5},
	{ UCHAR_CONSTANT("111"), 5},
	{ UCHAR_CONSTANT("112"), 5},
	{ UCHAR_CONSTANT("113"), 5},
	{ UCHAR_CONSTANT("114"), 5},
	{ UCHAR_CONSTANT("115"), 5},
	{ UCHAR_CONSTANT("116"), 5},
	{ UCHAR_CONSTANT("117"), 5},
	{ UCHAR_CONSTANT("118"), 5},
	{ UCHAR_CONSTANT("119"), 5},
	{ UCHAR_CONSTANT("120"), 5},
	{ UCHAR_CONSTANT("121"), 5},
	{ UCHAR_CONSTANT("122"), 5},
	{ UCHAR_CONSTANT("123"), 5},
	{ UCHAR_CONSTANT("124"), 5},
	{ UCHAR_CONSTANT("125"), 5},
	{ UCHAR_CONSTANT("126"), 5},
	{ UCHAR_CONSTANT("127"), 5},
	{ UCHAR_CONSTANT("128"), 5},
	{ UCHAR_CONSTANT("129"), 5},
	{ UCHAR_CONSTANT("130"), 5},
	{ UCHAR_CONSTANT("131"), 5},
	{ UCHAR_CONSTANT("132"), 5},
	{ UCHAR_CONSTANT("133"), 5},
	{ UCHAR_CONSTANT("134"), 5},
	{ UCHAR_CONSTANT("135"), 5},
	{ UCHAR_CONSTANT("136"), 5},
	{ UCHAR_CONSTANT("137"), 5},
	{ UCHAR_CONSTANT("138"), 5},
	{ UCHAR_CONSTANT("139"), 5},
	{ UCHAR_CONSTANT("140"), 5},
	{ UCHAR_CONSTANT("141"), 5},
	{ UCHAR_CONSTANT("142"), 5},
	{ UCHAR_CONSTANT("143"), 5},
	{ UCHAR_CONSTANT("144"), 5},
	{ UCHAR_CONSTANT("145"), 5},
	{ UCHAR_CONSTANT("146"), 5},
	{ UCHAR_CONSTANT("147"), 5},
	{ UCHAR_CONSTANT("148"), 5},
	{ UCHAR_CONSTANT("149"), 5},
	{ UCHAR_CONSTANT("150"), 5},
	{ UCHAR_CONSTANT("151"), 5},
	{ UCHAR_CONSTANT("152"), 5},
	{ UCHAR_CONSTANT("153"), 5},
	{ UCHAR_CONSTANT("154"), 5},
	{ UCHAR_CONSTANT("155"), 5},
	{ UCHAR_CONSTANT("156"), 5},
	{ UCHAR_CONSTANT("157"), 5},
	{ UCHAR_CONSTANT("158"), 5},
	{ UCHAR_CONSTANT("159"), 5},
	{ UCHAR_CONSTANT("160"), 5},
	{ UCHAR_CONSTANT("161"), 5},
	{ UCHAR_CONSTANT("162"), 5},
	{ UCHAR_CONSTANT("163"), 5},
	{ UCHAR_CONSTANT("164"), 5},
	{ UCHAR_CONSTANT("165"), 5},
	{ UCHAR_CONSTANT("166"), 5},
	{ UCHAR_CONSTANT("167"), 5},
	{ UCHAR_CONSTANT("168"), 5},
	{ UCHAR_CONSTANT("169"), 5},
	{ UCHAR_CONSTANT("170"), 5},
	{ UCHAR_CONSTANT("171"), 5},
	{ UCHAR_CONSTANT("172"), 5},
	{ UCHAR_CONSTANT("173"), 5},
	{ UCHAR_CONSTANT("174"), 5},
	{ UCHAR_CONSTANT("175"), 5},
	{ UCHAR_CONSTANT("176"), 5},
	{ UCHAR_CONSTANT("177"), 5},
	{ UCHAR_CONSTANT("178"), 5},
	{ UCHAR_CONSTANT("179"), 5},
	{ UCHAR_CONSTANT("180"), 5},
	{ UCHAR_CONSTANT("181"), 5},
	{ UCHAR_CONSTANT("182"), 5},
	{ UCHAR_CONSTANT("183"), 5},
	{ UCHAR_CONSTANT("184"), 5},
	{ UCHAR_CONSTANT("185"), 5},
	{ UCHAR_CONSTANT("186"), 5},
	{ UCHAR_CONSTANT("187"), 5},
	{ UCHAR_CONSTANT("188"), 5},
	{ UCHAR_CONSTANT("189"), 5},
	{ UCHAR_CONSTANT("190"), 5},
	{ UCHAR_CONSTANT("191"), 5},
	{ UCHAR_CONSTANT("192"), 5},
	{ UCHAR_CONSTANT("193"), 5},
	{ UCHAR_CONSTANT("194"), 5},
	{ UCHAR_CONSTANT("195"), 5},
	{ UCHAR_CONSTANT("196"), 5},
	{ UCHAR_CONSTANT("197"), 5},
	{ UCHAR_CONSTANT("198"), 5},
	{ UCHAR_CONSTANT("199"), 5}
	};
static char hexdigit[16] =
	{'0', '1', '2', '3', '4', '5', '6', '7', '8',
	 '9', 'A', 'B', 'C', 'D', 'E', 'F' };

/*syslog facility names (as of RFC5424) */
static char *syslog_fac_names[LOG_NFACILITIES] = { "kern", "user", "mail", "daemon", "auth", "syslog", "lpr",
			    	      "news", "uucp", "cron", "authpriv", "ftp", "ntp", "audit",
			    	      "alert", "clock", "local0", "local1", "local2", "local3",
			    	      "local4", "local5", "local6", "local7", "invld" };
/* length of the facility names string (for optimizatiions) */
static short len_syslog_fac_names[LOG_NFACILITIES] = { 4, 4, 4, 6, 4, 6, 3,
			    	          4, 4, 4, 8, 3, 3, 5,
			    	          5, 5, 6, 6, 6, 6,
			    	          6, 6, 6, 6, 5 };

/* table of severity names (in numerical order)*/
static char *syslog_severity_names[8] = { "emerg", "alert", "crit", "err", "warning", "notice", "info", "debug" };
static short len_syslog_severity_names[8] = { 5, 5, 4, 3, 7, 6, 4, 5 };

/* numerical values as string - this is the most efficient approach to convert severity
 * and facility values to a numerical string... -- rgerhars, 2009-06-17
 */

static char *syslog_number_names[LOG_NFACILITIES] = { "0", "1", "2", "3", "4", "5", "6", "7", "8", "9", "10", "11", "12", "13", "14",
					 "15", "16", "17", "18", "19", "20", "21", "22", "23", "24" };

/* global variables */
#if defined(HAVE_MALLOC_TRIM) && !defined(HAVE_ATOMIC_BUILTINS)
static pthread_mutex_t mutTrimCtr;	 /* mutex to handle malloc trim */
#endif

/* some forward declarations */
static int getAPPNAMELen(msg_t * const pM, sbool bLockMutex);
static rsRetVal jsonPathFindParent(struct json_object *jroot, uchar *name, uchar *leaf, struct json_object **parent, int bCreate);
static uchar * jsonPathGetLeaf(uchar *name, int lenName);
static struct json_object *jsonDeepCopy(struct json_object *src);
static json_bool jsonVarExtract(struct json_object* root, const char *key, struct json_object **value);
void getRawMsgAfterPRI(msg_t * const pM, uchar **pBuf, int *piLen);


/* the locking and unlocking implementations: */
static inline void
MsgLock(msg_t *pThis)
{
	/* DEV debug only! dbgprintf("MsgLock(0x%lx)\n", (unsigned long) pThis); */
	pthread_mutex_lock(&pThis->mut);
}
static inline void
MsgUnlock(msg_t *pThis)
{
	/* DEV debug only! dbgprintf("MsgUnlock(0x%lx)\n", (unsigned long) pThis); */
	pthread_mutex_unlock(&pThis->mut);
}


/* set RcvFromIP name in msg object WITHOUT calling AddRef.
 * rgerhards, 2013-01-22
 */
static inline void
MsgSetRcvFromIPWithoutAddRef(msg_t *pThis, prop_t *new)
{
	if(pThis->pRcvFromIP != NULL)
		prop.Destruct(&pThis->pRcvFromIP);
	pThis->pRcvFromIP = new;
}


/* set RcvFrom name in msg object WITHOUT calling AddRef.
 * rgerhards, 2013-01-22
 */
void MsgSetRcvFromWithoutAddRef(msg_t *pThis, prop_t *new)
{
	assert(pThis != NULL);

	if(pThis->msgFlags & NEEDS_DNSRESOL) {
		if(pThis->rcvFrom.pfrominet != NULL)
			free(pThis->rcvFrom.pfrominet);
		pThis->msgFlags &= ~NEEDS_DNSRESOL;
	} else {
		if(pThis->rcvFrom.pRcvFrom != NULL)
			prop.Destruct(&pThis->rcvFrom.pRcvFrom);
	}
	pThis->rcvFrom.pRcvFrom = new;
}


/* rgerhards 2012-04-18: set associated ruleset (by ruleset name)
 * If ruleset cannot be found, no update is done.
 */
static void
MsgSetRulesetByName(msg_t * const pMsg, cstr_t *rulesetName)
{
	rulesetGetRuleset(runConf, &(pMsg->pRuleset), rsCStrGetSzStrNoNULL(rulesetName));
}

/* do a DNS reverse resolution, if not already done, reflect status
 * rgerhards, 2009-11-16
 */
static inline rsRetVal
resolveDNS(msg_t * const pMsg) {
	rsRetVal localRet;
	prop_t *propFromHost = NULL;
	prop_t *ip;
	prop_t *localName;
	DEFiRet;

	MsgLock(pMsg);
	CHKiRet(objUse(net, CORE_COMPONENT));
	if(pMsg->msgFlags & NEEDS_DNSRESOL) {
		localRet = net.cvthname(pMsg->rcvFrom.pfrominet, &localName, NULL, &ip);
		if(localRet == RS_RET_OK) {
			/* we pass down the props, so no need for AddRef */
			MsgSetRcvFromWithoutAddRef(pMsg, localName);
			MsgSetRcvFromIPWithoutAddRef(pMsg, ip);
		}
	}
finalize_it:
	if(iRet != RS_RET_OK) {
		/* best we can do: remove property */
		MsgSetRcvFromStr(pMsg, UCHAR_CONSTANT(""), 0, &propFromHost);
		prop.Destruct(&propFromHost);
	}
	MsgUnlock(pMsg);
	if(propFromHost != NULL)
		prop.Destruct(&propFromHost);
	RETiRet;
}


static inline void
getInputName(msg_t * const pM, uchar **ppsz, int *plen)
{
	BEGINfunc
	if(pM == NULL || pM->pInputName == NULL) {
		*ppsz = UCHAR_CONSTANT("");
		*plen = 0;
	} else {
		prop.GetString(pM->pInputName, ppsz, plen);
	}
	ENDfunc
}


static inline uchar*
getRcvFromIP(msg_t * const pM)
{
	uchar *psz;
	int len;
	BEGINfunc
	if(pM == NULL) {
		psz = UCHAR_CONSTANT("");
	} else {
		resolveDNS(pM); /* make sure we have a resolved entry */
		if(pM->pRcvFromIP == NULL)
			psz = UCHAR_CONSTANT("");
		else
			prop.GetString(pM->pRcvFromIP, &psz, &len);
	}
	ENDfunc
	return psz;
}


/* map a property name (string) to a property ID */
rsRetVal
propNameToID(uchar *pName, propid_t *pPropID)
{
	DEFiRet;

	/* sometimes there are aliases to the original MonitoWare
	 * property names. These come after || in the ifs below. */
	if(!strcmp((char*) pName, "msg")) {
		*pPropID = PROP_MSG;
	} else if(!strcmp((char*) pName, "timestamp")
		  || !strcmp((char*) pName, "timereported")) {
		*pPropID = PROP_TIMESTAMP;
	} else if(!strcmp((char*) pName, "hostname") || !strcmp((char*) pName, "source")) {
		*pPropID = PROP_HOSTNAME;
	} else if(!strcmp((char*) pName, "syslogtag")) {
		*pPropID = PROP_SYSLOGTAG;
	} else if(!strcmp((char*) pName, "rawmsg")) {
		*pPropID = PROP_RAWMSG;
	} else if(!strcmp((char*) pName, "rawmsg-after-pri")) {
		*pPropID = PROP_RAWMSG_AFTER_PRI;
	} else if(!strcmp((char*) pName, "inputname")) {
		*pPropID = PROP_INPUTNAME;
	} else if(!strcmp((char*) pName, "fromhost")) {
		*pPropID = PROP_FROMHOST;
	} else if(!strcmp((char*) pName, "fromhost-ip")) {
		*pPropID = PROP_FROMHOST_IP;
	} else if(!strcmp((char*) pName, "pri")) {
		*pPropID = PROP_PRI;
	} else if(!strcmp((char*) pName, "pri-text")) {
		*pPropID = PROP_PRI_TEXT;
	} else if(!strcmp((char*) pName, "iut")) {
		*pPropID = PROP_IUT;
	} else if(!strcmp((char*) pName, "syslogfacility")) {
		*pPropID = PROP_SYSLOGFACILITY;
	} else if(!strcmp((char*) pName, "syslogfacility-text")) {
		*pPropID = PROP_SYSLOGFACILITY_TEXT;
	} else if(!strcmp((char*) pName, "syslogseverity") || !strcmp((char*) pName, "syslogpriority")) {
		*pPropID = PROP_SYSLOGSEVERITY;
	} else if(!strcmp((char*) pName, "syslogseverity-text") || !strcmp((char*) pName, "syslogpriority-text")) {
		*pPropID = PROP_SYSLOGSEVERITY_TEXT;
	} else if(!strcmp((char*) pName, "timegenerated")) {
		*pPropID = PROP_TIMEGENERATED;
	} else if(!strcmp((char*) pName, "programname")) {
		*pPropID = PROP_PROGRAMNAME;
	} else if(!strcmp((char*) pName, "protocol-version")) {
		*pPropID = PROP_PROTOCOL_VERSION;
	} else if(!strcmp((char*) pName, "structured-data")) {
		*pPropID = PROP_STRUCTURED_DATA;
	} else if(!strcmp((char*) pName, "app-name")) {
		*pPropID = PROP_APP_NAME;
	} else if(!strcmp((char*) pName, "procid")) {
		*pPropID = PROP_PROCID;
	} else if(!strcmp((char*) pName, "msgid")) {
		*pPropID = PROP_MSGID;
	} else if(!strcmp((char*) pName, "jsonmesg")) {
		*pPropID = PROP_JSONMESG;
	} else if(!strcmp((char*) pName, "parsesuccess")) {
		*pPropID = PROP_PARSESUCCESS;
#ifdef USE_LIBUUID
	} else if(!strcmp((char*) pName, "uuid")) {
		*pPropID = PROP_UUID;
#endif
	/* here start system properties (those, that do not relate to the message itself */
	} else if(!strcmp((char*) pName, "$now")) {
		*pPropID = PROP_SYS_NOW;
	} else if(!strcmp((char*) pName, "$year")) {
		*pPropID = PROP_SYS_YEAR;
	} else if(!strcmp((char*) pName, "$month")) {
		*pPropID = PROP_SYS_MONTH;
	} else if(!strcmp((char*) pName, "$day")) {
		*pPropID = PROP_SYS_DAY;
	} else if(!strcmp((char*) pName, "$hour")) {
		*pPropID = PROP_SYS_HOUR;
	} else if(!strcmp((char*) pName, "$hhour")) {
		*pPropID = PROP_SYS_HHOUR;
	} else if(!strcmp((char*) pName, "$qhour")) {
		*pPropID = PROP_SYS_QHOUR;
	} else if(!strcmp((char*) pName, "$minute")) {
		*pPropID = PROP_SYS_MINUTE;
	} else if(!strcmp((char*) pName, "$myhostname")) {
		*pPropID = PROP_SYS_MYHOSTNAME;
	} else if(!strcmp((char*) pName, "$!all-json")) {
		*pPropID = PROP_CEE_ALL_JSON;
	} else if(!strcmp((char*) pName, "$!all-json-plain")) {
		*pPropID = PROP_CEE_ALL_JSON_PLAIN;
	} else if(!strcmp((char*) pName, "$bom")) {
		*pPropID = PROP_SYS_BOM;
	} else if(!strcmp((char*) pName, "$uptime")) {
		*pPropID = PROP_SYS_UPTIME;
	} else if(!strncmp((char*) pName, "$!", 2) || pName[0] == '!') {
		*pPropID = PROP_CEE;
	} else if(!strncmp((char*) pName, "$.", 2) || pName[0] == '.') {
		*pPropID = PROP_LOCAL_VAR;
	} else if(!strncmp((char*) pName, "$/", 2) || pName[0] == '/') {
		*pPropID = PROP_GLOBAL_VAR;
	} else {
		DBGPRINTF("PROP_INVALID for name '%s'\n", pName);
		*pPropID = PROP_INVALID;
		iRet = RS_RET_VAR_NOT_FOUND;
	}

	RETiRet;
}


/* map a property ID to a name string (useful for displaying) */
uchar *propIDToName(propid_t propID)
{
	switch(propID) {
		case PROP_MSG:
			return UCHAR_CONSTANT("msg");
		case PROP_TIMESTAMP:
			return UCHAR_CONSTANT("timestamp");
		case PROP_HOSTNAME:
			return UCHAR_CONSTANT("hostname");
		case PROP_SYSLOGTAG:
			return UCHAR_CONSTANT("syslogtag");
		case PROP_RAWMSG:
			return UCHAR_CONSTANT("rawmsg");
		case PROP_INPUTNAME:
			return UCHAR_CONSTANT("inputname");
		case PROP_FROMHOST:
			return UCHAR_CONSTANT("fromhost");
		case PROP_FROMHOST_IP:
			return UCHAR_CONSTANT("fromhost-ip");
		case PROP_PRI:
			return UCHAR_CONSTANT("pri");
		case PROP_PRI_TEXT:
			return UCHAR_CONSTANT("pri-text");
		case PROP_IUT:
			return UCHAR_CONSTANT("iut");
		case PROP_SYSLOGFACILITY:
			return UCHAR_CONSTANT("syslogfacility");
		case PROP_SYSLOGFACILITY_TEXT:
			return UCHAR_CONSTANT("syslogfacility-text");
		case PROP_SYSLOGSEVERITY:
			return UCHAR_CONSTANT("syslogseverity");
		case PROP_SYSLOGSEVERITY_TEXT:
			return UCHAR_CONSTANT("syslogseverity-text");
		case PROP_TIMEGENERATED:
			return UCHAR_CONSTANT("timegenerated");
		case PROP_PROGRAMNAME:
			return UCHAR_CONSTANT("programname");
		case PROP_PROTOCOL_VERSION:
			return UCHAR_CONSTANT("protocol-version");
		case PROP_STRUCTURED_DATA:
			return UCHAR_CONSTANT("structured-data");
		case PROP_APP_NAME:
			return UCHAR_CONSTANT("app-name");
		case PROP_PROCID:
			return UCHAR_CONSTANT("procid");
		case PROP_MSGID:
			return UCHAR_CONSTANT("msgid");
		case PROP_JSONMESG:
			return UCHAR_CONSTANT("jsonmesg");
		case PROP_PARSESUCCESS:
			return UCHAR_CONSTANT("parsesuccess");
		case PROP_SYS_NOW:
			return UCHAR_CONSTANT("$NOW");
		case PROP_SYS_YEAR:
			return UCHAR_CONSTANT("$YEAR");
		case PROP_SYS_MONTH:
			return UCHAR_CONSTANT("$MONTH");
		case PROP_SYS_DAY:
			return UCHAR_CONSTANT("$DAY");
		case PROP_SYS_HOUR:
			return UCHAR_CONSTANT("$HOUR");
		case PROP_SYS_HHOUR:
			return UCHAR_CONSTANT("$HHOUR");
		case PROP_SYS_QHOUR:
			return UCHAR_CONSTANT("$QHOUR");
		case PROP_SYS_MINUTE:
			return UCHAR_CONSTANT("$MINUTE");
		case PROP_SYS_MYHOSTNAME:
			return UCHAR_CONSTANT("$MYHOSTNAME");
		case PROP_CEE:
			return UCHAR_CONSTANT("*CEE-based property*");
		case PROP_LOCAL_VAR:
			return UCHAR_CONSTANT("*LOCAL_VARIABLE*");
		case PROP_CEE_ALL_JSON:
			return UCHAR_CONSTANT("$!all-json");
		case PROP_CEE_ALL_JSON_PLAIN:
			return UCHAR_CONSTANT("$!all-json-plain");
		case PROP_SYS_BOM:
			return UCHAR_CONSTANT("$BOM");
		case PROP_UUID:
			return UCHAR_CONSTANT("uuid");
		default:
			return UCHAR_CONSTANT("*invalid property id*");
	}
}


/* This is common code for all Constructors. It is defined in an
 * inline'able function so that we can save a function call in the
 * actual constructors (otherwise, the msgConstruct would need
 * to call msgConstructWithTime(), which would require a
 * function call). Now, both can use this inline function. This
 * enables us to be optimal, but still have the code just once.
 * the new object or NULL if no such object could be allocated.
 * An object constructed via this function should only be destroyed
 * via "msgDestruct()". This constructor does not query system time
 * itself but rather uses a user-supplied value. This enables the caller
 * to do some tricks to save processing time (done, for example, in the
 * udp input).
 * NOTE: this constructor does NOT call calloc(), as we have many bytes
 * inside the structure which do not need to be cleared. bzero() will
 * heavily thrash the cache, so we do the init manually (which also
 * is the right thing to do with pointers, as they are not neccessarily
 * a binary 0 on all machines [but today almost always...]).
 * rgerhards, 2008-10-06
 */
static inline rsRetVal msgBaseConstruct(msg_t **ppThis)
{
	DEFiRet;
	msg_t *pM;

	assert(ppThis != NULL);
	CHKmalloc(pM = MALLOC(sizeof(msg_t)));
	objConstructSetObjInfo(pM); /* intialize object helper entities */

	/* initialize members in ORDER they appear in structure (think "cache line"!) */
	pM->flowCtlType = 0;
	pM->bParseSuccess = 0;
	pM->iRefCount = 1;
	pM->iSeverity = LOG_DEBUG;
	pM->iFacility = LOG_INVLD;
	pM->iLenPROGNAME = -1;
	pM->offAfterPRI = 0;
	pM->offMSG = -1;
	pM->iProtocolVersion = 0;
	pM->msgFlags = 0;
	pM->iLenRawMsg = 0;
	pM->iLenMSG = 0;
	pM->iLenTAG = 0;
	pM->iLenHOSTNAME = 0;
	pM->pszRawMsg = NULL;
	pM->pszHOSTNAME = NULL;
	pM->pszRcvdAt3164 = NULL;
	pM->pszRcvdAt3339 = NULL;
	pM->pszRcvdAt_MySQL = NULL;
        pM->pszRcvdAt_PgSQL = NULL;
	pM->pszTIMESTAMP3164 = NULL;
	pM->pszTIMESTAMP3339 = NULL;
	pM->pszTIMESTAMP_MySQL = NULL;
        pM->pszTIMESTAMP_PgSQL = NULL;
	pM->pszStrucData = NULL;
	pM->pCSAPPNAME = NULL;
	pM->pCSPROCID = NULL;
	pM->pCSMSGID = NULL;
	pM->pInputName = NULL;
	pM->pRcvFromIP = NULL;
	pM->rcvFrom.pRcvFrom = NULL;
	pM->pRuleset = NULL;
	pM->json = NULL;
	pthread_mutex_init(&pM->mut_json, NULL);
	pM->localvars = NULL;
	pthread_mutex_init(&pM->mut_localvars, NULL);
	pM->dfltTZ[0] = '\0';
	memset(&pM->tRcvdAt, 0, sizeof(pM->tRcvdAt));
	memset(&pM->tTIMESTAMP, 0, sizeof(pM->tTIMESTAMP));
	pM->TAG.pszTAG = NULL;
	pM->pszTimestamp3164[0] = '\0';
	pM->pszTimestamp3339[0] = '\0';
	pM->pszTIMESTAMP_SecFrac[0] = '\0';
	pM->pszRcvdAt_SecFrac[0] = '\0';
	pM->pszTIMESTAMP_Unix[0] = '\0';
	pM->pszRcvdAt_Unix[0] = '\0';
	pM->pszUUID = NULL;
	pthread_mutex_init(&pM->mut, NULL);

	/* DEV debugging only! dbgprintf("msgConstruct\t0x%x, ref 1\n", (int)pM);*/

	*ppThis = pM;

finalize_it:
	RETiRet;
}


/* "Constructor" for a msg "object". Returns a pointer to
 * the new object or NULL if no such object could be allocated.
 * An object constructed via this function should only be destroyed
 * via "msgDestruct()". This constructor does not query system time
 * itself but rather uses a user-supplied value. This enables the caller
 * to do some tricks to save processing time (done, for example, in the
 * udp input).
 * rgerhards, 2008-10-06
 */
rsRetVal msgConstructWithTime(msg_t **ppThis, struct syslogTime *stTime, time_t ttGenTime)
{
	DEFiRet;

	CHKiRet(msgBaseConstruct(ppThis));
	(*ppThis)->ttGenTime = ttGenTime;
	memcpy(&(*ppThis)->tRcvdAt, stTime, sizeof(struct syslogTime));
	memcpy(&(*ppThis)->tTIMESTAMP, stTime, sizeof(struct syslogTime));

finalize_it:
	RETiRet;
}


/* "Constructor" for a msg "object". Returns a pointer to
 * the new object or NULL if no such object could be allocated.
 * An object constructed via this function should only be destroyed
 * via "msgDestruct()". This constructor, for historical reasons,
 * also sets the two timestamps to the current time.
 */
rsRetVal msgConstruct(msg_t **ppThis)
{
	DEFiRet;

	CHKiRet(msgBaseConstruct(ppThis));
	/* we initialize both timestamps to contain the current time, so that they
	 * are consistent. Also, this saves us from doing any further time calls just
	 * to obtain a timestamp. The memcpy() should not really make a difference,
	 * especially as I think there is no codepath currently where it would not be
	 * required (after I have cleaned up the pathes ;)). -- rgerhards, 2008-10-02
	 */
	datetime.getCurrTime(&((*ppThis)->tRcvdAt), &((*ppThis)->ttGenTime));
	memcpy(&(*ppThis)->tTIMESTAMP, &(*ppThis)->tRcvdAt, sizeof(struct syslogTime));

finalize_it:
	RETiRet;
}


/* Special msg constructor, to be used when an object is deserialized.
 * we do only the base init as we know the properties will be set in
 * any case by the deserializer. We still do the "inexpensive" inits
 * just to be on the safe side. The whole process needs to be
 * refactored together with the msg serialization subsystem.
 */
rsRetVal
msgConstructForDeserializer(msg_t **ppThis)
{
	return msgBaseConstruct(ppThis);
}


/* some free handlers for (slightly) complicated cases... All of them may be called
 * with an empty element.
 */
static inline void freeTAG(msg_t *pThis)
{
	if(pThis->iLenTAG >= CONF_TAG_BUFSIZE)
		free(pThis->TAG.pszTAG);
}
static inline void freeHOSTNAME(msg_t *pThis)
{
	if(pThis->iLenHOSTNAME >= CONF_HOSTNAME_BUFSIZE)
		free(pThis->pszHOSTNAME);
}


BEGINobjDestruct(msg) /* be sure to specify the object type also in END and CODESTART macros! */
	int currRefCount;
#	if HAVE_MALLOC_TRIM
	int currCnt;
#	endif
CODESTARTobjDestruct(msg)
	/* DEV Debugging only ! dbgprintf("msgDestruct\t0x%lx, Ref now: %d\n", (unsigned long)pThis, pThis->iRefCount - 1); */
#	ifdef HAVE_ATOMIC_BUILTINS
		currRefCount = ATOMIC_DEC_AND_FETCH(&pThis->iRefCount, NULL);
#	else
		MsgLock(pThis);
		currRefCount = --pThis->iRefCount;
# 	endif
	if(currRefCount == 0)
	{
		/* DEV Debugging Only! dbgprintf("msgDestruct\t0x%lx, RefCount now 0, doing DESTROY\n", (unsigned long)pThis); */
		if(pThis->pszRawMsg != pThis->szRawMsg)
			free(pThis->pszRawMsg);
		freeTAG(pThis);
		freeHOSTNAME(pThis);
		if(pThis->pInputName != NULL)
			prop.Destruct(&pThis->pInputName);
		if((pThis->msgFlags & NEEDS_DNSRESOL) == 0) {
			if(pThis->rcvFrom.pRcvFrom != NULL)
				prop.Destruct(&pThis->rcvFrom.pRcvFrom);
		} else {
			free(pThis->rcvFrom.pfrominet);
		}
		if(pThis->pRcvFromIP != NULL)
			prop.Destruct(&pThis->pRcvFromIP);
		free(pThis->pszRcvdAt3164);
		free(pThis->pszRcvdAt3339);
		free(pThis->pszRcvdAt_MySQL);
		free(pThis->pszRcvdAt_PgSQL);
		free(pThis->pszTIMESTAMP_MySQL);
		free(pThis->pszTIMESTAMP_PgSQL);
		free(pThis->pszStrucData);
		if(pThis->iLenPROGNAME >= CONF_PROGNAME_BUFSIZE)
			free(pThis->PROGNAME.ptr);
		if(pThis->pCSAPPNAME != NULL)
			rsCStrDestruct(&pThis->pCSAPPNAME);
		if(pThis->pCSPROCID != NULL)
			rsCStrDestruct(&pThis->pCSPROCID);
		if(pThis->pCSMSGID != NULL)
			rsCStrDestruct(&pThis->pCSMSGID);
		if(pThis->json != NULL)
			json_object_put(pThis->json);
		pthread_mutex_destroy(&pThis->mut_json);
		if(pThis->localvars != NULL)
			json_object_put(pThis->localvars);
		pthread_mutex_destroy(&pThis->mut_localvars);
		if(pThis->pszUUID != NULL)
			free(pThis->pszUUID);
#	ifndef HAVE_ATOMIC_BUILTINS
		MsgUnlock(pThis);
# 	endif
		pthread_mutex_destroy(&pThis->mut);
		/* now we need to do our own optimization. Testing has shown that at least the glibc
		 * malloc() subsystem returns memory to the OS far too late in our case. So we need
		 * to help it a bit, by calling malloc_trim(), which will tell the alloc subsystem
		 * to consolidate and return to the OS. We keep 128K for our use, as a safeguard
		 * to too-frequent reallocs. But more importantly, we call this hook only every
		 * 100,000 messages (which is an approximation, as we do not work with atomic
		 * operations on the counter. --- rgerhards, 2009-06-22.
		 */
#		if HAVE_MALLOC_TRIM
		{	/* standard C requires a new block for a new variable definition!
			 * To simplify matters, we use modulo arithmetic and live with the fact
			 * that we trim too often when the counter wraps.
			 */
			static unsigned iTrimCtr = 1;
			currCnt = ATOMIC_INC_AND_FETCH_unsigned(&iTrimCtr, &mutTrimCtr);
			if(currCnt % 100000 == 0) {
				malloc_trim(128*1024);
			}
		}
#		endif
	} else {
#	ifndef HAVE_ATOMIC_BUILTINS
		MsgUnlock(pThis);
# 	endif
		pThis = NULL; /* tell framework not to destructing the object! */
	}
ENDobjDestruct(msg)


/* The macros below are used in MsgDup(). I use macros
 * to keep the fuction code somewhat more readyble. It is my
 * replacement for inline functions in CPP
 */
#define tmpCOPYSZ(name) \
	if(pOld->psz##name != NULL) { \
		if((pNew->psz##name = srUtilStrDup(pOld->psz##name, pOld->iLen##name)) == NULL) {\
			msgDestruct(&pNew);\
			return NULL;\
		}\
		pNew->iLen##name = pOld->iLen##name;\
	}

/* copy the CStr objects.
 * if the old value is NULL, we do not need to do anything because we
 * initialized the new value to NULL via calloc().
 */
#define tmpCOPYCSTR(name) \
	if(pOld->pCS##name != NULL) {\
		if(rsCStrConstructFromCStr(&(pNew->pCS##name), pOld->pCS##name) != RS_RET_OK) {\
			msgDestruct(&pNew);\
			return NULL;\
		}\
	}
/* Constructs a message object by duplicating another one.
 * Returns NULL if duplication failed. We do not need to lock the
 * message object here, because a fully-created msg object is never
 * allowed to be manipulated. For this, MsgDup() must be used, so MsgDup()
 * can never run into a situation where the message object is being
 * modified while its content is copied - it's forbidden by definition.
 * rgerhards, 2007-07-10
 */
msg_t* MsgDup(msg_t* pOld)
{
	msg_t* pNew;
	rsRetVal localRet;

	assert(pOld != NULL);

	BEGINfunc
	if(msgConstructWithTime(&pNew, &pOld->tTIMESTAMP, pOld->ttGenTime) != RS_RET_OK) {
		return NULL;
	}

	/* now copy the message properties */
	pNew->iRefCount = 1;
	pNew->iSeverity = pOld->iSeverity;
	pNew->iFacility = pOld->iFacility;
	pNew->msgFlags = pOld->msgFlags;
	pNew->iProtocolVersion = pOld->iProtocolVersion;
	pNew->ttGenTime = pOld->ttGenTime;
	pNew->offMSG = pOld->offMSG;
	pNew->iLenRawMsg = pOld->iLenRawMsg;
	pNew->iLenMSG = pOld->iLenMSG;
	pNew->iLenTAG = pOld->iLenTAG;
	pNew->iLenHOSTNAME = pOld->iLenHOSTNAME;
	if((pOld->msgFlags & NEEDS_DNSRESOL)) {
			localRet = msgSetFromSockinfo(pNew, pOld->rcvFrom.pfrominet);
			if(localRet != RS_RET_OK) {
				/* if something fails, we accept loss of this property, it is
				 * better than losing the whole message.
				 */
				pNew->msgFlags &= ~NEEDS_DNSRESOL;
				pNew->rcvFrom.pRcvFrom = NULL; /* make sure no dangling values */
			}
	} else {
		if(pOld->rcvFrom.pRcvFrom != NULL) {
			pNew->rcvFrom.pRcvFrom = pOld->rcvFrom.pRcvFrom;
			prop.AddRef(pNew->rcvFrom.pRcvFrom);
		}
	}
	if(pOld->pRcvFromIP != NULL) {
		pNew->pRcvFromIP = pOld->pRcvFromIP;
		prop.AddRef(pNew->pRcvFromIP);
	}
	if(pOld->pInputName != NULL) {
		pNew->pInputName = pOld->pInputName;
		prop.AddRef(pNew->pInputName);
	}
	if(pOld->iLenTAG > 0) {
		if(pOld->iLenTAG < CONF_TAG_BUFSIZE) {
			memcpy(pNew->TAG.szBuf, pOld->TAG.szBuf, pOld->iLenTAG + 1);
		} else {
			if((pNew->TAG.pszTAG = srUtilStrDup(pOld->TAG.pszTAG, pOld->iLenTAG)) == NULL) {
				msgDestruct(&pNew);
				return NULL;
			}
			pNew->iLenTAG = pOld->iLenTAG;
		}
	}
	if(pOld->iLenRawMsg < CONF_RAWMSG_BUFSIZE) {
		memcpy(pNew->szRawMsg, pOld->szRawMsg, pOld->iLenRawMsg + 1);
		pNew->pszRawMsg = pNew->szRawMsg;
	} else {
		tmpCOPYSZ(RawMsg);
	}
	if(pOld->pszHOSTNAME == NULL) {
		pNew->pszHOSTNAME = NULL;
	} else {
		if(pOld->iLenHOSTNAME < CONF_HOSTNAME_BUFSIZE) {
			memcpy(pNew->szHOSTNAME, pOld->szHOSTNAME, pOld->iLenHOSTNAME + 1);
			pNew->pszHOSTNAME = pNew->szHOSTNAME;
		} else {
			tmpCOPYSZ(HOSTNAME);
		}
	}
	if(pOld->pszStrucData == NULL) {
		pNew->pszStrucData = NULL;
	} else {
		pNew->pszStrucData = (uchar*)strdup((char*)pOld->pszStrucData);
		pNew->lenStrucData = pOld->lenStrucData;
	}

	tmpCOPYCSTR(APPNAME);
	tmpCOPYCSTR(PROCID);
	tmpCOPYCSTR(MSGID);

	if(pOld->json != NULL)
		pNew->json = jsonDeepCopy(pOld->json);
	if(pOld->localvars != NULL)
		pNew->localvars = jsonDeepCopy(pOld->localvars);

	/* we do not copy all other cache properties, as we do not even know
	 * if they are needed once again. So we let them re-create if needed.
	 */

	ENDfunc
	return pNew;
}
#undef tmpCOPYSZ
#undef tmpCOPYCSTR


/* This method serializes a message object. That means the whole
 * object is modified into text form. That text form is suitable for
 * later reconstruction of the object by calling MsgDeSerialize().
 * The most common use case for this method is the creation of an
 * on-disk representation of the message object.
 * We do not serialize the cache properties. We re-create them when needed.
 * This saves us a lot of memory. Performance is no concern, as serializing
 * is a so slow operation that recration of the caches does not count. Also,
 * we do not serialize --currently none--, as this is only a helper variable
 * during msg construction - and never again used later.
 * rgerhards, 2008-01-03
 */
static rsRetVal MsgSerialize(msg_t *pThis, strm_t *pStrm)
{
	uchar *psz;
	int len;
	DEFiRet;

	assert(pThis != NULL);
	assert(pStrm != NULL);

	/* then serialize elements */
	CHKiRet(obj.BeginSerialize(pStrm, (obj_t*) pThis));
	objSerializeSCALAR(pStrm, iProtocolVersion, SHORT);
	objSerializeSCALAR(pStrm, iSeverity, SHORT);
	objSerializeSCALAR(pStrm, iFacility, SHORT);
	objSerializeSCALAR(pStrm, msgFlags, INT);
	objSerializeSCALAR(pStrm, ttGenTime, INT);
	objSerializeSCALAR(pStrm, tRcvdAt, SYSLOGTIME);
	objSerializeSCALAR(pStrm, tTIMESTAMP, SYSLOGTIME);

	CHKiRet(obj.SerializeProp(pStrm, UCHAR_CONSTANT("pszTAG"), PROPTYPE_PSZ, (void*)
		((pThis->iLenTAG < CONF_TAG_BUFSIZE) ? pThis->TAG.szBuf : pThis->TAG.pszTAG)));

	objSerializePTR(pStrm, pszRawMsg, PSZ);
	objSerializePTR(pStrm, pszHOSTNAME, PSZ);
	getInputName(pThis, &psz, &len);
	CHKiRet(obj.SerializeProp(pStrm, UCHAR_CONSTANT("pszInputName"), PROPTYPE_PSZ, (void*) psz));
	psz = getRcvFrom(pThis); 
	CHKiRet(obj.SerializeProp(pStrm, UCHAR_CONSTANT("pszRcvFrom"), PROPTYPE_PSZ, (void*) psz));
	psz = getRcvFromIP(pThis); 
	CHKiRet(obj.SerializeProp(pStrm, UCHAR_CONSTANT("pszRcvFromIP"), PROPTYPE_PSZ, (void*) psz));
	psz = pThis->pszStrucData; 
	CHKiRet(obj.SerializeProp(pStrm, UCHAR_CONSTANT("pszStrucData"), PROPTYPE_PSZ, (void*) psz));
	if(pThis->json != NULL) {
		psz = (uchar*) json_object_get_string(pThis->json);
		CHKiRet(obj.SerializeProp(pStrm, UCHAR_CONSTANT("json"), PROPTYPE_PSZ, (void*) psz));
	}
	if(pThis->localvars != NULL) {
		psz = (uchar*) json_object_get_string(pThis->localvars);
		CHKiRet(obj.SerializeProp(pStrm, UCHAR_CONSTANT("localvars"), PROPTYPE_PSZ, (void*) psz));
	}

	objSerializePTR(pStrm, pCSAPPNAME, CSTR);
	objSerializePTR(pStrm, pCSPROCID, CSTR);
	objSerializePTR(pStrm, pCSMSGID, CSTR);
	
	objSerializePTR(pStrm, pszUUID, PSZ);

	if(pThis->pRuleset != NULL) {
		rulesetGetName(pThis->pRuleset);
		CHKiRet(obj.SerializeProp(pStrm, UCHAR_CONSTANT("pszRuleset"), PROPTYPE_PSZ,
			rulesetGetName(pThis->pRuleset)));
	}

	/* offset must be serialized after pszRawMsg, because we need that to obtain the correct
	 * MSG size.
	 */
	objSerializeSCALAR(pStrm, offMSG, SHORT);

	CHKiRet(obj.EndSerialize(pStrm));

finalize_it:
	RETiRet;
}


/* This is a helper for MsgDeserialize that re-inits the var object. This
 * whole construct should be replaced, var is really ready to be retired.
 * But as an interim help during refactoring let's introduce this function
 * here (and thus NOT as method of var object!). -- rgerhads, 2012-11-06
 */
static inline void
reinitVar(var_t *pVar)
{
	rsCStrDestruct(&pVar->pcsName); /* no longer needed */
	if(pVar->varType == VARTYPE_STR) {
		if(pVar->val.pStr != NULL)
			rsCStrDestruct(&pVar->val.pStr);
	}
}
/* deserialize the message again 
 * we deserialize the properties in the same order that we serialized them. Except
 * for some checks to cover downlevel version, we do not need to do all these
 * CPU intense name checkings.
 */
#define isProp(name) !rsCStrSzStrCmp(pVar->pcsName, (uchar*) name, sizeof(name) - 1)
rsRetVal
MsgDeserialize(msg_t * const pMsg, strm_t *pStrm)
{
	prop_t *myProp;
	prop_t *propRcvFrom = NULL;
	prop_t *propRcvFromIP = NULL;
	struct json_tokener *tokener;
	var_t *pVar = NULL;
	DEFiRet;

	ISOBJ_TYPE_assert(pStrm, strm);

	CHKiRet(var.Construct(&pVar));
	CHKiRet(var.ConstructFinalize(pVar));

	CHKiRet(objDeserializeProperty(pVar, pStrm));
	if(isProp("iProtocolVersion")) {
		setProtocolVersion(pMsg, pVar->val.num);
		reinitVar(pVar);
		CHKiRet(objDeserializeProperty(pVar, pStrm));
	}
	if(isProp("iSeverity")) {
		pMsg->iSeverity = pVar->val.num;
		reinitVar(pVar);
		CHKiRet(objDeserializeProperty(pVar, pStrm));
	}
	if(isProp("iFacility")) {
		pMsg->iFacility = pVar->val.num;
		reinitVar(pVar);
		CHKiRet(objDeserializeProperty(pVar, pStrm));
	}
	if(isProp("msgFlags")) {
		pMsg->msgFlags = pVar->val.num;
		reinitVar(pVar);
		CHKiRet(objDeserializeProperty(pVar, pStrm));
	}
	if(isProp("ttGenTime")) {
		pMsg->ttGenTime = pVar->val.num;
		reinitVar(pVar);
		CHKiRet(objDeserializeProperty(pVar, pStrm));
	}
	if(isProp("tRcvdAt")) {
		memcpy(&pMsg->tRcvdAt, &pVar->val.vSyslogTime, sizeof(struct syslogTime));
		reinitVar(pVar);
		CHKiRet(objDeserializeProperty(pVar, pStrm));
	}
	if(isProp("tTIMESTAMP")) {
		memcpy(&pMsg->tTIMESTAMP, &pVar->val.vSyslogTime, sizeof(struct syslogTime));
		reinitVar(pVar);
		CHKiRet(objDeserializeProperty(pVar, pStrm));
	}
	if(isProp("pszTAG")) {
		MsgSetTAG(pMsg, rsCStrGetSzStrNoNULL(pVar->val.pStr), cstrLen(pVar->val.pStr));
		reinitVar(pVar);
		CHKiRet(objDeserializeProperty(pVar, pStrm));
	}
	if(isProp("pszRawMsg")) {
		MsgSetRawMsg(pMsg, (char*) rsCStrGetSzStrNoNULL(pVar->val.pStr), cstrLen(pVar->val.pStr));
		reinitVar(pVar);
		CHKiRet(objDeserializeProperty(pVar, pStrm));
	}
	if(isProp("pszHOSTNAME")) {
		MsgSetHOSTNAME(pMsg, rsCStrGetSzStrNoNULL(pVar->val.pStr), rsCStrLen(pVar->val.pStr));
		reinitVar(pVar);
		CHKiRet(objDeserializeProperty(pVar, pStrm));
	}
	if(isProp("pszInputName")) {
		/* we need to create a property */ 
		CHKiRet(prop.Construct(&myProp));
		CHKiRet(prop.SetString(myProp, rsCStrGetSzStrNoNULL(pVar->val.pStr), rsCStrLen(pVar->val.pStr)));
		CHKiRet(prop.ConstructFinalize(myProp));
		MsgSetInputName(pMsg, myProp);
		prop.Destruct(&myProp);
		reinitVar(pVar);
		CHKiRet(objDeserializeProperty(pVar, pStrm));
	}
	if(isProp("pszRcvFrom")) {
		MsgSetRcvFromStr(pMsg, rsCStrGetSzStrNoNULL(pVar->val.pStr), rsCStrLen(pVar->val.pStr), &propRcvFrom);
		prop.Destruct(&propRcvFrom);
		reinitVar(pVar);
		CHKiRet(objDeserializeProperty(pVar, pStrm));
	}
	if(isProp("pszRcvFromIP")) {
		MsgSetRcvFromIPStr(pMsg, rsCStrGetSzStrNoNULL(pVar->val.pStr), rsCStrLen(pVar->val.pStr), &propRcvFromIP);
		prop.Destruct(&propRcvFromIP);
		reinitVar(pVar);
		CHKiRet(objDeserializeProperty(pVar, pStrm));
	}
	if(isProp("json")) {
		tokener = json_tokener_new();
		pMsg->json = json_tokener_parse_ex(tokener, (char*)rsCStrGetSzStrNoNULL(pVar->val.pStr),
					     cstrLen(pVar->val.pStr));
		json_tokener_free(tokener);
		reinitVar(pVar);
		CHKiRet(objDeserializeProperty(pVar, pStrm));
	}
	if(isProp("localvars")) {
		tokener = json_tokener_new();
		pMsg->localvars = json_tokener_parse_ex(tokener, (char*)rsCStrGetSzStrNoNULL(pVar->val.pStr),
						        cstrLen(pVar->val.pStr));
		json_tokener_free(tokener);
		reinitVar(pVar);
		CHKiRet(objDeserializeProperty(pVar, pStrm));
	}
	if(isProp("pszStrucData")) {
		MsgSetStructuredData(pMsg, (char*) rsCStrGetSzStrNoNULL(pVar->val.pStr));
		reinitVar(pVar);
		CHKiRet(objDeserializeProperty(pVar, pStrm));
	}
	if(isProp("pCSAPPNAME")) {
		MsgSetAPPNAME(pMsg, (char*) rsCStrGetSzStrNoNULL(pVar->val.pStr));
		reinitVar(pVar);
		CHKiRet(objDeserializeProperty(pVar, pStrm));
	}
	if(isProp("pCSPROCID")) {
		MsgSetPROCID(pMsg, (char*) rsCStrGetSzStrNoNULL(pVar->val.pStr));
		reinitVar(pVar);
		CHKiRet(objDeserializeProperty(pVar, pStrm));
	}
	if(isProp("pCSMSGID")) {
		MsgSetMSGID(pMsg, (char*) rsCStrGetSzStrNoNULL(pVar->val.pStr));
		reinitVar(pVar);
		CHKiRet(objDeserializeProperty(pVar, pStrm));
	}
	if(isProp("pszUUID")) {
		pMsg->pszUUID = ustrdup(rsCStrGetSzStrNoNULL(pVar->val.pStr));
		reinitVar(pVar);
		CHKiRet(objDeserializeProperty(pVar, pStrm));
	}
	if(isProp("pszRuleset")) {
		MsgSetRulesetByName(pMsg, pVar->val.pStr);
		reinitVar(pVar);
		CHKiRet(objDeserializeProperty(pVar, pStrm));
	}
	/* "offMSG" must always be our last field, so we use this as an
	 * indicator if the sequence is correct. This is a bit questionable,
	 * but on the other hand it works decently AND we will probably replace
	 * the whole persisted format soon in any case. -- rgerhards, 2012-11-06
	 */
	if(!isProp("offMSG"))
		ABORT_FINALIZE(RS_RET_DS_PROP_SEQ_ERR);
	MsgSetMSGoffs(pMsg, pVar->val.num);
finalize_it:
	if(pVar != NULL)
		var.Destruct(&pVar);
	RETiRet;
}
#undef isProp


/* Increment reference count - see description of the "msg"
 * structure for details. As a convenience to developers,
 * this method returns the msg pointer that is passed to it.
 * It is recommended that it is called as follows:
 *
 * pSecondMsgPointer = MsgAddRef(pOrgMsgPointer);
 */
msg_t *MsgAddRef(msg_t * const pM)
{
	assert(pM != NULL);
#	ifdef HAVE_ATOMIC_BUILTINS
		ATOMIC_INC(&pM->iRefCount, NULL);
#	else
		MsgLock(pM);
		pM->iRefCount++;
		MsgUnlock(pM);
#	endif
	/* DEV debugging only! dbgprintf("MsgAddRef\t0x%x done, Ref now: %d\n", (int)pM, pM->iRefCount);*/
	return(pM);
}


/* This functions tries to aquire the PROCID from TAG. Its primary use is
 * when a legacy syslog message has been received and should be forwarded as
 * syslog-protocol (or the PROCID is requested for any other reason).
 * In legacy syslog, the PROCID is considered to be the character sequence
 * between the first [ and the first ]. This usually are digits only, but we
 * do not check that. However, if there is no closing ], we do not assume we
 * can obtain a PROCID. Take in mind that not every legacy syslog message
 * actually has a PROCID.
 * rgerhards, 2005-11-24
 * THIS MUST be called with the message lock locked.
 */
static rsRetVal aquirePROCIDFromTAG(msg_t * const pM)
{
	register int i;
	uchar *pszTag;
	DEFiRet;

	assert(pM != NULL);

	if(pM->pCSPROCID != NULL)
		return RS_RET_OK; /* we are already done ;) */

	if(msgGetProtocolVersion(pM) != 0)
		return RS_RET_OK; /* we can only emulate if we have legacy format */

	pszTag = (uchar*) ((pM->iLenTAG < CONF_TAG_BUFSIZE) ? pM->TAG.szBuf : pM->TAG.pszTAG);

	/* find first '['... */
	i = 0;
	while((i < pM->iLenTAG) && (pszTag[i] != '['))
		++i;
	if(!(i < pM->iLenTAG))
		return RS_RET_OK;	/* no [, so can not emulate... */
	
	++i; /* skip '[' */

	/* now obtain the PROCID string... */
	CHKiRet(cstrConstruct(&pM->pCSPROCID));
	while((i < pM->iLenTAG) && (pszTag[i] != ']')) {
		CHKiRet(cstrAppendChar(pM->pCSPROCID, pszTag[i]));
		++i;
	}

	if(!(i < pM->iLenTAG)) {
		/* oops... it looked like we had a PROCID, but now it has
		 * turned out this is not true. In this case, we need to free
		 * the buffer and simply return. Note that this is NOT an error
		 * case!
		 */
		cstrDestruct(&pM->pCSPROCID);
		FINALIZE;
	}

	/* OK, finaally we could obtain a PROCID. So let's use it ;) */
	CHKiRet(cstrFinalize(pM->pCSPROCID));

finalize_it:
	RETiRet;
}


/* Parse and set the "programname" for a given MSG object. Programname
 * is a BSD concept, it is the tag without any instance-specific information.
 * Precisely, the programname is terminated by either (whichever occurs first):
 * - end of tag
 * - nonprintable character
 * - ':'
 * - '['
 * - '/'
 * The above definition has been taken from the FreeBSD syslogd sources.
 * 
 * The program name is not parsed by default, because it is infrequently-used.
 * IMPORTANT: A locked message object must be provided, else a crash will occur.
 * rgerhards, 2005-10-19
 */
static inline rsRetVal
aquireProgramName(msg_t * const pM)
{
	int i;
	uchar *pszTag, *pszProgName;
	DEFiRet;

	assert(pM != NULL);
	pszTag = (uchar*) ((pM->iLenTAG < CONF_TAG_BUFSIZE) ? pM->TAG.szBuf : pM->TAG.pszTAG);
	for(  i = 0
	    ; (i < pM->iLenTAG) && isprint((int) pszTag[i])
	      && (pszTag[i] != '\0') && (pszTag[i] != ':')
	      && (pszTag[i] != '[')  && (pszTag[i] != '/')
	    ; ++i)
		; /* just search end of PROGNAME */
	if(i < CONF_PROGNAME_BUFSIZE) {
		pszProgName = pM->PROGNAME.szBuf;
	} else {
		CHKmalloc(pM->PROGNAME.ptr = malloc(i+1));
		pszProgName = pM->PROGNAME.ptr;
	}
	memcpy((char*)pszProgName, (char*)pszTag, i);
	pszProgName[i] = '\0';
	pM->iLenPROGNAME = i;
finalize_it:
	RETiRet;
}


/* Access methods - dumb & easy, not a comment for each ;)
 */
void setProtocolVersion(msg_t * const pM, int iNewVersion)
{
	assert(pM != NULL);
	if(iNewVersion != 0 && iNewVersion != 1) {
		dbgprintf("Tried to set unsupported protocol version %d - changed to 0.\n", iNewVersion);
		iNewVersion = 0;
	}
	pM->iProtocolVersion = iNewVersion;
}

/* note: string is taken from constant pool, do NOT free */
char *getProtocolVersionString(msg_t * const pM)
{
	assert(pM != NULL);
	return(pM->iProtocolVersion ? "1" : "0");
}

#ifdef USE_LIBUUID
/* note: libuuid seems not to be thread-safe, so we need
 * to get some safeguards in place.
 */
static void msgSetUUID(msg_t * const pM)
{
	size_t lenRes = sizeof(uuid_t) * 2 + 1;
	char hex_char [] = "0123456789ABCDEF";
	unsigned int byte_nbr;
	uuid_t uuid;
	static pthread_mutex_t mutUUID = PTHREAD_MUTEX_INITIALIZER;

	dbgprintf("[MsgSetUUID] START, lenRes %llu\n", (long long unsigned) lenRes);
	assert(pM != NULL);

	if((pM->pszUUID = (uchar*) MALLOC(lenRes)) == NULL) {
		pM->pszUUID = (uchar *)"";
	} else {
		pthread_mutex_lock(&mutUUID);
		uuid_generate(uuid);
		pthread_mutex_unlock(&mutUUID);
		for (byte_nbr = 0; byte_nbr < sizeof (uuid_t); byte_nbr++) {
			pM->pszUUID[byte_nbr * 2 + 0] = hex_char[uuid [byte_nbr] >> 4];
			pM->pszUUID[byte_nbr * 2 + 1] = hex_char[uuid [byte_nbr] & 15];
		}

		pM->pszUUID[lenRes-1] = '\0';
		dbgprintf("[MsgSetUUID] UUID : %s LEN: %d \n", pM->pszUUID, (int)lenRes);
	}
	dbgprintf("[MsgSetUUID] END\n");
}

void getUUID(msg_t * const pM, uchar **pBuf, int *piLen)
{
	dbgprintf("[getUUID] START\n");
	if(pM == NULL) {
		dbgprintf("[getUUID] pM is NULL\n");
		*pBuf=	UCHAR_CONSTANT("");
		*piLen = 0;
	} else {
		if(pM->pszUUID == NULL) {
			dbgprintf("[getUUID] pM->pszUUID is NULL\n");
			MsgLock(pM);
			/* re-query, things may have changed in the mean time... */
			if(pM->pszUUID == NULL)
				msgSetUUID(pM);
			MsgUnlock(pM);
		} else { /* UUID already there we reuse it */
			dbgprintf("[getUUID] pM->pszUUID already exists\n");
		}
		*pBuf = pM->pszUUID;
		*piLen = sizeof(uuid_t) * 2;
	}
	dbgprintf("[getUUID] END\n");
}
#endif

void
getRawMsg(msg_t * const pM, uchar **pBuf, int *piLen)
{
	if(pM == NULL) {
		*pBuf=  UCHAR_CONSTANT("");
		*piLen = 0;
	} else {
		if(pM->pszRawMsg == NULL) {
			*pBuf=  UCHAR_CONSTANT("");
			*piLen = 0;
		} else {
			*pBuf = pM->pszRawMsg;
			*piLen = pM->iLenRawMsg;
		}
	}
}

void
getRawMsgAfterPRI(msg_t * const pM, uchar **pBuf, int *piLen)
{
	if(pM == NULL) {
		*pBuf=  UCHAR_CONSTANT("");
		*piLen = 0;
	} else {
		if(pM->pszRawMsg == NULL) {
			*pBuf=  UCHAR_CONSTANT("");
			*piLen = 0;
		} else {
			/* unfortunately, pM->offAfterPRI seems NOT to be
			 * correct/consistent in all cases. imuxsock and imudp
			 * seem to have other values than imptcp. Testbench
			 * covers some of that. As a work-around, we caluculate
			 * the value ourselfes here. -- rgerhards, 2015-10-09
			 */
			size_t offAfterPRI = 0;
			if(pM->pszRawMsg[0] == '<') { /* do we have a PRI? */
				if(pM->pszRawMsg[2] == '>')
					offAfterPRI = 3;
				else if(pM->pszRawMsg[3] == '>')
					offAfterPRI = 4;
				else if(pM->pszRawMsg[4] == '>')
					offAfterPRI = 5;
			}
			*pBuf = pM->pszRawMsg + offAfterPRI;
			*piLen = pM->iLenRawMsg - offAfterPRI;
		}
	}
}


/* note: setMSGLen() is only for friends who really know what they
 * do. Setting an invalid length can be desasterous!
 */
void setMSGLen(msg_t * const pM, int lenMsg)
{
	pM->iLenMSG = lenMsg;
}

int getMSGLen(msg_t * const pM)
{
	return((pM == NULL) ? 0 : pM->iLenMSG);
}

uchar *getMSG(msg_t * const pM)
{
	uchar *ret;
	if(pM == NULL)
		ret = UCHAR_CONSTANT("");
	else {
		if(pM->iLenMSG == 0)
			ret = UCHAR_CONSTANT("");
		else
			ret = pM->pszRawMsg + pM->offMSG;
	}
	return ret;
}


/* Get PRI value as integer */
static int getPRIi(msg_t * const pM)
{
	syslog_pri_t pri = (pM->iFacility << 3) + (pM->iSeverity);
	if(pri > 191)
		pri = LOG_PRI_INVLD;
	return pri;
}


/* Get PRI value in text form
 */
char *
getPRI(msg_t * const pM)
{
	/* PRI is a number in the range 0..191. Thus, we use a simple lookup table to obtain the
	 * string value. It looks a bit clumpsy here in code ;)
	 */
	int iPRI;

	if(pM == NULL)
		return "";

	iPRI = getPRIi(pM);
	return (iPRI > 191) ? "invld" : (char*)syslog_pri_names[iPRI].pszName;
}


char *
getTimeReported(msg_t * const pM, enum tplFormatTypes eFmt)
{
	BEGINfunc
	if(pM == NULL)
		return "";

	switch(eFmt) {
	case tplFmtDefault:
	case tplFmtRFC3164Date:
	case tplFmtRFC3164BuggyDate:
		MsgLock(pM);
		if(pM->pszTIMESTAMP3164 == NULL) {
			pM->pszTIMESTAMP3164 = pM->pszTimestamp3164;
			datetime.formatTimestamp3164(&pM->tTIMESTAMP, pM->pszTIMESTAMP3164,
						     (eFmt == tplFmtRFC3164BuggyDate));
		}
		MsgUnlock(pM);
		return(pM->pszTIMESTAMP3164);
	case tplFmtMySQLDate:
		MsgLock(pM);
		if(pM->pszTIMESTAMP_MySQL == NULL) {
			if((pM->pszTIMESTAMP_MySQL = MALLOC(15)) == NULL) {
				MsgUnlock(pM);
				return "";
			}
			datetime.formatTimestampToMySQL(&pM->tTIMESTAMP, pM->pszTIMESTAMP_MySQL);
		}
		MsgUnlock(pM);
		return(pM->pszTIMESTAMP_MySQL);
        case tplFmtPgSQLDate:
                MsgLock(pM);
                if(pM->pszTIMESTAMP_PgSQL == NULL) {
                        if((pM->pszTIMESTAMP_PgSQL = MALLOC(21)) == NULL) {
                                MsgUnlock(pM);
                                return "";
                        }
                        datetime.formatTimestampToPgSQL(&pM->tTIMESTAMP, pM->pszTIMESTAMP_PgSQL);
                }
                MsgUnlock(pM);
                return(pM->pszTIMESTAMP_PgSQL);
	case tplFmtRFC3339Date:
		MsgLock(pM);
		if(pM->pszTIMESTAMP3339 == NULL) {
			pM->pszTIMESTAMP3339 = pM->pszTimestamp3339;
			datetime.formatTimestamp3339(&pM->tTIMESTAMP, pM->pszTIMESTAMP3339);
		}
		MsgUnlock(pM);
		return(pM->pszTIMESTAMP3339);
	case tplFmtUnixDate:
		MsgLock(pM);
		if(pM->pszTIMESTAMP_Unix[0] == '\0') {
			datetime.formatTimestampUnix(&pM->tTIMESTAMP, pM->pszTIMESTAMP_Unix);
		}
		MsgUnlock(pM);
		return(pM->pszTIMESTAMP_Unix);
	case tplFmtSecFrac:
		if(pM->pszTIMESTAMP_SecFrac[0] == '\0') {
			MsgLock(pM);
			/* re-check, may have changed while we did not hold lock */
			if(pM->pszTIMESTAMP_SecFrac[0] == '\0') {
				datetime.formatTimestampSecFrac(&pM->tTIMESTAMP, pM->pszTIMESTAMP_SecFrac);
			}
			MsgUnlock(pM);
		}
		return(pM->pszTIMESTAMP_SecFrac);
	case tplFmtWDayName:
		return wdayNames[getWeekdayNbr(&pM->tTIMESTAMP)];
	case tplFmtWDay:
		return one_digit[getWeekdayNbr(&pM->tTIMESTAMP)];
	case tplFmtMonth:
		return two_digits[(int)pM->tTIMESTAMP.month];
	case tplFmtYear:
		if(pM->tTIMESTAMP.year >= 1967 && pM->tTIMESTAMP.year <= 2099)
			return years[pM->tTIMESTAMP.year - 1967];
		else
			return "YEAR OUT OF RANGE(1967-2099)";
	case tplFmtDay:
		return two_digits[(int)pM->tTIMESTAMP.day];
	case tplFmtHour:
		return two_digits[(int)pM->tTIMESTAMP.hour];
	case tplFmtMinute:
		return two_digits[(int)pM->tTIMESTAMP.minute];
	case tplFmtSecond:
		return two_digits[(int)pM->tTIMESTAMP.second];
	case tplFmtTZOffsHour:
		return two_digits[(int)pM->tTIMESTAMP.OffsetHour];
	case tplFmtTZOffsMin:
		return two_digits[(int)pM->tTIMESTAMP.OffsetMinute];
	case tplFmtTZOffsDirection:
		return (pM->tTIMESTAMP.OffsetMode == '+')? "+" : "-";
	case tplFmtOrdinal:
		return daysInYear[getOrdinal(&pM->tTIMESTAMP)];
	case tplFmtWeek:
		return two_digits[getWeek(&pM->tTIMESTAMP)];
	}
	ENDfunc
	return "INVALID eFmt OPTION!";
}

static char *getTimeGenerated(msg_t * const pM, enum tplFormatTypes eFmt)
{
	BEGINfunc
	if(pM == NULL)
		return "";

	switch(eFmt) {
	case tplFmtDefault:
		MsgLock(pM);
		if(pM->pszRcvdAt3164 == NULL) {
			if((pM->pszRcvdAt3164 = MALLOC(16)) == NULL) {
				MsgUnlock(pM);
				return "";
			}
			datetime.formatTimestamp3164(&pM->tRcvdAt, pM->pszRcvdAt3164, 0);
		}
		MsgUnlock(pM);
		return(pM->pszRcvdAt3164);
	case tplFmtMySQLDate:
		MsgLock(pM);
		if(pM->pszRcvdAt_MySQL == NULL) {
			if((pM->pszRcvdAt_MySQL = MALLOC(15)) == NULL) {
				MsgUnlock(pM);
				return "";
			}
			datetime.formatTimestampToMySQL(&pM->tRcvdAt, pM->pszRcvdAt_MySQL);
		}
		MsgUnlock(pM);
		return(pM->pszRcvdAt_MySQL);
        case tplFmtPgSQLDate:
                MsgLock(pM);
                if(pM->pszRcvdAt_PgSQL == NULL) {
                        if((pM->pszRcvdAt_PgSQL = MALLOC(21)) == NULL) {
                                MsgUnlock(pM);
                                return "";
                        }
                        datetime.formatTimestampToPgSQL(&pM->tRcvdAt, pM->pszRcvdAt_PgSQL);
                }
                MsgUnlock(pM);
                return(pM->pszRcvdAt_PgSQL);
	case tplFmtRFC3164Date:
	case tplFmtRFC3164BuggyDate:
		MsgLock(pM);
		if(pM->pszRcvdAt3164 == NULL) {
			if((pM->pszRcvdAt3164 = MALLOC(16)) == NULL) {
					MsgUnlock(pM);
					return "";
				}
			datetime.formatTimestamp3164(&pM->tRcvdAt, pM->pszRcvdAt3164,
						     (eFmt == tplFmtRFC3164BuggyDate));
		}
		MsgUnlock(pM);
		return(pM->pszRcvdAt3164);
	case tplFmtRFC3339Date:
		MsgLock(pM);
		if(pM->pszRcvdAt3339 == NULL) {
			if((pM->pszRcvdAt3339 = MALLOC(33)) == NULL) {
				MsgUnlock(pM);
				return "";
			}
			datetime.formatTimestamp3339(&pM->tRcvdAt, pM->pszRcvdAt3339);
		}
		MsgUnlock(pM);
		return(pM->pszRcvdAt3339);
	case tplFmtUnixDate:
		MsgLock(pM);
		if(pM->pszRcvdAt_Unix[0] == '\0') {
			datetime.formatTimestampUnix(&pM->tRcvdAt, pM->pszRcvdAt_Unix);
		}
		MsgUnlock(pM);
		return(pM->pszRcvdAt_Unix);
	case tplFmtSecFrac:
		if(pM->pszRcvdAt_SecFrac[0] == '\0') {
			MsgLock(pM);
			/* re-check, may have changed while we did not hold lock */
			if(pM->pszRcvdAt_SecFrac[0] == '\0') {
				datetime.formatTimestampSecFrac(&pM->tRcvdAt, pM->pszRcvdAt_SecFrac);
			}
			MsgUnlock(pM);
		}
		return(pM->pszRcvdAt_SecFrac);
	case tplFmtWDayName:
		return wdayNames[getWeekdayNbr(&pM->tRcvdAt)];
	case tplFmtWDay:
		return one_digit[getWeekdayNbr(&pM->tRcvdAt)];
	case tplFmtMonth:
		return two_digits[(int)pM->tRcvdAt.month];
	case tplFmtYear:
		if(pM->tRcvdAt.year >= 1967 && pM->tRcvdAt.year <= 2099)
			return years[pM->tRcvdAt.year - 1967];
		else
			return "YEAR OUT OF RANGE(1967-2099)";
	case tplFmtDay:
		return two_digits[(int)pM->tRcvdAt.day];
	case tplFmtHour:
		return two_digits[(int)pM->tRcvdAt.hour];
	case tplFmtMinute:
		return two_digits[(int)pM->tRcvdAt.minute];
	case tplFmtSecond:
		return two_digits[(int)pM->tRcvdAt.second];
	case tplFmtTZOffsHour:
		return two_digits[(int)pM->tRcvdAt.OffsetHour];
	case tplFmtTZOffsMin:
		return two_digits[(int)pM->tRcvdAt.OffsetMinute];
	case tplFmtTZOffsDirection:
		return (pM->tRcvdAt.OffsetMode == '+')? "+" : "-";
	case tplFmtOrdinal:
		return daysInYear[getOrdinal(&pM->tRcvdAt)];
	case tplFmtWeek:
		return two_digits[getWeek(&pM->tRcvdAt)];
	}
	ENDfunc
	return "INVALID eFmt OPTION!";
}


static inline char *getSeverity(msg_t * const pM)
{
	char *name = NULL;

	if(pM == NULL)
		return "";

	if(pM->iSeverity > 7) {
		name = "invld";
	} else {
		name = syslog_number_names[pM->iSeverity];
	}

	return name;
}


static inline char *getSeverityStr(msg_t * const pM)
{
	char *name = NULL;

	if(pM == NULL)
		return "";

	if(pM->iSeverity > 7) {
		name = "invld";
	} else {
		name = syslog_severity_names[pM->iSeverity];
	}

	return name;
}

static inline char *getFacility(msg_t * const pM)
{
	char *name = NULL;

	if(pM == NULL)
		return "";

	if(pM->iFacility > 23) {
		name = "invld";
	} else {
		name = syslog_number_names[pM->iFacility];
	}

	return name;
}

static inline char *getFacilityStr(msg_t * const pM)
{
        char *name = NULL;

        if(pM == NULL)
                return "";

	if(pM->iFacility > 23) {
		name = "invld";
	} else {
		name = syslog_fac_names[pM->iFacility];
	}

	return name;
}


/* set flow control state (if not called, the default - NO_DELAY - is used)
 * This needs no locking because it is only done while the object is
 * not fully constructed (which also means you must not call this
 * method after the msg has been handed over to a queue).
 * rgerhards, 2008-03-14
 */
rsRetVal
MsgSetFlowControlType(msg_t * const pMsg, flowControl_t eFlowCtl)
{
	DEFiRet;
	assert(pMsg != NULL);
	assert(eFlowCtl == eFLOWCTL_NO_DELAY || eFlowCtl == eFLOWCTL_LIGHT_DELAY || eFlowCtl == eFLOWCTL_FULL_DELAY);

	pMsg->flowCtlType = eFlowCtl;

	RETiRet;
}

/* set offset after which PRI in raw msg starts
 * rgerhards, 2009-06-16
 */
rsRetVal
MsgSetAfterPRIOffs(msg_t * const pMsg, short offs)
{
	assert(pMsg != NULL);
	pMsg->offAfterPRI = offs;
	return RS_RET_OK;
}


/* rgerhards 2004-11-24: set APP-NAME in msg object
 * This is not locked, because it either is called during message
 * construction (where we need no locking) or later as part of a function
 * which already obtained the lock. So in general, this function here must
 * only be called when it it safe to do so without it aquiring a lock.
 */
rsRetVal MsgSetAPPNAME(msg_t *__restrict__ const pMsg, const char* pszAPPNAME)
{
	DEFiRet;
	assert(pMsg != NULL);
	if(pMsg->pCSAPPNAME == NULL) {
		/* we need to obtain the object first */
		CHKiRet(rsCStrConstruct(&pMsg->pCSAPPNAME));
	}
	/* if we reach this point, we have the object */
	iRet = rsCStrSetSzStr(pMsg->pCSAPPNAME, (uchar*) pszAPPNAME);

finalize_it:
	RETiRet;
}


/* rgerhards 2004-11-24: set PROCID in msg object
 */
rsRetVal MsgSetPROCID(msg_t *__restrict__ const pMsg, const char* pszPROCID)
{
	DEFiRet;
	ISOBJ_TYPE_assert(pMsg, msg);
	if(pMsg->pCSPROCID == NULL) {
		/* we need to obtain the object first */
		CHKiRet(cstrConstruct(&pMsg->pCSPROCID));
	}
	/* if we reach this point, we have the object */
	CHKiRet(rsCStrSetSzStr(pMsg->pCSPROCID, (uchar*) pszPROCID));
	CHKiRet(cstrFinalize(pMsg->pCSPROCID));

finalize_it:
	RETiRet;
}


/* check if we have a procid, and, if not, try to aquire/emulate it.
 * This must be called WITHOUT the message lock being held.
 * rgerhards, 2009-06-26
 */
static inline void preparePROCID(msg_t * const pM, sbool bLockMutex)
{
	if(pM->pCSPROCID == NULL) {
		if(bLockMutex == LOCK_MUTEX)
			MsgLock(pM);
		/* re-query, things may have changed in the mean time... */
		if(pM->pCSPROCID == NULL)
			aquirePROCIDFromTAG(pM);
		if(bLockMutex == LOCK_MUTEX)
			MsgUnlock(pM);
	}
}


#if 0
/* rgerhards, 2005-11-24
 */
static inline int getPROCIDLen(msg_t *pM, sbool bLockMutex)
{
	assert(pM != NULL);
	preparePROCID(pM, bLockMutex);
	return (pM->pCSPROCID == NULL) ? 1 : rsCStrLen(pM->pCSPROCID);
}
#endif


/* rgerhards, 2005-11-24
 */
char *getPROCID(msg_t * const pM, sbool bLockMutex)
{
	uchar *pszRet;

	ISOBJ_TYPE_assert(pM, msg);
	if(bLockMutex == LOCK_MUTEX)
		MsgLock(pM);
	preparePROCID(pM, MUTEX_ALREADY_LOCKED);
	if(pM->pCSPROCID == NULL)
		pszRet = UCHAR_CONSTANT("-");
	else 
		pszRet = rsCStrGetSzStrNoNULL(pM->pCSPROCID);
	if(bLockMutex == LOCK_MUTEX)
		MsgUnlock(pM);
	return (char*) pszRet;
}


/* rgerhards 2004-11-24: set MSGID in msg object
 */
rsRetVal MsgSetMSGID(msg_t * const pMsg, const char* pszMSGID)
{
	DEFiRet;
	ISOBJ_TYPE_assert(pMsg, msg);
	if(pMsg->pCSMSGID == NULL) {
		/* we need to obtain the object first */
		CHKiRet(rsCStrConstruct(&pMsg->pCSMSGID));
	}
	/* if we reach this point, we have the object */
	iRet = rsCStrSetSzStr(pMsg->pCSMSGID, (uchar*) pszMSGID);

finalize_it:
	RETiRet;
}


/* Return state of last parser. If it had success, "OK" is returned, else
 * "FAIL". All from the constant pool.
 */
static inline char *getParseSuccess(msg_t * const pM)
{
	return (pM->bParseSuccess) ? "OK" : "FAIL";
}


/* al, 2011-07-26: LockMsg to avoid race conditions
 */
static inline char *getMSGID(msg_t * const pM)
{
	if (pM->pCSMSGID == NULL) {
		return "-"; 
	}
	else {
		MsgLock(pM);
		char* pszreturn = (char*) rsCStrGetSzStrNoNULL(pM->pCSMSGID);
		MsgUnlock(pM);
		return pszreturn; 
	}
}

/* rgerhards 2012-03-15: set parser success (an integer, acutally bool)
 */
void MsgSetParseSuccess(msg_t * const pMsg, int bSuccess)
{
	assert(pMsg != NULL);
	pMsg->bParseSuccess = bSuccess;
}


/* return full message as a json string */
const uchar*
msgGetJSONMESG(msg_t *__restrict__ const pMsg)
{
	struct json_object *json;
	struct json_object *jval;
	uchar *pRes; /* result pointer */
	rs_size_t bufLen = -1; /* length of string or -1, if not known */

	json = json_object_new_object();

	jval = json_object_new_string((char*)getMSG(pMsg));
	json_object_object_add(json, "msg", jval);

	getRawMsg(pMsg, &pRes, &bufLen);
	jval = json_object_new_string((char*)pRes);
	json_object_object_add(json, "rawmsg", jval);

	pRes = (uchar*)getTimeReported(pMsg, tplFmtRFC3339Date);
	jval = json_object_new_string((char*)pRes);
	json_object_object_add(json, "timereported", jval);

	jval = json_object_new_string(getHOSTNAME(pMsg));
	json_object_object_add(json, "hostname", jval);

	getTAG(pMsg, &pRes, &bufLen);
	jval = json_object_new_string((char*)pRes);
	json_object_object_add(json, "syslogtag", jval);

	getInputName(pMsg, &pRes, &bufLen);
	jval = json_object_new_string((char*)pRes);
	json_object_object_add(json, "inputname", jval);

	jval = json_object_new_string((char*)getRcvFrom(pMsg));
	json_object_object_add(json, "fromhost", jval);

	jval = json_object_new_string((char*)getRcvFromIP(pMsg));
	json_object_object_add(json, "fromhost-ip", jval);

	jval = json_object_new_string(getPRI(pMsg));
	json_object_object_add(json, "pri", jval);

	jval = json_object_new_string(getFacility(pMsg));
	json_object_object_add(json, "syslogfacility", jval);

	jval = json_object_new_string(getSeverity(pMsg));
	json_object_object_add(json, "syslogseverity", jval);

	pRes = (uchar*)getTimeGenerated(pMsg, tplFmtRFC3339Date);
	jval = json_object_new_string((char*)pRes);
	json_object_object_add(json, "timegenerated", jval);

	jval = json_object_new_string((char*)getProgramName(pMsg, LOCK_MUTEX));
	json_object_object_add(json, "programname", jval);

	jval = json_object_new_string(getProtocolVersionString(pMsg));
	json_object_object_add(json, "protocol-version", jval);

	MsgGetStructuredData(pMsg, &pRes, &bufLen);
	jval = json_object_new_string((char*)pRes);
	json_object_object_add(json, "structured-data", jval);

	jval = json_object_new_string(getAPPNAME(pMsg, LOCK_MUTEX));
	json_object_object_add(json, "app-name", jval);

	jval = json_object_new_string(getPROCID(pMsg, LOCK_MUTEX));
	json_object_object_add(json, "procid", jval);

	jval = json_object_new_string(getMSGID(pMsg));
	json_object_object_add(json, "msgid", jval);

#ifdef USE_LIBUUID
	if(pMsg->pszUUID == NULL) {
		jval = NULL;
	} else {
		getUUID(pMsg, &pRes, &bufLen);
		jval = json_object_new_string((char*)pRes);
	}
	json_object_object_add(json, "uuid", jval);
#endif

	json_object_object_add(json, "$!", pMsg->json);

	pRes = (uchar*) strdup(json_object_get_string(json));
	json_object_put(json);
	return pRes;
}

/* rgerhards 2009-06-12: set associated ruleset
 */
void MsgSetRuleset(msg_t * const pMsg, ruleset_t *pRuleset)
{
	assert(pMsg != NULL);
	pMsg->pRuleset = pRuleset;
}


/* set TAG in msg object
 * (rewritten 2009-06-18 rgerhards)
 */
void MsgSetTAG(msg_t *__restrict__ const pMsg, const uchar* pszBuf, const size_t lenBuf)
{
	uchar *pBuf;
	assert(pMsg != NULL);

	freeTAG(pMsg);

	pMsg->iLenTAG = lenBuf;
	if(pMsg->iLenTAG < CONF_TAG_BUFSIZE) {
		/* small enough: use fixed buffer (faster!) */
		pBuf = pMsg->TAG.szBuf;
	} else {
		if((pBuf = (uchar*) MALLOC(pMsg->iLenTAG + 1)) == NULL) {
			/* truncate message, better than completely loosing it... */
			pBuf = pMsg->TAG.szBuf;
			pMsg->iLenTAG = CONF_TAG_BUFSIZE - 1;
		} else {
			pMsg->TAG.pszTAG = pBuf;
		}
	}

	memcpy(pBuf, pszBuf, pMsg->iLenTAG);
	pBuf[pMsg->iLenTAG] = '\0'; /* this also works with truncation! */
}


/* This function tries to emulate the TAG if none is
 * set. Its primary purpose is to provide an old-style TAG
 * when a syslog-protocol message has been received. Then,
 * the tag is APP-NAME "[" PROCID "]". The function first checks
 * if there is a TAG and, if not, if it can emulate it.
 * rgerhards, 2005-11-24
 */
static inline void tryEmulateTAG(msg_t * const pM, sbool bLockMutex)
{
	size_t lenTAG;
	uchar bufTAG[CONF_TAG_MAXSIZE];
	assert(pM != NULL);

	if(bLockMutex == LOCK_MUTEX)
		MsgLock(pM);
	if(pM->iLenTAG > 0) {
		if(bLockMutex == LOCK_MUTEX)
			MsgUnlock(pM);
		return; /* done, no need to emulate */
	}
	
	if(msgGetProtocolVersion(pM) == 1) {
		if(!strcmp(getPROCID(pM, MUTEX_ALREADY_LOCKED), "-")) {
			/* no process ID, use APP-NAME only */
			MsgSetTAG(pM, (uchar*) getAPPNAME(pM, MUTEX_ALREADY_LOCKED), getAPPNAMELen(pM, MUTEX_ALREADY_LOCKED));
		} else {
			/* now we can try to emulate */
			lenTAG = snprintf((char*)bufTAG, CONF_TAG_MAXSIZE, "%s[%s]",
					  getAPPNAME(pM, MUTEX_ALREADY_LOCKED), getPROCID(pM, MUTEX_ALREADY_LOCKED));
			bufTAG[sizeof(bufTAG)-1] = '\0'; /* just to make sure... */
			MsgSetTAG(pM, bufTAG, lenTAG);
		}
	}
	if(bLockMutex == LOCK_MUTEX)
		MsgUnlock(pM);
}


void
getTAG(msg_t * const pM, uchar **ppBuf, int *piLen)
{
	if(pM == NULL) {
		*ppBuf = UCHAR_CONSTANT("");
		*piLen = 0;
	} else {
		if(pM->iLenTAG == 0)
			tryEmulateTAG(pM, LOCK_MUTEX);
		if(pM->iLenTAG == 0) {
			*ppBuf = UCHAR_CONSTANT("");
			*piLen = 0;
		} else {
			*ppBuf = (pM->iLenTAG < CONF_TAG_BUFSIZE) ? pM->TAG.szBuf : pM->TAG.pszTAG;
			*piLen = pM->iLenTAG;
		}
	}
}


int getHOSTNAMELen(msg_t * const pM)
{
	if(pM == NULL)
		return 0;
	else
		if(pM->pszHOSTNAME == NULL) {
			resolveDNS(pM);
			if(pM->rcvFrom.pRcvFrom == NULL)
				return 0;
			else
				return prop.GetStringLen(pM->rcvFrom.pRcvFrom);
		} else
			return pM->iLenHOSTNAME;
}


char *getHOSTNAME(msg_t * const pM)
{
	if(pM == NULL)
		return "";
	else
		if(pM->pszHOSTNAME == NULL) {
			resolveDNS(pM);
			if(pM->rcvFrom.pRcvFrom == NULL) {
				return "";
			} else {
				uchar *psz;
				int len;
				prop.GetString(pM->rcvFrom.pRcvFrom, &psz, &len);
				return (char*) psz;
			}
		} else {
			return (char*) pM->pszHOSTNAME;
		}
}


uchar *getRcvFrom(msg_t * const pM)
{
	uchar *psz;
	int len;
	BEGINfunc

	if(pM == NULL) {
		psz = UCHAR_CONSTANT("");
	} else {
		resolveDNS(pM);
		if(pM->rcvFrom.pRcvFrom == NULL)
			psz = UCHAR_CONSTANT("");
		else
			prop.GetString(pM->rcvFrom.pRcvFrom, &psz, &len);
	}
	ENDfunc
	return psz;
}


/* rgerhards 2004-11-24: set STRUCTURED DATA in msg object
 */
rsRetVal MsgSetStructuredData(msg_t * const pMsg, const char* pszStrucData)
{
	DEFiRet;
	ISOBJ_TYPE_assert(pMsg, msg);
	free(pMsg->pszStrucData);
	CHKmalloc(pMsg->pszStrucData = (uchar*)strdup(pszStrucData));
	pMsg->lenStrucData = strlen(pszStrucData);
finalize_it:
	RETiRet;
}


/* get the "STRUCTURED-DATA" as sz string, including length */
void
MsgGetStructuredData(msg_t * const pM, uchar **pBuf, rs_size_t *len)
{
	MsgLock(pM);
	if(pM->pszStrucData == NULL) {
		*pBuf = UCHAR_CONSTANT("-"),
		*len = 1;
	} else  {
		*pBuf = pM->pszStrucData,
		*len = pM->lenStrucData;
	}
	MsgUnlock(pM);
}

/* get the "programname" as sz string
 * rgerhards, 2005-10-19
 */
uchar *getProgramName(msg_t * const pM, sbool bLockMutex)
{
	if(pM->iLenPROGNAME == -1) {
		if(bLockMutex == LOCK_MUTEX) {
			MsgLock(pM);
			/* need to re-check, things may have change in between! */
			if(pM->iLenPROGNAME == -1)
				aquireProgramName(pM);
			MsgUnlock(pM);
		} else {
			aquireProgramName(pM);
		}
	}
	return (pM->iLenPROGNAME < CONF_PROGNAME_BUFSIZE) ? pM->PROGNAME.szBuf
						       : pM->PROGNAME.ptr;
}


/* This function tries to emulate APPNAME if it is not present. Its
 * main use is when we have received a log record via legacy syslog and
 * now would like to send out the same one via syslog-protocol.
 * MUST be called with the Msg Lock locked!
 */
static void tryEmulateAPPNAME(msg_t * const pM)
{
	assert(pM != NULL);
	if(pM->pCSAPPNAME != NULL)
		return; /* we are already done */

	if(msgGetProtocolVersion(pM) == 0) {
		/* only then it makes sense to emulate */
		MsgSetAPPNAME(pM, (char*)getProgramName(pM, MUTEX_ALREADY_LOCKED));
	}
}



/* check if we have a APPNAME, and, if not, try to aquire/emulate it.
 * This must be called WITHOUT the message lock being held.
 * rgerhards, 2009-06-26
 */
static inline void prepareAPPNAME(msg_t * const pM, sbool bLockMutex)
{
	if(pM->pCSAPPNAME == NULL) {
		if(bLockMutex == LOCK_MUTEX)
			MsgLock(pM);

		/* re-query as things might have changed during locking */
		if(pM->pCSAPPNAME == NULL)
			tryEmulateAPPNAME(pM);

		if(bLockMutex == LOCK_MUTEX)
			MsgUnlock(pM);
	}
}

/* rgerhards, 2005-11-24
 */
char *getAPPNAME(msg_t * const pM, sbool bLockMutex)
{
	uchar *pszRet;

	assert(pM != NULL);
	if(bLockMutex == LOCK_MUTEX)
		MsgLock(pM);
	prepareAPPNAME(pM, MUTEX_ALREADY_LOCKED);
	if(pM->pCSAPPNAME == NULL)
		pszRet = UCHAR_CONSTANT("");
	else 
		pszRet = rsCStrGetSzStrNoNULL(pM->pCSAPPNAME);
	if(bLockMutex == LOCK_MUTEX)
		MsgUnlock(pM);
	return (char*)pszRet;
}

/* rgerhards, 2005-11-24
 */
static int getAPPNAMELen(msg_t * const pM, sbool bLockMutex)
{
	assert(pM != NULL);
	prepareAPPNAME(pM, bLockMutex);
	return (pM->pCSAPPNAME == NULL) ? 0 : rsCStrLen(pM->pCSAPPNAME);
}

/* rgerhards 2008-09-10: set pszInputName in msg object. This calls AddRef()
 * on the property, because this must be done in all current cases and there
 * is no case expected where this may not be necessary.
 * rgerhards, 2009-06-16
 */
void MsgSetInputName(msg_t *pThis, prop_t *inputName)
{
	assert(pThis != NULL);

	prop.AddRef(inputName);
	if(pThis->pInputName != NULL)
		prop.Destruct(&pThis->pInputName);
	pThis->pInputName = inputName;
}

/* Set default TZ. Note that at most 7 chars are set, as we would
 * otherwise overrun our buffer! 
 */
void MsgSetDfltTZ(msg_t *pThis, char *tz)
{
	strncpy(pThis->dfltTZ, tz, 7);
	pThis->dfltTZ[7] = '\0'; /* ensure 0-Term in case of overflow! */
}


/* Set the pfrominet socket store, so that we can obtain the peer at some
 * later time. Note that we do not check if pRcvFrom is already set, so this
 * function must only be called during message creation.
 * NOTE: msgFlags is NOT set. While this is somewhat a violation of layers,
 * it is done because it gains us some performance. So the caller must make
 * sure the message flags are properly maintained. For all current callers,
 * this is always the case and without extra effort required.
 * rgerhards, 2009-11-17
 */
rsRetVal
msgSetFromSockinfo(msg_t *pThis, struct sockaddr_storage *sa){ 
	DEFiRet;
	assert(pThis->rcvFrom.pRcvFrom == NULL);

	CHKmalloc(pThis->rcvFrom.pfrominet = malloc(sizeof(struct sockaddr_storage)));
	memcpy(pThis->rcvFrom.pfrominet, sa, sizeof(struct sockaddr_storage));

finalize_it:
	RETiRet;
}

/* rgerhards 2008-09-10: set RcvFrom name in msg object. This calls AddRef()
 * on the property, because this must be done in all current cases and there
 * is no case expected where this may not be necessary.
 * rgerhards, 2009-06-30
 */
void MsgSetRcvFrom(msg_t *pThis, prop_t *new)
{
	prop.AddRef(new);
	MsgSetRcvFromWithoutAddRef(pThis, new);
}


/* This is used to set the property via a string. This function should not be
 * called if there is a reliable way for a caller to make sure that the
 * same name can be used across multiple messages. However, if it can not
 * ensure that, calling this function is the second best thing, because it
 * will re-use the previously created property if it contained the same
 * name (but it works only for the immediate previous).
 * rgerhards, 2009-06-31
 */
void MsgSetRcvFromStr(msg_t * const pThis, const uchar *psz, const int len, prop_t **ppProp)
{
	assert(pThis != NULL);
	assert(ppProp != NULL);

	prop.CreateOrReuseStringProp(ppProp, psz, len);
	MsgSetRcvFrom(pThis, *ppProp);
}


/* set RcvFromIP name in msg object. This calls AddRef()
 * on the property, because this must be done in all current cases and there
 * is no case expected where this may not be necessary.
 * rgerhards, 2009-06-30
 */
rsRetVal MsgSetRcvFromIP(msg_t *pThis, prop_t *new)
{
	assert(pThis != NULL);

	BEGINfunc
	prop.AddRef(new);
	MsgSetRcvFromIPWithoutAddRef(pThis, new);
	ENDfunc
	return RS_RET_OK;
}


/* This is used to set the property via a string. This function should not be
 * called if there is a reliable way for a caller to make sure that the
 * same name can be used across multiple messages. However, if it can not
 * ensure that, calling this function is the second best thing, because it
 * will re-use the previously created property if it contained the same
 * name (but it works only for the immediate previous).
 * rgerhards, 2009-06-31
 */
rsRetVal MsgSetRcvFromIPStr(msg_t *const pThis, const uchar *psz, const int len, prop_t **ppProp)
{
	DEFiRet;
	assert(pThis != NULL);

	CHKiRet(prop.CreateOrReuseStringProp(ppProp, psz, len));
	MsgSetRcvFromIP(pThis, *ppProp);

finalize_it:
	RETiRet;
}


/* rgerhards 2004-11-09: set HOSTNAME in msg object
 * rgerhards, 2007-06-21:
 * Does not return anything. If an error occurs, the hostname is
 * simply not set. I have changed this behaviour. The only problem
 * we can run into is memory shortage. If we have such, it is better
 * to loose the hostname than the full message. So we silently ignore
 * that problem and hope that memory will be available the next time
 * we need it. The rest of the code already knows how to handle an
 * unset HOSTNAME.
 */
void MsgSetHOSTNAME(msg_t *pThis, const uchar* pszHOSTNAME, const int lenHOSTNAME)
{
	assert(pThis != NULL);

	freeHOSTNAME(pThis);

	pThis->iLenHOSTNAME = lenHOSTNAME;
	if(pThis->iLenHOSTNAME < CONF_HOSTNAME_BUFSIZE) {
		/* small enough: use fixed buffer (faster!) */
		pThis->pszHOSTNAME = pThis->szHOSTNAME;
	} else if((pThis->pszHOSTNAME = (uchar*) MALLOC(pThis->iLenHOSTNAME + 1)) == NULL) {
		/* truncate message, better than completely loosing it... */
		pThis->pszHOSTNAME = pThis->szHOSTNAME;
		pThis->iLenHOSTNAME = CONF_HOSTNAME_BUFSIZE - 1;
	}

	memcpy(pThis->pszHOSTNAME, pszHOSTNAME, pThis->iLenHOSTNAME);
	pThis->pszHOSTNAME[pThis->iLenHOSTNAME] = '\0'; /* this also works with truncation! */
}


/* set the offset of the MSG part into the raw msg buffer
 * Note that the offset may be higher than the length of the raw message 
 * (exactly by one). This can happen if we have a message that does not 
 * contain any MSG part.
 */
void MsgSetMSGoffs(msg_t * const pMsg, short offs)
{
	ISOBJ_TYPE_assert(pMsg, msg);
	pMsg->offMSG = offs;
	if(offs > pMsg->iLenRawMsg) {
		assert(offs - 1 == pMsg->iLenRawMsg);
		pMsg->iLenMSG = 0;
	} else {
		pMsg->iLenMSG = pMsg->iLenRawMsg - offs;
	}
}


/* replace the MSG part of a message. The update actually takes place inside
 * rawmsg. 
 * There are two cases: either the new message will be larger than the new msg
 * or it will be less than or equal. If it is less than or equal, we can utilize
 * the previous message buffer. If it is larger, we can utilize the msg_t-included
 * message buffer if it fits in there. If this is not the case, we need to alloc
 * a new, larger, chunk and copy over the data to it. Note that this function is
 * (hopefully) relatively seldom being called, so some performance impact is
 * uncritical. In any case, pszMSG is copied, so if it was dynamically allocated,
 * the caller is responsible for freeing it.
 * rgerhards, 2009-06-23
 */
rsRetVal MsgReplaceMSG(msg_t *pThis, const uchar* pszMSG, int lenMSG)
{
	int lenNew;
	uchar *bufNew;
	DEFiRet;
	ISOBJ_TYPE_assert(pThis, msg);
	assert(pszMSG != NULL);

	lenNew = pThis->iLenRawMsg + lenMSG - pThis->iLenMSG;
	if(lenMSG > pThis->iLenMSG && lenNew >= CONF_RAWMSG_BUFSIZE) {
		/*  we have lost our "bet" and need to alloc a new buffer ;) */
		CHKmalloc(bufNew = MALLOC(lenNew + 1));
		memcpy(bufNew, pThis->pszRawMsg, pThis->offMSG);
		if(pThis->pszRawMsg != pThis->szRawMsg)
			free(pThis->pszRawMsg);
		pThis->pszRawMsg = bufNew;
	}

	if(lenMSG > 0)
		memcpy(pThis->pszRawMsg + pThis->offMSG, pszMSG, lenMSG);
	pThis->pszRawMsg[lenNew] = '\0'; /* this also works with truncation! */
	pThis->iLenRawMsg = lenNew;
	pThis->iLenMSG = lenMSG;

finalize_it:
	RETiRet;
}

/* set raw message in message object. Size of message is provided.
 * The function makes sure that the stored rawmsg is properly
 * terminated by '\0'.
 * rgerhards, 2009-06-16
 */
void MsgSetRawMsg(msg_t *pThis, const char* pszRawMsg, size_t lenMsg)
{
	int deltaSize;
	assert(pThis != NULL);
	if(pThis->pszRawMsg != pThis->szRawMsg)
		free(pThis->pszRawMsg);

	deltaSize = lenMsg - pThis->iLenRawMsg;
	pThis->iLenRawMsg = lenMsg;
	if(pThis->iLenRawMsg < CONF_RAWMSG_BUFSIZE) {
		/* small enough: use fixed buffer (faster!) */
		pThis->pszRawMsg = pThis->szRawMsg;
	} else if((pThis->pszRawMsg = (uchar*) MALLOC(pThis->iLenRawMsg + 1)) == NULL) {
		/* truncate message, better than completely loosing it... */
		pThis->pszRawMsg = pThis->szRawMsg;
		pThis->iLenRawMsg = CONF_RAWMSG_BUFSIZE - 1;
	}

	memcpy(pThis->pszRawMsg, pszRawMsg, pThis->iLenRawMsg);
	pThis->pszRawMsg[pThis->iLenRawMsg] = '\0'; /* this also works with truncation! */
	/* correct other information */
	if(pThis->iLenRawMsg > pThis->offMSG)
		pThis->iLenMSG += deltaSize;
	else
		pThis->iLenMSG = 0;
}


/* set raw message in message object. Size of message is not provided. This
 * function should only be used when it is unavoidable (and over time we should
 * try to remove it altogether).
 * rgerhards, 2009-06-16
 */
void MsgSetRawMsgWOSize(msg_t * const pMsg, char* pszRawMsg)
{
	MsgSetRawMsg(pMsg, pszRawMsg, strlen(pszRawMsg));
}


/* create textual representation of facility and severity.
 * The variable pRes must point to a user-supplied buffer of
 * at least 20 characters.
 */
static void
textpri(const msg_t *const __restrict__ pMsg, uchar *const __restrict__ pRes)
{
	assert(pRes != NULL);
	memcpy(pRes, syslog_fac_names[pMsg->iFacility], len_syslog_fac_names[pMsg->iFacility]);
	pRes[len_syslog_fac_names[pMsg->iFacility]] = '.';
	memcpy(pRes+len_syslog_fac_names[pMsg->iFacility]+1,
	       syslog_severity_names[pMsg->iSeverity],
	       len_syslog_severity_names[pMsg->iSeverity]+1 /* for \0! */);
}


/* This function returns the current date in different
 * variants. It is used to construct the $NOW series of
 * system properties. The returned buffer must be freed
 * by the caller when no longer needed. If the function
 * can not allocate memory, it returns a NULL pointer.
 * Added 2007-07-10 rgerhards
 */
typedef enum ENOWType { NOW_NOW, NOW_YEAR, NOW_MONTH, NOW_DAY, NOW_HOUR, NOW_HHOUR, NOW_QHOUR, NOW_MINUTE } eNOWType;
#define tmpBUFSIZE 16	/* size of formatting buffer */
static uchar *getNOW(eNOWType eNow, struct syslogTime *t)
{
	uchar *pBuf;
	struct syslogTime tt;

	if((pBuf = (uchar*) MALLOC(sizeof(uchar) * tmpBUFSIZE)) == NULL) {
		return NULL;
	}

	if(t == NULL) { /* can happen if called via script engine */
		datetime.getCurrTime(&tt, NULL);
		t = &tt;
	}

	if(t->year == 0) { /* not yet set! */
		datetime.getCurrTime(t, NULL);
	}

	switch(eNow) {
	case NOW_NOW:
		memcpy(pBuf, two_digits[t->year/100], 2);
		memcpy(pBuf+2, two_digits[t->year%100], 2);
		pBuf[4] = '-';
		memcpy(pBuf+5, two_digits[(int)t->month], 2);
		pBuf[7] = '-';
		memcpy(pBuf+8, two_digits[(int)t->day], 3);
		break;
	case NOW_YEAR:
		memcpy(pBuf, two_digits[t->year/100], 2);
		memcpy(pBuf+2, two_digits[t->year%100], 3);
		break;
	case NOW_MONTH:
		memcpy(pBuf, two_digits[(int)t->month], 3);
		break;
	case NOW_DAY:
		memcpy(pBuf, two_digits[(int)t->day], 3);
		break;
	case NOW_HOUR:
		memcpy(pBuf, two_digits[(int)t->hour], 3);
		break;
	case NOW_HHOUR:
		memcpy(pBuf, two_digits[t->minute/30], 3);
		break;
	case NOW_QHOUR:
		memcpy(pBuf, two_digits[t->minute/15], 3);
		break;
	case NOW_MINUTE:
		memcpy(pBuf, two_digits[(int)t->minute], 3);
		break;
	}

	return(pBuf);
}
#undef tmpBUFSIZE /* clean up */


/* Get a JSON-Property as string value  (used for various types of JSON-based vars) */
rsRetVal
getJSONPropVal(msg_t * const pMsg, msgPropDescr_t *pProp, uchar **pRes, rs_size_t *buflen, unsigned short *pbMustBeFreed)
{
	uchar *leaf;
	struct json_object *jroot;
	struct json_object *parent;
	struct json_object *field;
	pthread_mutex_t *mut = NULL;
	DEFiRet;

	if(*pbMustBeFreed)
		free(*pRes);
	*pRes = NULL;

	if(pProp->id == PROP_CEE) {
		jroot = pMsg->json;
		mut = &pMsg->mut_json;
	} else if(pProp->id == PROP_LOCAL_VAR) {
		jroot = pMsg->localvars;
		mut = &pMsg->mut_json;
	} else if(pProp->id == PROP_GLOBAL_VAR) {
<<<<<<< HEAD
		pthread_mutex_lock(&glblVars_lock);
=======
		mut = &glblVars_mut;
>>>>>>> 003ba7f0
		jroot = global_var_root;
	} else {
		DBGPRINTF("msgGetJSONPropVal; invalid property id %d\n",
			  pProp->id);
		ABORT_FINALIZE(RS_RET_NOT_FOUND);
	}
	if(mut != NULL)
		pthread_mutex_lock(mut);

	if(jroot == NULL) goto finalize_it;

	if(!strcmp((char*)pProp->name, "!")) {
		field = jroot;
	} else {
		leaf = jsonPathGetLeaf(pProp->name, pProp->nameLen);
		CHKiRet(jsonPathFindParent(jroot, pProp->name, leaf, &parent, 1));
		if(jsonVarExtract(parent, (char*)leaf, &field) == FALSE)
			field = NULL;
	}
	if(field != NULL) {
		*pRes = (uchar*) strdup(json_object_get_string(field));
		*buflen = (int) ustrlen(*pRes);
		*pbMustBeFreed = 1;
	}

finalize_it:
<<<<<<< HEAD
	if(pProp->id == PROP_GLOBAL_VAR)
		pthread_mutex_unlock(&glblVars_lock);
=======
	if(mut != NULL)
		pthread_mutex_unlock(mut);
>>>>>>> 003ba7f0
	if(*pRes == NULL) {
		/* could not find any value, so set it to empty */
		*pRes = (unsigned char*)"";
		*pbMustBeFreed = 0;
	}
	RETiRet;
}


/* Get a JSON-based-variable as native json object */
rsRetVal
msgGetJSONPropJSON(msg_t * const pMsg, msgPropDescr_t *pProp, struct json_object **pjson)
{
	struct json_object *jroot;
	uchar *leaf;
	struct json_object *parent;
	pthread_mutex_t *mut = NULL;
	DEFiRet;

	*pjson = NULL;

	if(pProp->id == PROP_CEE) {
		jroot = pMsg->json;
		mut = &pMsg->mut_json;
	} else if(pProp->id == PROP_LOCAL_VAR) {
		jroot = pMsg->localvars;
		mut = &pMsg->mut_json;
	} else if(pProp->id == PROP_GLOBAL_VAR) {
<<<<<<< HEAD
		pthread_mutex_lock(&glblVars_lock);
=======
		mut = &glblVars_mut;
>>>>>>> 003ba7f0
		jroot = global_var_root;
	} else {
		DBGPRINTF("msgGetJSONPropJSON; invalid property id %d\n",
			  pProp->id);
		ABORT_FINALIZE(RS_RET_NOT_FOUND);
	}
	if(mut != NULL)
		pthread_mutex_lock(mut);

	if(!strcmp((char*)pProp->name, "!")) {
		*pjson = jroot;
		FINALIZE;
	}
	leaf = jsonPathGetLeaf(pProp->name, pProp->nameLen);
	CHKiRet(jsonPathFindParent(jroot, pProp->name, leaf, &parent, 1));
	if(jsonVarExtract(parent, (char*)leaf, pjson) == FALSE) {
		ABORT_FINALIZE(RS_RET_NOT_FOUND);
	}

finalize_it:
<<<<<<< HEAD
	if(pProp->id == PROP_GLOBAL_VAR) {
		if (*pjson != NULL)
			*pjson = jsonDeepCopy(*pjson);
		pthread_mutex_unlock(&glblVars_lock);
	} else {
		if (*pjson != NULL)
			json_object_get(*pjson);
	}
=======
	/* we need a deep copy, as another thread may modify the object */
	if(*pjson != NULL)
		*pjson = jsonDeepCopy(*pjson);
	if(mut != NULL)
		pthread_mutex_unlock(mut);
>>>>>>> 003ba7f0
	RETiRet;
}


/* Encode a JSON value and add it to provided string. Note that 
 * the string object may be NULL. In this case, it is created
 * if and only if escaping is needed. if escapeAll is false, previously
 * escaped strings are left as is
 */
static rsRetVal
jsonAddVal(uchar *pSrc, unsigned buflen, es_str_t **dst, int escapeAll)
{
	unsigned char c;
	es_size_t i;
	char numbuf[4];
	unsigned ni;
	unsigned char nc;
	int j;
	DEFiRet;

	for(i = 0 ; i < buflen ; ++i) {
		c = pSrc[i];
		if(   (c >= 0x23 && c <= 0x2e)
		   || (c >= 0x30 && c <= 0x5b)
		   || (c >= 0x5d /* && c <= 0x10FFFF*/)
		   || c == 0x20 || c == 0x21) {
			/* no need to escape */
			if(*dst != NULL)
				es_addChar(dst, c);
		} else {
			if(*dst == NULL) {
				if(i == 0) {
					/* we hope we have only few escapes... */
					*dst = es_newStr(buflen+10);
				} else {
					*dst = es_newStrFromBuf((char*)pSrc, i);
				}
				if(*dst == NULL) {
					ABORT_FINALIZE(RS_RET_OUT_OF_MEMORY);
				}
			}
			/* we must escape, try RFC4627-defined special sequences first */
			switch(c) {
			case '\0':
				es_addBuf(dst, "\\u0000", 6);
				break;
			case '\"':
				es_addBuf(dst, "\\\"", 2);
				break;
			case '/':
				es_addBuf(dst, "\\/", 2);
				break;
			case '\\':
				if (escapeAll == RSFALSE) {
					ni = i + 1;
					if (ni <= buflen) {
						nc = pSrc[ni];

						/* Attempt to not double encode */
						if (   nc == '"' || nc == '/' || nc == '\\' || nc == 'b' || nc == 'f'
							|| nc == 'n' || nc == 'r' || nc == 't' || nc == 'u') {

							es_addChar(dst, c);
							es_addChar(dst, nc);
							i = ni;
							break;
						}
					}
				}

				es_addBuf(dst, "\\\\", 2);
				break;
			case '\010':
				es_addBuf(dst, "\\b", 2);
				break;
			case '\014':
				es_addBuf(dst, "\\f", 2);
				break;
			case '\n':
				es_addBuf(dst, "\\n", 2);
				break;
			case '\r':
				es_addBuf(dst, "\\r", 2);
				break;
			case '\t':
				es_addBuf(dst, "\\t", 2);
				break;
			default:
				/* TODO : proper Unicode encoding (see header comment) */
				for(j = 0 ; j < 4 ; ++j) {
					numbuf[3-j] = hexdigit[c % 16];
					c = c / 16;
				}
				es_addBuf(dst, "\\u", 2);
				es_addBuf(dst, numbuf, 4);
				break;
			}
		}
	}
finalize_it:
	RETiRet;
}


/* encode a property in JSON escaped format. This is a helper
 * to MsgGetProp. It needs to update all provided parameters.
 * Note: Code is borrowed from libee (my own code, so ASL 2.0
 * is fine with it); this function may later be replaced by
 * some "better" and more complete implementation (maybe from
 * libee or its helpers).
 * For performance reasons, we begin to copy the string only
 * when we recognice that we actually need to do some escaping.
 * rgerhards, 2012-03-16
 */
static rsRetVal
jsonEncode(uchar **ppRes, unsigned short *pbMustBeFreed, int *pBufLen, int escapeAll)
{
	unsigned buflen;
	uchar *pSrc;
	es_str_t *dst = NULL;
	DEFiRet;

	pSrc = *ppRes;
	buflen = (*pBufLen == -1) ? ustrlen(pSrc) : *pBufLen;
	CHKiRet(jsonAddVal(pSrc, buflen, &dst, escapeAll));

	if(dst != NULL) {
		/* we updated the string and need to replace the
		 * previous data.
		 */
		if(*pbMustBeFreed)
			free(*ppRes);
		*ppRes = (uchar*)es_str2cstr(dst, NULL);
		*pbMustBeFreed = 1;
		*pBufLen = -1;
		es_deleteStr(dst);
	}

finalize_it:
	RETiRet;
}


/* Format a property as JSON field, that means
 * "name"="value"
 * where value is JSON-escaped (here we assume that the name
 * only contains characters from the valid character set).
 * Note: this function duplicates code from jsonEncode(). 
 * TODO: these two functions should be combined, at least if
 * that makes any sense from a performance PoV - definitely
 * something to consider at a later stage. rgerhards, 2012-04-19
 */
static rsRetVal
jsonField(struct templateEntry *pTpe, uchar **ppRes, unsigned short *pbMustBeFreed, int *pBufLen, int escapeAll)
{
	unsigned buflen;
	uchar *pSrc;
	es_str_t *dst = NULL;
	DEFiRet;

	pSrc = *ppRes;
	buflen = (*pBufLen == -1) ? ustrlen(pSrc) : *pBufLen;
	/* we hope we have only few escapes... */
	dst = es_newStr(buflen+pTpe->lenFieldName+15);
	es_addChar(&dst, '"');
	es_addBuf(&dst, (char*)pTpe->fieldName, pTpe->lenFieldName);
	es_addBufConstcstr(&dst, "\":\"");
	CHKiRet(jsonAddVal(pSrc, buflen, &dst, escapeAll));
	es_addChar(&dst, '"');

	if(*pbMustBeFreed)
		free(*ppRes);
	/* we know we do not have \0 chars - so the size does not change */
	*pBufLen = es_strlen(dst);
	*ppRes = (uchar*)es_str2cstr(dst, NULL);
	*pbMustBeFreed = 1;
	es_deleteStr(dst);

finalize_it:
	RETiRet;
}


/* This function returns a string-representation of the 
 * requested message property. This is a generic function used
 * to abstract properties so that these can be easier
 * queried. Returns NULL if property could not be found.
 * Actually, this function is a big if..elseif. What it does
 * is simply to map property names (from MonitorWare) to the
 * message object data fields.
 *
 * In case we need string forms of propertis we do not
 * yet have in string form, we do a memory allocation that
 * is sufficiently large (in all cases). Once the string
 * form has been obtained, it is saved until the Msg object
 * is finally destroyed. This is so that we save the processing
 * time in the (likely) case that this property is requested
 * again. It also saves us a lot of dynamic memory management
 * issues in the upper layers, because we so can guarantee that
 * the buffer will remain static AND available during the lifetime
 * of the object. Please note that both the max size allocation as
 * well as keeping things in memory might like look like a 
 * waste of memory (some might say it actually is...) - we
 * deliberately accept this because performance is more important
 * to us ;)
 * rgerhards 2004-11-18
 * Parameter "bMustBeFreed" is set by this function. It tells the
 * caller whether or not the string returned must be freed by the
 * caller itself. It is is 0, the caller MUST NOT free it. If it is
 * 1, the caller MUST free it. Handling this wrongly leads to either
 * a memory leak of a program abort (do to double-frees or frees on
 * the constant memory pool). So be careful to do it right.
 * rgerhards 2004-11-23
 * regular expression support contributed by Andres Riancho merged
 * on 2005-09-13
 * changed so that it now an be called without a template entry (NULL).
 * In this case, only the (unmodified) property is returned. This will
 * be used in selector line processing.
 * rgerhards 2005-09-15
 */
/* a quick helper to save some writing: */
#define RET_OUT_OF_MEMORY { *pbMustBeFreed = 0;\
	*pPropLen = sizeof("**OUT OF MEMORY**") - 1; \
	return(UCHAR_CONSTANT("**OUT OF MEMORY**"));}
uchar *MsgGetProp(msg_t *__restrict__ const pMsg, struct templateEntry *__restrict__ const pTpe,
                 msgPropDescr_t *pProp, rs_size_t *__restrict__ const pPropLen,
		 unsigned short *__restrict__ const pbMustBeFreed, struct syslogTime * const ttNow)
{
	uchar *pRes; /* result pointer */
	rs_size_t bufLen = -1; /* length of string or -1, if not known */
	uchar *pBufStart;
	uchar *pBuf;
	int iLen;
	short iOffs;
	enum tplFormatTypes datefmt;

	BEGINfunc
	assert(pMsg != NULL);
	assert(pbMustBeFreed != NULL);

#ifdef	FEATURE_REGEXP
	/* Variables necessary for regular expression matching */
	size_t nmatch = 10;
	regmatch_t pmatch[10];
#endif

	*pbMustBeFreed = 0;

	switch(pProp->id) {
		case PROP_MSG:
			pRes = getMSG(pMsg);
			bufLen = getMSGLen(pMsg);
			break;
		case PROP_TIMESTAMP:
			if (pTpe != NULL)
				datefmt = pTpe->data.field.eDateFormat;
			else
				datefmt = tplFmtDefault;
			pRes = (uchar*)getTimeReported(pMsg, datefmt);
			break;
		case PROP_HOSTNAME:
			pRes = (uchar*)getHOSTNAME(pMsg);
			bufLen = getHOSTNAMELen(pMsg);
			break;
		case PROP_SYSLOGTAG:
			getTAG(pMsg, &pRes, &bufLen);
			break;
		case PROP_RAWMSG:
			getRawMsg(pMsg, &pRes, &bufLen);
			break;
		case PROP_RAWMSG_AFTER_PRI:
			getRawMsgAfterPRI(pMsg, &pRes, &bufLen);
			break;
		case PROP_INPUTNAME:
			getInputName(pMsg, &pRes, &bufLen);
			break;
		case PROP_FROMHOST:
			pRes = getRcvFrom(pMsg);
			break;
		case PROP_FROMHOST_IP:
			pRes = getRcvFromIP(pMsg);
			break;
		case PROP_PRI:
			pRes = (uchar*)getPRI(pMsg);
			break;
		case PROP_PRI_TEXT:
			if((pRes = MALLOC(20 * sizeof(uchar))) == NULL)
				RET_OUT_OF_MEMORY;
			*pbMustBeFreed = 1;
			textpri(pMsg, pRes);
			break;
		case PROP_IUT:
			pRes = UCHAR_CONSTANT("1"); /* always 1 for syslog messages (a MonitorWare thing;)) */
			bufLen = 1;
			break;
		case PROP_SYSLOGFACILITY:
			pRes = (uchar*)getFacility(pMsg);
			break;
		case PROP_SYSLOGFACILITY_TEXT:
			pRes = (uchar*)getFacilityStr(pMsg);
			break;
		case PROP_SYSLOGSEVERITY:
			pRes = (uchar*)getSeverity(pMsg);
			break;
		case PROP_SYSLOGSEVERITY_TEXT:
			pRes = (uchar*)getSeverityStr(pMsg);
			break;
		case PROP_TIMEGENERATED:
			if (pTpe != NULL)
				datefmt = pTpe->data.field.eDateFormat;
			else
				datefmt = tplFmtDefault;
			pRes = (uchar*)getTimeGenerated(pMsg, datefmt);
			break;
		case PROP_PROGRAMNAME:
			pRes = getProgramName(pMsg, LOCK_MUTEX);
			break;
		case PROP_PROTOCOL_VERSION:
			pRes = (uchar*)getProtocolVersionString(pMsg);
			break;
		case PROP_STRUCTURED_DATA:
			MsgGetStructuredData(pMsg, &pRes, &bufLen);
			break;
		case PROP_APP_NAME:
			pRes = (uchar*)getAPPNAME(pMsg, LOCK_MUTEX);
			break;
		case PROP_PROCID:
			pRes = (uchar*)getPROCID(pMsg, LOCK_MUTEX);
			break;
		case PROP_MSGID:
			pRes = (uchar*)getMSGID(pMsg);
			break;
		case PROP_JSONMESG:
			pRes = (uchar*)msgGetJSONMESG(pMsg);
			*pbMustBeFreed = 1;
			break;
#ifdef USE_LIBUUID
		case PROP_UUID:
			getUUID(pMsg, &pRes, &bufLen);
			break;
#endif
		case PROP_PARSESUCCESS:
			pRes = (uchar*)getParseSuccess(pMsg);
			break;
		case PROP_SYS_NOW:
			if((pRes = getNOW(NOW_NOW, ttNow)) == NULL) {
				RET_OUT_OF_MEMORY;
			} else {
				*pbMustBeFreed = 1;
				bufLen = 10;
			}
			break;
		case PROP_SYS_YEAR:
			if((pRes = getNOW(NOW_YEAR, ttNow)) == NULL) {
				RET_OUT_OF_MEMORY;
			} else {
				*pbMustBeFreed = 1;
				bufLen = 4;
			}
			break;
		case PROP_SYS_MONTH:
			if((pRes = getNOW(NOW_MONTH, ttNow)) == NULL) {
				RET_OUT_OF_MEMORY;
			} else {
				*pbMustBeFreed = 1;
				bufLen = 2;
			}
			break;
		case PROP_SYS_DAY:
			if((pRes = getNOW(NOW_DAY, ttNow)) == NULL) {
				RET_OUT_OF_MEMORY;
			} else {
				*pbMustBeFreed = 1;
				bufLen = 2;
			}
			break;
		case PROP_SYS_HOUR:
			if((pRes = getNOW(NOW_HOUR, ttNow)) == NULL) {
				RET_OUT_OF_MEMORY;
			} else {
				*pbMustBeFreed = 1;
				bufLen = 2;
			}
			break;
		case PROP_SYS_HHOUR:
			if((pRes = getNOW(NOW_HHOUR, ttNow)) == NULL) {
				RET_OUT_OF_MEMORY;
			} else {
				*pbMustBeFreed = 1;
				bufLen = 2;
			}
			break;
		case PROP_SYS_QHOUR:
			if((pRes = getNOW(NOW_QHOUR, ttNow)) == NULL) {
				RET_OUT_OF_MEMORY;
			} else {
				*pbMustBeFreed = 1;
				bufLen = 2;
			}
			break;
		case PROP_SYS_MINUTE:
			if((pRes = getNOW(NOW_MINUTE, ttNow)) == NULL) {
				RET_OUT_OF_MEMORY;
			} else {
				*pbMustBeFreed = 1;
				bufLen = 2;
			}
			break;
		case PROP_SYS_MYHOSTNAME:
			pRes = glbl.GetLocalHostName();
			break;
		case PROP_CEE_ALL_JSON:
		case PROP_CEE_ALL_JSON_PLAIN:
			if(pMsg->json == NULL) {
				pRes = (uchar*) "{}";
				bufLen = 2;
				*pbMustBeFreed = 0;
			} else {
				pthread_mutex_lock(&pMsg->mut_json);
				if(pProp->id == PROP_CEE_ALL_JSON) {
					pRes = (uchar*)strdup(RS_json_object_to_json_string_ext(pMsg->json, JSON_C_TO_STRING_SPACED));
				} else if(pProp->id == PROP_CEE_ALL_JSON_PLAIN) {
					pRes = (uchar*)strdup(RS_json_object_to_json_string_ext(pMsg->json, JSON_C_TO_STRING_PLAIN));
				}
				pthread_mutex_unlock(&pMsg->mut_json);
				*pbMustBeFreed = 1;
			}
			break;
		case PROP_CEE:
		case PROP_LOCAL_VAR:
		case PROP_GLOBAL_VAR:
			getJSONPropVal(pMsg, pProp, &pRes, &bufLen, pbMustBeFreed);
			break;
		case PROP_SYS_BOM:
			pRes = (uchar*) "\xEF\xBB\xBF";
			*pbMustBeFreed = 0;
			break;
		case PROP_SYS_UPTIME:
#			ifndef HAVE_SYSINFO_UPTIME
			/* An alternative on some systems (eg Solaris) is to scan
			* /var/adm/utmpx for last boot time.
			*/
			pRes = (uchar*) "UPTIME NOT available on this system";
			*pbMustBeFreed = 0;

#			elif defined(__FreeBSD__)

			{
			struct timespec tp;

			if((pRes = (uchar*) MALLOC(sizeof(uchar) * 32)) == NULL) {
				RET_OUT_OF_MEMORY;
			}
 
			if(clock_gettime(CLOCK_UPTIME, &tp) == -1) {
				free(pRes);
 				*pPropLen = sizeof("**SYSCALL FAILED**") - 1;
 				return(UCHAR_CONSTANT("**SYSCALL FAILED**"));
 			}
 
			*pbMustBeFreed = 1;

			snprintf((char*) pRes, sizeof(uchar) * 32, "%ld", tp.tv_sec);
 			}

#			else

			{
			struct sysinfo s_info;

			if((pRes = (uchar*) MALLOC(sizeof(uchar) * 32)) == NULL) {
				RET_OUT_OF_MEMORY;
			}

			if(sysinfo(&s_info) < 0) {
				free(pRes);
				*pPropLen = sizeof("**SYSCALL FAILED**") - 1;
				return(UCHAR_CONSTANT("**SYSCALL FAILED**"));
			}

			*pbMustBeFreed = 1;

			snprintf((char*) pRes, sizeof(uchar) * 32, "%ld", s_info.uptime);
			}
#			endif
		break;
		default:
			/* there is no point in continuing, we may even otherwise render the
			 * error message unreadable. rgerhards, 2007-07-10
			 */
			dbgprintf("invalid property id: '%d'\n", pProp->id);
			*pbMustBeFreed = 0;
			*pPropLen = sizeof("**INVALID PROPERTY NAME**") - 1;
			return UCHAR_CONSTANT("**INVALID PROPERTY NAME**");
	}

	/* If we did not receive a template pointer, we are already done... */
	if(pTpe == NULL || !pTpe->bComplexProcessing) {
		*pPropLen = (bufLen == -1) ? ustrlen(pRes) : bufLen;
		return pRes;
	}
	
	/* Now check if we need to make "temporary" transformations (these
	 * are transformations that do not go back into the message -
	 * memory must be allocated for them!).
	 */
	
	/* substring extraction */
	/* first we check if we need to extract by field number
	 * rgerhards, 2005-12-22
	 */
	if(pTpe->data.field.has_fields == 1) {
		size_t iCurrFld;
		uchar *pFld;
		uchar *pFldEnd;
		/* first, skip to the field in question. The field separator
		 * is always one character and is stored in the template entry.
		 */
		iCurrFld = 1;
		pFld = pRes;
		while(*pFld && iCurrFld < pTpe->data.field.iFieldNr) {
			/* skip fields until the requested field or end of string is found */
			while(*pFld && (uchar) *pFld != pTpe->data.field.field_delim)
				++pFld; /* skip to field terminator */
			if(*pFld == pTpe->data.field.field_delim) {
				++pFld; /* eat it */
#ifdef STRICT_GPLV3
				if (pTpe->data.field.field_expand != 0) {
					while (*pFld == pTpe->data.field.field_delim) {
						++pFld;
					}
				}
#endif
				++iCurrFld;
			}
		}
		dbgprintf("field requested %d, field found %d\n", pTpe->data.field.iFieldNr, (int) iCurrFld);
		
		if(iCurrFld == pTpe->data.field.iFieldNr) {
			/* field found, now extract it */
			/* first of all, we need to find the end */
			pFldEnd = pFld;
			while(*pFldEnd && *pFldEnd != pTpe->data.field.field_delim)
				++pFldEnd;
			--pFldEnd; /* we are already at the delimiter - so we need to
			            * step back a little not to copy it as part of the field. */
			/* we got our end pointer, now do the copy */
			/* TODO: code copied from below, this is a candidate for a separate function */
			iLen = pFldEnd - pFld + 1; /* the +1 is for an actual char, NOT \0! */
			pBufStart = pBuf = MALLOC((iLen + 1) * sizeof(uchar));
			if(pBuf == NULL) {
				if(*pbMustBeFreed == 1)
					free(pRes);
				RET_OUT_OF_MEMORY;
			}
			/* now copy */
			memcpy(pBuf, pFld, iLen);
			bufLen = iLen;
			pBuf[iLen] = '\0'; /* terminate it */
			if(*pbMustBeFreed == 1)
				free(pRes);
			pRes = pBufStart;
			*pbMustBeFreed = 1;
		} else {
			/* field not found, return error */
			if(*pbMustBeFreed == 1)
				free(pRes);
			*pbMustBeFreed = 0;
			*pPropLen = sizeof("**FIELD NOT FOUND**") - 1;
			return UCHAR_CONSTANT("**FIELD NOT FOUND**");
		}
#ifdef FEATURE_REGEXP
	} else {
		/* Check for regular expressions */
		if (pTpe->data.field.has_regex != 0) {
			if (pTpe->data.field.has_regex == 2) {
				/* Could not compile regex before! */
				if (*pbMustBeFreed == 1) {
					free(pRes);
					*pbMustBeFreed = 0;
				}
				*pPropLen = sizeof("**NO MATCH** **BAD REGULAR EXPRESSION**") - 1;
				return UCHAR_CONSTANT("**NO MATCH** **BAD REGULAR EXPRESSION**");
			}

			dbgprintf("string to match for regex is: %s\n", pRes);

			if(objUse(regexp, LM_REGEXP_FILENAME) == RS_RET_OK) {
				short iTry = 0;
				uchar bFound = 0;
				iOffs = 0;
				/* first see if we find a match, iterating through the series of
				 * potential matches over the string.
				 */
				while(!bFound) {
					int iREstat;
					iREstat = regexp.regexec(&pTpe->data.field.re, (char*)(pRes + iOffs), nmatch, pmatch, 0);
					dbgprintf("regexec return is %d\n", iREstat);
					if(iREstat == 0) {
						if(pmatch[0].rm_so == -1) {
							dbgprintf("oops ... start offset of successful regexec is -1\n");
							break;
						}
						if(iTry == pTpe->data.field.iMatchToUse) {
							bFound = 1;
						} else {
							dbgprintf("regex found at offset %d, new offset %d, tries %d\n",
								  iOffs, (int) (iOffs + pmatch[0].rm_eo), iTry);
							iOffs += pmatch[0].rm_eo;
							++iTry;
						}
					} else {
						break;
					}
				}
				dbgprintf("regex: end search, found %d\n", bFound);
				if(!bFound) {
					/* we got no match! */
					if(pTpe->data.field.nomatchAction != TPL_REGEX_NOMATCH_USE_WHOLE_FIELD) {
						if (*pbMustBeFreed == 1) {
							free(pRes);
							*pbMustBeFreed = 0;
						}
						if(pTpe->data.field.nomatchAction == TPL_REGEX_NOMATCH_USE_DFLTSTR) {
							bufLen = sizeof("**NO MATCH**") - 1;
							pRes = UCHAR_CONSTANT("**NO MATCH**");
						} else if(pTpe->data.field.nomatchAction == TPL_REGEX_NOMATCH_USE_ZERO) {
							bufLen = 1;
							pRes = UCHAR_CONSTANT("0");
						} else {
							bufLen = 0;
							pRes = UCHAR_CONSTANT("");
						}
					}
				} else {
					/* Match- but did it match the one we wanted? */
					/* we got no match! */
					if(pmatch[pTpe->data.field.iSubMatchToUse].rm_so == -1) {
						if(pTpe->data.field.nomatchAction != TPL_REGEX_NOMATCH_USE_WHOLE_FIELD) {
							if (*pbMustBeFreed == 1) {
								free(pRes);
								*pbMustBeFreed = 0;
							}
							if(pTpe->data.field.nomatchAction == TPL_REGEX_NOMATCH_USE_DFLTSTR) {
								bufLen = sizeof("**NO MATCH**") - 1;
								pRes = UCHAR_CONSTANT("**NO MATCH**");
							} else if(pTpe->data.field.nomatchAction == TPL_REGEX_NOMATCH_USE_ZERO) {
								bufLen = 1;
								pRes = UCHAR_CONSTANT("0");
							} else {
								bufLen = 0;
								pRes = UCHAR_CONSTANT("");
							}
						}
					}
					/* OK, we have a usable match - we now need to malloc pB */
					int iLenBuf;
					uchar *pB;

					iLenBuf = pmatch[pTpe->data.field.iSubMatchToUse].rm_eo
						  - pmatch[pTpe->data.field.iSubMatchToUse].rm_so;
					pB = MALLOC((iLenBuf + 1) * sizeof(uchar));

					if (pB == NULL) {
						if (*pbMustBeFreed == 1)
							free(pRes);
						RET_OUT_OF_MEMORY;
					}

					/* Lets copy the matched substring to the buffer */
					memcpy(pB, pRes + iOffs +  pmatch[pTpe->data.field.iSubMatchToUse].rm_so, iLenBuf);
					bufLen = iLenBuf;
					pB[iLenBuf] = '\0';/* terminate string, did not happen before */

					if (*pbMustBeFreed == 1)
						free(pRes);
					pRes = pB;
					*pbMustBeFreed = 1;
				}
			} else {
				/* we could not load regular expression support. This is quite unexpected at
				 * this stage of processing (after all, the config parser found it), but so
				 * it is. We return an error in that case. -- rgerhards, 2008-03-07
				 */
				dbgprintf("could not get regexp object pointer, so regexp can not be evaluated\n");
				if (*pbMustBeFreed == 1) {
					free(pRes);
					*pbMustBeFreed = 0;
				}
				*pPropLen = sizeof("***REGEXP NOT AVAILABLE***") - 1;
				return UCHAR_CONSTANT("***REGEXP NOT AVAILABLE***");
			}
		}
#endif /* #ifdef FEATURE_REGEXP */
	}

	if(pTpe->data.field.iFromPos != 0 || pTpe->data.field.iToPos != 0) {
		/* we need to obtain a private copy */
		int iFrom, iTo;
		uchar *pSb;
		iFrom = pTpe->data.field.iFromPos;
		iTo = pTpe->data.field.iToPos;
		if(bufLen == -1)
			bufLen = ustrlen(pRes);
		if(pTpe->data.field.options.bFromPosEndRelative) {
			iFrom = (bufLen < iFrom) ? 0 : bufLen - iFrom;
			iTo = (bufLen < iTo)? 0 : bufLen - iTo;
		} else {
			/* need to zero-base to and from (they are 1-based!) */
			if(iFrom > 0)
				--iFrom;
			if(iTo > 0)
				--iTo;
		}
		if(iFrom == 0 && iTo >= bufLen && pTpe->data.field.options.bFixedWidth == 0) {
			/* in this case, the requested string is a superset of what we already have,
			 * so there is no need to do any processing. This is a frequent case for size-limited
			 * fields like TAG in the default forwarding template (so it is a useful optimization
			 * to check for this condition ;)). -- rgerhards, 2009-07-09
			 */
			; /*DO NOTHING*/
		} else {
			if(iTo > bufLen)  /* iTo is very large, if no to-position is set in the template! */
				if (pTpe->data.field.options.bFixedWidth == 0)
					iTo = bufLen;

			iLen = iTo - iFrom + 1; /* the +1 is for an actual char, NOT \0! */
			pBufStart = pBuf = MALLOC((iLen + 1) * sizeof(uchar));
			if(pBuf == NULL) {
				if(*pbMustBeFreed == 1)
					free(pRes);
				RET_OUT_OF_MEMORY;
			}
			pSb = pRes;
			if(iFrom) {
			/* skip to the start of the substring (can't do pointer arithmetic
			 * because the whole string might be smaller!!)
			 */
				while(*pSb && iFrom) {
					--iFrom;
					++pSb;
				}
			}
			/* OK, we are at the begin - now let's copy... */
			bufLen = iLen;
			while(iLen) {
				if (*pSb) {
					*pBuf++ = *pSb;
					++pSb;
				} else {
					*pBuf++ = ' ';
				}
				--iLen;
			}
			*pBuf = '\0';
			bufLen -= iLen; /* subtract remaining length if the string was smaller! */
			if(*pbMustBeFreed == 1)
				free(pRes);
			pRes = pBufStart;
			*pbMustBeFreed = 1;
		}
	}

	/* now check if we need to do our "SP if first char is non-space" hack logic */
	if(*pRes && pTpe->data.field.options.bSPIffNo1stSP) {
		/* here, we always destruct the buffer and return a new one */
		uchar cFirst = *pRes; /* save first char */
		if(*pbMustBeFreed == 1)
			free(pRes);
		pRes = (cFirst == ' ') ? UCHAR_CONSTANT("") : UCHAR_CONSTANT(" ");
		bufLen = (cFirst == ' ') ? 0 : 1;
		*pbMustBeFreed = 0;
	}

	if(*pRes) {
		/* case conversations (should go after substring, because so we are able to
		 * work on the smallest possible buffer).
		 */
		if(pTpe->data.field.eCaseConv != tplCaseConvNo) {
			/* we need to obtain a private copy */
			if(bufLen == -1)
				bufLen = ustrlen(pRes);
			uchar *pBStart;
			uchar *pB;
			uchar *pSrc;
			pBStart = pB = MALLOC((bufLen + 1) * sizeof(uchar));
			if(pB == NULL) {
				if(*pbMustBeFreed == 1)
					free(pRes);
				RET_OUT_OF_MEMORY;
			}
			pSrc = pRes;
			while(*pSrc) {
				*pB++ = (pTpe->data.field.eCaseConv == tplCaseConvUpper) ?
					(uchar)toupper((int)*pSrc) : (uchar)tolower((int)*pSrc);
				/* currently only these two exist */
				++pSrc;
			}
			*pB = '\0';
			if(*pbMustBeFreed == 1)
				free(pRes);
			pRes = pBStart;
			*pbMustBeFreed = 1;
		}

		/* now do control character dropping/escaping/replacement
		 * Only one of these can be used. If multiple options are given, the
		 * result is random (though currently there obviously is an order of
		 * preferrence, see code below. But this is NOT guaranteed.
		 * RGerhards, 2006-11-17
		 * We must copy the strings if we modify them, because they may either 
		 * point to static memory or may point into the message object, in which
		 * case we would actually modify the original property (which of course
		 * is wrong).
		 * This was found and fixed by varmojefkoj on 2007-09-11
		 */
		if(pTpe->data.field.options.bDropCC) {
			int iLenBuf = 0;
			uchar *pSrc = pRes;
			uchar *pDstStart;
			uchar *pDst;
			uchar bDropped = 0;
			
			while(*pSrc) {
				if(!iscntrl((int) *pSrc++))
					iLenBuf++;
				else
					bDropped = 1;
			}

			if(bDropped) {
				pDst = pDstStart = MALLOC(iLenBuf + 1);
				if(pDst == NULL) {
					if(*pbMustBeFreed == 1)
						free(pRes);
					RET_OUT_OF_MEMORY;
				}
				for(pSrc = pRes; *pSrc; pSrc++) {
					if(!iscntrl((int) *pSrc))
						*pDst++ = *pSrc;
				}
				*pDst = '\0';
				if(*pbMustBeFreed == 1)
					free(pRes);
				pRes = pDstStart;
				bufLen = iLenBuf;
				*pbMustBeFreed = 1;
			}
		} else if(pTpe->data.field.options.bSpaceCC) {
			uchar *pSrc;
			uchar *pDstStart;
			uchar *pDst;
			
			if(*pbMustBeFreed == 1) {
				/* in this case, we already work on dynamic
				 * memory, so there is no need to copy it - we can
				 * modify it in-place without any harm. This is a
				 * performance optiomization.
				 */
				for(pDst = pRes; *pDst; pDst++) {
					if(iscntrl((int) *pDst))
						*pDst = ' ';
				}
			} else {
				if(bufLen == -1)
					bufLen = ustrlen(pRes);
				pDst = pDstStart = MALLOC(bufLen + 1);
				if(pDst == NULL) {
					if(*pbMustBeFreed == 1)
						free(pRes);
					RET_OUT_OF_MEMORY;
				}
				for(pSrc = pRes; *pSrc; pSrc++) {
					if(iscntrl((int) *pSrc))
						*pDst++ = ' ';
					else
						*pDst++ = *pSrc;
				}
				*pDst = '\0';
				pRes = pDstStart;
				*pbMustBeFreed = 1;
			}
		} else if(pTpe->data.field.options.bEscapeCC) {
			/* we must first count how many control charactes are
			 * present, because we need this to compute the new string
			 * buffer length. While doing so, we also compute the string
			 * length.
			 */
			int iNumCC = 0;
			int iLenBuf = 0;
			uchar *pSrc;
			uchar *pB;

			for(pB = pRes ; *pB ; ++pB) {
				++iLenBuf;
				if(iscntrl((int) *pB))
					++iNumCC;
			}

			if(iNumCC > 0) { /* if 0, there is nothing to escape, so we are done */
				/* OK, let's do the escaping... */
				uchar *pBStart;
				uchar szCCEsc[8]; /* buffer for escape sequence */
				int i;

				iLenBuf += iNumCC * 4;
				pBStart = pB = MALLOC((iLenBuf + 1) * sizeof(uchar));
				if(pB == NULL) {
					if(*pbMustBeFreed == 1)
						free(pRes);
					RET_OUT_OF_MEMORY;
				}
				for(pSrc = pRes; *pSrc; pSrc++) {
					if(iscntrl((int) *pSrc)) {
						snprintf((char*)szCCEsc, sizeof(szCCEsc), "#%3.3d", *pSrc);
						for(i = 0 ; i < 4 ; ++i)
							*pB++ = szCCEsc[i];
					} else {
						*pB++ = *pSrc;
					}
				}
				*pB = '\0';
				if(*pbMustBeFreed == 1)
					free(pRes);
				pRes = pBStart;
				bufLen = -1;
				*pbMustBeFreed = 1;
			}
		}
	}

	/* Take care of spurious characters to make the property safe
	 * for a path definition
	 */
	if(pTpe->data.field.options.bSecPathDrop || pTpe->data.field.options.bSecPathReplace) {
		if(pTpe->data.field.options.bSecPathDrop) {
			int iLenBuf = 0;
			uchar *pSrc = pRes;
			uchar *pDstStart;
			uchar *pDst;
			uchar bDropped = 0;
			
			while(*pSrc) {
				if(*pSrc++ != '/')
					iLenBuf++;
				else
					bDropped = 1;
			}
			
			if(bDropped) {
				pDst = pDstStart = MALLOC(iLenBuf + 1);
				if(pDst == NULL) {
					if(*pbMustBeFreed == 1)
						free(pRes);
					RET_OUT_OF_MEMORY;
				}
				for(pSrc = pRes; *pSrc; pSrc++) {
					if(*pSrc != '/')
						*pDst++ = *pSrc;
				}
				*pDst = '\0';
				if(*pbMustBeFreed == 1)
					free(pRes);
				pRes = pDstStart;
				bufLen = -1; /* TODO: can we do better? */
				*pbMustBeFreed = 1;
			}
		} else {
			uchar *pSrc;
			uchar *pDstStart;
			uchar *pDst;
			
			if(*pbMustBeFreed == 1) {
				/* here, again, we can modify the string as we already obtained
				 * a private buffer. As we do not change the size of that buffer,
				 * in-place modification is possible. This is a performance
				 * enhancement.
				 */
				for(pDst = pRes; *pDst; pDst++) {
					if(*pDst == '/')
						*pDst++ = '_';
				}
			} else {
				if(bufLen == -1)
					bufLen = ustrlen(pRes);
				pDst = pDstStart = MALLOC(bufLen + 1);
				if(pDst == NULL) {
					if(*pbMustBeFreed == 1)
						free(pRes);
					RET_OUT_OF_MEMORY;
				}
				for(pSrc = pRes; *pSrc; pSrc++) {
					if(*pSrc == '/')
						*pDst++ = '_';
					else
						*pDst++ = *pSrc;
				}
				*pDst = '\0';
				/* we must NOT check if it needs to be freed, because we have done
				 * this in the if above. So if we come to hear, the pSrc string needs
				 * not to be freed (and we do not need to care about it).
				 */
				pRes = pDstStart;
				*pbMustBeFreed = 1;
			}
		}
		
		/* check for "." and ".." (note the parenthesis in the if condition!) */
		if(*pRes == '\0') {
			if(*pbMustBeFreed == 1)
				free(pRes);
			pRes = UCHAR_CONSTANT("_");
			bufLen = 1;
			*pbMustBeFreed = 0;
		} else if((*pRes == '.') && (*(pRes + 1) == '\0' || (*(pRes + 1) == '.' && *(pRes + 2) == '\0'))) {
			uchar *pTmp = pRes;

			if(*(pRes + 1) == '\0')
				pRes = UCHAR_CONSTANT("_");
			else
				pRes = UCHAR_CONSTANT("_.");;
			if(*pbMustBeFreed == 1)
				free(pTmp);
			*pbMustBeFreed = 0;
		}
	}

	/* Now drop last LF if present (pls note that this must not be done
	 * if bEscapeCC was set)!
	 */
	if(pTpe->data.field.options.bDropLastLF && !pTpe->data.field.options.bEscapeCC) {
		int iLn;
		uchar *pB;
		if(bufLen == -1)
			bufLen = ustrlen(pRes);
		iLn = bufLen;
		if(iLn > 0 && *(pRes + iLn - 1) == '\n') {
			/* we have a LF! */
			/* check if we need to obtain a private copy */
			if(*pbMustBeFreed == 0) {
				/* ok, original copy, need a private one */
				pB = MALLOC((iLn + 1) * sizeof(uchar));
				if(pB == NULL) {
					RET_OUT_OF_MEMORY;
				}
				memcpy(pB, pRes, iLn - 1);
				pRes = pB;
				*pbMustBeFreed = 1;
			}
			*(pRes + iLn - 1) = '\0'; /* drop LF ;) */
			--bufLen;
		}
	}

	/* finally, we need to check if the property should be formatted in CSV or JSON.
	 * For CSV we use RFC 4180, and always use double quotes. As of this writing,
	 * this should be the last action carried out on the property, but in the
	 * future there may be reasons to change that. -- rgerhards, 2009-04-02
	 */
	if(pTpe->data.field.options.bCSV) {
		/* we need to obtain a private copy, as we need to at least add the double quotes */
		int iBufLen;
		uchar *pBStart;
		uchar *pDst;
		uchar *pSrc;
		if(bufLen == -1)
			bufLen = ustrlen(pRes);
		iBufLen = bufLen;
		/* the malloc may be optimized, we currently use the worst case... */
		pBStart = pDst = MALLOC((2 * iBufLen + 3) * sizeof(uchar));
		if(pDst == NULL) {
			if(*pbMustBeFreed == 1)
				free(pRes);
			RET_OUT_OF_MEMORY;
		}
		pSrc = pRes;
		*pDst++ = '"'; /* starting quote */
		while(*pSrc) {
			if(*pSrc == '"')
				*pDst++ = '"'; /* need to add double double quote (see RFC4180) */
			*pDst++ = *pSrc++;
		}
		*pDst++ = '"';	/* ending quote */
		*pDst = '\0';
		if(*pbMustBeFreed == 1)
			free(pRes);
		pRes = pBStart;
		bufLen = -1;
		*pbMustBeFreed = 1;
	} else if(pTpe->data.field.options.bJSON) {
		jsonEncode(&pRes, pbMustBeFreed, &bufLen, RSTRUE);
	} else if(pTpe->data.field.options.bJSONf) {
		jsonField(pTpe, &pRes, pbMustBeFreed, &bufLen, RSTRUE);
	} else if(pTpe->data.field.options.bJSONr) {
		jsonEncode(&pRes, pbMustBeFreed, &bufLen, RSFALSE);
	} else if(pTpe->data.field.options.bJSONfr) {
		jsonField(pTpe, &pRes, pbMustBeFreed, &bufLen, RSFALSE);
	}

	*pPropLen = (bufLen == -1) ? ustrlen(pRes) : bufLen;

	ENDfunc
	return(pRes);
}

/* Set a single property based on the JSON object provided. The
 * property name is extracted from the JSON object.
 */
static rsRetVal
msgSetPropViaJSON(msg_t *__restrict__ const pMsg, const char *name, struct json_object *json, int sharedReference)
{
	const char *psz;
	int val;
	prop_t *propFromHost = NULL;
	prop_t *propRcvFromIP = NULL;
	DEFiRet;

	/* note: json_object_get_string() manages the memory of the returned
	 *       string. So we MUST NOT free it!
	 */
	dbgprintf("DDDD: msgSetPropViaJSON key: '%s'\n", name);
	if(!strcmp(name, "rawmsg")) {
		psz = json_object_get_string(json);
		MsgSetRawMsg(pMsg, psz, strlen(psz));
	} else if(!strcmp(name, "msg")) {
		psz = json_object_get_string(json);
		MsgReplaceMSG(pMsg, (const uchar*)psz, strlen(psz)); 
	} else if(!strcmp(name, "syslogtag")) {
		psz = json_object_get_string(json);
		MsgSetTAG(pMsg, (const uchar*)psz, strlen(psz)); 
	} else if(!strcmp(name, "syslogfacility")) {
		val = json_object_get_int(json);
		if(val >= 0 && val <= 24)
			pMsg->iFacility = val;
		else
			DBGPRINTF("mmexternal: invalid fac %d requested -- ignored\n", val);
	} else if(!strcmp(name, "syslogseverity")) {
		val = json_object_get_int(json);
		if(val >= 0 && val <= 7)
			pMsg->iSeverity = val;
		else
			DBGPRINTF("mmexternal: invalid fac %d requested -- ignored\n", val);
	} else if(!strcmp(name, "procid")) {
		psz = json_object_get_string(json);
		MsgSetPROCID(pMsg, psz);
	} else if(!strcmp(name, "msgid")) {
		psz = json_object_get_string(json);
		MsgSetMSGID(pMsg, psz);
	} else if(!strcmp(name, "structured-data")) {
		psz = json_object_get_string(json);
		MsgSetStructuredData(pMsg, psz);
	} else if(!strcmp(name, "hostname") || !strcmp(name, "source")) {
		psz = json_object_get_string(json);
		MsgSetHOSTNAME(pMsg, (const uchar*)psz, strlen(psz)); 
	} else if(!strcmp(name, "fromhost")) {
		psz = json_object_get_string(json);
		MsgSetRcvFromStr(pMsg, (const uchar*) psz, 0, &propFromHost);
	} else if(!strcmp(name, "fromhost-ip")) {
		psz = json_object_get_string(json);
		MsgSetRcvFromIPStr(pMsg, (const uchar*)psz, strlen(psz), &propRcvFromIP);
	} else if(!strcmp(name, "$!")) {
		msgAddJSON(pMsg, (uchar*)"!", json, 0, sharedReference);
	} else {
		/* we ignore unknown properties */
		DBGPRINTF("msgSetPropViaJSON: unkonwn property ignored: %s\n",
			  name);
	}
	RETiRet;
}


/* set message properties based on JSON string. This function does it all,
 * including parsing the JSON string. If an error is detected, the operation
 * is aborted at the time of error. Any modifications made before the
 * error ocurs are still PERSISTED.
 * This function is meant to support the external message modifiction module
 * interface. As such, replacing properties is expressively permited. Note that
 * properties which were derived from the message during parsing are NOT
 * updated if the underlying (raw)msg property is changed.
 */
rsRetVal
MsgSetPropsViaJSON(msg_t *__restrict__ const pMsg, const uchar *__restrict__ const jsonstr)
{
	struct json_tokener *tokener = NULL;
	struct json_object *json;
	const char *errMsg;
	DEFiRet;

	DBGPRINTF("DDDDDD: JSON string for message mod: '%s'\n", jsonstr);
	if(!strcmp((char*)jsonstr, "{}")) /* shortcut for a common case */
		FINALIZE;

	tokener = json_tokener_new();

	json = json_tokener_parse_ex(tokener, (char*)jsonstr, ustrlen(jsonstr));
	if(Debug) {
		errMsg = NULL;
		if(json == NULL) {
			enum json_tokener_error err;

			err = tokener->err;
			if(err != json_tokener_continue)
#				if HAVE_JSON_TOKENER_ERROR_DESC
					errMsg = json_tokener_error_desc(err);
#				else
					errMsg = json_tokener_errors[err];
#				endif
			else
				errMsg = "Unterminated input";
		} else if(!json_object_is_type(json, json_type_object))
			errMsg = "JSON value is not an object";
		if(errMsg != NULL) {
			DBGPRINTF("MsgSetPropsViaJSON: Error parsing JSON '%s': %s\n",
					jsonstr, errMsg);
		}
	}
	if(json == NULL || !json_object_is_type(json, json_type_object)) {
		ABORT_FINALIZE(RS_RET_JSON_PARSE_ERR);
	}
 
	json_object_object_foreach(json, name, val) {
		msgSetPropViaJSON(pMsg, name, val, 0);
	}
	json_object_put(json);

finalize_it:
	if(tokener != NULL)
		json_tokener_free(tokener);
	RETiRet;
}


/* get the severity - this is an entry point that
 * satisfies the base object class getSeverity semantics.
 * rgerhards, 2008-01-14
 */
rsRetVal
MsgGetSeverity(msg_t * const pMsg, int *piSeverity)
{
	*piSeverity = pMsg->iSeverity;
	return RS_RET_OK;
}


static uchar *
jsonPathGetLeaf(uchar *name, int lenName)
{
	int i;
	for(i = lenName ; i >= 0 ; --i)
		if(i == 0) {
			if(name[0] == '!'  || name[0] == '.' || name[0] == '/')
				break;
		} else {
			if(name[i] == '!')
				break;
		}
	if(name[i] == '!' || name[i] == '.' || name[i] == '/')
		++i;
	return name + i;
}

static json_bool jsonVarExtract(struct json_object* root, const char *key, struct json_object **value) {
    char namebuf[MAX_VARIABLE_NAME_LEN];
    int key_len = strlen(key);
    char *array_idx_start = strstr(key, "[");
    char *array_idx_end = NULL;
    char *array_idx_num_end_discovered = NULL;
    struct json_object *arr = NULL;
    if (array_idx_start != NULL) {
        array_idx_end = strstr(array_idx_start, "]");
    }
    if (array_idx_end != NULL && (array_idx_end - key + 1) == key_len) {
        errno = 0;
        int idx = (int) strtol(array_idx_start + 1, &array_idx_num_end_discovered, 10);
        if (errno == 0 && array_idx_num_end_discovered == array_idx_end) {
            memcpy(namebuf, key, array_idx_start - key);
            namebuf[array_idx_start - key] = '\0';
            json_bool found_obj = RS_json_object_object_get_ex(root, namebuf, &arr);
            if (found_obj && json_object_is_type(arr, json_type_array)) {
                int len = json_object_array_length(arr);
                if (len > idx) {
                    *value = json_object_array_get_idx(arr, idx);
                    if (*value != NULL) return TRUE;
                }
                return FALSE;
            }
        }
    }
    return RS_json_object_object_get_ex(root, key, value);
}


static rsRetVal
jsonPathFindNext(struct json_object *root, uchar *namestart, uchar **name, uchar *leaf,
		 struct json_object **found, int bCreate)
{
	uchar namebuf[MAX_VARIABLE_NAME_LEN];
	struct json_object *json;
	size_t i;
	uchar *p = *name;
	DEFiRet;

	if(*p == '!' || (*name == namestart && (*p == '.' || *p == '/')))
		++p;
	for(i = 0 ; *p && !(p == namestart && (*p == '.' || *p == '/')) && *p != '!' && p != leaf && i < sizeof(namebuf)-1 ; ++i, ++p)
		namebuf[i] = *p;
	if(i > 0) {
		namebuf[i] = '\0';
		if(jsonVarExtract(root, (char*)namebuf, &json) == FALSE)
			json = NULL;
	} else
		json = root;
	if(json == NULL) {
		if(!bCreate) {
			ABORT_FINALIZE(RS_RET_JNAME_INVALID);
		} else {
			json = json_object_new_object();
			json_object_object_add(root, (char*)namebuf, json);
		}
	}

	*name = p;
	*found = json;
finalize_it:
	RETiRet;
}

static rsRetVal
jsonPathFindParent(struct json_object *jroot, uchar *name, uchar *leaf, struct json_object **parent, int bCreate)
{
	uchar *namestart;
	DEFiRet;
	namestart = name;
	*parent = jroot;
	while(name < leaf-1) {
		jsonPathFindNext(*parent, namestart, &name, leaf, parent, bCreate);
	}
	if(*parent == NULL)
		ABORT_FINALIZE(RS_RET_NOT_FOUND);
finalize_it:
	RETiRet;
}

static rsRetVal
jsonMerge(struct json_object *existing, struct json_object *json)
{
	/* TODO: check & handle duplicate names */
	DEFiRet;
	struct json_object_iter it;

	json_object_object_foreachC(json, it) {
		json_object_object_add(existing, it.key,
			json_object_get(it.val));
	}
	/* note: json-c does ref counting. We added all descandants refcounts
	 * in the loop above. So when we now free(_put) the root object, only
	 * root gets freed().
	 */
	json_object_put(json);
	RETiRet;
}

/* find a JSON structure element (field or container doesn't matter).  */
rsRetVal
jsonFind(struct json_object *jroot, msgPropDescr_t *pProp, struct json_object **jsonres)
{
	uchar *leaf;
	struct json_object *parent;
	struct json_object *field;
	DEFiRet;

	if(jroot == NULL) {
		field = NULL;
		goto finalize_it;
	}

	if(!strcmp((char*)pProp->name, "!")) {
		field = jroot;
	} else {
		leaf = jsonPathGetLeaf(pProp->name, pProp->nameLen);
		CHKiRet(jsonPathFindParent(jroot, pProp->name, leaf, &parent, 0));
		if(jsonVarExtract(parent, (char*)leaf, &field) == FALSE)
			field = NULL;
	}
	*jsonres = field;

finalize_it:
	RETiRet;
}

rsRetVal
msgAddJSON(msg_t * const pM, uchar *name, struct json_object *json, int force_reset, int sharedReference)
{
	/* TODO: error checks! This is a quick&dirty PoC! */
	struct json_object **pjroot;
	struct json_object *parent, *leafnode;
	struct json_object *given = NULL;
	uchar *leaf;
	pthread_mutex_t *mut = NULL;
	DEFiRet;

	if(name[0] == '!') {
		pjroot = &pM->json;
		mut = &pM->mut_json;
	} else if(name[0] == '.') {
		pjroot = &pM->localvars;
		mut = &pM->mut_localvars;
	} else if (name[0] == '/') { /* globl var */
<<<<<<< HEAD
		pthread_mutex_lock(&glblVars_lock);
=======
>>>>>>> 003ba7f0
		pjroot = &global_var_root;
		mut = &glblVars_mut;
		if (sharedReference) {
			given = json;
			json = jsonDeepCopy(json);
			json_object_put(given);
		}
	} else {
		DBGPRINTF("Passed name %s is unknown kind of variable (It is not CEE, Local or Global variable).", name);
		ABORT_FINALIZE(RS_RET_INVLD_SETOP);
	}
	pthread_mutex_lock(mut);

	if(name[1] == '\0') { /* full tree? */
		if(*pjroot == NULL)
			*pjroot = json;
		else
			CHKiRet(jsonMerge(*pjroot, json));
	} else {
		if(*pjroot == NULL) {
			/* now we need a root obj */
			*pjroot = json_object_new_object();
		}
		leaf = jsonPathGetLeaf(name, ustrlen(name));
		CHKiRet(jsonPathFindParent(*pjroot, name, leaf, &parent, 1));
		if (json_object_get_type(parent) != json_type_object) {
			DBGPRINTF("msgAddJSON: not a container in json path,"
				"name is '%s'\n", name);
			json_object_put(json);
			ABORT_FINALIZE(RS_RET_INVLD_SETOP);
		}
		if(jsonVarExtract(parent, (char*)leaf, &leafnode) == FALSE)
			leafnode = NULL;
		/* json-c code indicates we can simply replace a
		 * json type. Unfortunaltely, this is not documented
		 * as part of the interface spec. We still use it,
		 * because it speeds up processing. If it does not work
		 * at some point, use
		 * json_object_object_del(parent, (char*)leaf);
		 * before adding. rgerhards, 2012-09-17
		 */
		if (force_reset || (leafnode == NULL)) {
			json_object_object_add(parent, (char*)leaf, json);
		} else {
			if(json_object_get_type(json) == json_type_object) {
				CHKiRet(jsonMerge(*pjroot, json));
			} else {
				/* TODO: improve the code below, however, the current
				 *       state is not really bad */
				if(json_object_get_type(leafnode) == json_type_object) {
					DBGPRINTF("msgAddJSON: trying to update a container "
							  "node with a leaf, name is %s - "
							  "forbidden", name);
					json_object_put(json);
					ABORT_FINALIZE(RS_RET_INVLD_SETOP);
				}
				json_object_object_add(parent, (char*)leaf, json);
			}
		}
	}

finalize_it:
<<<<<<< HEAD
	if(name[0] == '/')
		pthread_mutex_unlock(&glblVars_lock);
	MsgUnlock(pM);
=======
	if(mut != NULL)
		pthread_mutex_unlock(mut);
>>>>>>> 003ba7f0
	RETiRet;
}


rsRetVal
msgDelJSON(msg_t * const pM, uchar *name)
{
	struct json_object **jroot;
	struct json_object *parent, *leafnode;
	uchar *leaf;
	pthread_mutex_t *mut = NULL;
	DEFiRet;

	if(name[0] == '!') {
		jroot = &pM->json;
		mut = &pM->mut_json;
	} else if(name[0] == '.') {
		jroot = &pM->localvars;
		mut = &pM->mut_localvars;
	} else if (name[0] == '/') { /* globl var */
<<<<<<< HEAD
		pthread_mutex_lock(&glblVars_lock);
=======
>>>>>>> 003ba7f0
		jroot = &global_var_root;
		mut = &glblVars_mut;
	} else {
		DBGPRINTF("Passed name %s is unknown kind of variable (It is not CEE, "
			  "Local or Global variable).", name);
		ABORT_FINALIZE(RS_RET_INVLD_SETOP);
	}
	pthread_mutex_lock(mut);

	if(jroot == NULL) {
		DBGPRINTF("msgDelJSONVar; jroot empty in unset for property %s\n",
			  name);
		FINALIZE;
	}

	if(name[1] == '\0') {
		/* full tree! Strange, but I think we should permit this. After all,
		 * we trust rsyslog.conf to be written by the admin.
		 */
		DBGPRINTF("unsetting JSON root object\n");
		json_object_put(*jroot);
		*jroot = NULL;
	} else {
		if(*jroot == NULL) {
			/* now we need a root obj */
			*jroot = json_object_new_object();
		}
		leaf = jsonPathGetLeaf(name, ustrlen(name));
		CHKiRet(jsonPathFindParent(*jroot, name, leaf, &parent, 1));
		if(jsonVarExtract(parent, (char*)leaf, &leafnode) == FALSE)
			leafnode = NULL;
		if(leafnode == NULL) {
			DBGPRINTF("unset JSON: could not find '%s'\n", name);
			ABORT_FINALIZE(RS_RET_JNAME_NOTFOUND);
		} else {
			DBGPRINTF("deleting JSON value path '%s', "
				  "leaf '%s', type %d\n",
				  name, leaf, json_object_get_type(leafnode));
			json_object_object_del(parent, (char*)leaf);
		}
	}

finalize_it:
<<<<<<< HEAD
	if(name[0] == '/')
		pthread_mutex_unlock(&glblVars_lock);
	MsgUnlock(pM);
=======
	if(mut != NULL)
		pthread_mutex_unlock(mut);
>>>>>>> 003ba7f0
	RETiRet;
}

/* add Metadata to the message. This is stored in a special JSON
 * container. Note that only string types are currently supported,
 * what should pose absolutely no problem with the string-ish nature
 * of rsyslog metadata.
 * added 2015-01-09 rgerhards
 */
rsRetVal
msgAddMetadata(msg_t *const __restrict__ pMsg,
	       uchar *const __restrict__ metaname,
	       uchar *const __restrict__ metaval)
{
	DEFiRet;
	struct json_object *const json = json_object_new_object();
	CHKmalloc(json);
	struct json_object *const jval = json_object_new_string((char*)metaval);
	if(jval == NULL) {
		json_object_put(json);
		ABORT_FINALIZE(RS_RET_OUT_OF_MEMORY);
	}
	json_object_object_add(json, (const char *const)metaname, jval);
	iRet = msgAddJSON(pMsg, (uchar*)"!metadata", json, 0, 0);
finalize_it:
	RETiRet;
}


static struct json_object *
jsonDeepCopy(struct json_object *src)
{
	struct json_object *dst = NULL, *json;
	struct json_object_iter it;
	int arrayLen, i;

	if(src == NULL) goto done;

	switch(json_object_get_type(src)) {
	case json_type_boolean:
		dst = json_object_new_boolean(json_object_get_boolean(src));
		break;
	case json_type_double:
		dst = json_object_new_double(json_object_get_double(src));
		break;
	case json_type_int:
#ifdef HAVE_JSON_OBJECT_NEW_INT64
		dst = json_object_new_int64(json_object_get_int64(src));
#else /* HAVE_JSON_OBJECT_NEW_INT64 */
		dst = json_object_new_int(json_object_get_int(src));
#endif /* HAVE_JSON_OBJECT_NEW_INT64 */
		break;
	case json_type_string:
		dst = json_object_new_string(json_object_get_string(src));
		break;
	case json_type_object:
		dst = json_object_new_object();
		json_object_object_foreachC(src, it) {
			json = jsonDeepCopy(it.val);
			json_object_object_add(dst, it.key, json);
		}
		break;
	case json_type_array:
		arrayLen = json_object_array_length(src);
		dst = json_object_new_array();
		for(i = 0 ; i < arrayLen ; ++i) {
			json = json_object_array_get_idx(src, i);
			json = jsonDeepCopy(json);
			json_object_array_add(dst, json);
		}
		break;
	default:DBGPRINTF("jsonDeepCopy(): error unknown type %d\n",
			 json_object_get_type(src));
		dst = NULL;
		break;
	}
done:	return dst;
}


rsRetVal
msgSetJSONFromVar(msg_t * const pMsg, uchar *varname, struct var *v, int force_reset)
{
	struct json_object *json = NULL;
	char *cstr;
	DEFiRet;
	switch(v->datatype) {
	case 'S':/* string */
		cstr = es_str2cstr(v->d.estr, NULL);
		json = json_object_new_string(cstr);
		free(cstr);
		break;
	case 'N':/* number (integer) */
#ifdef HAVE_JSON_OBJECT_NEW_INT64
		json = json_object_new_int64(v->d.n);
#else /* HAVE_JSON_OBJECT_NEW_INT64 */
		json = json_object_new_int((int) v->d.n);
#endif /* HAVE_JSON_OBJECT_NEW_INT64 */
		break;
	case 'J':/* native JSON */
		json = jsonDeepCopy(v->d.json);
		break;
	default:DBGPRINTF("msgSetJSONFromVar: unsupported datatype %c\n",
		v->datatype);
		ABORT_FINALIZE(RS_RET_ERR);
	}

	msgAddJSON(pMsg, varname, json, force_reset, 0);
finalize_it:
	RETiRet;
}

rsRetVal
MsgAddToStructuredData(msg_t * const pMsg, uchar *toadd, rs_size_t len)
{
	uchar *newptr;
	rs_size_t newlen;
	DEFiRet;
	newlen = (pMsg->pszStrucData[0] == '-') ? len : pMsg->lenStrucData + len;
	CHKmalloc(newptr = (uchar*) realloc(pMsg->pszStrucData, newlen+1));
	pMsg->pszStrucData = newptr;
	if(pMsg->pszStrucData[0] == '-') { /* empty? */
		memcpy(pMsg->pszStrucData, toadd, len);
	} else {
		memcpy(pMsg->pszStrucData+pMsg->lenStrucData, toadd, len);
	}
	pMsg->pszStrucData[newlen] = '\0';
	pMsg->lenStrucData = newlen;
finalize_it:
	RETiRet;
}


/* Fill a message propert description. Space must already be alloced
 * by the caller. This is for efficiency, as we expect this to happen
 * as part of a larger structure alloc.
 * Note that CEE/LOCAL_VAR properties can come in either as
 * "$!xx"/"$.xx" or "!xx"/".xx" - we will unify them here.
 */
rsRetVal
msgPropDescrFill(msgPropDescr_t *pProp, uchar *name, int nameLen)
{
	propid_t id;
	int offs;
	DEFiRet;
	if(propNameToID(name, &id) != RS_RET_OK) {
		parser_errmsg("invalid property '%s'", name);
		ABORT_FINALIZE(RS_RET_INVLD_PROP);
	}
	if(id == PROP_CEE || id == PROP_LOCAL_VAR || id == PROP_GLOBAL_VAR) {
	  	/* in these cases, we need the field name for later processing */
		/* normalize name: remove $ if present */
		offs = (name[0] == '$') ? 1 : 0;
		pProp->name = ustrdup(name + offs);
		pProp->nameLen = nameLen - offs;
		/* we patch the root name, so that support functions do not need to
		 * check for different root chars. */
		pProp->name[0] = '!';
	}
	pProp->id = id;
finalize_it:
	RETiRet;
}

void
msgPropDescrDestruct(msgPropDescr_t *pProp)
{
	if(pProp != NULL) {
		if(pProp->id == PROP_CEE ||
		   pProp->id == PROP_LOCAL_VAR ||
		   pProp->id == PROP_GLOBAL_VAR)
			free(pProp->name);
	}
}


/* dummy */
rsRetVal msgQueryInterface(void) { return RS_RET_NOT_IMPLEMENTED; }

/* Initialize the message class. Must be called as the very first method
 * before anything else is called inside this class.
 * rgerhards, 2008-01-04
 */
BEGINObjClassInit(msg, 1, OBJ_IS_CORE_MODULE)
<<<<<<< HEAD
	pthread_mutex_init(&glblVars_lock, NULL);
=======
	pthread_mutex_init(&glblVars_mut, NULL);
>>>>>>> 003ba7f0

	/* request objects we use */
	CHKiRet(objUse(datetime, CORE_COMPONENT));
	CHKiRet(objUse(glbl, CORE_COMPONENT));
	CHKiRet(objUse(prop, CORE_COMPONENT));
	CHKiRet(objUse(var, CORE_COMPONENT));

	/* set our own handlers */
	OBJSetMethodHandler(objMethod_SERIALIZE, MsgSerialize);
	/* some more inits */
#	if HAVE_MALLOC_TRIM
	INIT_ATOMIC_HELPER_MUT(mutTrimCtr);
#	endif
ENDObjClassInit(msg)
/* vim:set ai:
 */<|MERGE_RESOLUTION|>--- conflicted
+++ resolved
@@ -71,11 +71,7 @@
 /* TODO: move the global variable root to the config object - had no time to to it
  * right now before vacation -- rgerhards, 2013-07-22
  */
-<<<<<<< HEAD
 static pthread_mutex_t glblVars_lock;
-=======
-static pthread_mutex_t glblVars_mut;
->>>>>>> 003ba7f0
 struct json_object *global_var_root = NULL;
 
 /* static data */
@@ -2827,11 +2823,7 @@
 		jroot = pMsg->localvars;
 		mut = &pMsg->mut_json;
 	} else if(pProp->id == PROP_GLOBAL_VAR) {
-<<<<<<< HEAD
-		pthread_mutex_lock(&glblVars_lock);
-=======
-		mut = &glblVars_mut;
->>>>>>> 003ba7f0
+		mut = &glblVars_lock;
 		jroot = global_var_root;
 	} else {
 		DBGPRINTF("msgGetJSONPropVal; invalid property id %d\n",
@@ -2858,13 +2850,8 @@
 	}
 
 finalize_it:
-<<<<<<< HEAD
-	if(pProp->id == PROP_GLOBAL_VAR)
-		pthread_mutex_unlock(&glblVars_lock);
-=======
 	if(mut != NULL)
 		pthread_mutex_unlock(mut);
->>>>>>> 003ba7f0
 	if(*pRes == NULL) {
 		/* could not find any value, so set it to empty */
 		*pRes = (unsigned char*)"";
@@ -2893,11 +2880,7 @@
 		jroot = pMsg->localvars;
 		mut = &pMsg->mut_json;
 	} else if(pProp->id == PROP_GLOBAL_VAR) {
-<<<<<<< HEAD
-		pthread_mutex_lock(&glblVars_lock);
-=======
-		mut = &glblVars_mut;
->>>>>>> 003ba7f0
+		mut = &glblVars_lock;
 		jroot = global_var_root;
 	} else {
 		DBGPRINTF("msgGetJSONPropJSON; invalid property id %d\n",
@@ -2918,22 +2901,11 @@
 	}
 
 finalize_it:
-<<<<<<< HEAD
-	if(pProp->id == PROP_GLOBAL_VAR) {
-		if (*pjson != NULL)
-			*pjson = jsonDeepCopy(*pjson);
-		pthread_mutex_unlock(&glblVars_lock);
-	} else {
-		if (*pjson != NULL)
-			json_object_get(*pjson);
-	}
-=======
 	/* we need a deep copy, as another thread may modify the object */
 	if(*pjson != NULL)
 		*pjson = jsonDeepCopy(*pjson);
 	if(mut != NULL)
 		pthread_mutex_unlock(mut);
->>>>>>> 003ba7f0
 	RETiRet;
 }
 
@@ -4342,12 +4314,8 @@
 		pjroot = &pM->localvars;
 		mut = &pM->mut_localvars;
 	} else if (name[0] == '/') { /* globl var */
-<<<<<<< HEAD
-		pthread_mutex_lock(&glblVars_lock);
-=======
->>>>>>> 003ba7f0
 		pjroot = &global_var_root;
-		mut = &glblVars_mut;
+		mut = &glblVars_lock;
 		if (sharedReference) {
 			given = json;
 			json = jsonDeepCopy(json);
@@ -4408,14 +4376,8 @@
 	}
 
 finalize_it:
-<<<<<<< HEAD
-	if(name[0] == '/')
-		pthread_mutex_unlock(&glblVars_lock);
-	MsgUnlock(pM);
-=======
 	if(mut != NULL)
 		pthread_mutex_unlock(mut);
->>>>>>> 003ba7f0
 	RETiRet;
 }
 
@@ -4436,12 +4398,8 @@
 		jroot = &pM->localvars;
 		mut = &pM->mut_localvars;
 	} else if (name[0] == '/') { /* globl var */
-<<<<<<< HEAD
-		pthread_mutex_lock(&glblVars_lock);
-=======
->>>>>>> 003ba7f0
 		jroot = &global_var_root;
-		mut = &glblVars_mut;
+		mut = &glblVars_lock;
 	} else {
 		DBGPRINTF("Passed name %s is unknown kind of variable (It is not CEE, "
 			  "Local or Global variable).", name);
@@ -4483,14 +4441,8 @@
 	}
 
 finalize_it:
-<<<<<<< HEAD
-	if(name[0] == '/')
-		pthread_mutex_unlock(&glblVars_lock);
-	MsgUnlock(pM);
-=======
 	if(mut != NULL)
 		pthread_mutex_unlock(mut);
->>>>>>> 003ba7f0
 	RETiRet;
 }
 
@@ -4675,11 +4627,7 @@
  * rgerhards, 2008-01-04
  */
 BEGINObjClassInit(msg, 1, OBJ_IS_CORE_MODULE)
-<<<<<<< HEAD
 	pthread_mutex_init(&glblVars_lock, NULL);
-=======
-	pthread_mutex_init(&glblVars_mut, NULL);
->>>>>>> 003ba7f0
 
 	/* request objects we use */
 	CHKiRet(objUse(datetime, CORE_COMPONENT));
