/* msg.c
 * The msg object. Implementation of all msg-related functions
 *
 * File begun on 2007-07-13 by RGerhards (extracted from syslogd.c)
 * This file is under development and has not yet arrived at being fully
 * self-contained and a real object. So far, it is mostly an excerpt
 * of the "old" message code without any modifications. However, it
 * helps to have things at the right place one we go to the meat of it.
 *
 * Copyright 2007, 2008 Rainer Gerhards and Adiscon GmbH.
 *
 * This file is part of the rsyslog runtime library.
 *
 * The rsyslog runtime library is free software: you can redistribute it and/or modify
 * it under the terms of the GNU Lesser General Public License as published by
 * the Free Software Foundation, either version 3 of the License, or
 * (at your option) any later version.
 *
 * The rsyslog runtime library is distributed in the hope that it will be useful,
 * but WITHOUT ANY WARRANTY; without even the implied warranty of
 * MERCHANTABILITY or FITNESS FOR A PARTICULAR PURPOSE.  See the
 * GNU Lesser General Public License for more details.
 *
 * You should have received a copy of the GNU Lesser General Public License
 * along with the rsyslog runtime library.  If not, see <http://www.gnu.org/licenses/>.
 *
 * A copy of the GPL can be found in the file "COPYING" in this distribution.
 * A copy of the LGPL can be found in the file "COPYING.LESSER" in this distribution.
 */
#include "config.h"
#include <stdio.h>
#include <stdarg.h>
#include <stdlib.h>
#define SYSLOG_NAMES
#include <string.h>
#include <assert.h>
#include <ctype.h>
#include <malloc.h>
#include "rsyslog.h"
#include "srUtils.h"
#include "stringbuf.h"
#include "template.h"
#include "msg.h"
#include "var.h"
#include "datetime.h"
#include "glbl.h"
#include "regexp.h"
#include "atomic.h"
#include "unicode-helper.h"
#include "ruleset.h"
#include "prop.h"

/* static data */
DEFobjStaticHelpers
DEFobjCurrIf(var)
DEFobjCurrIf(datetime)
DEFobjCurrIf(glbl)
DEFobjCurrIf(regexp)
DEFobjCurrIf(prop)

static struct {
	uchar *pszName;
	short lenName;
} syslog_pri_names[192] = {
	{ UCHAR_CONSTANT("0"), 3},
	{ UCHAR_CONSTANT("1"), 3},
	{ UCHAR_CONSTANT("2"), 3},
	{ UCHAR_CONSTANT("3"), 3},
	{ UCHAR_CONSTANT("4"), 3},
	{ UCHAR_CONSTANT("5"), 3},
	{ UCHAR_CONSTANT("6"), 3},
	{ UCHAR_CONSTANT("7"), 3},
	{ UCHAR_CONSTANT("8"), 3},
	{ UCHAR_CONSTANT("9"), 3},
	{ UCHAR_CONSTANT("10"), 4},
	{ UCHAR_CONSTANT("11"), 4},
	{ UCHAR_CONSTANT("12"), 4},
	{ UCHAR_CONSTANT("13"), 4},
	{ UCHAR_CONSTANT("14"), 4},
	{ UCHAR_CONSTANT("15"), 4},
	{ UCHAR_CONSTANT("16"), 4},
	{ UCHAR_CONSTANT("17"), 4},
	{ UCHAR_CONSTANT("18"), 4},
	{ UCHAR_CONSTANT("19"), 4},
	{ UCHAR_CONSTANT("20"), 4},
	{ UCHAR_CONSTANT("21"), 4},
	{ UCHAR_CONSTANT("22"), 4},
	{ UCHAR_CONSTANT("23"), 4},
	{ UCHAR_CONSTANT("24"), 4},
	{ UCHAR_CONSTANT("25"), 4},
	{ UCHAR_CONSTANT("26"), 4},
	{ UCHAR_CONSTANT("27"), 4},
	{ UCHAR_CONSTANT("28"), 4},
	{ UCHAR_CONSTANT("29"), 4},
	{ UCHAR_CONSTANT("30"), 4},
	{ UCHAR_CONSTANT("31"), 4},
	{ UCHAR_CONSTANT("32"), 4},
	{ UCHAR_CONSTANT("33"), 4},
	{ UCHAR_CONSTANT("34"), 4},
	{ UCHAR_CONSTANT("35"), 4},
	{ UCHAR_CONSTANT("36"), 4},
	{ UCHAR_CONSTANT("37"), 4},
	{ UCHAR_CONSTANT("38"), 4},
	{ UCHAR_CONSTANT("39"), 4},
	{ UCHAR_CONSTANT("40"), 4},
	{ UCHAR_CONSTANT("41"), 4},
	{ UCHAR_CONSTANT("42"), 4},
	{ UCHAR_CONSTANT("43"), 4},
	{ UCHAR_CONSTANT("44"), 4},
	{ UCHAR_CONSTANT("45"), 4},
	{ UCHAR_CONSTANT("46"), 4},
	{ UCHAR_CONSTANT("47"), 4},
	{ UCHAR_CONSTANT("48"), 4},
	{ UCHAR_CONSTANT("49"), 4},
	{ UCHAR_CONSTANT("50"), 4},
	{ UCHAR_CONSTANT("51"), 4},
	{ UCHAR_CONSTANT("52"), 4},
	{ UCHAR_CONSTANT("53"), 4},
	{ UCHAR_CONSTANT("54"), 4},
	{ UCHAR_CONSTANT("55"), 4},
	{ UCHAR_CONSTANT("56"), 4},
	{ UCHAR_CONSTANT("57"), 4},
	{ UCHAR_CONSTANT("58"), 4},
	{ UCHAR_CONSTANT("59"), 4},
	{ UCHAR_CONSTANT("60"), 4},
	{ UCHAR_CONSTANT("61"), 4},
	{ UCHAR_CONSTANT("62"), 4},
	{ UCHAR_CONSTANT("63"), 4},
	{ UCHAR_CONSTANT("64"), 4},
	{ UCHAR_CONSTANT("65"), 4},
	{ UCHAR_CONSTANT("66"), 4},
	{ UCHAR_CONSTANT("67"), 4},
	{ UCHAR_CONSTANT("68"), 4},
	{ UCHAR_CONSTANT("69"), 4},
	{ UCHAR_CONSTANT("70"), 4},
	{ UCHAR_CONSTANT("71"), 4},
	{ UCHAR_CONSTANT("72"), 4},
	{ UCHAR_CONSTANT("73"), 4},
	{ UCHAR_CONSTANT("74"), 4},
	{ UCHAR_CONSTANT("75"), 4},
	{ UCHAR_CONSTANT("76"), 4},
	{ UCHAR_CONSTANT("77"), 4},
	{ UCHAR_CONSTANT("78"), 4},
	{ UCHAR_CONSTANT("79"), 4},
	{ UCHAR_CONSTANT("80"), 4},
	{ UCHAR_CONSTANT("81"), 4},
	{ UCHAR_CONSTANT("82"), 4},
	{ UCHAR_CONSTANT("83"), 4},
	{ UCHAR_CONSTANT("84"), 4},
	{ UCHAR_CONSTANT("85"), 4},
	{ UCHAR_CONSTANT("86"), 4},
	{ UCHAR_CONSTANT("87"), 4},
	{ UCHAR_CONSTANT("88"), 4},
	{ UCHAR_CONSTANT("89"), 4},
	{ UCHAR_CONSTANT("90"), 4},
	{ UCHAR_CONSTANT("91"), 4},
	{ UCHAR_CONSTANT("92"), 4},
	{ UCHAR_CONSTANT("93"), 4},
	{ UCHAR_CONSTANT("94"), 4},
	{ UCHAR_CONSTANT("95"), 4},
	{ UCHAR_CONSTANT("96"), 4},
	{ UCHAR_CONSTANT("97"), 4},
	{ UCHAR_CONSTANT("98"), 4},
	{ UCHAR_CONSTANT("99"), 4},
	{ UCHAR_CONSTANT("100"), 5},
	{ UCHAR_CONSTANT("101"), 5},
	{ UCHAR_CONSTANT("102"), 5},
	{ UCHAR_CONSTANT("103"), 5},
	{ UCHAR_CONSTANT("104"), 5},
	{ UCHAR_CONSTANT("105"), 5},
	{ UCHAR_CONSTANT("106"), 5},
	{ UCHAR_CONSTANT("107"), 5},
	{ UCHAR_CONSTANT("108"), 5},
	{ UCHAR_CONSTANT("109"), 5},
	{ UCHAR_CONSTANT("110"), 5},
	{ UCHAR_CONSTANT("111"), 5},
	{ UCHAR_CONSTANT("112"), 5},
	{ UCHAR_CONSTANT("113"), 5},
	{ UCHAR_CONSTANT("114"), 5},
	{ UCHAR_CONSTANT("115"), 5},
	{ UCHAR_CONSTANT("116"), 5},
	{ UCHAR_CONSTANT("117"), 5},
	{ UCHAR_CONSTANT("118"), 5},
	{ UCHAR_CONSTANT("119"), 5},
	{ UCHAR_CONSTANT("120"), 5},
	{ UCHAR_CONSTANT("121"), 5},
	{ UCHAR_CONSTANT("122"), 5},
	{ UCHAR_CONSTANT("123"), 5},
	{ UCHAR_CONSTANT("124"), 5},
	{ UCHAR_CONSTANT("125"), 5},
	{ UCHAR_CONSTANT("126"), 5},
	{ UCHAR_CONSTANT("127"), 5},
	{ UCHAR_CONSTANT("128"), 5},
	{ UCHAR_CONSTANT("129"), 5},
	{ UCHAR_CONSTANT("130"), 5},
	{ UCHAR_CONSTANT("131"), 5},
	{ UCHAR_CONSTANT("132"), 5},
	{ UCHAR_CONSTANT("133"), 5},
	{ UCHAR_CONSTANT("134"), 5},
	{ UCHAR_CONSTANT("135"), 5},
	{ UCHAR_CONSTANT("136"), 5},
	{ UCHAR_CONSTANT("137"), 5},
	{ UCHAR_CONSTANT("138"), 5},
	{ UCHAR_CONSTANT("139"), 5},
	{ UCHAR_CONSTANT("140"), 5},
	{ UCHAR_CONSTANT("141"), 5},
	{ UCHAR_CONSTANT("142"), 5},
	{ UCHAR_CONSTANT("143"), 5},
	{ UCHAR_CONSTANT("144"), 5},
	{ UCHAR_CONSTANT("145"), 5},
	{ UCHAR_CONSTANT("146"), 5},
	{ UCHAR_CONSTANT("147"), 5},
	{ UCHAR_CONSTANT("148"), 5},
	{ UCHAR_CONSTANT("149"), 5},
	{ UCHAR_CONSTANT("150"), 5},
	{ UCHAR_CONSTANT("151"), 5},
	{ UCHAR_CONSTANT("152"), 5},
	{ UCHAR_CONSTANT("153"), 5},
	{ UCHAR_CONSTANT("154"), 5},
	{ UCHAR_CONSTANT("155"), 5},
	{ UCHAR_CONSTANT("156"), 5},
	{ UCHAR_CONSTANT("157"), 5},
	{ UCHAR_CONSTANT("158"), 5},
	{ UCHAR_CONSTANT("159"), 5},
	{ UCHAR_CONSTANT("160"), 5},
	{ UCHAR_CONSTANT("161"), 5},
	{ UCHAR_CONSTANT("162"), 5},
	{ UCHAR_CONSTANT("163"), 5},
	{ UCHAR_CONSTANT("164"), 5},
	{ UCHAR_CONSTANT("165"), 5},
	{ UCHAR_CONSTANT("166"), 5},
	{ UCHAR_CONSTANT("167"), 5},
	{ UCHAR_CONSTANT("168"), 5},
	{ UCHAR_CONSTANT("169"), 5},
	{ UCHAR_CONSTANT("170"), 5},
	{ UCHAR_CONSTANT("171"), 5},
	{ UCHAR_CONSTANT("172"), 5},
	{ UCHAR_CONSTANT("173"), 5},
	{ UCHAR_CONSTANT("174"), 5},
	{ UCHAR_CONSTANT("175"), 5},
	{ UCHAR_CONSTANT("176"), 5},
	{ UCHAR_CONSTANT("177"), 5},
	{ UCHAR_CONSTANT("178"), 5},
	{ UCHAR_CONSTANT("179"), 5},
	{ UCHAR_CONSTANT("180"), 5},
	{ UCHAR_CONSTANT("181"), 5},
	{ UCHAR_CONSTANT("182"), 5},
	{ UCHAR_CONSTANT("183"), 5},
	{ UCHAR_CONSTANT("184"), 5},
	{ UCHAR_CONSTANT("185"), 5},
	{ UCHAR_CONSTANT("186"), 5},
	{ UCHAR_CONSTANT("187"), 5},
	{ UCHAR_CONSTANT("188"), 5},
	{ UCHAR_CONSTANT("189"), 5},
	{ UCHAR_CONSTANT("190"), 5},
	{ UCHAR_CONSTANT("191"), 5}
	};

/*syslog facility names (as of RFC5424) */
static char *syslog_fac_names[24] = { "kern", "user", "mail", "daemon", "auth", "syslog", "lpr",
			    	      "news", "uucp", "cron", "authpriv", "ftp", "ntp", "audit",
			    	      "alert", "clock", "local0", "local1", "local2", "local3",
			    	      "local4", "local5", "local6", "local7" };

/* table of severity names (in numerical order)*/
static char *syslog_severity_names[8] = { "emerg", "alert", "crit", "err", "warning", "notice", "info", "debug" };

/* numerical values as string - this is the most efficient approach to convert severity
 * and facility values to a numerical string... -- rgerhars, 2009-06-17
 */

static char *syslog_number_names[24] = { "0", "1", "2", "3", "4", "5", "6", "7", "8", "9", "10", "11", "12", "13", "14",
					 "15", "16", "17", "18", "19", "20", "21", "22", "23" };

/* some forward declarations */
static int getAPPNAMELen(msg_t *pM, bool bLockMutex);


static inline int getProtocolVersion(msg_t *pM)
{
	return(pM->iProtocolVersion);
}


static inline void
getInputName(msg_t *pM, uchar **ppsz, int *plen)
{
	BEGINfunc
	if(pM == NULL) {
		*ppsz = UCHAR_CONSTANT("");
		*plen = 0;
	} else {
		prop.GetString(pM->pInputName, ppsz, plen);
	}
	ENDfunc
}


static inline uchar*
getRcvFromIP(msg_t *pM)
{
	uchar *psz;
	int len;
	BEGINfunc
	if(pM == NULL) {
		psz = UCHAR_CONSTANT("");
	} else {
		if(pM->pRcvFromIP == NULL)
			psz = UCHAR_CONSTANT("");
		else
			prop.GetString(pM->pRcvFromIP, &psz, &len);
	}
	ENDfunc
	return psz;
}



/* map a property name (string) to a property ID */
rsRetVal propNameToID(cstr_t *pCSPropName, propid_t *pPropID)
{
	uchar *pName;
	DEFiRet;

	assert(pCSPropName != NULL);
	assert(pPropID != NULL);
	pName = rsCStrGetSzStrNoNULL(pCSPropName);

	/* sometimes there are aliases to the original MonitoWare
	 * property names. These come after || in the ifs below. */
	if(!strcmp((char*) pName, "msg")) {
		*pPropID = PROP_MSG;
	} else if(!strcmp((char*) pName, "timestamp")
		  || !strcmp((char*) pName, "timereported")) {
		*pPropID = PROP_TIMESTAMP;
	} else if(!strcmp((char*) pName, "hostname") || !strcmp((char*) pName, "source")) {
		*pPropID = PROP_HOSTNAME;
	} else if(!strcmp((char*) pName, "syslogtag")) {
		*pPropID = PROP_SYSLOGTAG;
	} else if(!strcmp((char*) pName, "rawmsg")) {
		*pPropID = PROP_RAWMSG;
	/* enable this, if someone actually uses UxTradMsg, delete after some  time has
	 * passed and nobody complained -- rgerhards, 2009-06-16
	} else if(!strcmp((char*) pName, "uxtradmsg")) {
		pRes = getUxTradMsg(pMsg);
	*/
	} else if(!strcmp((char*) pName, "inputname")) {
		*pPropID = PROP_INPUTNAME;
	} else if(!strcmp((char*) pName, "fromhost")) {
		*pPropID = PROP_FROMHOST;
	} else if(!strcmp((char*) pName, "fromhost-ip")) {
		*pPropID = PROP_FROMHOST_IP;
	} else if(!strcmp((char*) pName, "pri")) {
		*pPropID = PROP_PRI;
	} else if(!strcmp((char*) pName, "pri-text")) {
		*pPropID = PROP_PRI_TEXT;
	} else if(!strcmp((char*) pName, "iut")) {
		*pPropID = PROP_IUT;
	} else if(!strcmp((char*) pName, "syslogfacility")) {
		*pPropID = PROP_SYSLOGFACILITY;
	} else if(!strcmp((char*) pName, "syslogfacility-text")) {
		*pPropID = PROP_SYSLOGFACILITY_TEXT;
	} else if(!strcmp((char*) pName, "syslogseverity") || !strcmp((char*) pName, "syslogpriority")) {
		*pPropID = PROP_SYSLOGSEVERITY;
	} else if(!strcmp((char*) pName, "syslogseverity-text") || !strcmp((char*) pName, "syslogpriority-text")) {
		*pPropID = PROP_SYSLOGSEVERITY_TEXT;
	} else if(!strcmp((char*) pName, "timegenerated")) {
		*pPropID = PROP_TIMEGENERATED;
	} else if(!strcmp((char*) pName, "programname")) {
		*pPropID = PROP_PROGRAMNAME;
	} else if(!strcmp((char*) pName, "protocol-version")) {
		*pPropID = PROP_PROTOCOL_VERSION;
	} else if(!strcmp((char*) pName, "structured-data")) {
		*pPropID = PROP_STRUCTURED_DATA;
	} else if(!strcmp((char*) pName, "app-name")) {
		*pPropID = PROP_APP_NAME;
	} else if(!strcmp((char*) pName, "procid")) {
		*pPropID = PROP_PROCID;
	} else if(!strcmp((char*) pName, "msgid")) {
		*pPropID = PROP_MSGID;
	/* here start system properties (those, that do not relate to the message itself */
	} else if(!strcmp((char*) pName, "$now")) {
		*pPropID = PROP_SYS_NOW;
	} else if(!strcmp((char*) pName, "$year")) {
		*pPropID = PROP_SYS_YEAR;
	} else if(!strcmp((char*) pName, "$month")) {
		*pPropID = PROP_SYS_MONTH;
	} else if(!strcmp((char*) pName, "$day")) {
		*pPropID = PROP_SYS_DAY;
	} else if(!strcmp((char*) pName, "$hour")) {
		*pPropID = PROP_SYS_HOUR;
	} else if(!strcmp((char*) pName, "$hhour")) {
		*pPropID = PROP_SYS_HHOUR;
	} else if(!strcmp((char*) pName, "$qhour")) {
		*pPropID = PROP_SYS_QHOUR;
	} else if(!strcmp((char*) pName, "$minute")) {
		*pPropID = PROP_SYS_MINUTE;
	} else if(!strcmp((char*) pName, "$myhostname")) {
		*pPropID = PROP_SYS_MYHOSTNAME;
	} else {
		*pPropID = PROP_INVALID;
		iRet = RS_RET_VAR_NOT_FOUND;
	}

	RETiRet;
}


/* map a property ID to a name string (useful for displaying) */
uchar *propIDToName(propid_t propID)
{
	switch(propID) {
		case PROP_MSG:
			return UCHAR_CONSTANT("msg");
		case PROP_TIMESTAMP:
			return UCHAR_CONSTANT("timestamp");
		case PROP_HOSTNAME:
			return UCHAR_CONSTANT("hostname");
		case PROP_SYSLOGTAG:
			return UCHAR_CONSTANT("syslogtag");
		case PROP_RAWMSG:
			return UCHAR_CONSTANT("rawmsg");
		/* enable this, if someone actually uses UxTradMsg, delete after some  time has
		 * passed and nobody complained -- rgerhards, 2009-06-16
		case PROP_UXTRADMSG:
			pRes = getUxTradMsg(pMsg);
			break;
		*/
		case PROP_INPUTNAME:
			return UCHAR_CONSTANT("inputname");
		case PROP_FROMHOST:
			return UCHAR_CONSTANT("fromhost");
		case PROP_FROMHOST_IP:
			return UCHAR_CONSTANT("fromhost-ip");
		case PROP_PRI:
			return UCHAR_CONSTANT("pri");
		case PROP_PRI_TEXT:
			return UCHAR_CONSTANT("pri-text");
		case PROP_IUT:
			return UCHAR_CONSTANT("iut");
		case PROP_SYSLOGFACILITY:
			return UCHAR_CONSTANT("syslogfacility");
		case PROP_SYSLOGFACILITY_TEXT:
			return UCHAR_CONSTANT("syslogfacility-text");
		case PROP_SYSLOGSEVERITY:
			return UCHAR_CONSTANT("syslogseverity");
		case PROP_SYSLOGSEVERITY_TEXT:
			return UCHAR_CONSTANT("syslogseverity-text");
		case PROP_TIMEGENERATED:
			return UCHAR_CONSTANT("timegenerated");
		case PROP_PROGRAMNAME:
			return UCHAR_CONSTANT("programname");
		case PROP_PROTOCOL_VERSION:
			return UCHAR_CONSTANT("protocol-version");
		case PROP_STRUCTURED_DATA:
			return UCHAR_CONSTANT("structured-data");
		case PROP_APP_NAME:
			return UCHAR_CONSTANT("app-name");
		case PROP_PROCID:
			return UCHAR_CONSTANT("procid");
		case PROP_MSGID:
			return UCHAR_CONSTANT("msgid");
		case PROP_SYS_NOW:
			return UCHAR_CONSTANT("$NOW");
		case PROP_SYS_YEAR:
			return UCHAR_CONSTANT("$YEAR");
		case PROP_SYS_MONTH:
			return UCHAR_CONSTANT("$MONTH");
		case PROP_SYS_DAY:
			return UCHAR_CONSTANT("$DAY");
		case PROP_SYS_HOUR:
			return UCHAR_CONSTANT("$HOUR");
		case PROP_SYS_HHOUR:
			return UCHAR_CONSTANT("$HHOUR");
		case PROP_SYS_QHOUR:
			return UCHAR_CONSTANT("$QHOUR");
		case PROP_SYS_MINUTE:
			return UCHAR_CONSTANT("$MINUTE");
		case PROP_SYS_MYHOSTNAME:
			return UCHAR_CONSTANT("$MYHOSTNAME");
		default:
			return UCHAR_CONSTANT("*invalid property id*");
	}
}


/* The following functions will support advanced output module
 * multithreading, once this is implemented. Currently, we
 * include them as hooks only. The idea is that we need to guard
 * some msg objects data fields against concurrent access if
 * we run on multiple threads. Please note that in any case this
 * is not necessary for calls from INPUT modules, because they
 * construct the message object and do this serially. Only when
 * the message is in the processing queue, multiple threads may
 * access a single object. Consequently, there are no guard functions
 * for "set" methods, as these are called during input. Only "get"
 * functions that modify important structures have them.
 * rgerhards, 2007-07-20
 * We now support locked and non-locked operations, depending on
 * the configuration of rsyslog. To support this, we use function
 * pointers. Initially, we start in non-locked mode. There, all
 * locking operations call into dummy functions. When locking is
 * enabled, the function pointers are changed to functions doing
 * actual work. We also introduced another MsgPrepareEnqueue() function
 * which initializes the locking structures, if needed. This is
 * necessary because internal messages during config file startup
 * processing are always created in non-locking mode. So we can
 * not initialize locking structures during constructions. We now
 * postpone this until when the message is fully constructed and
 * enqueued. Then we know the status of locking. This has a nice
 * side effect, and that is that during the initial creation of
 * the Msg object no locking needs to be done, which results in better
 * performance. -- rgerhards, 2008-01-05
 */
static void (*funcLock)(msg_t *pMsg);
static void (*funcUnlock)(msg_t *pMsg);
static void (*funcDeleteMutex)(msg_t *pMsg);
void (*funcMsgPrepareEnqueue)(msg_t *pMsg);
#if 1 /* This is a debug aid */
#define MsgLock(pMsg) 	funcLock(pMsg)
#define MsgUnlock(pMsg) funcUnlock(pMsg)
#else
#define MsgLock(pMsg) 	{dbgprintf("MsgLock line %d\n - ", __LINE__); funcLock(pMsg);; }
#define MsgUnlock(pMsg) {dbgprintf("MsgUnlock line %d - ", __LINE__); funcUnlock(pMsg); }
#endif

/* the next function is a dummy to be used by the looking functions
 * when the class is not yet running in an environment where locking
 * is necessary. Please note that the need to lock can (and will) change
 * during a single run. Typically, this is depending on the operation mode
 * of the message queues (which is operator-configurable). -- rgerhards, 2008-01-05
 */
static void MsgLockingDummy(msg_t __attribute__((unused)) *pMsg)
{
	/* empty be design */
}


/* The following function prepares a message for enqueue into the queue. This is
 * where a message may be accessed by multiple threads. This implementation here
 * is the version for multiple concurrent acces. It initializes the locking
 * structures.
 * TODO: change to an iRet interface! -- rgerhards, 2008-07-14
 */
static void MsgPrepareEnqueueLockingCase(msg_t *pThis)
{
	BEGINfunc
	assert(pThis != NULL);
	pthread_mutex_init(&pThis->mut, NULL);
	pThis->bDoLock = 1;
	ENDfunc
}


/* ... and now the locking and unlocking implementations: */
static void MsgLockLockingCase(msg_t *pThis)
{
	/* DEV debug only! dbgprintf("MsgLock(0x%lx)\n", (unsigned long) pThis); */
	assert(pThis != NULL);
	if(pThis->bDoLock == 1) /* TODO: this is a testing hack, we should find a way with better performance! -- rgerhards, 2009-01-27 */
		pthread_mutex_lock(&pThis->mut);
}

static void MsgUnlockLockingCase(msg_t *pThis)
{
	/* DEV debug only! dbgprintf("MsgUnlock(0x%lx)\n", (unsigned long) pThis); */
	assert(pThis != NULL);
	if(pThis->bDoLock == 1) /* TODO: this is a testing hack, we should find a way with better performance! -- rgerhards, 2009-01-27 */
		pthread_mutex_unlock(&pThis->mut);
}

/* delete the mutex object on message destruction (locking case)
 */
static void MsgDeleteMutexLockingCase(msg_t *pThis)
{
	assert(pThis != NULL);
	pthread_mutex_destroy(&pThis->mut);
}

/* enable multiple concurrent access on the message object
 * This works on a class-wide basis and can bot be undone.
 * That is, if it is once enabled, it can not be disabled during
 * the same run. When this function is called, no other thread
 * must manipulate message objects. Then we would have race conditions,
 * but guarding against this is counter-productive because it
 * would cost additional time. Plus, it would be a programming error.
 * rgerhards, 2008-01-05
 */
rsRetVal MsgEnableThreadSafety(void)
{
	DEFiRet;
	funcLock = MsgLockLockingCase;
	funcUnlock = MsgUnlockLockingCase;
	funcMsgPrepareEnqueue = MsgPrepareEnqueueLockingCase;
	funcDeleteMutex = MsgDeleteMutexLockingCase;
	RETiRet;
}

/* end locking functions */


/* This is common code for all Constructors. It is defined in an
 * inline'able function so that we can save a function call in the
 * actual constructors (otherwise, the msgConstruct would need
 * to call msgConstructWithTime(), which would require a
 * function call). Now, both can use this inline function. This
 * enables us to be optimal, but still have the code just once.
 * the new object or NULL if no such object could be allocated.
 * An object constructed via this function should only be destroyed
 * via "msgDestruct()". This constructor does not query system time
 * itself but rather uses a user-supplied value. This enables the caller
 * to do some tricks to save processing time (done, for example, in the
 * udp input).
 * NOTE: this constructor does NOT call calloc(), as we have many bytes
 * inside the structure which do not need to be cleared. bzero() will
 * heavily thrash the cache, so we do the init manually (which also
 * is the right thing to do with pointers, as they are not neccessarily
 * a binary 0 on all machines [but today almost always...]).
 * rgerhards, 2008-10-06
 */
static inline rsRetVal msgBaseConstruct(msg_t **ppThis)
{
	DEFiRet;
	msg_t *pM;

	assert(ppThis != NULL);
	CHKmalloc(pM = malloc(sizeof(msg_t)));
	objConstructSetObjInfo(pM); /* intialize object helper entities */

	/* initialize members in ORDER they appear in structure (think "cache line"!) */
	pM->flowCtlType = 0;
	pM->bDoLock = 0;
	pM->bParseHOSTNAME = 0;
	pM->iRefCount = 1;
	pM->iSeverity = -1;
	pM->iFacility = -1;
	pM->offAfterPRI = 0;
	pM->offMSG = -1;
	pM->iProtocolVersion = 0;
	pM->msgFlags = 0;
	pM->iLenRawMsg = 0;
	pM->iLenMSG = 0;
	pM->iLenTAG = 0;
	pM->iLenHOSTNAME = 0;
	pM->pszRawMsg = NULL;
	pM->pszHOSTNAME = NULL;
	pM->pszRcvdAt3164 = NULL;
	pM->pszRcvdAt3339 = NULL;
	pM->pszRcvdAt_MySQL = NULL;
        pM->pszRcvdAt_PgSQL = NULL;
	pM->pszTIMESTAMP3164 = NULL;
	pM->pszTIMESTAMP3339 = NULL;
	pM->pszTIMESTAMP_MySQL = NULL;
        pM->pszTIMESTAMP_PgSQL = NULL;
	pM->pCSProgName = NULL;
	pM->pCSStrucData = NULL;
	pM->pCSAPPNAME = NULL;
	pM->pCSPROCID = NULL;
	pM->pCSMSGID = NULL;
	pM->pInputName = NULL;
	pM->pRcvFromIP = NULL;
	pM->pRcvFrom = NULL;
	pM->pRuleset = NULL;
	memset(&pM->tRcvdAt, 0, sizeof(pM->tRcvdAt));
	memset(&pM->tTIMESTAMP, 0, sizeof(pM->tTIMESTAMP));
	pM->TAG.pszTAG = NULL;
	pM->pszTimestamp3164[0] = '\0';
	pM->pszTimestamp3339[0] = '\0';
	pM->pszTIMESTAMP_SecFrac[0] = '\0';
	pM->pszRcvdAt_SecFrac[0] = '\0';

	/* DEV debugging only! dbgprintf("msgConstruct\t0x%x, ref 1\n", (int)pM);*/

	*ppThis = pM;

finalize_it:
	RETiRet;
}


/* "Constructor" for a msg "object". Returns a pointer to
 * the new object or NULL if no such object could be allocated.
 * An object constructed via this function should only be destroyed
 * via "msgDestruct()". This constructor does not query system time
 * itself but rather uses a user-supplied value. This enables the caller
 * to do some tricks to save processing time (done, for example, in the
 * udp input).
 * rgerhards, 2008-10-06
 */
rsRetVal msgConstructWithTime(msg_t **ppThis, struct syslogTime *stTime, time_t ttGenTime)
{
	DEFiRet;

	CHKiRet(msgBaseConstruct(ppThis));
	(*ppThis)->ttGenTime = ttGenTime;
	memcpy(&(*ppThis)->tRcvdAt, stTime, sizeof(struct syslogTime));
	memcpy(&(*ppThis)->tTIMESTAMP, stTime, sizeof(struct syslogTime));

finalize_it:
	RETiRet;
}


/* "Constructor" for a msg "object". Returns a pointer to
 * the new object or NULL if no such object could be allocated.
 * An object constructed via this function should only be destroyed
 * via "msgDestruct()". This constructor, for historical reasons,
 * also sets the two timestamps to the current time.
 */
rsRetVal msgConstruct(msg_t **ppThis)
{
	DEFiRet;

	CHKiRet(msgBaseConstruct(ppThis));
	/* we initialize both timestamps to contain the current time, so that they
	 * are consistent. Also, this saves us from doing any further time calls just
	 * to obtain a timestamp. The memcpy() should not really make a difference,
	 * especially as I think there is no codepath currently where it would not be
	 * required (after I have cleaned up the pathes ;)). -- rgerhards, 2008-10-02
	 */
	datetime.getCurrTime(&((*ppThis)->tRcvdAt), &((*ppThis)->ttGenTime));
	memcpy(&(*ppThis)->tTIMESTAMP, &(*ppThis)->tRcvdAt, sizeof(struct syslogTime));

finalize_it:
	RETiRet;
}


/* some free handlers for (slightly) complicated cases... All of them may be called
 * with an empty element.
 */
static inline void freeTAG(msg_t *pThis)
{
	if(pThis->iLenTAG >= CONF_TAG_BUFSIZE)
		free(pThis->TAG.pszTAG);
}
static inline void freeHOSTNAME(msg_t *pThis)
{
	if(pThis->iLenHOSTNAME >= CONF_HOSTNAME_BUFSIZE)
		free(pThis->pszHOSTNAME);
}


BEGINobjDestruct(msg) /* be sure to specify the object type also in END and CODESTART macros! */
	int currRefCount;
CODESTARTobjDestruct(msg)
	/* DEV Debugging only ! dbgprintf("msgDestruct\t0x%lx, Ref now: %d\n", (unsigned long)pThis, pThis->iRefCount - 1); */
#	ifdef HAVE_ATOMIC_BUILTINS
		currRefCount = ATOMIC_DEC_AND_FETCH(pThis->iRefCount);
#	else
		MsgLock(pThis);
		currRefCount = --pThis->iRefCount;
# 	endif
	if(currRefCount == 0)
	{
		/* DEV Debugging Only! dbgprintf("msgDestruct\t0x%lx, RefCount now 0, doing DESTROY\n", (unsigned long)pThis); */
		if(pThis->pszRawMsg != pThis->szRawMsg)
			free(pThis->pszRawMsg);
		freeTAG(pThis);
		freeHOSTNAME(pThis);
		if(pThis->pInputName != NULL)
			prop.Destruct(&pThis->pInputName);
		if(pThis->pRcvFrom != NULL)
			prop.Destruct(&pThis->pRcvFrom);
		if(pThis->pRcvFromIP != NULL)
			prop.Destruct(&pThis->pRcvFromIP);
		free(pThis->pszRcvdAt3164);
		free(pThis->pszRcvdAt3339);
		free(pThis->pszRcvdAt_MySQL);
		free(pThis->pszRcvdAt_PgSQL);
		free(pThis->pszTIMESTAMP_MySQL);
		free(pThis->pszTIMESTAMP_PgSQL);
		if(pThis->pCSProgName != NULL)
			rsCStrDestruct(&pThis->pCSProgName);
		if(pThis->pCSStrucData != NULL)
			rsCStrDestruct(&pThis->pCSStrucData);
		if(pThis->pCSAPPNAME != NULL)
			rsCStrDestruct(&pThis->pCSAPPNAME);
		if(pThis->pCSPROCID != NULL)
			rsCStrDestruct(&pThis->pCSPROCID);
		if(pThis->pCSMSGID != NULL)
			rsCStrDestruct(&pThis->pCSMSGID);
#	ifndef HAVE_ATOMIC_BUILTINS
		MsgUnlock(pThis);
# 	endif
		funcDeleteMutex(pThis);
		/* now we need to do our own optimization. Testing has shown that at least the glibc
		 * malloc() subsystem returns memory to the OS far too late in our case. So we need
		 * to help it a bit, by calling malloc_trim(), which will tell the alloc subsystem
		 * to consolidate and return to the OS. We keep 128K for our use, as a safeguard
		 * to too-frequent reallocs. But more importantly, we call this hook only every
		 * 100,000 messages (which is an approximation, as we do not work with atomic
		 * operations on the counter. --- rgerhards, 2009-06-22.
		 */
#		if HAVE_MALLOC_TRIM
		{	/* standard C requires a new block for a new variable definition!
			 * To simplify matters, we use modulo arithmetic and live with the fact
			 * that we trim too often when the counter wraps.
			 */
			static unsigned iTrimCtr = 1;
			if(ATOMIC_INC_AND_FETCH(iTrimCtr) % 100000 == 0) {
				malloc_trim(128*1024);
			}
		}
#		endif
	} else {
#	ifndef HAVE_ATOMIC_BUILTINS
		MsgUnlock(pThis);
# 	endif
		pThis = NULL; /* tell framework not to destructing the object! */
	}
ENDobjDestruct(msg)


/* The macros below are used in MsgDup(). I use macros
 * to keep the fuction code somewhat more readyble. It is my
 * replacement for inline functions in CPP
 */
#define tmpCOPYSZ(name) \
	if(pOld->psz##name != NULL) { \
		if((pNew->psz##name = srUtilStrDup(pOld->psz##name, pOld->iLen##name)) == NULL) {\
			msgDestruct(&pNew);\
			return NULL;\
		}\
		pNew->iLen##name = pOld->iLen##name;\
	}

/* copy the CStr objects.
 * if the old value is NULL, we do not need to do anything because we
 * initialized the new value to NULL via calloc().
 */
#define tmpCOPYCSTR(name) \
	if(pOld->pCS##name != NULL) {\
		if(rsCStrConstructFromCStr(&(pNew->pCS##name), pOld->pCS##name) != RS_RET_OK) {\
			msgDestruct(&pNew);\
			return NULL;\
		}\
	}
/* Constructs a message object by duplicating another one.
 * Returns NULL if duplication failed. We do not need to lock the
 * message object here, because a fully-created msg object is never
 * allowed to be manipulated. For this, MsgDup() must be used, so MsgDup()
 * can never run into a situation where the message object is being
 * modified while its content is copied - it's forbidden by definition.
 * rgerhards, 2007-07-10
 */
msg_t* MsgDup(msg_t* pOld)
{
	msg_t* pNew;

	assert(pOld != NULL);

	BEGINfunc
	if(msgConstructWithTime(&pNew, &pOld->tTIMESTAMP, pOld->ttGenTime) != RS_RET_OK) {
		return NULL;
	}

	/* now copy the message properties */
	pNew->iRefCount = 1;
	pNew->iSeverity = pOld->iSeverity;
	pNew->iFacility = pOld->iFacility;
	pNew->bParseHOSTNAME = pOld->bParseHOSTNAME;
	pNew->msgFlags = pOld->msgFlags;
	pNew->iProtocolVersion = pOld->iProtocolVersion;
	pNew->ttGenTime = pOld->ttGenTime;
	pNew->offMSG = pOld->offMSG;
	if(pOld->pRcvFrom != NULL) {
		pNew->pRcvFrom = pOld->pRcvFrom;
		prop.AddRef(pNew->pRcvFrom);
	}
	if(pOld->pRcvFromIP != NULL) {
		pNew->pRcvFromIP = pOld->pRcvFromIP;
		prop.AddRef(pNew->pRcvFromIP); /* XXX */
	}
	if(pOld->pInputName != NULL) {
		pNew->pInputName = pOld->pInputName;
		prop.AddRef(pNew->pInputName);
	}
	/* enable this, if someone actually uses UxTradMsg, delete after some time has
	 * passed and nobody complained -- rgerhards, 2009-06-16
	pNew->offAfterPRI = pOld->offAfterPRI;
	*/
	if(pOld->iLenTAG > 0) {
		if(pOld->iLenTAG < CONF_TAG_BUFSIZE) {
			memcpy(pNew->TAG.szBuf, pOld->TAG.szBuf, pOld->iLenTAG);
		} else {
			if((pNew->TAG.pszTAG = srUtilStrDup(pOld->TAG.pszTAG, pOld->iLenTAG)) == NULL) {
				msgDestruct(&pNew);
				return NULL;
			}
			pNew->iLenTAG = pOld->iLenTAG;
		}
	}
	if(pOld->iLenRawMsg < CONF_RAWMSG_BUFSIZE) {
		memcpy(pNew->szRawMsg, pOld->szRawMsg, pOld->iLenRawMsg + 1);
		pNew->pszRawMsg = pNew->szRawMsg;
	} else {
		tmpCOPYSZ(RawMsg);
	}
	if(pOld->iLenHOSTNAME < CONF_HOSTNAME_BUFSIZE) {
		memcpy(pNew->szHOSTNAME, pOld->szHOSTNAME, pOld->iLenHOSTNAME + 1);
		pNew->pszHOSTNAME = pNew->szHOSTNAME;
	} else {
		tmpCOPYSZ(HOSTNAME);
	}

	tmpCOPYCSTR(ProgName);
	tmpCOPYCSTR(StrucData);
	tmpCOPYCSTR(APPNAME);
	tmpCOPYCSTR(PROCID);
	tmpCOPYCSTR(MSGID);

	/* we do not copy all other cache properties, as we do not even know
	 * if they are needed once again. So we let them re-create if needed.
	 */

	ENDfunc
	return pNew;
}
#undef tmpCOPYSZ
#undef tmpCOPYCSTR


/* This method serializes a message object. That means the whole
 * object is modified into text form. That text form is suitable for
 * later reconstruction of the object by calling MsgDeSerialize().
 * The most common use case for this method is the creation of an
 * on-disk representation of the message object.
 * We do not serialize the cache properties. We re-create them when needed.
 * This saves us a lot of memory. Performance is no concern, as serializing
 * is a so slow operation that recration of the caches does not count. Also,
 * we do not serialize bParseHOSTNAME, as this is only a helper variable
 * during msg construction - and never again used later.
 * rgerhards, 2008-01-03
 */
static rsRetVal MsgSerialize(msg_t *pThis, strm_t *pStrm)
{
	uchar *psz;
	int len;
	DEFiRet;

	assert(pThis != NULL);
	assert(pStrm != NULL);

	/* then serialize elements */
	CHKiRet(obj.BeginSerialize(pStrm, (obj_t*) pThis));
	objSerializeSCALAR(pStrm, iProtocolVersion, SHORT);
	objSerializeSCALAR(pStrm, iSeverity, SHORT);
	objSerializeSCALAR(pStrm, iFacility, SHORT);
	objSerializeSCALAR(pStrm, msgFlags, INT);
	objSerializeSCALAR(pStrm, ttGenTime, INT);
	objSerializeSCALAR(pStrm, tRcvdAt, SYSLOGTIME);
	objSerializeSCALAR(pStrm, tTIMESTAMP, SYSLOGTIME);
	/* enable this, if someone actually uses UxTradMsg, delete after some  time has
	 * passed and nobody complained -- rgerhards, 2009-06-16
	objSerializeSCALAR(pStrm, offsAfterPRI, SHORT);
	*/

	CHKiRet(obj.SerializeProp(pStrm, UCHAR_CONSTANT("pszTAG"), PROPTYPE_PSZ, (void*)
		((pThis->iLenTAG < CONF_TAG_BUFSIZE) ? pThis->TAG.szBuf : pThis->TAG.pszTAG)));

	objSerializePTR(pStrm, pszRawMsg, PSZ);
	objSerializePTR(pStrm, pszHOSTNAME, PSZ);
	getInputName(pThis, &psz, &len);
	CHKiRet(obj.SerializeProp(pStrm, UCHAR_CONSTANT("pszInputName"), PROPTYPE_PSZ, (void*) psz));
	psz = getRcvFrom(pThis); 
	CHKiRet(obj.SerializeProp(pStrm, UCHAR_CONSTANT("pszRcvFrom"), PROPTYPE_PSZ, (void*) psz));
	psz = getRcvFromIP(pThis); 
	CHKiRet(obj.SerializeProp(pStrm, UCHAR_CONSTANT("pszRcvFromIP"), PROPTYPE_PSZ, (void*) psz));

	objSerializePTR(pStrm, pCSStrucData, CSTR);
	objSerializePTR(pStrm, pCSAPPNAME, CSTR);
	objSerializePTR(pStrm, pCSPROCID, CSTR);
	objSerializePTR(pStrm, pCSMSGID, CSTR);

	/* offset must be serialized after pszRawMsg, because we need that to obtain the correct
	 * MSG size.
	 */
	objSerializeSCALAR(pStrm, offMSG, SHORT);

	CHKiRet(obj.EndSerialize(pStrm));

finalize_it:
	RETiRet;
}


/* Increment reference count - see description of the "msg"
 * structure for details. As a convenience to developers,
 * this method returns the msg pointer that is passed to it.
 * It is recommended that it is called as follows:
 *
 * pSecondMsgPointer = MsgAddRef(pOrgMsgPointer);
 */
msg_t *MsgAddRef(msg_t *pM)
{
	assert(pM != NULL);
#	ifdef HAVE_ATOMIC_BUILTINS
		ATOMIC_INC(pM->iRefCount);
#	else
		MsgLock(pM);
		pM->iRefCount++;
		MsgUnlock(pM);
#	endif
	/* DEV debugging only! dbgprintf("MsgAddRef\t0x%x done, Ref now: %d\n", (int)pM, pM->iRefCount);*/
	return(pM);
}


/* This functions tries to aquire the PROCID from TAG. Its primary use is
 * when a legacy syslog message has been received and should be forwarded as
 * syslog-protocol (or the PROCID is requested for any other reason).
 * In legacy syslog, the PROCID is considered to be the character sequence
 * between the first [ and the first ]. This usually are digits only, but we
 * do not check that. However, if there is no closing ], we do not assume we
 * can obtain a PROCID. Take in mind that not every legacy syslog message
 * actually has a PROCID.
 * rgerhards, 2005-11-24
 * THIS MUST be called with the message lock locked.
 */
static rsRetVal aquirePROCIDFromTAG(msg_t *pM)
{
	register int i;
	uchar *pszTag;
	DEFiRet;

	assert(pM != NULL);

	if(pM->pCSPROCID != NULL)
		return RS_RET_OK; /* we are already done ;) */

	if(getProtocolVersion(pM) != 0)
		return RS_RET_OK; /* we can only emulate if we have legacy format */

	pszTag = (uchar*) ((pM->iLenTAG < CONF_TAG_BUFSIZE) ? pM->TAG.szBuf : pM->TAG.pszTAG);

	/* find first '['... */
	i = 0;
	while((i < pM->iLenTAG) && (pszTag[i] != '['))
		++i;
	if(!(i < pM->iLenTAG))
		return RS_RET_OK;	/* no [, so can not emulate... */
	
	++i; /* skip '[' */

	/* now obtain the PROCID string... */
	CHKiRet(cstrConstruct(&pM->pCSPROCID));
	while((i < pM->iLenTAG) && (pszTag[i] != ']')) {
		CHKiRet(cstrAppendChar(pM->pCSPROCID, pszTag[i]));
		++i;
	}

	if(!(i < pM->iLenTAG)) {
		/* oops... it looked like we had a PROCID, but now it has
		 * turned out this is not true. In this case, we need to free
		 * the buffer and simply return. Note that this is NOT an error
		 * case!
		 */
		cstrDestruct(&pM->pCSPROCID);
		FINALIZE;
	}

	/* OK, finaally we could obtain a PROCID. So let's use it ;) */
	CHKiRet(cstrFinalize(pM->pCSPROCID));

finalize_it:
	RETiRet;
}


/* Parse and set the "programname" for a given MSG object. Programname
 * is a BSD concept, it is the tag without any instance-specific information.
 * Precisely, the programname is terminated by either (whichever occurs first):
 * - end of tag
 * - nonprintable character
 * - ':'
 * - '['
 * - '/'
 * The above definition has been taken from the FreeBSD syslogd sources.
 * 
 * The program name is not parsed by default, because it is infrequently-used.
 * If it is needed, this function should be called first. It checks if it is
 * already set and extracts it, if not.
 *
 * IMPORTANT: A locked message object must be provided, else a crash will occur.
 * rgerhards, 2005-10-19
 */
static rsRetVal aquireProgramName(msg_t *pM)
{
	register int i;
	uchar *pszTag;
	DEFiRet;

	assert(pM != NULL);
	if(pM->pCSProgName == NULL) {
		/* ok, we do not yet have it. So let's parse the TAG to obtain it.  */
		pszTag = (uchar*) ((pM->iLenTAG < CONF_TAG_BUFSIZE) ? pM->TAG.szBuf : pM->TAG.pszTAG);
		CHKiRet(cstrConstruct(&pM->pCSProgName));
		for(  i = 0
		    ; (i < pM->iLenTAG) && isprint((int) pszTag[i])
		      && (pszTag[i] != '\0') && (pszTag[i] != ':')
		      && (pszTag[i] != '[')  && (pszTag[i] != '/')
		    ; ++i) {
			CHKiRet(cstrAppendChar(pM->pCSProgName, pszTag[i]));
		}
		CHKiRet(cstrFinalize(pM->pCSProgName));
	}
finalize_it:
	RETiRet;
}


/* Access methods - dumb & easy, not a comment for each ;)
 */
void setProtocolVersion(msg_t *pM, int iNewVersion)
{
	assert(pM != NULL);
	if(iNewVersion != 0 && iNewVersion != 1) {
		dbgprintf("Tried to set unsupported protocol version %d - changed to 0.\n", iNewVersion);
		iNewVersion = 0;
	}
	pM->iProtocolVersion = iNewVersion;
}

/* note: string is taken from constant pool, do NOT free */
char *getProtocolVersionString(msg_t *pM)
{
	assert(pM != NULL);
	return(pM->iProtocolVersion ? "1" : "0");
}


static char *getRawMsg(msg_t *pM)
{
	if(pM == NULL)
		return "";
	else
		if(pM->pszRawMsg == NULL)
			return "";
		else
			return (char*)pM->pszRawMsg;
}


/* enable this, if someone actually uses UxTradMsg, delete after some  time has
 * passed and nobody complained -- rgerhards, 2009-06-16
char *getUxTradMsg(msg_t *pM)
{
	if(pM == NULL)
		return "";
	else
		return (char*)pM->pszRawMsg + pM->offAfterPRI;
}
*/


int getMSGLen(msg_t *pM)
{
	return((pM == NULL) ? 0 : pM->iLenMSG);
}

uchar *getMSG(msg_t *pM)
{
	uchar *ret;
	if(pM == NULL)
		ret = UCHAR_CONSTANT("");
	else {
		if(pM->offMSG == -1)
			ret = UCHAR_CONSTANT("");
		else
			ret = pM->pszRawMsg + pM->offMSG;
	}
	return ret;
}


/* Get PRI value as integer */
static int getPRIi(msg_t *pM)
{
	return (pM->iFacility << 3) + (pM->iSeverity);
}


/* Get PRI value in text form
 */
static inline char *getPRI(msg_t *pM)
{
	/* PRI is a number in the range 0..191. Thus, we use a simple lookup table to obtain the
	 * string value. It looks a bit clumpsy here in code ;)
	 */
	int iPRI;

	if(pM == NULL)
		return "";

	iPRI = getPRIi(pM);
	return (iPRI > 191) ? "invld" : (char*)syslog_pri_names[iPRI].pszName;
}


static inline char *getTimeReported(msg_t *pM, enum tplFormatTypes eFmt)
{
	BEGINfunc
	if(pM == NULL)
		return "";

	switch(eFmt) {
	case tplFmtDefault:
	case tplFmtRFC3164Date:
		MsgLock(pM);
		if(pM->pszTIMESTAMP3164 == NULL) {
			pM->pszTIMESTAMP3164 = pM->pszTimestamp3164;
			datetime.formatTimestamp3164(&pM->tTIMESTAMP, pM->pszTIMESTAMP3164);
		}
		MsgUnlock(pM);
		return(pM->pszTIMESTAMP3164);
	case tplFmtMySQLDate:
		MsgLock(pM);
		if(pM->pszTIMESTAMP_MySQL == NULL) {
			if((pM->pszTIMESTAMP_MySQL = malloc(15)) == NULL) {
				MsgUnlock(pM);
				return "";
			}
			datetime.formatTimestampToMySQL(&pM->tTIMESTAMP, pM->pszTIMESTAMP_MySQL);
		}
		MsgUnlock(pM);
		return(pM->pszTIMESTAMP_MySQL);
        case tplFmtPgSQLDate:
                MsgLock(pM);
                if(pM->pszTIMESTAMP_PgSQL == NULL) {
                        if((pM->pszTIMESTAMP_PgSQL = malloc(21)) == NULL) {
                                MsgUnlock(pM);
                                return "";
                        }
                        datetime.formatTimestampToPgSQL(&pM->tTIMESTAMP, pM->pszTIMESTAMP_PgSQL);
                }
                MsgUnlock(pM);
                return(pM->pszTIMESTAMP_PgSQL);
	case tplFmtRFC3339Date:
		MsgLock(pM);
		if(pM->pszTIMESTAMP3339 == NULL) {
			pM->pszTIMESTAMP3339 = pM->pszTimestamp3339;
			datetime.formatTimestamp3339(&pM->tTIMESTAMP, pM->pszTIMESTAMP3339);
		}
		MsgUnlock(pM);
		return(pM->pszTIMESTAMP3339);
	case tplFmtSecFrac:
		if(pM->pszTIMESTAMP_SecFrac[0] == '\0') {
			MsgLock(pM);
			/* re-check, may have changed while we did not hold lock */
			if(pM->pszTIMESTAMP_SecFrac[0] == '\0') {
				datetime.formatTimestampSecFrac(&pM->tTIMESTAMP, pM->pszTIMESTAMP_SecFrac);
			}
			MsgUnlock(pM);
		}
		return(pM->pszTIMESTAMP_SecFrac);
	}
	ENDfunc
	return "INVALID eFmt OPTION!";
}

static inline char *getTimeGenerated(msg_t *pM, enum tplFormatTypes eFmt)
{
	BEGINfunc
	if(pM == NULL)
		return "";

	switch(eFmt) {
	case tplFmtDefault:
		MsgLock(pM);
		if(pM->pszRcvdAt3164 == NULL) {
			if((pM->pszRcvdAt3164 = malloc(16)) == NULL) {
				MsgUnlock(pM);
				return "";
			}
			datetime.formatTimestamp3164(&pM->tRcvdAt, pM->pszRcvdAt3164);
		}
		MsgUnlock(pM);
		return(pM->pszRcvdAt3164);
	case tplFmtMySQLDate:
		MsgLock(pM);
		if(pM->pszRcvdAt_MySQL == NULL) {
			if((pM->pszRcvdAt_MySQL = malloc(15)) == NULL) {
				MsgUnlock(pM);
				return "";
			}
			datetime.formatTimestampToMySQL(&pM->tRcvdAt, pM->pszRcvdAt_MySQL);
		}
		MsgUnlock(pM);
		return(pM->pszRcvdAt_MySQL);
        case tplFmtPgSQLDate:
                MsgLock(pM);
                if(pM->pszRcvdAt_PgSQL == NULL) {
                        if((pM->pszRcvdAt_PgSQL = malloc(21)) == NULL) {
                                MsgUnlock(pM);
                                return "";
                        }
                        datetime.formatTimestampToPgSQL(&pM->tRcvdAt, pM->pszRcvdAt_PgSQL);
                }
                MsgUnlock(pM);
                return(pM->pszRcvdAt_PgSQL);
	case tplFmtRFC3164Date:
		MsgLock(pM);
		if(pM->pszRcvdAt3164 == NULL) {
			if((pM->pszRcvdAt3164 = malloc(16)) == NULL) {
					MsgUnlock(pM);
					return "";
				}
			datetime.formatTimestamp3164(&pM->tRcvdAt, pM->pszRcvdAt3164);
		}
		MsgUnlock(pM);
		return(pM->pszRcvdAt3164);
	case tplFmtRFC3339Date:
		MsgLock(pM);
		if(pM->pszRcvdAt3339 == NULL) {
			if((pM->pszRcvdAt3339 = malloc(33)) == NULL) {
				MsgUnlock(pM);
				return "";
			}
			datetime.formatTimestamp3339(&pM->tRcvdAt, pM->pszRcvdAt3339);
		}
		MsgUnlock(pM);
		return(pM->pszRcvdAt3339);
	case tplFmtSecFrac:
		if(pM->pszRcvdAt_SecFrac[0] == '\0') {
			MsgLock(pM);
			/* re-check, may have changed while we did not hold lock */
			if(pM->pszRcvdAt_SecFrac[0] == '\0') {
				datetime.formatTimestampSecFrac(&pM->tRcvdAt, pM->pszRcvdAt_SecFrac);
			}
			MsgUnlock(pM);
		}
		return(pM->pszRcvdAt_SecFrac);
	}
	ENDfunc
	return "INVALID eFmt OPTION!";
}


static inline char *getSeverity(msg_t *pM)
{
	char *name = NULL;

	if(pM == NULL)
		return "";

	if(pM->iSeverity < 0 || pM->iSeverity > 7) {
		name = "invld";
	} else {
		name = syslog_number_names[pM->iSeverity];
	}

	return name;
}


static inline char *getSeverityStr(msg_t *pM)
{
	char *name = NULL;

	if(pM == NULL)
		return "";

	if(pM->iSeverity < 0 || pM->iSeverity > 7) {
		name = "invld";
	} else {
		name = syslog_severity_names[pM->iSeverity];
	}

	return name;
}

static inline char *getFacility(msg_t *pM)
{
	char *name = NULL;

	if(pM == NULL)
		return "";

	if(pM->iFacility < 0 || pM->iFacility > 23) {
		name = "invld";
	} else {
		name = syslog_number_names[pM->iFacility];
	}

	return name;
}

static inline char *getFacilityStr(msg_t *pM)
{
        char *name = NULL;

        if(pM == NULL)
                return "";

	if(pM->iFacility < 0 || pM->iFacility > 23) {
		name = "invld";
	} else {
		name = syslog_fac_names[pM->iFacility];
	}

	return name;
}


/* set flow control state (if not called, the default - NO_DELAY - is used)
 * This needs no locking because it is only done while the object is
 * not fully constructed (which also means you must not call this
 * method after the msg has been handed over to a queue).
 * rgerhards, 2008-03-14
 */
rsRetVal
MsgSetFlowControlType(msg_t *pMsg, flowControl_t eFlowCtl)
{
	DEFiRet;
	assert(pMsg != NULL);
	assert(eFlowCtl == eFLOWCTL_NO_DELAY || eFlowCtl == eFLOWCTL_LIGHT_DELAY || eFlowCtl == eFLOWCTL_FULL_DELAY);

	pMsg->flowCtlType = eFlowCtl;

	RETiRet;
}

/* set offset after which PRI in raw msg starts
 * rgerhards, 2009-06-16
 */
rsRetVal
MsgSetAfterPRIOffs(msg_t *pMsg, short offs)
{
	assert(pMsg != NULL);
	pMsg->offAfterPRI = offs;
	return RS_RET_OK;
}


/* rgerhards 2004-11-24: set APP-NAME in msg object
 * This is not locked, because it either is called during message
 * construction (where we need no locking) or later as part of a function
 * which already obtained the lock. So in general, this function here must
 * only be called when it it safe to do so without it aquiring a lock.
 */
rsRetVal MsgSetAPPNAME(msg_t *pMsg, char* pszAPPNAME)
{
	DEFiRet;
	assert(pMsg != NULL);
	if(pMsg->pCSAPPNAME == NULL) {
		/* we need to obtain the object first */
		CHKiRet(rsCStrConstruct(&pMsg->pCSAPPNAME));
	}
	/* if we reach this point, we have the object */
	iRet = rsCStrSetSzStr(pMsg->pCSAPPNAME, (uchar*) pszAPPNAME);

finalize_it:
	RETiRet;
}


/* rgerhards 2004-11-24: set PROCID in msg object
 */
rsRetVal MsgSetPROCID(msg_t *pMsg, char* pszPROCID)
{
	DEFiRet;
	ISOBJ_TYPE_assert(pMsg, msg);
	if(pMsg->pCSPROCID == NULL) {
		/* we need to obtain the object first */
		CHKiRet(cstrConstruct(&pMsg->pCSPROCID));
	}
	/* if we reach this point, we have the object */
	iRet = rsCStrSetSzStr(pMsg->pCSPROCID, (uchar*) pszPROCID);
	CHKiRet(cstrFinalize(pMsg->pCSPROCID));

finalize_it:
	RETiRet;
}


/* check if we have a procid, and, if not, try to aquire/emulate it.
 * This must be called WITHOUT the message lock being held.
 * rgerhards, 2009-06-26
 */
static inline void preparePROCID(msg_t *pM, bool bLockMutex)
{
	if(pM->pCSPROCID == NULL) {
		if(bLockMutex == LOCK_MUTEX)
			MsgLock(pM);
		/* re-query, things may have changed in the mean time... */
		if(pM->pCSPROCID == NULL)
			aquirePROCIDFromTAG(pM);
		if(bLockMutex == LOCK_MUTEX)
			MsgUnlock(pM);
	}
}


#if 0
/* rgerhards, 2005-11-24
 */
static inline int getPROCIDLen(msg_t *pM, bool bLockMutex)
{
	assert(pM != NULL);
	preparePROCID(pM, bLockMutex);
	return (pM->pCSPROCID == NULL) ? 1 : rsCStrLen(pM->pCSPROCID);
}
#endif


/* rgerhards, 2005-11-24
 */
char *getPROCID(msg_t *pM, bool bLockMutex)
{
	ISOBJ_TYPE_assert(pM, msg);
	preparePROCID(pM, bLockMutex);
	return (pM->pCSPROCID == NULL) ? "-" : (char*) cstrGetSzStrNoNULL(pM->pCSPROCID);
}


/* rgerhards 2004-11-24: set MSGID in msg object
 */
rsRetVal MsgSetMSGID(msg_t *pMsg, char* pszMSGID)
{
	DEFiRet;
	ISOBJ_TYPE_assert(pMsg, msg);
	if(pMsg->pCSMSGID == NULL) {
		/* we need to obtain the object first */
		CHKiRet(rsCStrConstruct(&pMsg->pCSMSGID));
	}
	/* if we reach this point, we have the object */
	iRet = rsCStrSetSzStr(pMsg->pCSMSGID, (uchar*) pszMSGID);

finalize_it:
	RETiRet;
}


/* rgerhards, 2005-11-24
 */
static inline char *getMSGID(msg_t *pM)
{
	return (pM->pCSMSGID == NULL) ? "-" : (char*) rsCStrGetSzStrNoNULL(pM->pCSMSGID);
}


/* rgerhards 2009-06-12: set associated ruleset
 */
void MsgSetRuleset(msg_t *pMsg, ruleset_t *pRuleset)
{
	assert(pMsg != NULL);
	pMsg->pRuleset = pRuleset;
}


/* set TAG in msg object
 * (rewritten 2009-06-18 rgerhards)
 */
void MsgSetTAG(msg_t *pMsg, uchar* pszBuf, size_t lenBuf)
{
	uchar *pBuf;
	assert(pMsg != NULL);

	freeTAG(pMsg);

	pMsg->iLenTAG = lenBuf;
	if(pMsg->iLenTAG < CONF_TAG_BUFSIZE) {
		/* small enough: use fixed buffer (faster!) */
		pBuf = pMsg->TAG.szBuf;
	} else {
		if((pBuf = (uchar*) malloc(pMsg->iLenTAG + 1)) == NULL) {
			/* truncate message, better than completely loosing it... */
			pBuf = pMsg->TAG.szBuf;
			pMsg->iLenTAG = CONF_TAG_BUFSIZE - 1;
		} else {
			pMsg->TAG.pszTAG = pBuf;
		}
	}

	memcpy(pBuf, pszBuf, pMsg->iLenTAG);
	pBuf[pMsg->iLenTAG] = '\0'; /* this also works with truncation! */
}


/* This function tries to emulate the TAG if none is
 * set. Its primary purpose is to provide an old-style TAG
 * when a syslog-protocol message has been received. Then,
 * the tag is APP-NAME "[" PROCID "]". The function first checks
 * if there is a TAG and, if not, if it can emulate it.
 * rgerhards, 2005-11-24
 */
static inline void tryEmulateTAG(msg_t *pM, bool bLockMutex)
{
	size_t lenTAG;
	uchar bufTAG[CONF_TAG_MAXSIZE];
	assert(pM != NULL);

	if(bLockMutex == LOCK_MUTEX)
		MsgLock(pM);
	if(pM->iLenTAG > 0)
		return; /* done, no need to emulate */
	
	if(getProtocolVersion(pM) == 1) {
		if(!strcmp(getPROCID(pM, MUTEX_ALREADY_LOCKED), "-")) {
			/* no process ID, use APP-NAME only */
			MsgSetTAG(pM, (uchar*) getAPPNAME(pM, MUTEX_ALREADY_LOCKED), getAPPNAMELen(pM, MUTEX_ALREADY_LOCKED));
		} else {
			/* now we can try to emulate */
			lenTAG = snprintf((char*)bufTAG, CONF_TAG_MAXSIZE, "%s[%s]",
					  getAPPNAME(pM, MUTEX_ALREADY_LOCKED), getPROCID(pM, MUTEX_ALREADY_LOCKED));
			bufTAG[32] = '\0'; /* just to make sure... */
			MsgSetTAG(pM, bufTAG, lenTAG);
		}
	}
	if(bLockMutex == LOCK_MUTEX)
		MsgUnlock(pM);
}


static inline void
getTAG(msg_t *pM, uchar **ppBuf, int *piLen)
{
	if(pM == NULL) {
		*ppBuf = UCHAR_CONSTANT("");
		*piLen = 0;
	} else {
		if(pM->iLenTAG == 0)
			tryEmulateTAG(pM, LOCK_MUTEX);
		if(pM->iLenTAG == 0) {
			*ppBuf = UCHAR_CONSTANT("");
			*piLen = 0;
		} else {
			*ppBuf = (pM->iLenTAG < CONF_TAG_BUFSIZE) ? pM->TAG.szBuf : pM->TAG.pszTAG;
			*piLen = pM->iLenTAG;
		}
	}
}


int getHOSTNAMELen(msg_t *pM)
{
	if(pM == NULL)
		return 0;
	else
		if(pM->pszHOSTNAME == NULL)
			if(pM->pRcvFrom == NULL)
				return 0;
			else
				return prop.GetStringLen(pM->pRcvFrom);
		else
			return pM->iLenHOSTNAME;
}


char *getHOSTNAME(msg_t *pM)
{
	if(pM == NULL)
		return "";
	else
		if(pM->pszHOSTNAME == NULL) {
			if(pM->pRcvFrom == NULL) {
				return "";
			} else {
				uchar *psz;
				int len;
				prop.GetString(pM->pRcvFrom, &psz, &len);
				return (char*) psz;
			}
		} else {
			return (char*) pM->pszHOSTNAME;
		}
}


uchar *getRcvFrom(msg_t *pM)
{
	uchar *psz;
	int len;
	BEGINfunc
	if(pM == NULL) {
		psz = UCHAR_CONSTANT("");
	} else {
		if(pM->pRcvFrom == NULL)
			psz = UCHAR_CONSTANT("");
		else
			prop.GetString(pM->pRcvFrom, &psz, &len);
	}
	ENDfunc
	return psz;
}


/* rgerhards 2004-11-24: set STRUCTURED DATA in msg object
 */
rsRetVal MsgSetStructuredData(msg_t *pMsg, char* pszStrucData)
{
	DEFiRet;
	ISOBJ_TYPE_assert(pMsg, msg);
	if(pMsg->pCSStrucData == NULL) {
		/* we need to obtain the object first */
		CHKiRet(rsCStrConstruct(&pMsg->pCSStrucData));
	}
	/* if we reach this point, we have the object */
	iRet = rsCStrSetSzStr(pMsg->pCSStrucData, (uchar*) pszStrucData);

finalize_it:
	RETiRet;
}

/* get the length of the "STRUCTURED-DATA" sz string
 * rgerhards, 2005-11-24
 */
#if 0 /* This method is currently not called, be we like to preserve it */
static int getStructuredDataLen(msg_t *pM)
{
	return (pM->pCSStrucData == NULL) ? 1 : rsCStrLen(pM->pCSStrucData);
}
#endif


/* get the "STRUCTURED-DATA" as sz string
 * rgerhards, 2005-11-24
 */
static inline char *getStructuredData(msg_t *pM)
{
	return (pM->pCSStrucData == NULL) ? "-" : (char*) rsCStrGetSzStrNoNULL(pM->pCSStrucData);
}


/* check if we have a ProgramName, and, if not, try to aquire/emulate it.
 * rgerhards, 2009-06-26
 */
static inline void prepareProgramName(msg_t *pM, bool bLockMutex)
{
	if(pM->pCSProgName == NULL) {
		if(bLockMutex == LOCK_MUTEX)
			MsgLock(pM);

		/* re-query as things might have changed during locking */
		if(pM->pCSProgName == NULL)
			aquireProgramName(pM);

		if(bLockMutex == LOCK_MUTEX)
			MsgUnlock(pM);
	}
}


/* get the length of the "programname" sz string
 * rgerhards, 2005-10-19
 */
int getProgramNameLen(msg_t *pM, bool bLockMutex)
{
	assert(pM != NULL);
	prepareProgramName(pM, bLockMutex);
	return (pM->pCSProgName == NULL) ? 0 : rsCStrLen(pM->pCSProgName);
}


/* get the "programname" as sz string
 * rgerhards, 2005-10-19
 */
char *getProgramName(msg_t *pM, bool bLockMutex)
{
	prepareProgramName(pM, bLockMutex);
	return (pM->pCSProgName == NULL) ? "" : (char*) rsCStrGetSzStrNoNULL(pM->pCSProgName);
}


/* This function tries to emulate APPNAME if it is not present. Its
 * main use is when we have received a log record via legacy syslog and
 * now would like to send out the same one via syslog-protocol.
 * MUST be called with the Msg Lock locked!
 */
static void tryEmulateAPPNAME(msg_t *pM)
{
	assert(pM != NULL);
	if(pM->pCSAPPNAME != NULL)
		return; /* we are already done */

	if(getProtocolVersion(pM) == 0) {
		/* only then it makes sense to emulate */
		MsgSetAPPNAME(pM, getProgramName(pM, MUTEX_ALREADY_LOCKED));
	}
}



/* check if we have a APPNAME, and, if not, try to aquire/emulate it.
 * This must be called WITHOUT the message lock being held.
 * rgerhards, 2009-06-26
 */
static inline void prepareAPPNAME(msg_t *pM, bool bLockMutex)
{
	if(pM->pCSAPPNAME == NULL) {
		if(bLockMutex == LOCK_MUTEX)
			MsgLock(pM);

		/* re-query as things might have changed during locking */
		if(pM->pCSAPPNAME == NULL)
			tryEmulateAPPNAME(pM);

		if(bLockMutex == LOCK_MUTEX)
			MsgUnlock(pM);
	}
}

/* rgerhards, 2005-11-24
 */
char *getAPPNAME(msg_t *pM, bool bLockMutex)
{
	assert(pM != NULL);
	prepareAPPNAME(pM, bLockMutex);
	return (pM->pCSAPPNAME == NULL) ? "" : (char*) rsCStrGetSzStrNoNULL(pM->pCSAPPNAME);
}

/* rgerhards, 2005-11-24
 */
static int getAPPNAMELen(msg_t *pM, bool bLockMutex)
{
	assert(pM != NULL);
	prepareAPPNAME(pM, bLockMutex);
	return (pM->pCSAPPNAME == NULL) ? 0 : rsCStrLen(pM->pCSAPPNAME);
}

/* rgerhards 2008-09-10: set pszInputName in msg object. This calls AddRef()
 * on the property, because this must be done in all current cases and there
 * is no case expected where this may not be necessary.
 * rgerhards, 2009-06-16
 */
void MsgSetInputName(msg_t *pThis, prop_t *inputName)
{
	assert(pThis != NULL);

	prop.AddRef(inputName);
	if(pThis->pInputName != NULL)
		prop.Destruct(&pThis->pInputName);
	pThis->pInputName = inputName;
}


/* rgerhards 2008-09-10: set RcvFrom name in msg object. This calls AddRef()
 * on the property, because this must be done in all current cases and there
 * is no case expected where this may not be necessary.
 * rgerhards, 2009-06-30
 */
void MsgSetRcvFrom(msg_t *pThis, prop_t *new)
{
	assert(pThis != NULL);

	prop.AddRef(new);
	if(pThis->pRcvFrom != NULL)
		prop.Destruct(&pThis->pRcvFrom);
	pThis->pRcvFrom = new;
}


/* This is used to set the property via a string. This function should not be
 * called if there is a reliable way for a caller to make sure that the
 * same name can be used across multiple messages. However, if it can not
 * ensure that, calling this function is the second best thing, because it
 * will re-use the previously created property if it contained the same
 * name (but it works only for the immediate previous).
 * rgerhards, 2009-06-31
 */
void MsgSetRcvFromStr(msg_t *pThis, uchar *psz, int len, prop_t **ppProp)
{
	assert(pThis != NULL);
	assert(ppProp != NULL);

	prop.CreateOrReuseStringProp(ppProp, psz, len);
	MsgSetRcvFrom(pThis, *ppProp);
}


/* set RcvFromIP name in msg object. This calls AddRef()
 * on the property, because this must be done in all current cases and there
 * is no case expected where this may not be necessary.
 * rgerhards, 2009-06-30
 */
rsRetVal MsgSetRcvFromIP(msg_t *pThis, prop_t *new)
{
	assert(pThis != NULL);

	BEGINfunc
	prop.AddRef(new);
	if(pThis->pRcvFromIP != NULL)
		prop.Destruct(&pThis->pRcvFromIP);
	pThis->pRcvFromIP = new;
	ENDfunc
	return RS_RET_OK;
}


/* This is used to set the property via a string. This function should not be
 * called if there is a reliable way for a caller to make sure that the
 * same name can be used across multiple messages. However, if it can not
 * ensure that, calling this function is the second best thing, because it
 * will re-use the previously created property if it contained the same
 * name (but it works only for the immediate previous).
 * rgerhards, 2009-06-31
 */
rsRetVal MsgSetRcvFromIPStr(msg_t *pThis, uchar *psz, int len, prop_t **ppProp)
{
	DEFiRet;
	assert(pThis != NULL);

	CHKiRet(prop.CreateOrReuseStringProp(ppProp, psz, len));
	MsgSetRcvFrom(pThis, *ppProp);

finalize_it:
	RETiRet;
}


/* rgerhards 2004-11-09: set HOSTNAME in msg object
 * rgerhards, 2007-06-21:
 * Does not return anything. If an error occurs, the hostname is
 * simply not set. I have changed this behaviour. The only problem
 * we can run into is memory shortage. If we have such, it is better
 * to loose the hostname than the full message. So we silently ignore
 * that problem and hope that memory will be available the next time
 * we need it. The rest of the code already knows how to handle an
 * unset HOSTNAME.
 */
void MsgSetHOSTNAME(msg_t *pThis, uchar* pszHOSTNAME, int lenHOSTNAME)
{
	assert(pThis != NULL);

	freeHOSTNAME(pThis);

	pThis->iLenHOSTNAME = lenHOSTNAME;
	if(pThis->iLenHOSTNAME < CONF_HOSTNAME_BUFSIZE) {
		/* small enough: use fixed buffer (faster!) */
		pThis->pszHOSTNAME = pThis->szHOSTNAME;
	} else if((pThis->pszHOSTNAME = (uchar*) malloc(pThis->iLenHOSTNAME + 1)) == NULL) {
		/* truncate message, better than completely loosing it... */
		pThis->pszHOSTNAME = pThis->szHOSTNAME;
		pThis->iLenHOSTNAME = CONF_HOSTNAME_BUFSIZE - 1;
	}

	memcpy(pThis->pszHOSTNAME, pszHOSTNAME, pThis->iLenHOSTNAME);
	pThis->pszHOSTNAME[pThis->iLenHOSTNAME] = '\0'; /* this also works with truncation! */
}


/* set the offset of the MSG part into the raw msg buffer
 */
void MsgSetMSGoffs(msg_t *pMsg, short offs)
{
	ISOBJ_TYPE_assert(pMsg, msg);
	pMsg->iLenMSG = pMsg->iLenRawMsg - offs;
	pMsg->offMSG = offs;
}


/* replace the MSG part of a message. The update actually takes place inside
 * rawmsg. 
 * There are two cases: either the new message will be larger than the new msg
 * or it will be less than or equal. If it is less than or equal, we can utilize
 * the previous message buffer. If it is larger, we can utilize the msg_t-included
 * message buffer if it fits in there. If this is not the case, we need to alloc
 * a new, larger, chunk and copy over the data to it. Note that this function is
 * (hopefully) relatively seldom being called, so some performance impact is
 * uncritical. In any case, pszMSG is copied, so if it was dynamically allocated,
 * the caller is responsible for freeing it.
 * rgerhards, 2009-06-23
 */
rsRetVal MsgReplaceMSG(msg_t *pThis, uchar* pszMSG, int lenMSG)
{
	int lenNew;
	uchar *bufNew;
	DEFiRet;
	ISOBJ_TYPE_assert(pThis, msg);
	assert(pszMSG != NULL);

	lenNew = pThis->iLenRawMsg + lenMSG - pThis->iLenMSG;
	if(lenMSG > pThis->iLenMSG && lenNew >= CONF_RAWMSG_BUFSIZE) {
		/*  we have lost and need to alloc a new buffer ;) */
		CHKmalloc(bufNew = malloc(lenNew + 1));
		memcpy(bufNew, pThis->pszRawMsg, pThis->offMSG);
		free(pThis->pszRawMsg);
		pThis->pszRawMsg = bufNew;
	}

	memcpy(pThis->pszRawMsg + pThis->offMSG, pszMSG, lenMSG);
	pThis->pszRawMsg[lenNew] = '\0'; /* this also works with truncation! */
	pThis->iLenRawMsg = lenNew;
	pThis->iLenMSG = lenMSG;

finalize_it:
	RETiRet;
}


/* set raw message in message object. Size of message is provided.
 * rgerhards, 2009-06-16
 */
void MsgSetRawMsg(msg_t *pThis, char* pszRawMsg, size_t lenMsg)
{
	assert(pThis != NULL);
	if(pThis->pszRawMsg != pThis->szRawMsg)
		free(pThis->pszRawMsg);

	pThis->iLenRawMsg = lenMsg;
	if(pThis->iLenRawMsg < CONF_RAWMSG_BUFSIZE) {
		/* small enough: use fixed buffer (faster!) */
		pThis->pszRawMsg = pThis->szRawMsg;
	} else if((pThis->pszRawMsg = (uchar*) malloc(pThis->iLenRawMsg + 1)) == NULL) {
		/* truncate message, better than completely loosing it... */
		pThis->pszRawMsg = pThis->szRawMsg;
		pThis->iLenRawMsg = CONF_RAWMSG_BUFSIZE - 1;
	}

	memcpy(pThis->pszRawMsg, pszRawMsg, pThis->iLenRawMsg);
	pThis->pszRawMsg[pThis->iLenRawMsg] = '\0'; /* this also works with truncation! */
}


/* set raw message in message object. Size of message is not provided. This
 * function should only be used when it is unavoidable (and over time we should
 * try to remove it altogether).
 * rgerhards, 2009-06-16
 */
void MsgSetRawMsgWOSize(msg_t *pMsg, char* pszRawMsg)
{
	MsgSetRawMsg(pMsg, pszRawMsg, strlen(pszRawMsg));
}


/* Decode a priority into textual information like auth.emerg.
 * The variable pRes must point to a user-supplied buffer and
 * pResLen must contain its size. The pointer to the buffer
 * is also returned, what makes this functiona suitable for
 * use in printf-like functions.
 * Note: a buffer size of 20 characters is always sufficient.
 * Interface to this function changed 2007-06-15 by RGerhards
 */
char *textpri(char *pRes, size_t pResLen, int pri)
{
	assert(pRes != NULL);
	assert(pResLen > 0);

	snprintf(pRes, pResLen, "%s.%s<%d>", syslog_fac_names[LOG_FAC(pri)],
		 syslog_severity_names[LOG_PRI(pri)], pri);

	return pRes;
}


/* This function returns the current date in different
 * variants. It is used to construct the $NOW series of
 * system properties. The returned buffer must be freed
 * by the caller when no longer needed. If the function
 * can not allocate memory, it returns a NULL pointer.
 * Added 2007-07-10 rgerhards
 */
typedef enum ENOWType { NOW_NOW, NOW_YEAR, NOW_MONTH, NOW_DAY, NOW_HOUR, NOW_HHOUR, NOW_QHOUR, NOW_MINUTE } eNOWType;
#define tmpBUFSIZE 16	/* size of formatting buffer */
static uchar *getNOW(eNOWType eNow)
{
	uchar *pBuf;
	struct syslogTime t;

	if((pBuf = (uchar*) malloc(sizeof(uchar) * tmpBUFSIZE)) == NULL) {
		return NULL;
	}

	datetime.getCurrTime(&t, NULL);
	switch(eNow) {
	case NOW_NOW:
		snprintf((char*) pBuf, tmpBUFSIZE, "%4.4d-%2.2d-%2.2d", t.year, t.month, t.day);
		break;
	case NOW_YEAR:
		snprintf((char*) pBuf, tmpBUFSIZE, "%4.4d", t.year);
		break;
	case NOW_MONTH:
		snprintf((char*) pBuf, tmpBUFSIZE, "%2.2d", t.month);
		break;
	case NOW_DAY:
		snprintf((char*) pBuf, tmpBUFSIZE, "%2.2d", t.day);
		break;
	case NOW_HOUR:
		snprintf((char*) pBuf, tmpBUFSIZE, "%2.2d", t.hour);
		break;
	case NOW_HHOUR:
		snprintf((char*) pBuf, tmpBUFSIZE, "%2.2d", t.minute / 30);
		break;
	case NOW_QHOUR:
		snprintf((char*) pBuf, tmpBUFSIZE, "%2.2d", t.minute / 15);
		break;
	case NOW_MINUTE:
		snprintf((char*) pBuf, tmpBUFSIZE, "%2.2d", t.minute);
		break;
	}

	return(pBuf);
}
#undef tmpBUFSIZE /* clean up */


/* This function returns a string-representation of the 
 * requested message property. This is a generic function used
 * to abstract properties so that these can be easier
 * queried. Returns NULL if property could not be found.
 * Actually, this function is a big if..elseif. What it does
 * is simply to map property names (from MonitorWare) to the
 * message object data fields.
 *
 * In case we need string forms of propertis we do not
 * yet have in string form, we do a memory allocation that
 * is sufficiently large (in all cases). Once the string
 * form has been obtained, it is saved until the Msg object
 * is finally destroyed. This is so that we save the processing
 * time in the (likely) case that this property is requested
 * again. It also saves us a lot of dynamic memory management
 * issues in the upper layers, because we so can guarantee that
 * the buffer will remain static AND available during the lifetime
 * of the object. Please note that both the max size allocation as
 * well as keeping things in memory might like look like a 
 * waste of memory (some might say it actually is...) - we
 * deliberately accept this because performance is more important
 * to us ;)
 * rgerhards 2004-11-18
 * Parameter "bMustBeFreed" is set by this function. It tells the
 * caller whether or not the string returned must be freed by the
 * caller itself. It is is 0, the caller MUST NOT free it. If it is
 * 1, the caller MUST free 1. Handling this wrongly leads to either
 * a memory leak of a program abort (do to double-frees or frees on
 * the constant memory pool). So be careful to do it right.
 * rgerhards 2004-11-23
 * regular expression support contributed by Andres Riancho merged
 * on 2005-09-13
 * changed so that it now an be called without a template entry (NULL).
 * In this case, only the (unmodified) property is returned. This will
 * be used in selector line processing.
 * rgerhards 2005-09-15
 */
uchar *MsgGetProp(msg_t *pMsg, struct templateEntry *pTpe,
                 propid_t propID, size_t *pPropLen,
		 unsigned short *pbMustBeFreed)
{
	uchar *pRes; /* result pointer */
	int bufLen = -1; /* length of string or -1, if not known */
	uchar *pBufStart;
	uchar *pBuf;
	int iLen;
	short iOffs;

	BEGINfunc
	assert(pMsg != NULL);
	assert(pbMustBeFreed != NULL);

#ifdef	FEATURE_REGEXP
	/* Variables necessary for regular expression matching */
	size_t nmatch = 10;
	regmatch_t pmatch[10];
#endif

	*pbMustBeFreed = 0;

	switch(propID) {
		case PROP_MSG:
			pRes = getMSG(pMsg);
			bufLen = getMSGLen(pMsg);
			break;
		case PROP_TIMESTAMP:
			pRes = (uchar*)getTimeReported(pMsg, pTpe->data.field.eDateFormat);
			break;
		case PROP_HOSTNAME:
			pRes = (uchar*)getHOSTNAME(pMsg);
			break;
		case PROP_SYSLOGTAG:
			getTAG(pMsg, &pRes, &bufLen);
			break;
		case PROP_RAWMSG:
			pRes = (uchar*)getRawMsg(pMsg);
			break;
		/* enable this, if someone actually uses UxTradMsg, delete after some  time has
		 * passed and nobody complained -- rgerhards, 2009-06-16
		case PROP_UXTRADMSG:
			pRes = getUxTradMsg(pMsg);
			break;
		*/
		case PROP_INPUTNAME:
			getInputName(pMsg, &pRes, &bufLen);
			break;
		case PROP_FROMHOST:
			pRes = getRcvFrom(pMsg);
			break;
		case PROP_FROMHOST_IP:
			pRes = getRcvFromIP(pMsg);
			break;
		case PROP_PRI:
			pRes = (uchar*)getPRI(pMsg);
			break;
		case PROP_PRI_TEXT:
			pBuf = malloc(20 * sizeof(uchar));
			if(pBuf == NULL) {
				*pbMustBeFreed = 0;
				return UCHAR_CONSTANT("**OUT OF MEMORY**");
			} else {
				*pbMustBeFreed = 1;
				pRes = (uchar*)textpri((char*)pBuf, 20, getPRIi(pMsg));
			}
			break;
		case PROP_IUT:
			pRes = UCHAR_CONSTANT("1"); /* always 1 for syslog messages (a MonitorWare thing;)) */
			break;
		case PROP_SYSLOGFACILITY:
			pRes = (uchar*)getFacility(pMsg);
			break;
		case PROP_SYSLOGFACILITY_TEXT:
			pRes = (uchar*)getFacilityStr(pMsg);
			break;
		case PROP_SYSLOGSEVERITY:
			pRes = (uchar*)getSeverity(pMsg);
			break;
		case PROP_SYSLOGSEVERITY_TEXT:
			pRes = (uchar*)getSeverityStr(pMsg);
			break;
		case PROP_TIMEGENERATED:
			pRes = (uchar*)getTimeGenerated(pMsg, pTpe->data.field.eDateFormat);
			break;
		case PROP_PROGRAMNAME:
			pRes = (uchar*)getProgramName(pMsg, LOCK_MUTEX);
			break;
		case PROP_PROTOCOL_VERSION:
			pRes = (uchar*)getProtocolVersionString(pMsg);
			break;
		case PROP_STRUCTURED_DATA:
			pRes = (uchar*)getStructuredData(pMsg);
			break;
		case PROP_APP_NAME:
			pRes = (uchar*)getAPPNAME(pMsg, LOCK_MUTEX);
			break;
		case PROP_PROCID:
			pRes = (uchar*)getPROCID(pMsg, LOCK_MUTEX);
			break;
		case PROP_MSGID:
			pRes = (uchar*)getMSGID(pMsg);
			break;
		case PROP_SYS_NOW:
			if((pRes = getNOW(NOW_NOW)) == NULL) {
				return UCHAR_CONSTANT("**OUT OF MEMORY**");
			} else
				*pbMustBeFreed = 1;	/* all of these functions allocate dyn. memory */
			break;
		case PROP_SYS_YEAR:
			if((pRes = getNOW(NOW_YEAR)) == NULL) {
				return UCHAR_CONSTANT("**OUT OF MEMORY**");
			} else
				*pbMustBeFreed = 1;	/* all of these functions allocate dyn. memory */
			break;
		case PROP_SYS_MONTH:
			if((pRes = getNOW(NOW_MONTH)) == NULL) {
				return UCHAR_CONSTANT("**OUT OF MEMORY**");
			} else
				*pbMustBeFreed = 1;	/* all of these functions allocate dyn. memory */
			break;
		case PROP_SYS_DAY:
			if((pRes = getNOW(NOW_DAY)) == NULL) {
				return UCHAR_CONSTANT("**OUT OF MEMORY**");
			} else
				*pbMustBeFreed = 1;	/* all of these functions allocate dyn. memory */
			break;
		case PROP_SYS_HOUR:
			if((pRes = getNOW(NOW_HOUR)) == NULL) {
				return UCHAR_CONSTANT("**OUT OF MEMORY**");
			} else
				*pbMustBeFreed = 1;	/* all of these functions allocate dyn. memory */
			break;
		case PROP_SYS_HHOUR:
			if((pRes = getNOW(NOW_HHOUR)) == NULL) {
				return UCHAR_CONSTANT("**OUT OF MEMORY**");
			} else
				*pbMustBeFreed = 1;	/* all of these functions allocate dyn. memory */
			break;
		case PROP_SYS_QHOUR:
			if((pRes = getNOW(NOW_QHOUR)) == NULL) {
				return UCHAR_CONSTANT("**OUT OF MEMORY**");
			} else
				*pbMustBeFreed = 1;	/* all of these functions allocate dyn. memory */
			break;
		case PROP_SYS_MINUTE:
			if((pRes = getNOW(NOW_MINUTE)) == NULL) {
				return UCHAR_CONSTANT("**OUT OF MEMORY**");
			} else
				*pbMustBeFreed = 1;	/* all of these functions allocate dyn. memory */
			break;
		case PROP_SYS_MYHOSTNAME:
			pRes = glbl.GetLocalHostName();
			break;
		default:
			/* there is no point in continuing, we may even otherwise render the
			 * error message unreadable. rgerhards, 2007-07-10
			 */
			dbgprintf("invalid property id: '%d'\n", propID);
			return UCHAR_CONSTANT("**INVALID PROPERTY NAME**");
	}


	/* If we did not receive a template pointer, we are already done... */
	if(pTpe == NULL) {
		return pRes;
	}
	
	/* Now check if we need to make "temporary" transformations (these
	 * are transformations that do not go back into the message -
	 * memory must be allocated for them!).
	 */
	
	/* substring extraction */
	/* first we check if we need to extract by field number
	 * rgerhards, 2005-12-22
	 */
	if(pTpe->data.field.has_fields == 1) {
		size_t iCurrFld;
		uchar *pFld;
		uchar *pFldEnd;
		/* first, skip to the field in question. The field separator
		 * is always one character and is stored in the template entry.
		 */
		iCurrFld = 1;
		pFld = pRes;
		while(*pFld && iCurrFld < pTpe->data.field.iToPos) {
			/* skip fields until the requested field or end of string is found */
			while(*pFld && (uchar) *pFld != pTpe->data.field.field_delim)
				++pFld; /* skip to field terminator */
			if(*pFld == pTpe->data.field.field_delim) {
				++pFld; /* eat it */
				if (pTpe->data.field.field_expand != 0) {
					while (*pFld == pTpe->data.field.field_delim) {
						++pFld;
					}
				}
				++iCurrFld;
			}
		}
		dbgprintf("field requested %d, field found %d\n", pTpe->data.field.iToPos, (int) iCurrFld);
		
		if(iCurrFld == pTpe->data.field.iToPos) {
			/* field found, now extract it */
			/* first of all, we need to find the end */
			pFldEnd = pFld;
			while(*pFldEnd && *pFldEnd != pTpe->data.field.field_delim)
				++pFldEnd;
			--pFldEnd; /* we are already at the delimiter - so we need to
			            * step back a little not to copy it as part of the field. */
			/* we got our end pointer, now do the copy */
			/* TODO: code copied from below, this is a candidate for a separate function */
			iLen = pFldEnd - pFld + 1; /* the +1 is for an actual char, NOT \0! */
			pBufStart = pBuf = malloc((iLen + 1) * sizeof(char));
			if(pBuf == NULL) {
				if(*pbMustBeFreed == 1)
					free(pRes);
				*pbMustBeFreed = 0;
				return UCHAR_CONSTANT("**OUT OF MEMORY**");
			}
			/* now copy */
			memcpy(pBuf, pFld, iLen);
			bufLen = iLen;
			pBuf[iLen] = '\0'; /* terminate it */
			if(*pbMustBeFreed == 1)
				free(pRes);
			pRes = pBufStart;
			*pbMustBeFreed = 1;
			if(*(pFldEnd+1) != '\0')
				++pFldEnd; /* OK, skip again over delimiter char */
		} else {
			/* field not found, return error */
			if(*pbMustBeFreed == 1)
				free(pRes);
			*pbMustBeFreed = 0;
			return UCHAR_CONSTANT("**FIELD NOT FOUND**");
		}
	} else if(pTpe->data.field.iFromPos != 0 || pTpe->data.field.iToPos != 0) {
		/* we need to obtain a private copy */
		int iFrom, iTo;
		uchar *pSb;
		iFrom = pTpe->data.field.iFromPos;
		iTo = pTpe->data.field.iToPos;
		/* need to zero-base to and from (they are 1-based!) */
		if(iFrom > 0)
			--iFrom;
		if(iTo > 0)
			--iTo;
		if(bufLen == -1)
			bufLen = ustrlen(pRes);
		if(iFrom == 0 && iTo >=  bufLen) { 
			/* in this case, the requested string is a superset of what we already have,
			 * so there is no need to do any processing. This is a frequent case for size-limited
			 * fields like TAG in the default forwarding template (so it is a useful optimization
			 * to check for this condition ;)). -- rgerhards, 2009-07-09
			 */
			; /*DO NOTHING*/
		} else {
			iLen = iTo - iFrom + 1; /* the +1 is for an actual char, NOT \0! */
			pBufStart = pBuf = malloc((iLen + 1) * sizeof(char));
			if(pBuf == NULL) {
				if(*pbMustBeFreed == 1)
					free(pRes);
				*pbMustBeFreed = 0;
				return UCHAR_CONSTANT("**OUT OF MEMORY**");
			}
			pSb = pRes;
			if(iFrom) {
			/* skip to the start of the substring (can't do pointer arithmetic
			 * because the whole string might be smaller!!)
			 */
				while(*pSb && iFrom) {
					--iFrom;
					++pSb;
				}
			}
			/* OK, we are at the begin - now let's copy... */
			bufLen = iLen;
			while(*pSb && iLen) {
				*pBuf++ = *pSb;
				++pSb;
				--iLen;
			}
			*pBuf = '\0';
			bufLen -= iLen; /* subtract remaining length if the string was smaller! */
			if(*pbMustBeFreed == 1)
				free(pRes);
			pRes = pBufStart;
			*pbMustBeFreed = 1;
		}
<<<<<<< HEAD
		/* OK, we are at the begin - now let's copy... */
		bufLen = iLen;
		while(*pSb && iLen) {
			*pBuf++ = *pSb;
			++pSb;
			--iLen;
		}
		*pBuf = '\0';
		bufLen -= iLen; /* subtract remaining lenght if the string was smaller! */
		if(*pbMustBeFreed == 1)
			free(pRes);
		pRes = pBufStart;
		*pbMustBeFreed = 1;
=======
>>>>>>> 4130ca86
#ifdef FEATURE_REGEXP
	} else {
		/* Check for regular expressions */
		if (pTpe->data.field.has_regex != 0) {
			if (pTpe->data.field.has_regex == 2)
				/* Could not compile regex before! */
				return UCHAR_CONSTANT("**NO MATCH** **BAD REGULAR EXPRESSION**");

			dbgprintf("string to match for regex is: %s\n", pRes);

			if(objUse(regexp, LM_REGEXP_FILENAME) == RS_RET_OK) {
				short iTry = 0;
				uchar bFound = 0;
				iOffs = 0;
				/* first see if we find a match, iterating through the series of
				 * potential matches over the string.
				 */
				while(!bFound) {
					int iREstat;
					iREstat = regexp.regexec(&pTpe->data.field.re, (char*)(pRes + iOffs), nmatch, pmatch, 0);
					dbgprintf("regexec return is %d\n", iREstat);
					if(iREstat == 0) {
						if(pmatch[0].rm_so == -1) {
							dbgprintf("oops ... start offset of successful regexec is -1\n");
							break;
						}
						if(iTry == pTpe->data.field.iMatchToUse) {
							bFound = 1;
						} else {
							dbgprintf("regex found at offset %d, new offset %d, tries %d\n",
								  iOffs, iOffs + pmatch[0].rm_eo, iTry);
							iOffs += pmatch[0].rm_eo;
							++iTry;
						}
					} else {
						break;
					}
				}
				dbgprintf("regex: end search, found %d\n", bFound);
				if(!bFound) {
					/* we got no match! */
					if(pTpe->data.field.nomatchAction != TPL_REGEX_NOMATCH_USE_WHOLE_FIELD) {
						if (*pbMustBeFreed == 1) {
							free(pRes);
							*pbMustBeFreed = 0;
						}
						if(pTpe->data.field.nomatchAction == TPL_REGEX_NOMATCH_USE_DFLTSTR)
							return UCHAR_CONSTANT("**NO MATCH**");
						else if(pTpe->data.field.nomatchAction == TPL_REGEX_NOMATCH_USE_ZERO)
							return UCHAR_CONSTANT("0");
						else
							return UCHAR_CONSTANT("");
					}
				} else {
					/* Match- but did it match the one we wanted? */
					/* we got no match! */
					if(pmatch[pTpe->data.field.iSubMatchToUse].rm_so == -1) {
						if(pTpe->data.field.nomatchAction != TPL_REGEX_NOMATCH_USE_WHOLE_FIELD) {
							if (*pbMustBeFreed == 1) {
								free(pRes);
								*pbMustBeFreed = 0;
							}
							if(pTpe->data.field.nomatchAction == TPL_REGEX_NOMATCH_USE_DFLTSTR)
								return UCHAR_CONSTANT("**NO MATCH**");
							else
								return UCHAR_CONSTANT("");
						}
					}
					/* OK, we have a usable match - we now need to malloc pB */
					int iLenBuf;
					uchar *pB;

					iLenBuf = pmatch[pTpe->data.field.iSubMatchToUse].rm_eo
						  - pmatch[pTpe->data.field.iSubMatchToUse].rm_so;
					pB = malloc((iLenBuf + 1) * sizeof(uchar));

					if (pB == NULL) {
						if (*pbMustBeFreed == 1)
							free(pRes);
						*pbMustBeFreed = 0;
						return UCHAR_CONSTANT("**OUT OF MEMORY**");
					}

					/* Lets copy the matched substring to the buffer */
					memcpy(pB, pRes + iOffs +  pmatch[pTpe->data.field.iSubMatchToUse].rm_so, iLenBuf);
					bufLen = iLenBuf - 1;
					pB[iLenBuf] = '\0';/* terminate string, did not happen before */

					if (*pbMustBeFreed == 1)
						free(pRes);
					pRes = pB;
					*pbMustBeFreed = 1;
				}
			} else {
				/* we could not load regular expression support. This is quite unexpected at
				 * this stage of processing (after all, the config parser found it), but so
				 * it is. We return an error in that case. -- rgerhards, 2008-03-07
				 */
				dbgprintf("could not get regexp object pointer, so regexp can not be evaluated\n");
				if (*pbMustBeFreed == 1) {
					free(pRes);
					*pbMustBeFreed = 0;
				}
				return UCHAR_CONSTANT("***REGEXP NOT AVAILABLE***");
			}
		}
#endif /* #ifdef FEATURE_REGEXP */
	}

	/* now check if we need to do our "SP if first char is non-space" hack logic */
	if(*pRes && pTpe->data.field.options.bSPIffNo1stSP) {
		/* here, we always destruct the buffer and return a new one */
		uchar cFirst = *pRes; /* save first char */
		if(*pbMustBeFreed == 1)
			free(pRes);
		pRes = (cFirst == ' ') ? UCHAR_CONSTANT("") : UCHAR_CONSTANT(" ");
		bufLen = (cFirst == ' ') ? 0 : 1;
		*pbMustBeFreed = 0;
	}

	if(*pRes) {
		/* case conversations (should go after substring, because so we are able to
		 * work on the smallest possible buffer).
		 */
		if(pTpe->data.field.eCaseConv != tplCaseConvNo) {
			/* we need to obtain a private copy */
			if(bufLen == -1)
				bufLen = ustrlen(pRes);
			uchar *pBStart;
			uchar *pB;
			uchar *pSrc;
			pBStart = pB = malloc((bufLen + 1) * sizeof(char));
			if(pB == NULL) {
				if(*pbMustBeFreed == 1)
					free(pRes);
				*pbMustBeFreed = 0;
				return UCHAR_CONSTANT("**OUT OF MEMORY**");
			}
			pSrc = pRes;
			while(*pSrc) {
				*pB++ = (pTpe->data.field.eCaseConv == tplCaseConvUpper) ?
					(uchar)toupper((int)*pSrc) : (uchar)tolower((int)*pSrc);
				/* currently only these two exist */
				++pSrc;
			}
			*pB = '\0';
			if(*pbMustBeFreed == 1)
				free(pRes);
			pRes = pBStart;
			*pbMustBeFreed = 1;
		}

		/* now do control character dropping/escaping/replacement
		 * Only one of these can be used. If multiple options are given, the
		 * result is random (though currently there obviously is an order of
		 * preferrence, see code below. But this is NOT guaranteed.
		 * RGerhards, 2006-11-17
		 * We must copy the strings if we modify them, because they may either 
		 * point to static memory or may point into the message object, in which
		 * case we would actually modify the original property (which of course
		 * is wrong).
		 * This was found and fixed by varmojefkoj on 2007-09-11
		 */
		if(pTpe->data.field.options.bDropCC) {
			int iLenBuf = 0;
			uchar *pSrc = pRes;
			uchar *pDstStart;
			uchar *pDst;
			uchar bDropped = 0;
			
			while(*pSrc) {
				if(!iscntrl((int) *pSrc++))
					iLenBuf++;
				else
					bDropped = 1;
			}

			if(bDropped) {
				pDst = pDstStart = malloc(iLenBuf + 1);
				if(pDst == NULL) {
					if(*pbMustBeFreed == 1)
						free(pRes);
					*pbMustBeFreed = 0;
					return UCHAR_CONSTANT("**OUT OF MEMORY**");
				}
				for(pSrc = pRes; *pSrc; pSrc++) {
					if(!iscntrl((int) *pSrc))
						*pDst++ = *pSrc;
				}
				*pDst = '\0';
				if(*pbMustBeFreed == 1)
					free(pRes);
				pRes = pDstStart;
				bufLen = iLenBuf;
				*pbMustBeFreed = 1;
			}
		} else if(pTpe->data.field.options.bSpaceCC) {
			uchar *pSrc;
			uchar *pDstStart;
			uchar *pDst;
			
			if(*pbMustBeFreed == 1) {
				/* in this case, we already work on dynamic
				 * memory, so there is no need to copy it - we can
				 * modify it in-place without any harm. This is a
				 * performance optiomization.
				 */
				for(pDst = pRes; *pDst; pDst++) {
					if(iscntrl((int) *pDst))
						*pDst = ' ';
				}
			} else {
				if(bufLen == -1)
					bufLen = ustrlen(pRes);
				pDst = pDstStart = malloc(bufLen + 1);
				if(pDst == NULL) {
					if(*pbMustBeFreed == 1)
						free(pRes);
					*pbMustBeFreed = 0;
					return UCHAR_CONSTANT("**OUT OF MEMORY**");
				}
				for(pSrc = pRes; *pSrc; pSrc++) {
					if(iscntrl((int) *pSrc))
						*pDst++ = ' ';
					else
						*pDst++ = *pSrc;
				}
				*pDst = '\0';
				pRes = pDstStart;
				*pbMustBeFreed = 1;
			}
		} else if(pTpe->data.field.options.bEscapeCC) {
			/* we must first count how many control charactes are
			 * present, because we need this to compute the new string
			 * buffer length. While doing so, we also compute the string
			 * length.
			 */
			int iNumCC = 0;
			int iLenBuf = 0;
			uchar *pB;

			for(pB = pRes ; *pB ; ++pB) {
				++iLenBuf;
				if(iscntrl((int) *pB))
					++iNumCC;
			}

			if(iNumCC > 0) { /* if 0, there is nothing to escape, so we are done */
				/* OK, let's do the escaping... */
				uchar *pBStart;
				uchar szCCEsc[8]; /* buffer for escape sequence */
				int i;

				iLenBuf += iNumCC * 4;
				pBStart = pB = malloc((iLenBuf + 1) * sizeof(uchar));
				if(pB == NULL) {
					if(*pbMustBeFreed == 1)
						free(pRes);
					*pbMustBeFreed = 0;
					return UCHAR_CONSTANT("**OUT OF MEMORY**");
				}
				while(*pRes) {
					if(iscntrl((int) *pRes)) {
						snprintf((char*)szCCEsc, sizeof(szCCEsc), "#%3.3d", *pRes);
						for(i = 0 ; i < 4 ; ++i)
							*pB++ = szCCEsc[i];
					} else {
						*pB++ = *pRes;
					}
					++pRes;
				}
				*pB = '\0';
				if(*pbMustBeFreed == 1)
					free(pRes);
				pRes = pBStart;
				bufLen = -1;
				*pbMustBeFreed = 1;
			}
		}
	}

	/* Take care of spurious characters to make the property safe
	 * for a path definition
	 */
	if(pTpe->data.field.options.bSecPathDrop || pTpe->data.field.options.bSecPathReplace) {
		if(pTpe->data.field.options.bSecPathDrop) {
			int iLenBuf = 0;
			uchar *pSrc = pRes;
			uchar *pDstStart;
			uchar *pDst;
			uchar bDropped = 0;
			
			while(*pSrc) {
				if(*pSrc++ != '/')
					iLenBuf++;
				else
					bDropped = 1;
			}
			
			if(bDropped) {
				pDst = pDstStart = malloc(iLenBuf + 1);
				if(pDst == NULL) {
					if(*pbMustBeFreed == 1)
						free(pRes);
					*pbMustBeFreed = 0;
					return UCHAR_CONSTANT("**OUT OF MEMORY**");
				}
				for(pSrc = pRes; *pSrc; pSrc++) {
					if(*pSrc != '/')
						*pDst++ = *pSrc;
				}
				*pDst = '\0';
				if(*pbMustBeFreed == 1)
					free(pRes);
				pRes = pDstStart;
				bufLen = -1; /* TODO: can we do better? */
				*pbMustBeFreed = 1;
			}
		} else {
			uchar *pSrc;
			uchar *pDstStart;
			uchar *pDst;
			
			if(*pbMustBeFreed == 1) {
				/* here, again, we can modify the string as we already obtained
				 * a private buffer. As we do not change the size of that buffer,
				 * in-place modification is possible. This is a performance
				 * enhancement.
				 */
				for(pDst = pRes; *pDst; pDst++) {
					if(*pDst == '/')
						*pDst++ = '_';
				}
			} else {
				if(bufLen == -1)
					bufLen = ustrlen(pRes);
				pDst = pDstStart = malloc(bufLen + 1);
				if(pDst == NULL) {
					if(*pbMustBeFreed == 1)
						free(pRes);
					*pbMustBeFreed = 0;
					return UCHAR_CONSTANT("**OUT OF MEMORY**");
				}
				for(pSrc = pRes; *pSrc; pSrc++) {
					if(*pSrc == '/')
						*pDst++ = '_';
					else
						*pDst++ = *pSrc;
				}
				*pDst = '\0';
				/* we must NOT check if it needs to be freed, because we have done
				 * this in the if above. So if we come to hear, the pSrc string needs
				 * not to be freed (and we do not need to care about it).
				 */
				pRes = pDstStart;
				*pbMustBeFreed = 1;
			}
		}
		
		/* check for "." and ".." (note the parenthesis in the if condition!) */
		if((*pRes == '.') && (*(pRes + 1) == '\0' || (*(pRes + 1) == '.' && *(pRes + 2) == '\0'))) {
			uchar *pTmp = pRes;

			if(*(pRes + 1) == '\0')
				pRes = UCHAR_CONSTANT("_");
			else
				pRes = UCHAR_CONSTANT("_.");;
			if(*pbMustBeFreed == 1)
				free(pTmp);
			*pbMustBeFreed = 0;
		} else if(*pRes == '\0') {
			if(*pbMustBeFreed == 1)
				free(pRes);
			pRes = UCHAR_CONSTANT("_");
			bufLen = 1;
			*pbMustBeFreed = 0;
		}
	}

	/* Now drop last LF if present (pls note that this must not be done
	 * if bEscapeCC was set)!
	 */
	if(pTpe->data.field.options.bDropLastLF && !pTpe->data.field.options.bEscapeCC) {
		int iLn;
		uchar *pB;
		if(bufLen == -1)
			bufLen = ustrlen(pRes);
		iLn = bufLen;
		if(iLn > 0 && *(pRes + iLn - 1) == '\n') {
			/* we have a LF! */
			/* check if we need to obtain a private copy */
			if(*pbMustBeFreed == 0) {
				/* ok, original copy, need a private one */
				pB = malloc((iLn + 1) * sizeof(uchar));
				if(pB == NULL) {
					*pbMustBeFreed = 0;
					return UCHAR_CONSTANT("**OUT OF MEMORY**");
				}
				memcpy(pB, pRes, iLn - 1);
				pRes = pB;
				*pbMustBeFreed = 1;
			}
			*(pRes + iLn - 1) = '\0'; /* drop LF ;) */
			--bufLen;
		}
	}

	/* finally, we need to check if the property should be formatted in CSV
	 * format (we use RFC 4180, and always use double quotes). As of this writing,
	 * this should be the last action carried out on the property, but in the
	 * future there may be reasons to change that. -- rgerhards, 2009-04-02
	 */
	if(pTpe->data.field.options.bCSV) {
		/* we need to obtain a private copy, as we need to at least add the double quotes */
		int iBufLen;
		uchar *pBStart;
		uchar *pDst;
		uchar *pSrc;
		if(bufLen == -1)
			bufLen = ustrlen(pRes);
		iBufLen = bufLen;
		/* the malloc may be optimized, we currently use the worst case... */
		pBStart = pDst = malloc((2 * iBufLen + 3) * sizeof(uchar));
		if(pDst == NULL) {
			if(*pbMustBeFreed == 1)
				free(pRes);
			*pbMustBeFreed = 0;
			return UCHAR_CONSTANT("**OUT OF MEMORY**");
		}
		pSrc = pRes;
		*pDst++ = '"'; /* starting quote */
		while(*pSrc) {
			if(*pSrc == '"')
				*pDst++ = '"'; /* need to add double double quote (see RFC4180) */
			*pDst++ = *pSrc++;
		}
		*pDst++ = '"';	/* ending quote */
		*pDst = '\0';
		if(*pbMustBeFreed == 1)
			free(pRes);
		pRes = pBStart;
		bufLen = -1;
		*pbMustBeFreed = 1;
	}

	if(bufLen == -1)
		bufLen = ustrlen(pRes);
	*pPropLen = bufLen;

	ENDfunc
	return(pRes);
}


/* The returns a message variable suitable for use with RainerScript. Most importantly, this means
 * that the value is returned in a var_t object. The var_t is constructed inside this function and
 * MUST be freed by the caller.
 * rgerhards, 2008-02-25
 */
rsRetVal
msgGetMsgVar(msg_t *pThis, cstr_t *pstrPropName, var_t **ppVar)
{
	DEFiRet;
	var_t *pVar;
	size_t propLen;
	uchar *pszProp = NULL;
	cstr_t *pstrProp;
	propid_t propid;
	unsigned short bMustBeFreed = 0;

	ISOBJ_TYPE_assert(pThis, msg);
	ASSERT(pstrPropName != NULL);
	ASSERT(ppVar != NULL);

	/* make sure we have a var_t instance */
	CHKiRet(var.Construct(&pVar));
	CHKiRet(var.ConstructFinalize(pVar));

	/* always call MsgGetProp() without a template specifier */
	/* TODO: optimize propNameToID() call -- rgerhards, 2009-06-26 */
	propNameToID(pstrPropName, &propid);
	pszProp = (uchar*) MsgGetProp(pThis, NULL, propid, &propLen, &bMustBeFreed);

	/* now create a string object out of it and hand that over to the var */
	CHKiRet(rsCStrConstructFromszStr(&pstrProp, pszProp));
	CHKiRet(var.SetString(pVar, pstrProp));

	/* finally store var */
	*ppVar = pVar;

finalize_it:
	if(bMustBeFreed)
		free(pszProp);

	RETiRet;
}
/* This function can be used as a generic way to set properties.
 * We have to handle a lot of legacy, so our return value is not always
 * 100% correct (called functions do not always provide one, should
 * change over time).
 * rgerhards, 2008-01-07
 */
#define isProp(name) !rsCStrSzStrCmp(pProp->pcsName, (uchar*) name, sizeof(name) - 1)
rsRetVal MsgSetProperty(msg_t *pThis, var_t *pProp)
{
	prop_t *myProp;
	prop_t *propRcvFrom = NULL;
	prop_t *propRcvFromIP = NULL;
	DEFiRet;

	ISOBJ_TYPE_assert(pThis, msg);
	assert(pProp != NULL);

 	if(isProp("iProtocolVersion")) {
		setProtocolVersion(pThis, pProp->val.num);
 	} else if(isProp("iSeverity")) {
		pThis->iSeverity = pProp->val.num;
 	} else if(isProp("iFacility")) {
		pThis->iFacility = pProp->val.num;
 	} else if(isProp("msgFlags")) {
		pThis->msgFlags = pProp->val.num;
 	} else if(isProp("offMSG")) {
		MsgSetMSGoffs(pThis, pProp->val.num);
	} else if(isProp("pszRawMsg")) {
		MsgSetRawMsg(pThis, (char*) rsCStrGetSzStrNoNULL(pProp->val.pStr), cstrLen(pProp->val.pStr));
 	/* enable this, if someone actually uses UxTradMsg, delete after some  time has
	 * passed and nobody complained -- rgerhards, 2009-06-16
	} else if(isProp("offAfterPRI")) {
		pThis->offAfterPRI = pProp->val.num;
	*/
	} else if(isProp("pszUxTradMsg")) {
		/*IGNORE*/; /* this *was* a property, but does no longer exist */
	} else if(isProp("pszTAG")) {
		MsgSetTAG(pThis, rsCStrGetSzStrNoNULL(pProp->val.pStr), cstrLen(pProp->val.pStr));
	} else if(isProp("pszInputName")) {
		/* we need to create a property */ 
		CHKiRet(prop.Construct(&myProp));
		CHKiRet(prop.SetString(myProp, rsCStrGetSzStrNoNULL(pProp->val.pStr), rsCStrLen(pProp->val.pStr)));
		CHKiRet(prop.ConstructFinalize(myProp));
		MsgSetInputName(pThis, myProp);
		prop.Destruct(&myProp);
	} else if(isProp("pszRcvFromIP")) {
		MsgSetRcvFromIPStr(pThis, rsCStrGetSzStrNoNULL(pProp->val.pStr), rsCStrLen(pProp->val.pStr), &propRcvFromIP);
		prop.Destruct(&propRcvFromIP);
	} else if(isProp("pszRcvFrom")) {
		MsgSetRcvFromStr(pThis, rsCStrGetSzStrNoNULL(pProp->val.pStr), rsCStrLen(pProp->val.pStr), &propRcvFrom);
		prop.Destruct(&propRcvFrom);
	} else if(isProp("pszHOSTNAME")) {
		MsgSetHOSTNAME(pThis, rsCStrGetSzStrNoNULL(pProp->val.pStr), rsCStrLen(pProp->val.pStr));
	} else if(isProp("pCSStrucData")) {
		MsgSetStructuredData(pThis, (char*) rsCStrGetSzStrNoNULL(pProp->val.pStr));
	} else if(isProp("pCSAPPNAME")) {
		MsgSetAPPNAME(pThis, (char*) rsCStrGetSzStrNoNULL(pProp->val.pStr));
	} else if(isProp("pCSPROCID")) {
		MsgSetPROCID(pThis, (char*) rsCStrGetSzStrNoNULL(pProp->val.pStr));
	} else if(isProp("pCSMSGID")) {
		MsgSetMSGID(pThis, (char*) rsCStrGetSzStrNoNULL(pProp->val.pStr));
 	} else if(isProp("ttGenTime")) {
		pThis->ttGenTime = pProp->val.num;
	} else if(isProp("tRcvdAt")) {
		memcpy(&pThis->tRcvdAt, &pProp->val.vSyslogTime, sizeof(struct syslogTime));
	} else if(isProp("tTIMESTAMP")) {
		memcpy(&pThis->tTIMESTAMP, &pProp->val.vSyslogTime, sizeof(struct syslogTime));
	} else if(isProp("pszMSG")) {
		dbgprintf("no longer supported property pszMSG silently ignored\n");
	}

finalize_it:
	RETiRet;
}
#undef	isProp


/* This is a construction finalizer that must be called after all properties
 * have been set. It does some final work on the message object. After this
 * is done, the object is considered ready for full processing.
 * rgerhards, 2008-07-08
 */
static rsRetVal msgConstructFinalizer(msg_t *pThis)
{
	MsgPrepareEnqueue(pThis);
	return RS_RET_OK;
}


/* get the severity - this is an entry point that
 * satisfies the base object class getSeverity semantics.
 * rgerhards, 2008-01-14
 */
static rsRetVal
MsgGetSeverity(obj_t *pThis, int *piSeverity)
{
	ISOBJ_TYPE_assert(pThis, msg);
	assert(piSeverity != NULL);
	*piSeverity = ((msg_t*) pThis)->iSeverity;
	return RS_RET_OK;
}


/* dummy */
rsRetVal msgQueryInterface(void) { return RS_RET_NOT_IMPLEMENTED; }

/* Initialize the message class. Must be called as the very first method
 * before anything else is called inside this class.
 * rgerhards, 2008-01-04
 */
BEGINObjClassInit(msg, 1, OBJ_IS_CORE_MODULE)
	/* request objects we use */
	CHKiRet(objUse(var, CORE_COMPONENT));
	CHKiRet(objUse(datetime, CORE_COMPONENT));
	CHKiRet(objUse(glbl, CORE_COMPONENT));
	CHKiRet(objUse(prop, CORE_COMPONENT));

	/* set our own handlers */
	OBJSetMethodHandler(objMethod_SERIALIZE, MsgSerialize);
	OBJSetMethodHandler(objMethod_SETPROPERTY, MsgSetProperty);
	OBJSetMethodHandler(objMethod_CONSTRUCTION_FINALIZER, msgConstructFinalizer);
	OBJSetMethodHandler(objMethod_GETSEVERITY, MsgGetSeverity);
	/* initially, we have no need to lock message objects */
	funcLock = MsgLockingDummy;
	funcUnlock = MsgLockingDummy;
	funcDeleteMutex = MsgLockingDummy;
	funcMsgPrepareEnqueue = MsgLockingDummy;
ENDObjClassInit(msg)
/* vim:set ai:
 */<|MERGE_RESOLUTION|>--- conflicted
+++ resolved
@@ -1130,15 +1130,21 @@
 }
 
 
-static char *getRawMsg(msg_t *pM)
-{
-	if(pM == NULL)
-		return "";
-	else
-		if(pM->pszRawMsg == NULL)
-			return "";
-		else
-			return (char*)pM->pszRawMsg;
+static inline void
+getRawMsg(msg_t *pM, uchar **pBuf, int *piLen)
+{
+	if(pM == NULL) {
+		*pBuf=  UCHAR_CONSTANT("");
+		*piLen = 0;
+	} else {
+		if(pM->pszRawMsg == NULL) {
+			*pBuf=  UCHAR_CONSTANT("");
+			*piLen = 0;
+		} else {
+			*pBuf = pM->pszRawMsg;
+			*piLen = pM->iLenRawMsg;
+		}
+	}
 }
 
 
@@ -1756,10 +1762,10 @@
 /* get the "programname" as sz string
  * rgerhards, 2005-10-19
  */
-char *getProgramName(msg_t *pM, bool bLockMutex)
+uchar *getProgramName(msg_t *pM, bool bLockMutex)
 {
 	prepareProgramName(pM, bLockMutex);
-	return (pM->pCSProgName == NULL) ? "" : (char*) rsCStrGetSzStrNoNULL(pM->pCSProgName);
+	return (pM->pCSProgName == NULL) ? UCHAR_CONSTANT("") : rsCStrGetSzStrNoNULL(pM->pCSProgName);
 }
 
 
@@ -1776,7 +1782,7 @@
 
 	if(getProtocolVersion(pM) == 0) {
 		/* only then it makes sense to emulate */
-		MsgSetAPPNAME(pM, getProgramName(pM, MUTEX_ALREADY_LOCKED));
+		MsgSetAPPNAME(pM, (char*)getProgramName(pM, MUTEX_ALREADY_LOCKED));
 	}
 }
 
@@ -2165,12 +2171,13 @@
 			break;
 		case PROP_HOSTNAME:
 			pRes = (uchar*)getHOSTNAME(pMsg);
+			bufLen = getHOSTNAMELen(pMsg);
 			break;
 		case PROP_SYSLOGTAG:
 			getTAG(pMsg, &pRes, &bufLen);
 			break;
 		case PROP_RAWMSG:
-			pRes = (uchar*)getRawMsg(pMsg);
+			getRawMsg(pMsg, &pRes, &bufLen);
 			break;
 		/* enable this, if someone actually uses UxTradMsg, delete after some  time has
 		 * passed and nobody complained -- rgerhards, 2009-06-16
@@ -2202,6 +2209,7 @@
 			break;
 		case PROP_IUT:
 			pRes = UCHAR_CONSTANT("1"); /* always 1 for syslog messages (a MonitorWare thing;)) */
+			bufLen = 1;
 			break;
 		case PROP_SYSLOGFACILITY:
 			pRes = (uchar*)getFacility(pMsg);
@@ -2219,7 +2227,7 @@
 			pRes = (uchar*)getTimeGenerated(pMsg, pTpe->data.field.eDateFormat);
 			break;
 		case PROP_PROGRAMNAME:
-			pRes = (uchar*)getProgramName(pMsg, LOCK_MUTEX);
+			pRes = getProgramName(pMsg, LOCK_MUTEX);
 			break;
 		case PROP_PROTOCOL_VERSION:
 			pRes = (uchar*)getProtocolVersionString(pMsg);
@@ -2423,22 +2431,6 @@
 			pRes = pBufStart;
 			*pbMustBeFreed = 1;
 		}
-<<<<<<< HEAD
-		/* OK, we are at the begin - now let's copy... */
-		bufLen = iLen;
-		while(*pSb && iLen) {
-			*pBuf++ = *pSb;
-			++pSb;
-			--iLen;
-		}
-		*pBuf = '\0';
-		bufLen -= iLen; /* subtract remaining lenght if the string was smaller! */
-		if(*pbMustBeFreed == 1)
-			free(pRes);
-		pRes = pBufStart;
-		*pbMustBeFreed = 1;
-=======
->>>>>>> 4130ca86
 #ifdef FEATURE_REGEXP
 	} else {
 		/* Check for regular expressions */
