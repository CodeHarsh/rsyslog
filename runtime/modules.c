--- conflicted
+++ resolved
@@ -413,17 +413,12 @@
 
 
 /* this function is like GetNxt(), but it returns pointers to
-<<<<<<< HEAD
- * modules of specific type only.
- * rgerhards, 2007-07-24
-=======
  * the configmodules entry, which than can be used to obtain the
  * actual module pointer. Note that it returns those for
  * modules of specific type only. Only modules from the provided
  * config are returned. Note that processing speed could be improved,
  * but this is really not relevant, as config file loading is not really
  * something we are concerned about in regard to runtime.
->>>>>>> 4a24d8e1
  */
 static cfgmodules_etry_t
 *GetNxtCnfType(rsconf_t *cnf, cfgmodules_etry_t *node, eModType_t rqtdType)
