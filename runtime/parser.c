--- conflicted
+++ resolved
@@ -429,26 +429,12 @@
 	int pri;
 	uchar *msg;
 	int lenMsg;
-<<<<<<< HEAD
-	int iPriText;
-	DEFiRet;
-=======
-
-	if(pMsg->iLenRawMsg == 0)
-		ABORT_FINALIZE(RS_RET_EMPTY_MSG);
-
-	CHKiRet(sanitizeMessage(pMsg));
-
-	/* we needed to sanitize first, because we otherwise do not have a C-string we can print... */
-	DBGPRINTF("msg parser: flags %x, from '%s', msg '%s'\n", pMsg->msgFlags, getRcvFrom(pMsg), pMsg->pszRawMsg);
->>>>>>> 371a8eec
+	DEFiRet;
 
 	/* pull PRI */
 	lenMsg = pMsg->iLenRawMsg;
 	msg = pMsg->pszRawMsg;
 	pri = DEFUPRI;
-<<<<<<< HEAD
-	iPriText = 0;
 	if(pMsg->msgFlags & NO_PRI_IN_RAW) {
 		/* In this case, simply do so as if the pri would be right at top */
 		MsgSetAfterPRIOffs(pMsg, 0);
@@ -466,16 +452,6 @@
 				++msg;
 			if(pri & ~(LOG_FACMASK|LOG_PRIMASK))
 				pri = DEFUPRI;
-=======
-	if(*msg == '<') {
-		/* while we process the PRI, we also fill the PRI textual representation
-		 * inside the msg object. This may not be ideal from an OOP point of view,
-		 * but it offers us performance...
-		 */
-		pri = 0;
-		while(--lenMsg > 0 && isdigit((int) *++msg)) {
-			pri = 10 * pri + (*msg - '0');
->>>>>>> 371a8eec
 		}
 	}
 	pMsg->iFacility = LOG_FAC(pri);
