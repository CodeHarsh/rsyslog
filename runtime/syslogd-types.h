/* syslogd-type.h
 * This file contains type defintions used by syslogd and its modules.
 * It is a required input for any module.
 *
 * File begun on 2007-07-13 by RGerhards (extracted from syslogd.c)
 *
 * Copyright 2007-2012 Adiscon GmbH.
 *
 * This file is part of the rsyslog runtime library.
 *
 * Licensed under the Apache License, Version 2.0 (the "License");
 * you may not use this file except in compliance with the License.
 * You may obtain a copy of the License at
 * 
 *       http://www.apache.org/licenses/LICENSE-2.0
 *       -or-
 *       see COPYING.ASL20 in the source distribution
 * 
 * Unless required by applicable law or agreed to in writing, software
 * distributed under the License is distributed on an "AS IS" BASIS,
 * WITHOUT WARRANTIES OR CONDITIONS OF ANY KIND, either express or implied.
 * See the License for the specific language governing permissions and
 * limitations under the License.
 */
#ifndef	SYSLOGD_TYPES_INCLUDED
#define	SYSLOGD_TYPES_INCLUDED 1

#include "stringbuf.h"
#include <sys/param.h>
<<<<<<< HEAD
#if HAVE_SYSLOG_H
#include <syslog.h>
#endif
/* define a macro missing on a few platforms */
#undef LOG_FACMASK /* prevent redef warning ;) */
#define LOG_FACMASK 191
=======
>>>>>>> df4e90f6

/* we use RSTRUE/FALSE to prevent name claches with other packages */
#define RSFALSE 0
#define RSTRUE 1

#ifdef UT_NAMESIZE
# define UNAMESZ	UT_NAMESIZE	/* length of a login name */
#else
# define UNAMESZ	8	/* length of a login name */
#endif
#define MAXUNAMES	20	/* maximum number of user names */
#define MAXFNAME	200	/* max file pathname length */

#define	_DB_MAXDBLEN	128	/* maximum number of db */
#define _DB_MAXUNAMELEN	128	/* maximum number of user name */
#define	_DB_MAXPWDLEN	128 	/* maximum number of user's pass */
#define _DB_DELAYTIMEONERROR	20	/* If an error occur we stop logging until
					   a delayed time is over */


/* we define features of the syslog code. This features can be used
 * to check if modules are compatible with them - and possible other
 * applications I do not yet envision. -- rgerhards, 2007-07-24
 */
typedef enum _syslogFeature {
	sFEATURERepeatedMsgReduction = 1,	/* for output modules */
	sFEATURENonCancelInputTermination = 2,	/* for input modules */
	sFEATUREAutomaticSanitazion = 3,	/* for parser modules */
	sFEATUREAutomaticPRIParsing = 4		/* for parser modules */
} syslogFeature;

/* we define our own facility and severities */
/* facility and severity codes */
typedef struct _syslogCode {
	char    *c_name;
	int     c_val;
} syslogCODE;

/* values for host comparisons specified with host selector blocks
 * (+host, -host). rgerhards 2005-10-18.
 */
enum _EHostnameCmpMode {
	HN_NO_COMP = 0, /* do not compare hostname */
	HN_COMP_MATCH = 1, /* hostname must match */
	HN_COMP_NOMATCH = 2 /* hostname must NOT match */
};
typedef enum _EHostnameCmpMode EHostnameCmpMode;

/* time type numerical values for structure below */
#define TIME_TYPE_UNINIT	0
#define TIME_TYPE_RFC3164	1
#define TIME_TYPE_RFC5424	2
/* rgerhards 2004-11-11: the following structure represents
 * a time as it is used in syslog.
 * rgerhards, 2009-06-23: packed structure for better cache performance
 * (but left ultimate decision about packing to compiler)
 */
struct syslogTime {
	intTiny timeType;	/* 0 - unitinialized , 1 - RFC 3164, 2 - syslog-protocol */
	intTiny month;
	intTiny day;
	intTiny hour; /* 24 hour clock */
	intTiny minute;
	intTiny second;
	intTiny secfracPrecision;
	intTiny OffsetMinute;	/* UTC offset in minutes */
	intTiny OffsetHour;	/* UTC offset in hours
				 * full UTC offset minutes = OffsetHours*60 + OffsetMinute. Then use
				 * OffsetMode to know the direction.
				 */
	char OffsetMode;	/* UTC offset + or - */
	short year;
	int secfrac;	/* fractional seconds (must be 32 bit!) */
};
typedef struct syslogTime syslogTime_t;

typedef enum 	{ ACT_STRING_PASSING = 0, ACT_ARRAY_PASSING = 1, ACT_MSG_PASSING = 2,
	  ACT_JSON_PASSING = 3} paramPassing_t;

#endif /* #ifndef SYSLOGD_TYPES_INCLUDED */
/* vi:set ai:
 */<|MERGE_RESOLUTION|>--- conflicted
+++ resolved
@@ -4,7 +4,7 @@
  *
  * File begun on 2007-07-13 by RGerhards (extracted from syslogd.c)
  *
- * Copyright 2007-2012 Adiscon GmbH.
+ * Copyright 2007-2014 Adiscon GmbH.
  *
  * This file is part of the rsyslog runtime library.
  *
@@ -27,15 +27,6 @@
 
 #include "stringbuf.h"
 #include <sys/param.h>
-<<<<<<< HEAD
-#if HAVE_SYSLOG_H
-#include <syslog.h>
-#endif
-/* define a macro missing on a few platforms */
-#undef LOG_FACMASK /* prevent redef warning ;) */
-#define LOG_FACMASK 191
-=======
->>>>>>> df4e90f6
 
 /* we use RSTRUE/FALSE to prevent name claches with other packages */
 #define RSFALSE 0
